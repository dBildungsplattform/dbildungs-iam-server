import { ArgumentsHost, Catch, ExceptionFilter } from '@nestjs/common';
import { HttpArgumentsHost } from '@nestjs/common/interfaces/index.js';
import { Response } from 'express';
import { OrganisationSpecificationError } from '../specification/error/organisation-specification.error.js';
import { KennungRequiredForSchuleError } from '../specification/error/kennung-required-for-schule.error.js';
import { SchuleUnterTraegerError } from '../specification/error/schule-unter-traeger.error.js';
import { TraegerInTraegerError } from '../specification/error/traeger-in-traeger.error.js';
import { NurKlasseKursUnterSchuleError } from '../specification/error/nur-klasse-kurs-unter-schule.error.js';
import { ZyklusInOrganisationenError } from '../specification/error/zyklus-in-organisationen.error.js';
import { RootOrganisationImmutableError } from '../specification/error/root-organisation-immutable.error.js';
import { KlasseNurVonSchuleAdministriertError } from '../specification/error/klasse-nur-von-schule-administriert.error.js';
import { KlassenNameAnSchuleEindeutigError } from '../specification/error/klassen-name-an-schule-eindeutig.error.js';
import { DbiamOrganisationError, OrganisationSpecificationErrorI18nTypes } from './dbiam-organisation.error.js';
import { NameRequiredForSchuleError } from '../specification/error/name-required-for-schule.error.js';
import { SchuleKennungEindeutigError } from '../specification/error/schule-kennung-eindeutig.error.js';
<<<<<<< HEAD
import { OrganisationIstBereitsZugewiesenError } from '../domain/organisation-ist-bereits-zugewiesen.error.js';
=======
import { NameRequiredForKlasseError } from '../specification/error/name-required-for-klasse.error.js';
>>>>>>> 30923102

@Catch(OrganisationSpecificationError)
export class OrganisationExceptionFilter implements ExceptionFilter<OrganisationSpecificationError> {
    private ERROR_MAPPINGS: Map<string, DbiamOrganisationError> = new Map([
        [
            KennungRequiredForSchuleError.name,
            new DbiamOrganisationError({
                code: 400,
                i18nKey: OrganisationSpecificationErrorI18nTypes.KENNUNG_REQUIRED_FOR_SCHULE,
            }),
        ],
        [
            NameRequiredForSchuleError.name,
            new DbiamOrganisationError({
                code: 400,
                i18nKey: OrganisationSpecificationErrorI18nTypes.NAME_REQUIRED_FOR_SCHULE,
            }),
        ],
        [
            SchuleKennungEindeutigError.name,
            new DbiamOrganisationError({
                code: 400,
                i18nKey: OrganisationSpecificationErrorI18nTypes.SCHULE_KENNUNG_EINDEUTIG,
            }),
        ],
        [
            SchuleUnterTraegerError.name,
            new DbiamOrganisationError({
                code: 400,
                i18nKey: OrganisationSpecificationErrorI18nTypes.SCHULE_UNTER_TRAEGER,
            }),
        ],
        [
            TraegerInTraegerError.name,
            new DbiamOrganisationError({
                code: 400,
                i18nKey: OrganisationSpecificationErrorI18nTypes.TRAEGER_IN_TRAEGER,
            }),
        ],
        [
            NurKlasseKursUnterSchuleError.name,
            new DbiamOrganisationError({
                code: 400,
                i18nKey: OrganisationSpecificationErrorI18nTypes.NUR_KLASSE_UNTER_SCHULE,
            }),
        ],
        [
            ZyklusInOrganisationenError.name,
            new DbiamOrganisationError({
                code: 400,
                i18nKey: OrganisationSpecificationErrorI18nTypes.ZYKLUS_IN_ORGANISATION,
            }),
        ],
        [
            RootOrganisationImmutableError.name,
            new DbiamOrganisationError({
                code: 400,
                i18nKey: OrganisationSpecificationErrorI18nTypes.ROOT_ORGANISATION_IMMUTABLE,
            }),
        ],
        [
            KlasseNurVonSchuleAdministriertError.name,
            new DbiamOrganisationError({
                code: 400,
                i18nKey: OrganisationSpecificationErrorI18nTypes.KLASSE_NUR_VON_SCHULE_ADMINISTRIERT,
            }),
        ],
        [
            KlassenNameAnSchuleEindeutigError.name,
            new DbiamOrganisationError({
                code: 400,
                i18nKey: OrganisationSpecificationErrorI18nTypes.KLASSENNAME_AN_SCHULE_EINDEUTIG,
            }),
        ],
        [
<<<<<<< HEAD
            OrganisationIstBereitsZugewiesenError.name,
            new DbiamOrganisationError({
                code: 400,
                i18nKey: OrganisationSpecificationErrorI18nTypes.ORGANISATION_IST_BEREITS_ZUGEWIESEN_ERROR,
=======
            NameRequiredForKlasseError.name,
            new DbiamOrganisationError({
                code: 400,
                i18nKey: OrganisationSpecificationErrorI18nTypes.NAME_REQUIRED_FOR_KLASSE,
>>>>>>> 30923102
            }),
        ],
    ]);

    public catch(exception: OrganisationSpecificationError, host: ArgumentsHost): void {
        const ctx: HttpArgumentsHost = host.switchToHttp();
        const response: Response = ctx.getResponse<Response>();
        const status: number = 400; //all errors regarding organisation specifications are BadRequests

        const dbiamOrganisationError: DbiamOrganisationError = this.mapDomainErrorToDbiamError(exception);

        response.status(status);
        response.json(dbiamOrganisationError);
    }

    private mapDomainErrorToDbiamError(error: OrganisationSpecificationError): DbiamOrganisationError {
        return (
            this.ERROR_MAPPINGS.get(error.constructor.name) ??
            new DbiamOrganisationError({
                code: 500,
                i18nKey: OrganisationSpecificationErrorI18nTypes.ORGANISATION_SPECIFICATION_ERROR,
            })
        );
    }
}<|MERGE_RESOLUTION|>--- conflicted
+++ resolved
@@ -13,11 +13,8 @@
 import { DbiamOrganisationError, OrganisationSpecificationErrorI18nTypes } from './dbiam-organisation.error.js';
 import { NameRequiredForSchuleError } from '../specification/error/name-required-for-schule.error.js';
 import { SchuleKennungEindeutigError } from '../specification/error/schule-kennung-eindeutig.error.js';
-<<<<<<< HEAD
 import { OrganisationIstBereitsZugewiesenError } from '../domain/organisation-ist-bereits-zugewiesen.error.js';
-=======
 import { NameRequiredForKlasseError } from '../specification/error/name-required-for-klasse.error.js';
->>>>>>> 30923102
 
 @Catch(OrganisationSpecificationError)
 export class OrganisationExceptionFilter implements ExceptionFilter<OrganisationSpecificationError> {
@@ -93,17 +90,17 @@
             }),
         ],
         [
-<<<<<<< HEAD
             OrganisationIstBereitsZugewiesenError.name,
             new DbiamOrganisationError({
                 code: 400,
                 i18nKey: OrganisationSpecificationErrorI18nTypes.ORGANISATION_IST_BEREITS_ZUGEWIESEN_ERROR,
-=======
+            }),
+        ],
+        [
             NameRequiredForKlasseError.name,
             new DbiamOrganisationError({
                 code: 400,
                 i18nKey: OrganisationSpecificationErrorI18nTypes.NAME_REQUIRED_FOR_KLASSE,
->>>>>>> 30923102
             }),
         ],
     ]);
