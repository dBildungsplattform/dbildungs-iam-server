--- conflicted
+++ resolved
@@ -87,11 +87,8 @@
         ItsLearningModule,
         LdapModule,
         EmailModule,
-<<<<<<< HEAD
         OxModule,
-=======
         PrivacyIdeaAdministrationModule,
->>>>>>> 37607295
     ],
     providers: [
         {
