--- conflicted
+++ resolved
@@ -211,17 +211,6 @@
         @Permissions() permissions: PersonPermissions,
     ): Promise<DBiamPersonResponse> {
         //Check all references & permissions then save person
-<<<<<<< HEAD
-        const savedPersonWithPersonenkontext: PersonPersonenkontext | DomainError | PersonenkontextCommitError =
-            await this.personenkontextCreationService.createPersonWithPersonenkontext(
-                permissions,
-                params.vorname,
-                params.familienname,
-                params.organisationId,
-                params.rolleId,
-                params.personalnummer || undefined,
-            );
-=======
         const savedPersonWithPersonenkontext:
             | PersonPersonenkontext
             | DomainError
@@ -234,7 +223,6 @@
             params.rolleId,
             params.personalnummer || undefined,
         );
->>>>>>> 62beda1c
 
         if (savedPersonWithPersonenkontext instanceof PersonenkontextSpecificationError) {
             throw savedPersonWithPersonenkontext;
