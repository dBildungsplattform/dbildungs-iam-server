import { faker } from '@faker-js/faker';
import { Collection, EntityManager, MikroORM, rel, RequiredEntityData } from '@mikro-orm/core';
import { Test, TestingModule } from '@nestjs/testing';
import {
    ConfigTestModule,
    DatabaseTestModule,
    DEFAULT_TIMEOUT_FOR_TESTCONTAINERS,
    DoFactory,
    MapperTestModule,
} from '../../../../test/utils/index.js';
import { PersonEntity } from './person.entity.js';
import {
    getEnabledEmailAddress,
    mapAggregateToData,
    mapEntityToAggregate,
    mapEntityToAggregateInplace,
    PersonenQueryParams,
    PersonRepository,
} from './person.repository.js';
import { Person } from '../domain/person.js';
import { PersonScope } from './person.scope.js';
import { ScopeOrder } from '../../../shared/persistence/scope.enums.js';
import { createMock, DeepMocked } from '@golevelup/ts-jest';
import { UsernameGeneratorService } from '../domain/username-generator.service.js';
import { KeycloakUserService, PersonHasNoKeycloakId } from '../../keycloak-administration/index.js';
import {
    DomainError,
    EntityCouldNotBeDeleted,
    EntityNotFoundError,
    InvalidNameError,
    KeycloakClientError,
    MismatchedRevisionError,
    MissingPermissionsError,
} from '../../../shared/error/index.js';
import { PermittedOrgas, PersonPermissions } from '../../authentication/domain/person-permissions.js';
import { ConfigService } from '@nestjs/config';
import { EventService } from '../../../core/eventbus/index.js';
import { EmailRepo } from '../../email/persistence/email.repo.js';
import { EmailAddressEntity } from '../../email/persistence/email-address.entity.js';
import { PersonRenamedEvent } from '../../../shared/events/person-renamed-event.js';
import { PersonenkontextEventKontextData } from '../../../shared/events/personenkontext-event.types.js';
import { DuplicatePersonalnummerError } from '../../../shared/error/duplicate-personalnummer.error.js';
import { RollenArt, RollenSystemRecht } from '../../rolle/domain/rolle.enums.js';
import { PersonenkontextEntity } from '../../personenkontext/persistence/personenkontext.entity.js';
import { createAndPersistOrganisation } from '../../../../test/utils/organisation-test-helper.js';
import { OrganisationsTyp } from '../../organisation/domain/organisation.enums.js';
import { OrganisationEntity } from '../../organisation/persistence/organisation.entity.js';
import { RolleEntity } from '../../rolle/entity/rolle.entity.js';
import { EmailAddressStatus } from '../../email/domain/email-address.js';
import { SortFieldPersonFrontend } from '../domain/person.enums.js';
//import { Organisation } from '../../organisation/domain/organisation.js';
//import { Personenkontext } from '../../personenkontext/domain/personenkontext.js';
import { OrganisationRepository } from '../../organisation/persistence/organisation.repository.js';

//import { DBiamPersonenkontextRepo } from '../../personenkontext/persistence/dbiam-personenkontext.repo.js';

//import { DBiamPersonenkontextRepo } from '../../personenkontext/persistence/dbiam-personenkontext.repo.js';
import { RolleFactory } from '../../rolle/domain/rolle.factory.js';
import { PersonenkontextFactory } from '../../personenkontext/domain/personenkontext.factory.js';
import { DBiamPersonenkontextRepoInternal } from '../../personenkontext/persistence/internal-dbiam-personenkontext.repo.js';
import { RolleRepo } from '../../rolle/repo/rolle.repo.js';
import { Rolle as SchulConnexRolle } from '../../personenkontext/domain/personenkontext.enums.js';
import { ServiceProviderRepo } from '../../service-provider/repo/service-provider.repo.js';
<<<<<<< HEAD
import { Rolle } from '../../rolle/domain/rolle.js';
=======
import { PersonUpdateOutdatedError } from '../domain/update-outdated.error.js';
>>>>>>> 68c52fd5
import { PersonalnummerRequiredError } from '../domain/personalnummer-required.error.js';
import { PersonalnummerUpdateOutdatedError } from '../domain/update-outdated.error.js';

describe('PersonRepository Integration', () => {
    let module: TestingModule;
    let sut: PersonRepository;
    let orm: MikroORM;
    let em: EntityManager;
    let kcUserServiceMock: DeepMocked<KeycloakUserService>;
    let usernameGeneratorService: DeepMocked<UsernameGeneratorService>;
    let personPermissionsMock: DeepMocked<PersonPermissions>;
    let eventServiceMock: DeepMocked<EventService>;
    let rolleFactory: RolleFactory;
    let rolleRepo: RolleRepo;
    let dbiamPersonenkontextRepoInternal: DBiamPersonenkontextRepoInternal;
    let personenkontextFactory: PersonenkontextFactory;

    //let organisationRepository: OrganisationRepository;

    beforeAll(async () => {
        module = await Test.createTestingModule({
            imports: [ConfigTestModule, DatabaseTestModule.forRoot({ isDatabaseRequired: true }), MapperTestModule],
            providers: [
                PersonRepository,
                OrganisationRepository,

                ConfigService,
                {
                    provide: EmailRepo,
                    useValue: createMock<EmailRepo>(),
                },

                {
                    provide: EventService,
                    useValue: createMock<EventService>(),
                },
                {
                    provide: UsernameGeneratorService,
                    useValue: createMock<UsernameGeneratorService>(),
                },
                {
                    provide: KeycloakUserService,
                    useValue: createMock<KeycloakUserService>(),
                },
                // the following are required to prepare the test for findByIds()
                OrganisationRepository,
                ServiceProviderRepo,
                RolleFactory,
                RolleRepo,
                DBiamPersonenkontextRepoInternal,
                PersonenkontextFactory,
            ],
        }).compile();
        sut = module.get(PersonRepository);
        orm = module.get(MikroORM);
        em = module.get(EntityManager);
        personPermissionsMock = createMock<PersonPermissions>();

        kcUserServiceMock = module.get(KeycloakUserService);
        usernameGeneratorService = module.get(UsernameGeneratorService);
        eventServiceMock = module.get(EventService);
        //organisationRepository = module.get(OrganisationRepository);
        rolleFactory = module.get(RolleFactory);
        rolleRepo = module.get(RolleRepo);
        dbiamPersonenkontextRepoInternal = module.get(DBiamPersonenkontextRepoInternal);
        personenkontextFactory = module.get(PersonenkontextFactory);

        await DatabaseTestModule.setupDatabase(orm);
    }, DEFAULT_TIMEOUT_FOR_TESTCONTAINERS);

    afterAll(async () => {
        await orm.close();
        await module.close();
    });

    beforeEach(async () => {
        await DatabaseTestModule.clearDatabase(orm);
        jest.resetAllMocks();
    });

    it('should be defined', () => {
        expect(sut).toBeDefined();
    });

    type SavedPersonProps = { keycloackID: string };
    async function savePerson(
        withPersonalnummer: boolean = false,
        props: Partial<SavedPersonProps & { vorname?: string; familienname?: string }> = {},
    ): Promise<Person<true>> {
        usernameGeneratorService.generateUsername.mockResolvedValueOnce({ ok: true, value: 'testusername' });
        const defaultProps: SavedPersonProps = {
            keycloackID: faker.string.uuid(),
        };

        const vorname: string = props.vorname ?? faker.person.firstName();
        const familienname: string = props.familienname ?? faker.person.lastName();

        const personProps: {
            keycloackID: string;
        } = { ...defaultProps, ...props };
        const person: Person<false> | DomainError = await Person.createNew(usernameGeneratorService, {
            familienname,
            vorname,
            personalnummer: withPersonalnummer ? faker.finance.pin(7) : undefined,
        });

        if (person instanceof DomainError) {
            throw person;
        }

        kcUserServiceMock.create.mockResolvedValueOnce({
            ok: true,
            value: personProps.keycloackID,
        });
        kcUserServiceMock.setPassword.mockResolvedValueOnce({
            ok: true,
            value: '',
        });
        const savedPerson: Person<true> | DomainError = await sut.save(person);

        if (savedPerson instanceof DomainError) {
            throw savedPerson;
        } else {
            return savedPerson;
        }
    }

    describe('findByKeycloakUserId', () => {
        describe('when found by keycloakUserId', () => {
            it('should return found person', async () => {
                const personSaved: Person<true> = await savePerson();
                if (personSaved.keycloakUserId) {
                    const foundPerson: Option<Person<true>> = await sut.findByKeycloakUserId(
                        personSaved.keycloakUserId,
                    );
                    expect(foundPerson).toBeInstanceOf(Person);
                } else {
                    throw new Error();
                }
            });
        });

        describe('when not found by keycloakUserId', () => {
            it('should return null', async () => {
                const foundPerson: Option<Person<true>> = await sut.findByKeycloakUserId(faker.string.uuid());

                expect(foundPerson).toBeNull();
            });
        });
    });

    describe('findById', () => {
        describe('when found by Id', () => {
            it('should return found person', async () => {
                const nokeyclockID: SavedPersonProps = { keycloackID: '' };

                const personSaved: Person<true> = await savePerson(false, nokeyclockID);

                const foundPerson: Option<Person<true>> = await sut.findById(personSaved.id);

                expect(foundPerson).toBeInstanceOf(Person);
            });
        });

        describe('when not found by Id', () => {
            it('should return null', async () => {
                const foundPerson: Option<Person<true>> = await sut.findById(faker.string.uuid());

                expect(foundPerson).toBeNull();
            });
        });

        describe('findBy', () => {
            it('should return found persons for scope', async () => {
                await savePerson();
                await savePerson();

                const scope: PersonScope = new PersonScope()
                    .findBy({
                        vorname: undefined,
                        familienname: undefined,
                        geburtsdatum: undefined,
                    })
                    .sortBy('vorname', ScopeOrder.ASC)
                    .paged(0, 2);

                const [persons, total]: Counted<Person<true>> = await sut.findBy(scope);

                expect(total).toEqual(2);
                expect(persons.at(0)).toBeInstanceOf(Person);
                expect(persons.at(1)).toBeInstanceOf(Person);
            });
        });
    });

    describe('create', () => {
        describe('When Normal Call Without Hashed Password', () => {
            describe('when person has already keycloak user', () => {
                it('should return Domain Error', async () => {
                    usernameGeneratorService.generateUsername.mockResolvedValueOnce({
                        ok: true,
                        value: 'testusername',
                    });
                    const person: Person<false> | DomainError = await Person.createNew(usernameGeneratorService, {
                        familienname: faker.person.lastName(),
                        vorname: faker.person.firstName(),
                    });
                    expect(person).not.toBeInstanceOf(DomainError);
                    if (person instanceof DomainError) {
                        return;
                    }
                    person.keycloakUserId = faker.string.uuid();
                    kcUserServiceMock.create.mockResolvedValueOnce({
                        ok: true,
                        value: '',
                    });
                    kcUserServiceMock.setPassword.mockResolvedValueOnce({
                        ok: true,
                        value: '',
                    });
                    kcUserServiceMock.delete.mockResolvedValueOnce({
                        ok: true,
                        value: undefined,
                    });
                    const result: Person<true> | DomainError = await sut.create(person);

                    expect(result).toBeInstanceOf(DomainError);
                    expect(kcUserServiceMock.create).not.toHaveBeenCalled();
                });
            });

            describe('when parameters (username || password) is missing', () => {
                it('should return Domain Error', async () => {
                    usernameGeneratorService.generateUsername.mockResolvedValueOnce({
                        ok: true,
                        value: 'testusername',
                    });
                    const person: Person<false> | DomainError = await Person.createNew(usernameGeneratorService, {
                        familienname: faker.person.lastName(),
                        vorname: faker.person.firstName(),
                    });
                    expect(person).not.toBeInstanceOf(DomainError);
                    if (person instanceof DomainError) {
                        return;
                    }
                    person.username = undefined;
                    kcUserServiceMock.create.mockResolvedValueOnce({
                        ok: true,
                        value: '',
                    });
                    kcUserServiceMock.setPassword.mockResolvedValueOnce({
                        ok: true,
                        value: '',
                    });
                    kcUserServiceMock.delete.mockResolvedValueOnce({
                        ok: true,
                        value: undefined,
                    });
                    const result: Person<true> | DomainError = await sut.create(person);

                    expect(result).toBeInstanceOf(DomainError);
                    expect(kcUserServiceMock.create).not.toHaveBeenCalled();
                });
            });

            describe('when successful', () => {
                it('should return Person', async () => {
                    usernameGeneratorService.generateUsername.mockResolvedValue({ ok: true, value: 'testusername' });
                    const person: Person<false> | DomainError = await Person.createNew(usernameGeneratorService, {
                        familienname: faker.person.lastName(),
                        vorname: faker.person.firstName(),
                    });
                    const personWithKeycloak: Person<false> | DomainError = await Person.createNew(
                        usernameGeneratorService,
                        {
                            familienname: faker.person.lastName(),
                            vorname: faker.person.firstName(),
                        },
                    );
                    expect(person).not.toBeInstanceOf(DomainError);
                    expect(personWithKeycloak).not.toBeInstanceOf(DomainError);
                    if (person instanceof DomainError || personWithKeycloak instanceof DomainError) {
                        return;
                    }

                    personWithKeycloak.keycloakUserId = faker.string.uuid();
                    kcUserServiceMock.create.mockResolvedValueOnce({
                        ok: true,
                        value: '',
                    });
                    kcUserServiceMock.setPassword.mockResolvedValueOnce({
                        ok: true,
                        value: '',
                    });
                    kcUserServiceMock.delete.mockResolvedValueOnce({
                        ok: true,
                        value: undefined,
                    });
                    const result: Person<true> | DomainError = await sut.create(person);

                    expect(result).toBeInstanceOf(Person);
                });
            });

            describe('when creation of keyCloakUser fails', () => {
                it('should return Domain Error', async () => {
                    usernameGeneratorService.generateUsername.mockResolvedValueOnce({
                        ok: true,
                        value: 'testusername',
                    });
                    const person: Person<false> | DomainError = await Person.createNew(usernameGeneratorService, {
                        familienname: faker.person.lastName(),
                        vorname: faker.person.firstName(),
                    });
                    expect(person).not.toBeInstanceOf(DomainError);
                    if (person instanceof DomainError) {
                        return;
                    }
                    kcUserServiceMock.create.mockResolvedValueOnce({
                        ok: false,
                        error: new KeycloakClientError(''),
                    });
                    kcUserServiceMock.setPassword.mockResolvedValueOnce({
                        ok: true,
                        value: '',
                    });
                    kcUserServiceMock.delete.mockResolvedValueOnce({
                        ok: true,
                        value: undefined,
                    });
                    const result: Person<true> | DomainError = await sut.create(person);

                    expect(result).toBeInstanceOf(DomainError);
                    if (result instanceof DomainError) {
                        expect(kcUserServiceMock.setPassword).not.toHaveBeenCalled();
                        expect(kcUserServiceMock.delete).not.toHaveBeenCalled();
                    }
                });
            });

            describe('when resetting password of keycloak user fails', () => {
                it('should return Domain Error && delete keycloak user', async () => {
                    usernameGeneratorService.generateUsername.mockResolvedValueOnce({
                        ok: true,
                        value: 'testusername',
                    });
                    const person: Person<false> | DomainError = await Person.createNew(usernameGeneratorService, {
                        familienname: faker.person.lastName(),
                        vorname: faker.person.firstName(),
                    });
                    expect(person).not.toBeInstanceOf(DomainError);
                    if (person instanceof DomainError) {
                        return;
                    }
                    kcUserServiceMock.create.mockResolvedValueOnce({
                        ok: true,
                        value: '',
                    });
                    kcUserServiceMock.setPassword.mockResolvedValueOnce({
                        ok: false,
                        error: new KeycloakClientError(''),
                    });
                    kcUserServiceMock.delete.mockResolvedValueOnce({
                        ok: true,
                        value: undefined,
                    });
                    const result: Person<true> | DomainError = await sut.create(person);

                    expect(result).toBeInstanceOf(DomainError);
                    if (result instanceof DomainError) {
                        expect(kcUserServiceMock.setPassword).toHaveBeenCalled();
                        expect(kcUserServiceMock.delete).toHaveBeenCalled();
                    }
                });
            });
            describe('when creating a person with an existing personalnummer', () => {
                it('should return DuplicatePersonalnummerError and rollback the transaction', async () => {
                    const existingPersonalnummer: string = '123456';
                    usernameGeneratorService.generateUsername.mockResolvedValueOnce({
                        ok: true,
                        value: 'testusername',
                    });
                    const person: Person<false> | DomainError = await Person.createNew(usernameGeneratorService, {
                        familienname: faker.person.lastName(),
                        vorname: faker.person.firstName(),
                        personalnummer: existingPersonalnummer, // Setting the personalnummer to check for duplicates
                    });
                    expect(person).not.toBeInstanceOf(DomainError);
                    if (person instanceof DomainError) {
                        return;
                    }
                    const personEntity: PersonEntity = em.create(PersonEntity, mapAggregateToData(person));

                    personEntity.keycloakUserId = faker.string.numeric();

                    // Persist a person with the same Personalnummer as the one we send later
                    await em.persistAndFlush(personEntity);

                    // Act: Attempt to create the person
                    const result: Person<true> | DomainError = await sut.create(person);

                    // Assert: Ensure that a DuplicatePersonalnummerError was thrown and the transaction was rolled back
                    expect(result).toBeInstanceOf(DuplicatePersonalnummerError);
                });
            });
        });
        describe('When Migration Call With Hashed Password', () => {
            describe('when successful', () => {
                it('should return Person', async () => {
                    usernameGeneratorService.generateUsername.mockResolvedValue({ ok: true, value: 'testusername' });
                    const person: Person<false> | DomainError = await Person.createNew(usernameGeneratorService, {
                        familienname: faker.person.lastName(),
                        vorname: faker.person.firstName(),
                    });
                    const personWithKeycloak: Person<false> | DomainError = await Person.createNew(
                        usernameGeneratorService,
                        {
                            familienname: faker.person.lastName(),
                            vorname: faker.person.firstName(),
                        },
                    );
                    expect(person).not.toBeInstanceOf(DomainError);
                    expect(personWithKeycloak).not.toBeInstanceOf(DomainError);
                    if (person instanceof DomainError || personWithKeycloak instanceof DomainError) {
                        return;
                    }

                    personWithKeycloak.keycloakUserId = faker.string.uuid();
                    kcUserServiceMock.createWithHashedPassword.mockResolvedValueOnce({
                        ok: true,
                        value: '',
                    });
                    kcUserServiceMock.setPassword.mockResolvedValueOnce({
                        ok: true,
                        value: '',
                    });
                    kcUserServiceMock.delete.mockResolvedValueOnce({
                        ok: true,
                        value: undefined,
                    });
                    const result: Person<true> | DomainError = await sut.create(
                        person,
                        '{BCRYPT}xxxxxhqG5T3$z8v0Ou8Lmmr2mhW.lNP0DQGO9M',
                    );

                    expect(result).toBeInstanceOf(Person);
                });
            });
            describe('when username & keycloakUserId is missing', () => {
                it('should return Error', async () => {
                    usernameGeneratorService.generateUsername.mockResolvedValue({ ok: true, value: 'testusername' });
                    const person: Person<false> | DomainError = await Person.createNew(usernameGeneratorService, {
                        familienname: faker.person.lastName(),
                        vorname: faker.person.firstName(),
                    });
                    const personWithKeycloak: Person<false> | DomainError = await Person.createNew(
                        usernameGeneratorService,
                        {
                            familienname: faker.person.lastName(),
                            vorname: faker.person.firstName(),
                        },
                    );
                    expect(person).not.toBeInstanceOf(DomainError);
                    expect(personWithKeycloak).not.toBeInstanceOf(DomainError);
                    if (person instanceof DomainError || personWithKeycloak instanceof DomainError) {
                        return;
                    }

                    person.keycloakUserId = undefined;
                    person.username = undefined;
                    kcUserServiceMock.createWithHashedPassword.mockResolvedValueOnce({
                        ok: true,
                        value: '',
                    });
                    kcUserServiceMock.setPassword.mockResolvedValueOnce({
                        ok: true,
                        value: '',
                    });
                    kcUserServiceMock.delete.mockResolvedValueOnce({
                        ok: true,
                        value: undefined,
                    });
                    const result: Person<true> | DomainError = await sut.create(
                        person,
                        '{BCRYPT}xxxxxhqG5T3$z8v0Ou8Lmmr2mhW.lNP0DQGO9M',
                    );

                    expect(result).toBeInstanceOf(DomainError);
                });
            });
            describe('when createWithHashedPassword Keycloak Userservice fails', () => {
                it('should return Error', async () => {
                    usernameGeneratorService.generateUsername.mockResolvedValue({ ok: true, value: 'testusername' });
                    const person: Person<false> | DomainError = await Person.createNew(usernameGeneratorService, {
                        familienname: faker.person.lastName(),
                        vorname: faker.person.firstName(),
                    });
                    const personWithKeycloak: Person<false> | DomainError = await Person.createNew(
                        usernameGeneratorService,
                        {
                            familienname: faker.person.lastName(),
                            vorname: faker.person.firstName(),
                        },
                    );
                    expect(person).not.toBeInstanceOf(DomainError);
                    expect(personWithKeycloak).not.toBeInstanceOf(DomainError);
                    if (person instanceof DomainError || personWithKeycloak instanceof DomainError) {
                        return;
                    }

                    personWithKeycloak.keycloakUserId = faker.string.uuid();
                    kcUserServiceMock.createWithHashedPassword.mockResolvedValueOnce({
                        ok: false,
                        error: new KeycloakClientError(''),
                    });
                    kcUserServiceMock.setPassword.mockResolvedValueOnce({
                        ok: true,
                        value: '',
                    });
                    kcUserServiceMock.delete.mockResolvedValueOnce({
                        ok: true,
                        value: undefined,
                    });
                    const result: Person<true> | DomainError = await sut.create(
                        person,
                        '{BCRYPT}xxxxxhqG5T3$z8v0Ou8Lmmr2mhW.lNP0DQGO9M',
                    );

                    expect(result).toBeInstanceOf(DomainError);
                });
            });
        });

        describe('When an unexpected error occurs', () => {
            it('should rollback transaction and rethrow', async () => {
                usernameGeneratorService.generateUsername.mockResolvedValue({ ok: true, value: 'testusername' });
                const person: Person<false> | DomainError = await Person.createNew(usernameGeneratorService, {
                    familienname: faker.person.lastName(),
                    vorname: faker.person.firstName(),
                });
                if (person instanceof DomainError) {
                    throw person;
                }

                const dummyError: Error = new Error('Unexpected');
                kcUserServiceMock.create.mockRejectedValueOnce(dummyError);

                const promise: Promise<unknown> = sut.create(person);

                await expect(promise).rejects.toBe(dummyError);
            });
        });
    });

    describe('update', () => {
        describe('when person exist', () => {
            describe('when only updating database attributes', () => {
                it('should return updated person', async () => {
                    usernameGeneratorService.generateUsername.mockResolvedValueOnce({
                        ok: true,
                        value: 'testusername',
                    });
                    const person: Person<false> | DomainError = await Person.createNew(usernameGeneratorService, {
                        familienname: faker.person.lastName(),
                        vorname: faker.person.firstName(),
                    });
                    expect(person).not.toBeInstanceOf(DomainError);
                    if (person instanceof DomainError) {
                        return;
                    }
                    person.username = undefined;
                    kcUserServiceMock.create.mockResolvedValueOnce({
                        ok: true,
                        value: '',
                    });
                    kcUserServiceMock.setPassword.mockResolvedValueOnce({
                        ok: true,
                        value: '',
                    });
                    kcUserServiceMock.delete.mockResolvedValueOnce({
                        ok: true,
                        value: undefined,
                    });
                    const existingPerson: Person<true> | DomainError = await sut.create(person);
                    if (existingPerson instanceof DomainError) {
                        return;
                    }
                    const personConstructed: Person<true> = Person.construct(
                        existingPerson.id,
                        faker.date.past(),
                        faker.date.recent(),
                        faker.person.lastName(),
                        faker.person.firstName(),
                        '1',
                        faker.lorem.word(),
                        faker.lorem.word(),
                        faker.string.uuid(),
                    );
                    await expect(sut.update(personConstructed)).resolves.toBeInstanceOf(Person<true>);
                    const result: Person<true> | DomainError = await sut.update(personConstructed);
                    expect(result).not.toBeInstanceOf(DomainError);
                    if (result instanceof DomainError) {
                        return;
                    }
                    expect(result.vorname).toEqual(person.vorname);
                    expect(result.familienname).toEqual(person.familienname);
                    expect(kcUserServiceMock.setPassword).not.toHaveBeenCalled();
                });
            });

            describe('when lastname has changed', () => {
                it('should trigger PersonRenamedEvent', async () => {
                    usernameGeneratorService.generateUsername.mockResolvedValueOnce({
                        ok: true,
                        value: 'testusername',
                    });
                    const person: Person<false> | DomainError = await Person.createNew(usernameGeneratorService, {
                        familienname: faker.person.lastName(),
                        vorname: faker.person.firstName(),
                    });
                    expect(person).not.toBeInstanceOf(DomainError);
                    if (person instanceof DomainError) {
                        return;
                    }
                    person.username = 'name';
                    //person.keycloakUserId = faker.string.uuid();
                    kcUserServiceMock.create.mockResolvedValueOnce({
                        ok: true,
                        value: '',
                    });
                    kcUserServiceMock.setPassword.mockResolvedValueOnce({
                        ok: true,
                        value: '',
                    });
                    kcUserServiceMock.delete.mockResolvedValueOnce({
                        ok: true,
                        value: undefined,
                    });
                    const existingPerson: Person<true> | DomainError = await sut.create(person);
                    if (existingPerson instanceof DomainError) {
                        return;
                    }
                    const personConstructed: Person<true> = Person.construct(
                        existingPerson.id,
                        faker.date.past(),
                        faker.date.recent(),
                        faker.person.lastName(),
                        person.vorname,
                        '1',
                        faker.lorem.word(),
                        faker.lorem.word(),
                        faker.string.uuid(),
                    );
                    await expect(sut.update(personConstructed)).resolves.toBeInstanceOf(Person<true>);
                    const result: Person<true> | DomainError = await sut.update(personConstructed);
                    expect(result).not.toBeInstanceOf(DomainError);
                    if (result instanceof DomainError) {
                        return;
                    }
                    expect(eventServiceMock.publish).toHaveBeenCalledWith(expect.any(PersonRenamedEvent));
                    expect(result.vorname).toEqual(person.vorname);
                    expect(result.familienname).not.toEqual(person.familienname);
                });
            });

            describe('when updating keycloak password', () => {
                describe('when keycloak operation succeeds', () => {
                    it('should return updated person', async () => {
                        usernameGeneratorService.generateUsername.mockResolvedValueOnce({
                            ok: true,
                            value: 'testusername',
                        });
                        const person: Person<false> | DomainError = await Person.createNew(usernameGeneratorService, {
                            familienname: faker.person.lastName(),
                            vorname: faker.person.firstName(),
                        });
                        expect(person).not.toBeInstanceOf(DomainError);
                        if (person instanceof DomainError) {
                            return;
                        }
                        person.username = undefined;
                        kcUserServiceMock.create.mockResolvedValueOnce({
                            ok: true,
                            value: '',
                        });
                        kcUserServiceMock.setPassword.mockResolvedValueOnce({
                            ok: true,
                            value: '',
                        });
                        kcUserServiceMock.delete.mockResolvedValueOnce({
                            ok: true,
                            value: undefined,
                        });
                        const existingPerson: Person<true> | DomainError = await sut.create(person);
                        if (existingPerson instanceof DomainError) {
                            return;
                        }
                        const personConstructed: Person<true> = Person.construct(
                            existingPerson.id,
                            faker.date.past(),
                            faker.date.recent(),
                            faker.person.lastName(),
                            faker.person.firstName(),
                            '1',
                            faker.lorem.word(),
                            faker.lorem.word(),
                            faker.string.uuid(),
                        );
                        person.resetPassword();

                        kcUserServiceMock.setPassword.mockResolvedValue({
                            ok: true,
                            value: '',
                        });

                        await expect(sut.update(personConstructed)).resolves.toBeInstanceOf(Person<true>);
                        const result: Person<true> | DomainError = await sut.update(personConstructed);
                        expect(result).not.toBeInstanceOf(DomainError);
                        if (result instanceof DomainError) {
                            return;
                        }
                        expect(result.vorname).toEqual(person.vorname);
                        expect(result.familienname).toEqual(person.familienname);
                        expect(kcUserServiceMock.setPassword).toHaveBeenCalled();
                    });
                });
                describe('when keycloak operation fails', () => {
                    it('should return updated person', async () => {
                        const PersonSaved: Person<true> = await savePerson();
                        const person: Person<true> = Person.construct(
                            PersonSaved.id,
                            faker.date.past(),
                            faker.date.recent(),
                            faker.person.lastName(),
                            faker.person.firstName(),
                            '1',
                            faker.lorem.word(),
                            faker.lorem.word(),
                            faker.string.uuid(),
                        );
                        person.resetPassword();

                        kcUserServiceMock.setPassword.mockResolvedValue({
                            ok: false,
                            error: new KeycloakClientError(''),
                        });

                        await expect(sut.update(person)).resolves.toBeInstanceOf(DomainError);
                        const result: Person<true> | DomainError = await sut.update(person);
                        expect(result).not.toBeInstanceOf(Person<true>);
                        if (result instanceof Person) {
                            return;
                        }
                        expect(kcUserServiceMock.setPassword).toHaveBeenCalled();
                    });
                });
            });
        });
        describe('when person does not exist', () => {
            it('should fail', async () => {
                const person: Person<true> = Person.construct(
                    faker.string.uuid(),
                    faker.date.past(),
                    faker.date.recent(),
                    faker.person.lastName(),
                    faker.person.firstName(),
                    '1',
                    faker.lorem.word(),
                    faker.lorem.word(),
                    faker.string.uuid(),
                );
                await expect(sut.update(person)).rejects.toBeDefined();
            });
        });
    });

    describe('getEnabledEmailAddress', () => {
        let personEntity: PersonEntity;

        beforeEach(() => {
            personEntity = em.create(
                PersonEntity,
                mapAggregateToData(DoFactory.createPerson(true, { keycloakUserId: faker.string.uuid() })),
            );
            personEntity.emailAddresses = new Collection<EmailAddressEntity>(personEntity);
        });

        describe('when enabled emailAddress is in collection', () => {
            it('should return address of (first found) enabled address', () => {
                const emailAddressEntity: EmailAddressEntity = new EmailAddressEntity();
                emailAddressEntity.status = EmailAddressStatus.ENABLED;
                emailAddressEntity.address = faker.internet.email();
                personEntity.emailAddresses.add(emailAddressEntity);

                const result: string | undefined = getEnabledEmailAddress(personEntity);

                expect(result).toBeDefined();
            });
        });

        describe('when NO enabled emailAddress is in collection', () => {
            it('should return undefined', () => {
                const emailAddressEntity: EmailAddressEntity = new EmailAddressEntity();
                emailAddressEntity.status = EmailAddressStatus.DISABLED;
                emailAddressEntity.address = faker.internet.email();
                personEntity.emailAddresses.add(emailAddressEntity);

                const result: string | undefined = getEnabledEmailAddress(personEntity);

                expect(result).toBeUndefined();
            });
        });

        describe('when NO emailAddress at all is found in collection', () => {
            it('should return undefined', () => {
                const result: string | undefined = getEnabledEmailAddress(personEntity);

                expect(result).toBeUndefined();
            });
        });
    });

    describe('mapAggregateToData', () => {
        it('should return Person RequiredEntityData', () => {
            const person: Person<true> = Person.construct(
                faker.string.uuid(),
                faker.date.past(),
                faker.date.recent(),
                faker.person.lastName(),
                faker.person.firstName(),
                '1',
                faker.lorem.word(),
                faker.lorem.word(),
                faker.string.uuid(),
            );

            const expectedProperties: string[] = [
                'keycloakUserId',
                'referrer',
                'mandant',
                'stammorganisation',
                'familienname',
                'vorname',
                'initialenFamilienname',
                'initialenVorname',
                'rufname',
                'nameTitel',
                'nameAnrede',
                'namePraefix',
                'nameSuffix',
                'nameSortierindex',
                'geburtsdatum',
                'geburtsort',
                'geschlecht',
                'lokalisierung',
                'vertrauensstufe',
                'auskunftssperre',
                'dataProvider',
                'revision',
            ];

            const result: RequiredEntityData<PersonEntity> = mapAggregateToData(person);

            expectedProperties.forEach((prop: string) => {
                expect(result).toHaveProperty(prop);
            });
        });
    });

    describe('mapEntityToAggregate', () => {
        it('should return New Aggregate', () => {
            const personEntity: PersonEntity = em.create(
                PersonEntity,
                mapAggregateToData(DoFactory.createPerson(true, { keycloakUserId: faker.string.uuid() })),
            );
            const person: Person<true> = mapEntityToAggregate(personEntity);

            expect(person).toBeInstanceOf(Person);
        });
    });

    describe('mapEntityToAggregateInplace', () => {
        it('should return Updated Aggregate', () => {
            const person: Person<true> = Person.construct(
                faker.string.uuid(),
                faker.date.past(),
                faker.date.recent(),
                faker.person.lastName(),
                faker.person.firstName(),
                '1',
                faker.lorem.word(),
                faker.lorem.word(),
                faker.string.uuid(),
            );

            const personEntity: PersonEntity = createMock<PersonEntity>(
                DoFactory.createPerson(true, { keycloakUserId: faker.string.uuid() }),
            );
            const personAfterUpdate: Person<true> = mapEntityToAggregateInplace(personEntity, person);

            expect(personAfterUpdate).toBeInstanceOf(Person);
            expect(personAfterUpdate.vorname).toEqual(person.vorname);
            expect(personAfterUpdate.familienname).toEqual(person.familienname);
        });
    });
    describe('getPersonIfAllowed', () => {
        describe('when person is found on any same organisations like the affected person', () => {
            it('should return person', async () => {
                const person1: Person<true> = DoFactory.createPerson(true);
                const personEntity: PersonEntity = new PersonEntity();
                await em.persistAndFlush(personEntity.assign(mapAggregateToData(person1)));
                person1.id = personEntity.id;

                const organisation: OrganisationEntity = await createAndPersistOrganisation(
                    em,
                    undefined,
                    OrganisationsTyp.SCHULE,
                );

                const rolleData: RequiredEntityData<RolleEntity> = {
                    name: 'Testrolle',
                    administeredBySchulstrukturknoten: organisation.id,
                    rollenart: RollenArt.ORGADMIN,
                    istTechnisch: false,
                };
                const rolleEntity: RolleEntity = em.create(RolleEntity, rolleData);
                await em.persistAndFlush(rolleEntity);

                const personenkontextData: RequiredEntityData<PersonenkontextEntity> = {
                    organisationId: organisation.id,
                    personId: person1.id,
                    rolleId: rolleEntity.id,
                    rolle: SchulConnexRolle.LEHRENDER,
                };
                const personenkontextEntity: PersonenkontextEntity = em.create(
                    PersonenkontextEntity,
                    personenkontextData,
                );
                await em.persistAndFlush(personenkontextEntity);

                personPermissionsMock.getOrgIdsWithSystemrecht.mockResolvedValue({
                    all: false,
                    orgaIds: [organisation.id],
                });

                kcUserServiceMock.findById.mockResolvedValue({
                    ok: true,
                    value: {
                        id: person1.keycloakUserId!,
                        username: person1.username ?? '',
                        enabled: true,
                        email: faker.internet.email(),
                        createdDate: new Date(),
                        externalSystemIDs: {},
                        attributes: {},
                    },
                });

                const result: Result<Person<true>> = await sut.getPersonIfAllowed(person1.id, personPermissionsMock);

                expect(result.ok).toBeTruthy();
            });
            it('should return person with fallback keycloak info', async () => {
                const person1: Person<true> = DoFactory.createPerson(true);
                personPermissionsMock.getOrgIdsWithSystemrecht.mockResolvedValue({
                    all: true,
                });
                const personEntity: PersonEntity = new PersonEntity();
                await em.persistAndFlush(personEntity.assign(mapAggregateToData(person1)));
                person1.id = personEntity.id;
                person1.lockInfo = { lock_locked_from: '', lock_timestamp: '' };
                person1.isLocked = false;

                kcUserServiceMock.findById.mockResolvedValue({
                    ok: false,
                    error: new KeycloakClientError(''),
                });

                const result: Result<Person<true>> = await sut.getPersonIfAllowed(person1.id, personPermissionsMock);

                expect(result.ok).toBeTruthy();
            });
        });
        describe('when user has permission on root organisation', () => {
            it('should return person', async () => {
                const person1: Person<true> = DoFactory.createPerson(true);

                personPermissionsMock.getOrgIdsWithSystemrecht.mockResolvedValueOnce({ all: true });
                const personEntity: PersonEntity = new PersonEntity();
                await em.persistAndFlush(personEntity.assign(mapAggregateToData(person1)));
                kcUserServiceMock.findById.mockResolvedValue({
                    ok: true,
                    value: {
                        id: person1.keycloakUserId!,
                        username: person1.username ?? '',
                        enabled: true,
                        email: faker.internet.email(),
                        createdDate: new Date(),
                        externalSystemIDs: {},
                        attributes: {},
                    },
                });

                const result: Result<Person<true>> = await sut.getPersonIfAllowed(
                    personEntity.id,
                    personPermissionsMock,
                );

                expect(result.ok).toBeTruthy();
            });
        });
    });
    describe('deletePerson', () => {
        describe('Delete the person and all kontexte', () => {
            afterEach(() => {
                personPermissionsMock.getOrgIdsWithSystemrecht.mockReset();
            });

            it('should delete the person as root', async () => {
                const person1: Person<true> = DoFactory.createPerson(true);
                personPermissionsMock.getOrgIdsWithSystemrecht.mockResolvedValue({ all: true });
                const personEntity: PersonEntity = new PersonEntity();
                await em.persistAndFlush(personEntity.assign(mapAggregateToData(person1)));
                person1.id = personEntity.id;
                kcUserServiceMock.findById.mockResolvedValue({
                    ok: true,
                    value: {
                        id: person1.keycloakUserId!,
                        username: person1.username ?? '',
                        enabled: true,
                        email: faker.internet.email(),
                        createdDate: new Date(),
                        externalSystemIDs: {},
                        attributes: {},
                    },
                });

                const removedPersonenkontexts: PersonenkontextEventKontextData[] = [];
                const result: Result<void, DomainError> = await sut.deletePerson(
                    person1.id,
                    personPermissionsMock,
                    removedPersonenkontexts,
                );
                expect(result.ok).toBeTruthy();
            });

            it('should delete the person as admin of organisation', async () => {
                const person1: Person<true> = DoFactory.createPerson(true);
                const personEntity: PersonEntity = new PersonEntity();
                await em.persistAndFlush(personEntity.assign(mapAggregateToData(person1)));
                person1.id = personEntity.id;
                const organisation: OrganisationEntity = await createAndPersistOrganisation(
                    em,
                    undefined,
                    OrganisationsTyp.SCHULE,
                );

                kcUserServiceMock.findById.mockResolvedValue({
                    ok: true,
                    value: {
                        id: person1.keycloakUserId!,
                        username: person1.username ?? '',
                        enabled: true,
                        email: faker.internet.email(),
                        createdDate: new Date(),
                        externalSystemIDs: {},
                        attributes: {},
                    },
                });

                const rolleData: RequiredEntityData<RolleEntity> = {
                    name: 'Testrolle',
                    administeredBySchulstrukturknoten: organisation.id,
                    rollenart: RollenArt.ORGADMIN,
                    istTechnisch: false,
                };

                const rolleEntity: RolleEntity = em.create(RolleEntity, rolleData);
                await em.persistAndFlush(rolleEntity);

                const personenkontextData: RequiredEntityData<PersonenkontextEntity> = {
                    organisationId: organisation.id,
                    personId: person1.id,
                    rolleId: rolleEntity.id,
                    rolle: SchulConnexRolle.LEHRENDER,
                };
                const personenkontextEntity: PersonenkontextEntity = em.create(
                    PersonenkontextEntity,
                    personenkontextData,
                );
                await em.persistAndFlush(personenkontextEntity);
                personPermissionsMock.getOrgIdsWithSystemrecht.mockResolvedValue({
                    all: false,
                    orgaIds: [organisation.id],
                });

                const removedPersonenkontexts: PersonenkontextEventKontextData[] = [];
                const result: Result<void, DomainError> = await sut.deletePerson(
                    person1.id,
                    personPermissionsMock,
                    removedPersonenkontexts,
                );
                expect(result.ok).toBeTruthy();
            });

            describe('Delete the person and all kontexte and trigger event to delete email', () => {
                it('should delete the person and trigger PersonDeletedEvent', async () => {
                    const person: Person<true> = DoFactory.createPerson(true);
                    const personEntity: PersonEntity = new PersonEntity();
                    await em.persistAndFlush(personEntity.assign(mapAggregateToData(person)));
                    person.id = personEntity.id;
                    personPermissionsMock.getOrgIdsWithSystemrecht.mockResolvedValue({ all: true });

                    await em.persistAndFlush(personEntity);

                    const emailAddress: EmailAddressEntity = new EmailAddressEntity();
                    emailAddress.address = faker.internet.email();
                    emailAddress.personId = rel(PersonEntity, person.id);
                    emailAddress.status = EmailAddressStatus.ENABLED;

                    const pp: EmailAddressEntity = em.create(EmailAddressEntity, emailAddress);
                    await em.persistAndFlush(pp);

                    personEntity.emailAddresses.add(emailAddress);
                    await em.persistAndFlush(personEntity);
                    kcUserServiceMock.findById.mockResolvedValue({
                        ok: true,
                        value: {
                            id: person.keycloakUserId!,
                            username: person.username ?? '',
                            enabled: true,
                            email: faker.internet.email(),
                            createdDate: new Date(),
                            externalSystemIDs: {},
                            attributes: {},
                        },
                    });

                    const removedPersonenkontexts: PersonenkontextEventKontextData[] = [];
                    const result: Result<void, DomainError> = await sut.deletePerson(
                        person.id,
                        personPermissionsMock,
                        removedPersonenkontexts,
                    );

                    expect(eventServiceMock.publish).toHaveBeenCalledWith(
                        expect.objectContaining({
                            emailAddress: emailAddress.address,
                        }),
                    );
                    expect(result.ok).toBeTruthy();
                });
            });

            it('should not delete the person because of unsufficient permissions to find the person', async () => {
                const person1: Person<true> = DoFactory.createPerson(true);
                personPermissionsMock.getOrgIdsWithSystemrecht.mockResolvedValue({ all: false, orgaIds: [] });

                await em.persistAndFlush(new PersonEntity().assign(mapAggregateToData(person1)));

                const removedPersonenkontexts: PersonenkontextEventKontextData[] = [];
                const result: Result<void, DomainError> = await sut.deletePerson(
                    person1.id,
                    personPermissionsMock,
                    removedPersonenkontexts,
                );

                expect(result.ok).toBeFalsy();
            });
            it('should not delete the person because of unsufficient permissions to delete the person', async () => {
                const person1: Person<true> = DoFactory.createPerson(true);
                personPermissionsMock.getOrgIdsWithSystemrecht.mockImplementation(
                    (systemRechte: RollenSystemRecht[]) => {
                        if (systemRechte.length === 1 && systemRechte[0] === RollenSystemRecht.PERSONEN_VERWALTEN) {
                            return Promise.resolve({ all: true });
                        }
                        return Promise.resolve({ all: false, orgaIds: [] });
                    },
                );
                const personEntity: PersonEntity = new PersonEntity();
                await em.persistAndFlush(personEntity.assign(mapAggregateToData(person1)));
                person1.id = personEntity.id;
                kcUserServiceMock.findById.mockResolvedValue({
                    ok: true,
                    value: {
                        id: person1.keycloakUserId!,
                        username: person1.username ?? '',
                        enabled: true,
                        email: faker.internet.email(),
                        createdDate: new Date(),
                        externalSystemIDs: {},
                        attributes: {},
                    },
                });

                const removedPersonenkontexts: PersonenkontextEventKontextData[] = [];
                const result: Result<void, DomainError> = await sut.deletePerson(
                    person1.id,
                    personPermissionsMock,
                    removedPersonenkontexts,
                );

                expect(result.ok).toBeFalsy();
                if (!result.ok) {
                    expect(result.error).toBeInstanceOf(EntityCouldNotBeDeleted);
                }
            });
            it('should not delete the person because it has no keycloakId', async () => {
                const person1: Person<true> = DoFactory.createPerson(true);
                person1.keycloakUserId = '';
                personPermissionsMock.getOrgIdsWithSystemrecht.mockResolvedValue({ all: true });
                const personEntity: PersonEntity = new PersonEntity();
                await em.persistAndFlush(personEntity.assign(mapAggregateToData(person1)));
                person1.id = personEntity.id;

                kcUserServiceMock.findById.mockResolvedValue({
                    ok: true,
                    value: {
                        id: person1.keycloakUserId,
                        username: person1.username ?? '',
                        enabled: true,
                        email: faker.internet.email(),
                        createdDate: new Date(),
                        externalSystemIDs: {},
                        attributes: {},
                    },
                });

                await sut.getPersonIfAllowed(person1.id, personPermissionsMock);
                const personGetAllowed: Result<Person<true>> = await sut.getPersonIfAllowed(
                    person1.id,
                    personPermissionsMock,
                );

                if (!personGetAllowed.ok) {
                    throw new EntityNotFoundError('Person', person1.id);
                }

                const removedPersonenkontexts: PersonenkontextEventKontextData[] = [];
                await expect(
                    sut.deletePerson(personGetAllowed.value.id, personPermissionsMock, removedPersonenkontexts),
                ).rejects.toThrow(PersonHasNoKeycloakId);
            });
        });
    });
    describe('save', () => {
        describe('when person has an id', () => {
            it('should call the update method and return the updated person', async () => {
                const existingPerson: Person<true> = await savePerson();

                const updatedPerson: Person<true> = Person.construct(
                    existingPerson.id,
                    existingPerson.createdAt,
                    existingPerson.updatedAt,
                    faker.person.lastName(),
                    faker.person.firstName(),
                    existingPerson.mandant,
                    existingPerson.stammorganisation,
                    existingPerson.keycloakUserId,
                    existingPerson.referrer,
                );

                const result: Person<true> | DomainError = await sut.save(updatedPerson);

                if (result instanceof DomainError) {
                    return;
                }
                expect(result.vorname).toEqual(updatedPerson.vorname);
                expect(result.familienname).toEqual(updatedPerson.familienname);
            });

            describe('when person does not have an id', () => {
                it('should call the create method and return the created person', async () => {
                    usernameGeneratorService.generateUsername.mockResolvedValueOnce({
                        ok: true,
                        value: 'testusername',
                    });

                    const person: Person<false> | DomainError = await Person.createNew(usernameGeneratorService, {
                        familienname: faker.person.lastName(),
                        vorname: faker.person.firstName(),
                    });

                    if (person instanceof DomainError) {
                        throw person;
                    }

                    kcUserServiceMock.create.mockResolvedValueOnce({
                        ok: true,
                        value: 'something',
                    });
                    kcUserServiceMock.setPassword.mockResolvedValueOnce({
                        ok: true,
                        value: '',
                    });
                    const savedPerson: Person<true> | DomainError = await sut.create(person);

                    if (savedPerson instanceof DomainError) {
                        throw savedPerson;
                    } else {
                        expect(savedPerson).toBeDefined();
                        expect(savedPerson.id).toBeDefined();
                    }
                });
            });
        });
    });
    describe('exists', () => {
        it('should return true if person exists', async () => {
            const person: Person<true> = await savePerson();

            const exists: boolean = await sut.exists(person.id);

            expect(exists).toBe(true);
        });

        it('should return false if person does not exist', async () => {
            const nonExistentId: string = faker.string.uuid();

            const exists: boolean = await sut.exists(nonExistentId);

            expect(exists).toBe(false);
        });
    });

    describe('createPersonScope', () => {
        it('should create a scope with the correct filters and sorting', async () => {
            await savePerson(false, { vorname: 'Alice', familienname: 'Smith' });
            await savePerson(false, { vorname: 'Bob', familienname: 'Johnson' });
            await savePerson(false, { vorname: 'Charlie', familienname: 'Brown' });

            const permittedOrgas: PermittedOrgas = { all: true };

            const queryParams: PersonenQueryParams = {
                offset: 0,
                limit: 10,
                sortField: SortFieldPersonFrontend.VORNAME,
                sortOrder: ScopeOrder.ASC,
            };

            const result: Counted<Person<true>> = await sut.findbyPersonFrontend(queryParams, permittedOrgas);

            expect(result).toBeDefined();

            const [persons, total]: [Person<true>[], number] = result;

            expect(total).toBe(3);

            expect(persons[0]?.vorname).toBe('Alice');
            expect(persons[1]?.vorname).toBe('Bob');
            expect(persons[2]?.vorname).toBe('Charlie');
        });

        it('should return the suchFilter', async () => {
            await savePerson(false, { vorname: 'Alice', familienname: 'Smith' });
            const person2: Person<true> = await savePerson(false, { vorname: 'Bob', familienname: 'Johnson' });
            await savePerson(false, { vorname: 'Charlie', familienname: 'Brown' });

            const permittedOrgas: PermittedOrgas = { all: true };

            const queryParams: PersonenQueryParams = {
                vorname: person2.vorname,
                familienname: person2.familienname,
                offset: 0,
                limit: 10,
                sortField: SortFieldPersonFrontend.VORNAME,
                sortOrder: ScopeOrder.ASC,
                suchFilter: person2.vorname,
            };

            const result: Counted<Person<true>> = await sut.findbyPersonFrontend(queryParams, permittedOrgas);

            expect(result).toBeDefined();

            const [persons, total]: [Person<true>[], number] = result;

<<<<<<< HEAD
            expect(total).toBe(1);

            expect(persons[0]?.vorname).toBe('Bob');
            expect(persons[0]?.familienname).toBe('Johnson');
=======
    describe('updatePersonMetadata', () => {
        it('should return the updated person', async () => {
            const person: Person<true> = await savePerson(true);
            const newFamilienname: string = faker.name.lastName();
            const newVorname: string = faker.name.firstName();
            const newPersonalnummer: string = faker.finance.pin(7);
            personPermissionsMock.canModifyPerson.mockResolvedValueOnce(true);
            usernameGeneratorService.generateUsername.mockResolvedValueOnce({ ok: true, value: 'testusername1' });
            kcUserServiceMock.updateUsername.mockResolvedValueOnce({
                ok: true,
                value: undefined,
            });
            const result: Person<true> | DomainError = await sut.updatePersonMetadata(
                person.id,
                newFamilienname,
                newVorname,
                newPersonalnummer,
                person.updatedAt,
                person.revision,
                personPermissionsMock,
            );
            if (result instanceof DomainError) {
                throw result;
            }

            expect(person.id).toBe(result.id);
            expect(result.familienname).toEqual(newFamilienname);
            expect(result.vorname).toEqual(newVorname);
            expect(result.referrer).toEqual('testusername1');

            expect(person.personalnummer).not.toEqual(newPersonalnummer);
            expect(result.personalnummer).toEqual(newPersonalnummer);
>>>>>>> 68c52fd5
        });
        it('should return undefeined if PermittedOrgas is placed', async () => {
            const person: Person<true> = await savePerson();

<<<<<<< HEAD
            const permittedOrgas: PermittedOrgas = { all: false, orgaIds: [] };
=======
        it('should return EntityNotFound when person does not exit', async () => {
            const result: Person<true> | DomainError = await sut.updatePersonMetadata(
                faker.string.uuid(),
                faker.name.lastName(),
                faker.name.firstName(),
                faker.finance.pin(7),
                faker.date.anytime(),
                '1',
                personPermissionsMock,
            );
>>>>>>> 68c52fd5

            const queryParams: PersonenQueryParams = {
                vorname: person.vorname,
                familienname: person.familienname,
                organisationIDs: undefined,
                offset: 0,
                limit: 10,
                sortField: SortFieldPersonFrontend.VORNAME,
                sortOrder: ScopeOrder.ASC,
            };

<<<<<<< HEAD
            const result: Counted<Person<true>> = await sut.findbyPersonFrontend(queryParams, permittedOrgas);

            expect(result).toBeDefined();

            const [persons, total]: [Person<true>[], number] = result;
            const [firstPerson]: Person<true>[] | undefined = persons;
=======
        it('should return MissingPermissionsError if the admin does not have permissions to update the person metadata', async () => {
            const person: Person<true> = await savePerson(true);
            personPermissionsMock.canModifyPerson.mockResolvedValueOnce(false);

            const result: Person<true> | DomainError = await sut.updatePersonMetadata(
                person.id,
                faker.name.lastName(),
                faker.name.firstName(),
                faker.finance.pin(7),
                person.updatedAt,
                person.revision,
                personPermissionsMock,
            );
>>>>>>> 68c52fd5

            expect(firstPerson?.vorname).toBe(undefined);
            expect(firstPerson?.familienname).toBe(undefined);
            expect(total).toBe(0);
        });

<<<<<<< HEAD
        it('should use default sortField and sortOrder when not provided', async () => {
            await savePerson(false, { vorname: 'Alice', familienname: 'Smith' });
            await savePerson(false, { vorname: 'Bob', familienname: 'Johnson' });
            await savePerson(false, { vorname: 'Charlie', familienname: 'Brown' });

            const permittedOrgas: PermittedOrgas = { all: true };
=======
        it('should return PersonalnummerRequiredError when personalnummer was not provided and faminlienname or vorname did not change', async () => {
            const person: Person<true> = await savePerson(true);
            personPermissionsMock.canModifyPerson.mockResolvedValueOnce(true);

            const result: Person<true> | DomainError = await sut.updatePersonMetadata(
                person.id,
                person.familienname,
                person.vorname,
                '',
                person.updatedAt,
                person.revision,
                personPermissionsMock,
            );
>>>>>>> 68c52fd5

            const queryParams: PersonenQueryParams = {
                offset: 0,
                limit: 10,
                // sortField and sortOrder are not provided
            };

<<<<<<< HEAD
            const result: Counted<Person<true>> = await sut.findbyPersonFrontend(queryParams, permittedOrgas);

            expect(result).toBeDefined();
=======
        it('should return DuplicatePersonalnummerError when the new personalnummer is already assigned', async () => {
            const person: Person<true> = await savePerson(true);
            const person2: Person<true> = await savePerson(true);
            if (!person2.personalnummer) {
                return;
            }

            personPermissionsMock.canModifyPerson.mockResolvedValueOnce(true);

            const result: Person<true> | DomainError = await sut.updatePersonMetadata(
                person.id,
                faker.name.lastName(),
                faker.name.firstName(),
                person2.personalnummer,
                person.updatedAt,
                person.revision,
                personPermissionsMock,
            );
>>>>>>> 68c52fd5

            const [persons, total]: [Person<true>[], number] = result;

            expect(total).toBe(3);

            expect(persons[0]?.vorname).toBe('Alice');
            expect(persons[1]?.vorname).toBe('Bob');
            expect(persons[2]?.vorname).toBe('Charlie');
        });

<<<<<<< HEAD
        describe('findByIds', () => {
            it('should return a list of persons', async () => {
                const person1: Person<true> = await savePerson();
                const person2: Person<true> = await savePerson();
                personPermissionsMock.getOrgIdsWithSystemrecht.mockResolvedValue({ all: true });

                const persons: Person<true>[] = await sut.findByIds([person1.id, person2.id], personPermissionsMock);

                expect(persons).toHaveLength(2);
                expect(persons.some((p: Person<true>) => p.id === person1.id)).toBe(true);
                expect(persons.some((p: Person<true>) => p.id === person2.id)).toBe(true);
            });
            it('should return an empty list of persons', async () => {
                const person1: Person<true> = await savePerson();
                const person2: Person<true> = await savePerson();
                personPermissionsMock.getOrgIdsWithSystemrecht.mockResolvedValue({ all: false, orgaIds: [] });

                const persons: Person<true>[] = await sut.findByIds([person1.id, person2.id], personPermissionsMock);

                expect(persons).toHaveLength(0);
            });
            it('should return a list of persons with one person', async () => {
                const person1: Person<true> = await savePerson();
                const person2: Person<true> = await savePerson();

                const rolle: Rolle<false> | DomainError = rolleFactory.createNew(
                    faker.string.alpha(5),
                    faker.string.uuid(),
                    RollenArt.LEHR,
                    [],
                    [],
                    [],
                    [],
                    false,
                );

                if (rolle instanceof DomainError) {
                    return;
                }
                const savedRolle: Rolle<true> = await rolleRepo.save(rolle);

                const savedOrganisation: OrganisationEntity = await createAndPersistOrganisation(
                    em,
                    faker.string.uuid(),
                    OrganisationsTyp.SONSTIGE,
                    true,
                );
                await dbiamPersonenkontextRepoInternal.save(
                    personenkontextFactory.createNew(person1.id, savedOrganisation.id, savedRolle.id),
                );

                personPermissionsMock.getOrgIdsWithSystemrecht.mockResolvedValue({
                    all: false,
                    orgaIds: [savedOrganisation.id],
                });

                const persons: Person<true>[] = await sut.findByIds([person1.id, person2.id], personPermissionsMock);

                expect(persons).toHaveLength(1);
                expect(persons[0]?.id).toEqual(person1.id);
            });
=======
        it('should return PersonUpdateOutdatedError if there is a newer updated version', async () => {
            const person: Person<true> = await savePerson(true);
            personPermissionsMock.canModifyPerson.mockResolvedValueOnce(true);

            const result: Person<true> | DomainError = await sut.updatePersonMetadata(
                person.id,
                faker.name.lastName(),
                faker.name.firstName(),
                faker.finance.pin(7),
                faker.date.past(),
                person.revision,
                personPermissionsMock,
            );

            expect(result).toBeInstanceOf(PersonUpdateOutdatedError);
>>>>>>> 68c52fd5
        });

        describe('updatePersonalnummer', () => {
            it('should return the updated person', async () => {
                const person: Person<true> = await savePerson(true);
                const newPersonalnummer: string = faker.finance.pin(7);
                personPermissionsMock.canModifyPerson.mockResolvedValueOnce(true);

                const result: Person<true> | DomainError = await sut.updatePersonalnummer(
                    person.id,
                    newPersonalnummer,
                    person.updatedAt,
                    person.revision,
                    personPermissionsMock,
                );
                if (result instanceof DomainError) {
                    throw result;
                }

                expect(person.id).toBe(result.id);
                expect(person.personalnummer).not.toBeNull();
                expect(person.personalnummer).not.toEqual(newPersonalnummer);
                expect(result.personalnummer).toEqual(newPersonalnummer);
            });

<<<<<<< HEAD
            it('should return EntityNotFound when person does not exit', async () => {
                const result: Person<true> | DomainError = await sut.updatePersonalnummer(
                    faker.string.uuid(),
                    faker.finance.pin(7),
                    faker.date.anytime(),
                    '1',
                    personPermissionsMock,
                );

                expect(result).toBeInstanceOf(EntityNotFoundError);
            });

            it('should return MissingPermissionsError if the admin does not have permissions to update the Personalnummer', async () => {
                const person: Person<true> = await savePerson(true);
                personPermissionsMock.canModifyPerson.mockResolvedValueOnce(false);

                const result: Person<true> | DomainError = await sut.updatePersonalnummer(
                    person.id,
                    faker.finance.pin(7),
                    person.updatedAt,
                    person.revision,
                    personPermissionsMock,
                );
=======
            const result: Person<true> | DomainError = await sut.updatePersonMetadata(
                person.id,
                person.familienname,
                person.vorname,
                faker.finance.pin(7),
                person.updatedAt,
                '2',
                personPermissionsMock,
            );
>>>>>>> 68c52fd5

                expect(result).toBeInstanceOf(MissingPermissionsError);
            });

            it('should return PersonalnummerRequiredError when personalnummer was not provided', async () => {
                const person: Person<true> = await savePerson(true);
                personPermissionsMock.canModifyPerson.mockResolvedValueOnce(true);

                const result: Person<true> | DomainError = await sut.updatePersonalnummer(
                    person.id,
                    '',
                    person.updatedAt,
                    person.revision,
                    personPermissionsMock,
                );

                expect(result).toBeInstanceOf(PersonalnummerRequiredError);
            });

            it('should return DuplicatePersonalnummerError when the new personalnummer is already assigned', async () => {
                const person: Person<true> = await savePerson(true);
                const person2: Person<true> = await savePerson(true);
                if (!person2.personalnummer) {
                    throw new PersonalnummerRequiredError();
                }

                personPermissionsMock.canModifyPerson.mockResolvedValueOnce(true);

                const result: Person<true> | DomainError = await sut.updatePersonalnummer(
                    person.id,
                    person2.personalnummer,
                    person.updatedAt,
                    person.revision,
                    personPermissionsMock,
                );

                expect(result).toBeInstanceOf(DuplicatePersonalnummerError);
            });

            it('should return PersonalnummerUpdateOutdatedError if there is a newer updated version', async () => {
                const person: Person<true> = await savePerson(true);
                personPermissionsMock.canModifyPerson.mockResolvedValueOnce(true);

                const result: Person<true> | DomainError = await sut.updatePersonalnummer(
                    person.id,
                    faker.finance.pin(7),
                    faker.date.past(),
                    person.revision,
                    personPermissionsMock,
                );

                expect(result).toBeInstanceOf(PersonalnummerUpdateOutdatedError);
            });

            it('should return MismatchedRevisionError if the revision is incorrect', async () => {
                const person: Person<true> = await savePerson(true);
                personPermissionsMock.canModifyPerson.mockResolvedValueOnce(true);

                const result: Person<true> | DomainError = await sut.updatePersonalnummer(
                    person.id,
                    faker.finance.pin(7),
                    person.updatedAt,
                    '2',
                    personPermissionsMock,
                );

                expect(result).toBeInstanceOf(MismatchedRevisionError);
            });
        });

        it('should return DomainError if it cannot generate new username', async () => {
            const person: Person<true> = await savePerson(true);
            personPermissionsMock.canModifyPerson.mockResolvedValueOnce(true);
            usernameGeneratorService.generateUsername.mockResolvedValueOnce({
                ok: false,
                error: new InvalidNameError('Could not generate valid username'),
            });
            kcUserServiceMock.updateUsername.mockResolvedValueOnce({
                ok: true,
                value: undefined,
            });
            const result: Person<true> | DomainError = await sut.updatePersonMetadata(
                person.id,
                faker.name.lastName(),
                faker.name.firstName(),
                '',
                person.updatedAt,
                person.revision,
                personPermissionsMock,
            );
            expect(result).toBeInstanceOf(DomainError);
        });

        it('should return DomainError if keycloak cannot update the username', async () => {
            const person: Person<true> = await savePerson(true);
            personPermissionsMock.canModifyPerson.mockResolvedValueOnce(true);
            usernameGeneratorService.generateUsername.mockResolvedValueOnce({ ok: true, value: 'testusername1' });

            kcUserServiceMock.updateUsername.mockResolvedValueOnce({
                ok: false,
                error: new EntityNotFoundError(`Keycloak User could not be found`),
            });
            const result: Person<true> | DomainError = await sut.updatePersonMetadata(
                person.id,
                faker.name.lastName(),
                faker.name.firstName(),
                '',
                person.updatedAt,
                person.revision,
                personPermissionsMock,
            );
            expect(result).toBeInstanceOf(DomainError);
        });
    });
});<|MERGE_RESOLUTION|>--- conflicted
+++ resolved
@@ -14,7 +14,6 @@
     mapAggregateToData,
     mapEntityToAggregate,
     mapEntityToAggregateInplace,
-    PersonenQueryParams,
     PersonRepository,
 } from './person.repository.js';
 import { Person } from '../domain/person.js';
@@ -32,7 +31,7 @@
     MismatchedRevisionError,
     MissingPermissionsError,
 } from '../../../shared/error/index.js';
-import { PermittedOrgas, PersonPermissions } from '../../authentication/domain/person-permissions.js';
+import { PersonPermissions } from '../../authentication/domain/person-permissions.js';
 import { ConfigService } from '@nestjs/config';
 import { EventService } from '../../../core/eventbus/index.js';
 import { EmailRepo } from '../../email/persistence/email.repo.js';
@@ -47,27 +46,16 @@
 import { OrganisationEntity } from '../../organisation/persistence/organisation.entity.js';
 import { RolleEntity } from '../../rolle/entity/rolle.entity.js';
 import { EmailAddressStatus } from '../../email/domain/email-address.js';
-import { SortFieldPersonFrontend } from '../domain/person.enums.js';
-//import { Organisation } from '../../organisation/domain/organisation.js';
-//import { Personenkontext } from '../../personenkontext/domain/personenkontext.js';
-import { OrganisationRepository } from '../../organisation/persistence/organisation.repository.js';
-
-//import { DBiamPersonenkontextRepo } from '../../personenkontext/persistence/dbiam-personenkontext.repo.js';
-
-//import { DBiamPersonenkontextRepo } from '../../personenkontext/persistence/dbiam-personenkontext.repo.js';
 import { RolleFactory } from '../../rolle/domain/rolle.factory.js';
 import { PersonenkontextFactory } from '../../personenkontext/domain/personenkontext.factory.js';
 import { DBiamPersonenkontextRepoInternal } from '../../personenkontext/persistence/internal-dbiam-personenkontext.repo.js';
 import { RolleRepo } from '../../rolle/repo/rolle.repo.js';
+import { Rolle } from '../../rolle/domain/rolle.js';
 import { Rolle as SchulConnexRolle } from '../../personenkontext/domain/personenkontext.enums.js';
+import { OrganisationRepository } from '../../organisation/persistence/organisation.repository.js';
 import { ServiceProviderRepo } from '../../service-provider/repo/service-provider.repo.js';
-<<<<<<< HEAD
-import { Rolle } from '../../rolle/domain/rolle.js';
-=======
 import { PersonUpdateOutdatedError } from '../domain/update-outdated.error.js';
->>>>>>> 68c52fd5
 import { PersonalnummerRequiredError } from '../domain/personalnummer-required.error.js';
-import { PersonalnummerUpdateOutdatedError } from '../domain/update-outdated.error.js';
 
 describe('PersonRepository Integration', () => {
     let module: TestingModule;
@@ -83,21 +71,16 @@
     let dbiamPersonenkontextRepoInternal: DBiamPersonenkontextRepoInternal;
     let personenkontextFactory: PersonenkontextFactory;
 
-    //let organisationRepository: OrganisationRepository;
-
     beforeAll(async () => {
         module = await Test.createTestingModule({
             imports: [ConfigTestModule, DatabaseTestModule.forRoot({ isDatabaseRequired: true }), MapperTestModule],
             providers: [
                 PersonRepository,
-                OrganisationRepository,
-
                 ConfigService,
                 {
                     provide: EmailRepo,
                     useValue: createMock<EmailRepo>(),
                 },
-
                 {
                     provide: EventService,
                     useValue: createMock<EventService>(),
@@ -127,7 +110,6 @@
         kcUserServiceMock = module.get(KeycloakUserService);
         usernameGeneratorService = module.get(UsernameGeneratorService);
         eventServiceMock = module.get(EventService);
-        //organisationRepository = module.get(OrganisationRepository);
         rolleFactory = module.get(RolleFactory);
         rolleRepo = module.get(RolleRepo);
         dbiamPersonenkontextRepoInternal = module.get(DBiamPersonenkontextRepoInternal);
@@ -153,22 +135,19 @@
     type SavedPersonProps = { keycloackID: string };
     async function savePerson(
         withPersonalnummer: boolean = false,
-        props: Partial<SavedPersonProps & { vorname?: string; familienname?: string }> = {},
+        props: Partial<SavedPersonProps> = {},
     ): Promise<Person<true>> {
         usernameGeneratorService.generateUsername.mockResolvedValueOnce({ ok: true, value: 'testusername' });
         const defaultProps: SavedPersonProps = {
             keycloackID: faker.string.uuid(),
         };
 
-        const vorname: string = props.vorname ?? faker.person.firstName();
-        const familienname: string = props.familienname ?? faker.person.lastName();
-
         const personProps: {
             keycloackID: string;
         } = { ...defaultProps, ...props };
         const person: Person<false> | DomainError = await Person.createNew(usernameGeneratorService, {
-            familienname,
-            vorname,
+            familienname: faker.person.lastName(),
+            vorname: faker.person.firstName(),
             personalnummer: withPersonalnummer ? faker.finance.pin(7) : undefined,
         });
 
@@ -1390,64 +1369,69 @@
             expect(exists).toBe(false);
         });
     });
-
-    describe('createPersonScope', () => {
-        it('should create a scope with the correct filters and sorting', async () => {
-            await savePerson(false, { vorname: 'Alice', familienname: 'Smith' });
-            await savePerson(false, { vorname: 'Bob', familienname: 'Johnson' });
-            await savePerson(false, { vorname: 'Charlie', familienname: 'Brown' });
-
-            const permittedOrgas: PermittedOrgas = { all: true };
-
-            const queryParams: PersonenQueryParams = {
-                offset: 0,
-                limit: 10,
-                sortField: SortFieldPersonFrontend.VORNAME,
-                sortOrder: ScopeOrder.ASC,
-            };
-
-            const result: Counted<Person<true>> = await sut.findbyPersonFrontend(queryParams, permittedOrgas);
-
-            expect(result).toBeDefined();
-
-            const [persons, total]: [Person<true>[], number] = result;
-
-            expect(total).toBe(3);
-
-            expect(persons[0]?.vorname).toBe('Alice');
-            expect(persons[1]?.vorname).toBe('Bob');
-            expect(persons[2]?.vorname).toBe('Charlie');
-        });
-
-        it('should return the suchFilter', async () => {
-            await savePerson(false, { vorname: 'Alice', familienname: 'Smith' });
-            const person2: Person<true> = await savePerson(false, { vorname: 'Bob', familienname: 'Johnson' });
-            await savePerson(false, { vorname: 'Charlie', familienname: 'Brown' });
-
-            const permittedOrgas: PermittedOrgas = { all: true };
-
-            const queryParams: PersonenQueryParams = {
-                vorname: person2.vorname,
-                familienname: person2.familienname,
-                offset: 0,
-                limit: 10,
-                sortField: SortFieldPersonFrontend.VORNAME,
-                sortOrder: ScopeOrder.ASC,
-                suchFilter: person2.vorname,
-            };
-
-            const result: Counted<Person<true>> = await sut.findbyPersonFrontend(queryParams, permittedOrgas);
-
-            expect(result).toBeDefined();
-
-            const [persons, total]: [Person<true>[], number] = result;
-
-<<<<<<< HEAD
-            expect(total).toBe(1);
-
-            expect(persons[0]?.vorname).toBe('Bob');
-            expect(persons[0]?.familienname).toBe('Johnson');
-=======
+    describe('findByIds', () => {
+        it('should return a list of persons', async () => {
+            const person1: Person<true> = await savePerson();
+            const person2: Person<true> = await savePerson();
+            personPermissionsMock.getOrgIdsWithSystemrecht.mockResolvedValue({ all: true });
+
+            const persons: Person<true>[] = await sut.findByIds([person1.id, person2.id], personPermissionsMock);
+
+            expect(persons).toHaveLength(2);
+            expect(persons.some((p: Person<true>) => p.id === person1.id)).toBe(true);
+            expect(persons.some((p: Person<true>) => p.id === person2.id)).toBe(true);
+        });
+        it('should return an empty list of persons', async () => {
+            const person1: Person<true> = await savePerson();
+            const person2: Person<true> = await savePerson();
+            personPermissionsMock.getOrgIdsWithSystemrecht.mockResolvedValue({ all: false, orgaIds: [] });
+
+            const persons: Person<true>[] = await sut.findByIds([person1.id, person2.id], personPermissionsMock);
+
+            expect(persons).toHaveLength(0);
+        });
+        it('should return a list of persons with one person', async () => {
+            const person1: Person<true> = await savePerson();
+            const person2: Person<true> = await savePerson();
+
+            const rolle: Rolle<false> | DomainError = rolleFactory.createNew(
+                faker.string.alpha(5),
+                faker.string.uuid(),
+                RollenArt.LEHR,
+                [],
+                [],
+                [],
+                [],
+                false,
+            );
+
+            if (rolle instanceof DomainError) {
+                return;
+            }
+            const savedRolle: Rolle<true> = await rolleRepo.save(rolle);
+
+            const savedOrganisation: OrganisationEntity = await createAndPersistOrganisation(
+                em,
+                faker.string.uuid(),
+                OrganisationsTyp.SONSTIGE,
+                true,
+            );
+            await dbiamPersonenkontextRepoInternal.save(
+                personenkontextFactory.createNew(person1.id, savedOrganisation.id, savedRolle.id),
+            );
+
+            personPermissionsMock.getOrgIdsWithSystemrecht.mockResolvedValue({
+                all: false,
+                orgaIds: [savedOrganisation.id],
+            });
+
+            const persons: Person<true>[] = await sut.findByIds([person1.id, person2.id], personPermissionsMock);
+
+            expect(persons).toHaveLength(1);
+            expect(persons[0]?.id).toEqual(person1.id);
+        });
+    });
+
     describe('updatePersonMetadata', () => {
         it('should return the updated person', async () => {
             const person: Person<true> = await savePerson(true);
@@ -1480,14 +1464,8 @@
 
             expect(person.personalnummer).not.toEqual(newPersonalnummer);
             expect(result.personalnummer).toEqual(newPersonalnummer);
->>>>>>> 68c52fd5
-        });
-        it('should return undefeined if PermittedOrgas is placed', async () => {
-            const person: Person<true> = await savePerson();
-
-<<<<<<< HEAD
-            const permittedOrgas: PermittedOrgas = { all: false, orgaIds: [] };
-=======
+        });
+
         it('should return EntityNotFound when person does not exit', async () => {
             const result: Person<true> | DomainError = await sut.updatePersonMetadata(
                 faker.string.uuid(),
@@ -1498,26 +1476,10 @@
                 '1',
                 personPermissionsMock,
             );
->>>>>>> 68c52fd5
-
-            const queryParams: PersonenQueryParams = {
-                vorname: person.vorname,
-                familienname: person.familienname,
-                organisationIDs: undefined,
-                offset: 0,
-                limit: 10,
-                sortField: SortFieldPersonFrontend.VORNAME,
-                sortOrder: ScopeOrder.ASC,
-            };
-
-<<<<<<< HEAD
-            const result: Counted<Person<true>> = await sut.findbyPersonFrontend(queryParams, permittedOrgas);
-
-            expect(result).toBeDefined();
-
-            const [persons, total]: [Person<true>[], number] = result;
-            const [firstPerson]: Person<true>[] | undefined = persons;
-=======
+
+            expect(result).toBeInstanceOf(EntityNotFoundError);
+        });
+
         it('should return MissingPermissionsError if the admin does not have permissions to update the person metadata', async () => {
             const person: Person<true> = await savePerson(true);
             personPermissionsMock.canModifyPerson.mockResolvedValueOnce(false);
@@ -1531,21 +1493,10 @@
                 person.revision,
                 personPermissionsMock,
             );
->>>>>>> 68c52fd5
-
-            expect(firstPerson?.vorname).toBe(undefined);
-            expect(firstPerson?.familienname).toBe(undefined);
-            expect(total).toBe(0);
-        });
-
-<<<<<<< HEAD
-        it('should use default sortField and sortOrder when not provided', async () => {
-            await savePerson(false, { vorname: 'Alice', familienname: 'Smith' });
-            await savePerson(false, { vorname: 'Bob', familienname: 'Johnson' });
-            await savePerson(false, { vorname: 'Charlie', familienname: 'Brown' });
-
-            const permittedOrgas: PermittedOrgas = { all: true };
-=======
+
+            expect(result).toBeInstanceOf(MissingPermissionsError);
+        });
+
         it('should return PersonalnummerRequiredError when personalnummer was not provided and faminlienname or vorname did not change', async () => {
             const person: Person<true> = await savePerson(true);
             personPermissionsMock.canModifyPerson.mockResolvedValueOnce(true);
@@ -1559,19 +1510,10 @@
                 person.revision,
                 personPermissionsMock,
             );
->>>>>>> 68c52fd5
-
-            const queryParams: PersonenQueryParams = {
-                offset: 0,
-                limit: 10,
-                // sortField and sortOrder are not provided
-            };
-
-<<<<<<< HEAD
-            const result: Counted<Person<true>> = await sut.findbyPersonFrontend(queryParams, permittedOrgas);
-
-            expect(result).toBeDefined();
-=======
+
+            expect(result).toBeInstanceOf(PersonalnummerRequiredError);
+        });
+
         it('should return DuplicatePersonalnummerError when the new personalnummer is already assigned', async () => {
             const person: Person<true> = await savePerson(true);
             const person2: Person<true> = await savePerson(true);
@@ -1590,80 +1532,10 @@
                 person.revision,
                 personPermissionsMock,
             );
->>>>>>> 68c52fd5
-
-            const [persons, total]: [Person<true>[], number] = result;
-
-            expect(total).toBe(3);
-
-            expect(persons[0]?.vorname).toBe('Alice');
-            expect(persons[1]?.vorname).toBe('Bob');
-            expect(persons[2]?.vorname).toBe('Charlie');
-        });
-
-<<<<<<< HEAD
-        describe('findByIds', () => {
-            it('should return a list of persons', async () => {
-                const person1: Person<true> = await savePerson();
-                const person2: Person<true> = await savePerson();
-                personPermissionsMock.getOrgIdsWithSystemrecht.mockResolvedValue({ all: true });
-
-                const persons: Person<true>[] = await sut.findByIds([person1.id, person2.id], personPermissionsMock);
-
-                expect(persons).toHaveLength(2);
-                expect(persons.some((p: Person<true>) => p.id === person1.id)).toBe(true);
-                expect(persons.some((p: Person<true>) => p.id === person2.id)).toBe(true);
-            });
-            it('should return an empty list of persons', async () => {
-                const person1: Person<true> = await savePerson();
-                const person2: Person<true> = await savePerson();
-                personPermissionsMock.getOrgIdsWithSystemrecht.mockResolvedValue({ all: false, orgaIds: [] });
-
-                const persons: Person<true>[] = await sut.findByIds([person1.id, person2.id], personPermissionsMock);
-
-                expect(persons).toHaveLength(0);
-            });
-            it('should return a list of persons with one person', async () => {
-                const person1: Person<true> = await savePerson();
-                const person2: Person<true> = await savePerson();
-
-                const rolle: Rolle<false> | DomainError = rolleFactory.createNew(
-                    faker.string.alpha(5),
-                    faker.string.uuid(),
-                    RollenArt.LEHR,
-                    [],
-                    [],
-                    [],
-                    [],
-                    false,
-                );
-
-                if (rolle instanceof DomainError) {
-                    return;
-                }
-                const savedRolle: Rolle<true> = await rolleRepo.save(rolle);
-
-                const savedOrganisation: OrganisationEntity = await createAndPersistOrganisation(
-                    em,
-                    faker.string.uuid(),
-                    OrganisationsTyp.SONSTIGE,
-                    true,
-                );
-                await dbiamPersonenkontextRepoInternal.save(
-                    personenkontextFactory.createNew(person1.id, savedOrganisation.id, savedRolle.id),
-                );
-
-                personPermissionsMock.getOrgIdsWithSystemrecht.mockResolvedValue({
-                    all: false,
-                    orgaIds: [savedOrganisation.id],
-                });
-
-                const persons: Person<true>[] = await sut.findByIds([person1.id, person2.id], personPermissionsMock);
-
-                expect(persons).toHaveLength(1);
-                expect(persons[0]?.id).toEqual(person1.id);
-            });
-=======
+
+            expect(result).toBeInstanceOf(DuplicatePersonalnummerError);
+        });
+
         it('should return PersonUpdateOutdatedError if there is a newer updated version', async () => {
             const person: Person<true> = await savePerson(true);
             personPermissionsMock.canModifyPerson.mockResolvedValueOnce(true);
@@ -1679,57 +1551,12 @@
             );
 
             expect(result).toBeInstanceOf(PersonUpdateOutdatedError);
->>>>>>> 68c52fd5
-        });
-
-        describe('updatePersonalnummer', () => {
-            it('should return the updated person', async () => {
-                const person: Person<true> = await savePerson(true);
-                const newPersonalnummer: string = faker.finance.pin(7);
-                personPermissionsMock.canModifyPerson.mockResolvedValueOnce(true);
-
-                const result: Person<true> | DomainError = await sut.updatePersonalnummer(
-                    person.id,
-                    newPersonalnummer,
-                    person.updatedAt,
-                    person.revision,
-                    personPermissionsMock,
-                );
-                if (result instanceof DomainError) {
-                    throw result;
-                }
-
-                expect(person.id).toBe(result.id);
-                expect(person.personalnummer).not.toBeNull();
-                expect(person.personalnummer).not.toEqual(newPersonalnummer);
-                expect(result.personalnummer).toEqual(newPersonalnummer);
-            });
-
-<<<<<<< HEAD
-            it('should return EntityNotFound when person does not exit', async () => {
-                const result: Person<true> | DomainError = await sut.updatePersonalnummer(
-                    faker.string.uuid(),
-                    faker.finance.pin(7),
-                    faker.date.anytime(),
-                    '1',
-                    personPermissionsMock,
-                );
-
-                expect(result).toBeInstanceOf(EntityNotFoundError);
-            });
-
-            it('should return MissingPermissionsError if the admin does not have permissions to update the Personalnummer', async () => {
-                const person: Person<true> = await savePerson(true);
-                personPermissionsMock.canModifyPerson.mockResolvedValueOnce(false);
-
-                const result: Person<true> | DomainError = await sut.updatePersonalnummer(
-                    person.id,
-                    faker.finance.pin(7),
-                    person.updatedAt,
-                    person.revision,
-                    personPermissionsMock,
-                );
-=======
+        });
+
+        it('should return MismatchedRevisionError if the revision is incorrect', async () => {
+            const person: Person<true> = await savePerson(true);
+            personPermissionsMock.canModifyPerson.mockResolvedValueOnce(true);
+
             const result: Person<true> | DomainError = await sut.updatePersonMetadata(
                 person.id,
                 person.familienname,
@@ -1739,75 +1566,8 @@
                 '2',
                 personPermissionsMock,
             );
->>>>>>> 68c52fd5
-
-                expect(result).toBeInstanceOf(MissingPermissionsError);
-            });
-
-            it('should return PersonalnummerRequiredError when personalnummer was not provided', async () => {
-                const person: Person<true> = await savePerson(true);
-                personPermissionsMock.canModifyPerson.mockResolvedValueOnce(true);
-
-                const result: Person<true> | DomainError = await sut.updatePersonalnummer(
-                    person.id,
-                    '',
-                    person.updatedAt,
-                    person.revision,
-                    personPermissionsMock,
-                );
-
-                expect(result).toBeInstanceOf(PersonalnummerRequiredError);
-            });
-
-            it('should return DuplicatePersonalnummerError when the new personalnummer is already assigned', async () => {
-                const person: Person<true> = await savePerson(true);
-                const person2: Person<true> = await savePerson(true);
-                if (!person2.personalnummer) {
-                    throw new PersonalnummerRequiredError();
-                }
-
-                personPermissionsMock.canModifyPerson.mockResolvedValueOnce(true);
-
-                const result: Person<true> | DomainError = await sut.updatePersonalnummer(
-                    person.id,
-                    person2.personalnummer,
-                    person.updatedAt,
-                    person.revision,
-                    personPermissionsMock,
-                );
-
-                expect(result).toBeInstanceOf(DuplicatePersonalnummerError);
-            });
-
-            it('should return PersonalnummerUpdateOutdatedError if there is a newer updated version', async () => {
-                const person: Person<true> = await savePerson(true);
-                personPermissionsMock.canModifyPerson.mockResolvedValueOnce(true);
-
-                const result: Person<true> | DomainError = await sut.updatePersonalnummer(
-                    person.id,
-                    faker.finance.pin(7),
-                    faker.date.past(),
-                    person.revision,
-                    personPermissionsMock,
-                );
-
-                expect(result).toBeInstanceOf(PersonalnummerUpdateOutdatedError);
-            });
-
-            it('should return MismatchedRevisionError if the revision is incorrect', async () => {
-                const person: Person<true> = await savePerson(true);
-                personPermissionsMock.canModifyPerson.mockResolvedValueOnce(true);
-
-                const result: Person<true> | DomainError = await sut.updatePersonalnummer(
-                    person.id,
-                    faker.finance.pin(7),
-                    person.updatedAt,
-                    '2',
-                    personPermissionsMock,
-                );
-
-                expect(result).toBeInstanceOf(MismatchedRevisionError);
-            });
+
+            expect(result).toBeInstanceOf(MismatchedRevisionError);
         });
 
         it('should return DomainError if it cannot generate new username', async () => {
