nameOverride: ''
fullnameOverride: ''
namespaceOverride: ''

backendHostname: ''
keycloakHostname: ''

containerSecurityContext:
  enabled: true
  runAsUser: 1000
  runAsNonRoot: true
  privileged: false
  readOnlyRootFilesystem: false
  allowPrivilegeEscalation: false
  capabilities:
    drop: ['ALL']
  seccompProfile:
    type: 'RuntimeDefault'

restartPolicy: Always
environment: dev

database:
  name: 'dbildungs_iam_server'
  host: ''
  password: ''
  username: 'dbildungs_iam_server'

ldap:
  url: ldap://dbildungs-iam-ldap.spsh-xxx.svc.cluster.local
  bindDN: cn=admin,dc=schule-sh,dc=de
  oeffentlicheSchulenDomain: schule-sh.de
  ersatzschulenDomain: ersatzschule-sh.de

auth:
  # existingSecret: Refers to a secret already present in the cluster, which is required.
  existingSecret: ''
  secretName: dbildungs-iam-server
  keycloak_adminSecret: ''
  keycloak_clientSecret: ''
  ldap_admin_password: ''
  secrets_json: ''
  frontend_sessionSecret: ''
  itslearning_enabled: ''
  itslearning_endpoint: ''
  itslearning_username: ''
  itslearning_password: ''
  pi_base_url: ''
  pi_admin_user: ''
  pi_admin_password: ''
  pi_user_resolver: ''
  pi_user_realm: ''
  pi_rename_waiting_time: ''
  redis_password: ''
  metrics_username: ''
  metrics_password: ''

backend:
  replicaCount: 1
  image:
    repository: ghcr.io/dbildungsplattform/dbildungs-iam-server
    tag: ''
    pullPolicy: Always
  containerPorts:
    http: 8080
  resources:
    limits:
      cpu: 2
      memory: 4G
    requests:
      cpu: 200m
      memory: 200Mi
  startupProbe:
    enabled: true
    initialDelaySeconds: 10
    periodSeconds: 10
    failureThreshold: 5
    httpGet:
      scheme: 'HTTP'
      port: 8080
      path: '/health'
  livenessProbe:
    enabled: true
    initialDelaySeconds: 10
    httpGet:
      scheme: 'HTTP'
      port: 8080
      path: '/health'
  readinessProbe:
    enabled: true
    initialDelaySeconds: 10
    httpGet:
      scheme: 'HTTP'
      port: 8080
      path: '/health'
  dbseeding:
    enabled: true
    command: ['node', 'dist/src/console/main.js', 'db', 'seed', 'dev', '']
  ingress:
    enabled: true
    ingressClassName: nginx
    pathType: Prefix
    portnumber: 80
    automountServiceAccountToken: false
    paths:
      - /api
      - /docs
      - /docs-json
      - /docs-yaml
    annotations: []
  service:
    type: ClusterIP
    ports:
      http: 80
  serviceMonitor:
    enabled: true
    endpoints:
      - port: 'web'
  extraEnvVars: []
  extraVolumes: []
  volumeMounts:
    - mountPath: /app/config/config.json
      subPath: config-json
      name: config-volume
      readOnly: true
    - mountPath: /app/config/secrets.json
      subPath: secrets-json
      name: secret-volume
  extraVolumeMounts: []

redis:
  enabled: true
<<<<<<< HEAD
  persistence:
    enabled: false
    size: 4Gi
=======
>>>>>>> fc52f38c
  image:
    registry: docker.io
    repository: bitnami/redis
    tag: 7.4.1-debian-12-r2
  replica:
    replicaCount: 1
  sentinel:
    enabled: true
  pdb: 
    create: false
  networkPolicy:
    enabled: false
  serviceAccount:
    create: false
  auth:  
    existingSecret: '' 
  podLabels:
    app.kubernetes.io/component: server-redis
  commonLabels:
    app.kubernetes.io/name: dbildungs-iam-server
  resources:
    limits:
      cpu: 300m
      memory: 512Mi
    requests:
      cpu: 125m
      memory: 128Mi
  metrics:
    enabled: true

autoscaling:
  enabled: false
  minReplicas: 1
  maxReplicas: 5
  targetCPUUtilizationPercentage: 60

serviceMonitor:
  enabled: true
  path: "/api/metrics"
  interval: 30s<|MERGE_RESOLUTION|>--- conflicted
+++ resolved
@@ -130,12 +130,6 @@
 
 redis:
   enabled: true
-<<<<<<< HEAD
-  persistence:
-    enabled: false
-    size: 4Gi
-=======
->>>>>>> fc52f38c
   image:
     registry: docker.io
     repository: bitnami/redis
@@ -144,14 +138,14 @@
     replicaCount: 1
   sentinel:
     enabled: true
-  pdb: 
+  pdb:
     create: false
   networkPolicy:
     enabled: false
   serviceAccount:
     create: false
-  auth:  
-    existingSecret: '' 
+  auth:
+    existingSecret: ''
   podLabels:
     app.kubernetes.io/component: server-redis
   commonLabels:
