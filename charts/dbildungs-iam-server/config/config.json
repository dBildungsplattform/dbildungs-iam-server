--- conflicted
+++ resolved
@@ -27,13 +27,8 @@
     "HOST": "dbildungs-iam-server-redis",
     "PORT": 6379,
     "USERNAME": "default",
-<<<<<<< HEAD
-    "USE_TLS": false,
-    "CLUSTERED": true
-=======
     "PASSWORD": "",
     "USE_TLS": false
->>>>>>> 43280d9a
   },
   "DATA": {
     "ROOT_ORGANISATION_ID": "d39cb7cf-2f9b-45f1-849f-973661f2f057"
