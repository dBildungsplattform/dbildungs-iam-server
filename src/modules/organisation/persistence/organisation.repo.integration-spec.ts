import { faker } from '@faker-js/faker';
import { EntityManager, MikroORM } from '@mikro-orm/core';
import { Test, TestingModule } from '@nestjs/testing';
import {
    ConfigTestModule,
    DEFAULT_TIMEOUT_FOR_TESTCONTAINERS,
    DatabaseTestModule,
    DoFactory,
    MapperTestModule,
} from '../../../../test/utils/index.js';
import { OrganisationDo } from '../domain/organisation.do.js';
import { OrganisationPersistenceMapperProfile } from './organisation-persistence.mapper.profile.js';
import { OrganisationEntity } from './organisation.entity.js';
<<<<<<< HEAD
import { faker } from '@faker-js/faker';
import { OrganisationScope } from './organisation.scope.js';
import { Mapper } from '@automapper/core';
import { getMapperToken } from '@automapper/nestjs';
=======
import { OrganisationRepo } from './organisation.repo.js';
>>>>>>> e8fadd85

describe('OgranisationRepo', () => {
    let module: TestingModule;
    let sut: OrganisationRepo;
    let orm: MikroORM;
    let em: EntityManager;
    let mapper: Mapper;

    beforeAll(async () => {
        module = await Test.createTestingModule({
            imports: [ConfigTestModule, DatabaseTestModule.forRoot({ isDatabaseRequired: true }), MapperTestModule],
            providers: [OrganisationPersistenceMapperProfile, OrganisationRepo],
        }).compile();
        sut = module.get(OrganisationRepo);
        orm = module.get(MikroORM);
        em = module.get(EntityManager);
        mapper = module.get(getMapperToken());
        await DatabaseTestModule.setupDatabase(orm);
    }, DEFAULT_TIMEOUT_FOR_TESTCONTAINERS);

    afterAll(async () => {
        await module.close();
    });

    beforeEach(async () => {
        await DatabaseTestModule.clearDatabase(orm);
    });

    it('should be defined', () => {
        expect(sut).toBeDefined();
    });

    describe('save', () => {
        it('should create an organisation', async () => {
            const organisation: OrganisationDo<false> = DoFactory.createOrganisation(false);
            await sut.save(organisation);
            await expect(em.find(OrganisationEntity, {})).resolves.toHaveLength(1);
        });

        it('should create an organisation', async () => {
            const newOrganisation: OrganisationDo<false> = DoFactory.createOrganisation(false);
            const savedOrganisation: OrganisationDo<true> = await sut.save(newOrganisation);
            await expect(em.find(OrganisationEntity, { id: savedOrganisation.id })).resolves.toHaveLength(1);
        });

        it('should update an organisation and should not create a new organisation', async () => {
            const newOrganisation: OrganisationDo<true> = DoFactory.createOrganisation(true);
            const savedOrganisation: OrganisationDo<true> = await sut.save(newOrganisation);
            await expect(em.find(OrganisationEntity, {})).resolves.toHaveLength(1);
            await sut.save(savedOrganisation);
            await expect(em.find(OrganisationEntity, {})).resolves.toHaveLength(1);
        });
    });

    describe('findById', () => {
        it('should find an organization by ID', async () => {
            const organisationDo: OrganisationDo<false> = DoFactory.createOrganisation(false);
            const organisation: OrganisationDo<boolean> = await sut.save(organisationDo);
            const foundOrganisation: Option<OrganisationDo<true>> = await sut.findById(organisation.id as string);
            expect(foundOrganisation).toBeInstanceOf(OrganisationDo);
        });

        it('should return null', async () => {
            const foundOrganisation: Option<OrganisationDo<true>> = await sut.findById(faker.string.uuid());
            expect(foundOrganisation).toBeNull();
        });
    });

    describe('findBy', () => {
        it('should find an organization by scope', async () => {
            const props: Partial<OrganisationDo<true>> = {
                kennung: faker.lorem.word(),
                name: faker.lorem.word(),
            };
            const firstOrganisationDo: OrganisationDo<false> = DoFactory.createOrganisation(false, props);
            const secondOrganisationDo: OrganisationDo<false> = DoFactory.createOrganisation(false, props);

            await em.persistAndFlush(
                mapper.mapArray([firstOrganisationDo, secondOrganisationDo], OrganisationDo, OrganisationEntity),
            );

            const [result]: Counted<OrganisationDo<true>> = await sut.findBy(
                new OrganisationScope().findBy({
                    kennung: firstOrganisationDo.kennung,
                    name: firstOrganisationDo.name,
                }),
            );

            expect(result).toBeInstanceOf(Array);
            expect(result).toHaveLength(2);
            await expect(em.find(OrganisationEntity, {})).resolves.toHaveLength(2);
        });

        it('should return an empty array', async () => {
            const [result]: Counted<OrganisationDo<true>> = await sut.findBy(new OrganisationScope());

            expect(result).toBeInstanceOf(Array);
            expect(result).toHaveLength(0);
            await expect(em.find(OrganisationEntity, {})).resolves.toHaveLength(0);
        });
    });
});<|MERGE_RESOLUTION|>--- conflicted
+++ resolved
@@ -11,14 +11,10 @@
 import { OrganisationDo } from '../domain/organisation.do.js';
 import { OrganisationPersistenceMapperProfile } from './organisation-persistence.mapper.profile.js';
 import { OrganisationEntity } from './organisation.entity.js';
-<<<<<<< HEAD
-import { faker } from '@faker-js/faker';
+import { OrganisationRepo } from './organisation.repo.js';
 import { OrganisationScope } from './organisation.scope.js';
 import { Mapper } from '@automapper/core';
 import { getMapperToken } from '@automapper/nestjs';
-=======
-import { OrganisationRepo } from './organisation.repo.js';
->>>>>>> e8fadd85
 
 describe('OgranisationRepo', () => {
     let module: TestingModule;
