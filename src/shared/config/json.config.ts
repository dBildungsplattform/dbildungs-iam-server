--- conflicted
+++ resolved
@@ -8,11 +8,8 @@
 import { LoggingConfig } from './logging.config.js';
 import { RedisConfig } from './redis.config.js';
 import { LdapConfig } from './ldap.config.js';
-<<<<<<< HEAD
 import { TelemetryConfig } from './telemtry.config.js';
-=======
 import { ItsLearningConfig } from './itslearning.config.js';
->>>>>>> 320dfbcb
 
 export class JsonConfig {
     @ValidateNested()
@@ -48,11 +45,10 @@
     public readonly DATA!: DataConfig;
 
     @ValidateNested()
-<<<<<<< HEAD
     @Type(() => TelemetryConfig)
     public readonly TELEMETRY!: TelemetryConfig;
-=======
+
+    @ValidateNested()
     @Type(() => ItsLearningConfig)
     public readonly ITSLEARNING!: ItsLearningConfig;
->>>>>>> 320dfbcb
 }