import { DbConfig } from './db.config.js';
import { KeycloakConfig } from './keycloak.config.js';
import { FrontendConfig } from './frontend.config.js';
import { HostConfig } from './host.config.js';
import { ItsLearningConfig } from './itslearning.config.js';
import { LdapConfig } from './ldap.config.js';
import { PrivacyIdeaConfig } from './privacyidea.config.js';
import { OxConfig } from './ox.config.js';
<<<<<<< HEAD
import { VidisConfig } from './vidis.config.js';
=======
import { RedisConfig } from './redis.config.js';
>>>>>>> 9fe2492a

export default (): {
    DB: Partial<DbConfig>;
    KEYCLOAK: Partial<KeycloakConfig>;
    REDIS: Partial<RedisConfig>;
    LDAP: Partial<LdapConfig>;
    FRONTEND: Partial<FrontendConfig>;
    HOST: Partial<HostConfig>;
    ITSLEARNING: Partial<ItsLearningConfig>;
    PRIVACYIDEA: Partial<PrivacyIdeaConfig>;
    OX: Partial<OxConfig>;
    VIDIS: Partial<VidisConfig>;
} => ({
    DB: {
        DB_NAME: process.env['DB_NAME'],
        USERNAME: process.env['DB_USERNAME'],
        SECRET: process.env['DB_SECRET'],
        CLIENT_URL: process.env['DB_CLIENT_URL'],
    },
    KEYCLOAK: {
        ADMIN_SECRET: process.env['KC_ADMIN_SECRET'],
        CLIENT_SECRET: process.env['KC_CLIENT_SECRET'],
        SERVICE_CLIENT_PRIVATE_JWKS: process.env['KC_SERVICE_CLIENT_PRIVATE_JWKS'],
        BASE_URL: process.env['KC_BASE_URL'],
    },
    LDAP: {
        URL: process.env['LDAP_URL'],
        BIND_DN: process.env['LDAP_BIND_DN'],
        ADMIN_PASSWORD: process.env['LDAP_ADMIN_PASSWORD'],
    },
    FRONTEND: {
        SESSION_SECRET: process.env['FRONTEND_SESSION_SECRET'],
        OIDC_CALLBACK_URL: process.env['FRONTEND_OIDC_CALLBACK_URL'],
        DEFAULT_LOGIN_REDIRECT: process.env['FRONTEND_DEFAULT_LOGIN_REDIRECT'],
        LOGOUT_REDIRECT: process.env['FRONTEND_LOGOUT_REDIRECT'],
    },
    HOST: {
        HOSTNAME: process.env['BACKEND_HOSTNAME'],
    },
    REDIS: {
        PASSWORD: process.env['REDIS_PASSWORD'],
    },
    ITSLEARNING: {
        ENABLED: process.env['ITSLEARNING_ENABLED']?.toLowerCase() as 'true' | 'false',
        ENDPOINT: process.env['ITSLEARNING_ENDPOINT'],
        USERNAME: process.env['ITSLEARNING_USERNAME'],
        PASSWORD: process.env['ITSLEARNING_PASSWORD'],
    },
    PRIVACYIDEA: {
        ENDPOINT: process.env['PI_BASE_URL'],
        USERNAME: process.env['PI_ADMIN_USER'],
        PASSWORD: process.env['PI_ADMIN_PASSWORD'],
        USER_RESOLVER: process.env['PI_USER_RESOLVER'],
        REALM: process.env['PI_REALM'],
        RENAME_WAITING_TIME_IN_SECONDS: parseInt(process.env['PI_RENAME_WAITING_TIME'] || '0'),
    },
    OX: {
        ENABLED: process.env['OX_ENABLED']?.toLowerCase() as 'true' | 'false',
        ENDPOINT: process.env['OX_ENDPOINT'],
        USERNAME: process.env['OX_USERNAME'],
        PASSWORD: process.env['OX_PASSWORD'],
    },
    VIDIS: {
        BASE_URL: process.env['VIDIS_BASE_URL'],
        USERNAME: process.env['VIDIS_USERNAME'],
        PASSWORD: process.env['VIDIS_PASSWORD'],
    },
});<|MERGE_RESOLUTION|>--- conflicted
+++ resolved
@@ -6,11 +6,8 @@
 import { LdapConfig } from './ldap.config.js';
 import { PrivacyIdeaConfig } from './privacyidea.config.js';
 import { OxConfig } from './ox.config.js';
-<<<<<<< HEAD
+import { RedisConfig } from './redis.config.js';
 import { VidisConfig } from './vidis.config.js';
-=======
-import { RedisConfig } from './redis.config.js';
->>>>>>> 9fe2492a
 
 export default (): {
     DB: Partial<DbConfig>;
