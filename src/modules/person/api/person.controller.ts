import { Mapper } from '@automapper/core';
import { getMapperToken } from '@automapper/nestjs';
import {
    BadRequestException,
    Body,
    Controller,
    Get,
    HttpCode,
    HttpStatus,
    Inject,
    Param,
    Patch,
    Post,
    Query,
    UseFilters,
    UseInterceptors,
} from '@nestjs/common';
import {
    ApiAcceptedResponse,
    ApiBadRequestResponse,
    ApiForbiddenResponse,
    ApiInternalServerErrorResponse,
    ApiNotFoundResponse,
    ApiOkResponse,
    ApiTags,
    ApiUnauthorizedResponse,
} from '@nestjs/swagger';
import { Public } from 'nest-keycloak-connect';
import { SchulConnexErrorMapper } from '../../../shared/error/schul-connex-error.mapper.js';
import { SchulConnexError } from '../../../shared/error/schul-connex.error.js';
import { SchulConnexValidationErrorFilter } from '../../../shared/error/schulconnex-validation-error.filter.js';
import { Paged, PagedResponse, PagingHeadersObject } from '../../../shared/paging/index.js';
import { ResultInterceptor } from '../../../shared/util/result-interceptor.js';
import { PersonUc } from '../api/person.uc.js';
import { CreatePersonBodyParams } from './create-person.body.params.js';
import { CreatePersonDto } from './create-person.dto.js';
import { CreatePersonenkontextBodyParams } from './create-personenkontext.body.params.js';
import { CreatePersonenkontextDto } from './create-personenkontext.dto.js';
import { CreatedPersonenkontextDto } from './created-personenkontext.dto.js';
import { FindPersonendatensatzDto } from './find-personendatensatz.dto.js';
import { FindPersonenkontextDto } from './find-personenkontext.dto.js';
import { PersonByIdParams } from './person-by-id.param.js';
import { PersonDto } from './person.dto.js';
import { PersonenQueryParams } from './personen-query.param.js';
import { PersonendatensatzDto } from './personendatensatz.dto.js';
import { PersonendatensatzResponse } from './personendatensatz.response.js';
import { PersonenkontextQueryParams } from './personenkontext-query.params.js';
import { PersonenkontextDto } from './personenkontext.dto.js';
import { PersonenkontextResponse } from './personenkontext.response.js';
import { PersonenkontextUc } from './personenkontext.uc.js';

@UseFilters(SchulConnexValidationErrorFilter)
@ApiTags('personen')
@Controller({ path: 'personen' })
@Public()
export class PersonController {
    public constructor(
        private readonly personUc: PersonUc,
        private readonly personenkontextUc: PersonenkontextUc,
        @Inject(getMapperToken()) private readonly mapper: Mapper,
    ) {}

    @Post()
<<<<<<< HEAD
    @HttpCode(HttpStatus.OK)
    @ApiOkResponse({ description: 'The person was successfully created.' })
    @ApiBadRequestResponse({ description: 'The person already exists.' })
=======
    @HttpCode(200)
    @ApiCreatedResponse({ description: 'The person was successfully created.', type: PersonendatensatzResponse })
    @ApiBadRequestResponse({ description: 'A username was given. Creation with username is not supported' })
>>>>>>> 468404ad
    @ApiUnauthorizedResponse({ description: 'Not authorized to create the person.' })
    @ApiForbiddenResponse({ description: 'Insufficient permissions to create the person.' })
    @ApiInternalServerErrorResponse({ description: 'Internal server error while creating the person.' })
    public async createPerson(@Body() params: CreatePersonBodyParams): Promise<PersonendatensatzResponse> {
        if (params.username.length > 0) {
            throw new BadRequestException('Username will be assigned and is not supported, leave empty.');
        }
        const dto: CreatePersonDto = this.mapper.map(params, CreatePersonBodyParams, CreatePersonDto);
        const result: PersonDto | SchulConnexError = await this.personUc.createPerson(dto);

        if (result instanceof SchulConnexError) {
            throw SchulConnexErrorMapper.mapSchulConnexErrorToHttpException(result);
        }

        const personendatensatzDto: PersonendatensatzDto = {
            person: result,
            personenkontexte: [],
        };
        const personendatensatzResponse: PersonendatensatzResponse = this.mapper.map(
            personendatensatzDto,
            PersonendatensatzDto,
            PersonendatensatzResponse,
        );
        return personendatensatzResponse;
    }

    @Get(':personId')
    @ApiOkResponse({ description: 'The person was successfully returned.', type: PersonendatensatzResponse })
    @ApiBadRequestResponse({ description: 'Person ID is required' })
    @ApiUnauthorizedResponse({ description: 'Not authorized to get the person.' })
    @ApiNotFoundResponse({ description: 'The person does not exist.' })
    @ApiForbiddenResponse({ description: 'Insufficient permissions to get the person.' })
    @ApiInternalServerErrorResponse({ description: 'Internal server error while getting the person.' })
    public async findPersonById(@Param() params: PersonByIdParams): Promise<PersonendatensatzResponse> {
        const result: PersonendatensatzDto | SchulConnexError = await this.personUc.findPersonById(params.personId);

        if (result instanceof SchulConnexError) {
            throw SchulConnexErrorMapper.mapSchulConnexErrorToHttpException(result);
        }

        const response: PersonendatensatzResponse = this.mapper.map(
            result,
            PersonendatensatzDto,
            PersonendatensatzResponse,
        );
        return response;
    }

    @Post(':personId/personenkontexte')
    @HttpCode(200)
    @ApiOkResponse({ description: 'The personenkontext was successfully created.' })
    @ApiBadRequestResponse({ description: 'The personenkontext already exists.' })
    @ApiUnauthorizedResponse({ description: 'Not authorized to create the personenkontext.' })
    @ApiForbiddenResponse({ description: 'Not permitted to create the personenkontext.' })
    @ApiInternalServerErrorResponse({ description: 'Internal server error while creating the personenkontext.' })
    public async createPersonenkontext(
        @Param() pathParams: PersonByIdParams,
        @Body() bodyParams: CreatePersonenkontextBodyParams,
    ): Promise<PersonenkontextResponse> {
        const personenkontextDto: CreatePersonenkontextDto = this.mapper.map(
            bodyParams,
            CreatePersonenkontextBodyParams,
            CreatePersonenkontextDto,
        );
        personenkontextDto.personId = pathParams.personId;

        const result: CreatedPersonenkontextDto | SchulConnexError =
            await this.personenkontextUc.createPersonenkontext(personenkontextDto);

        if (result instanceof SchulConnexError) {
            throw SchulConnexErrorMapper.mapSchulConnexErrorToHttpException(result);
        }

        return this.mapper.map(result, CreatedPersonenkontextDto, PersonenkontextResponse);
    }

    @Get(':personId/personenkontexte')
    @ApiOkResponse({ description: 'The personenkontexte were successfully pulled.', headers: PagingHeadersObject })
    @ApiUnauthorizedResponse({ description: 'Not authorized to get personenkontexte.' })
    @ApiForbiddenResponse({ description: 'Insufficient permissions to get personenkontexte.' })
    @ApiNotFoundResponse({ description: 'No personenkontexte were found.' })
    @ApiInternalServerErrorResponse({ description: 'Internal server error while getting all personenkontexte.' })
    public async findPersonenkontexte(
        @Param() pathParams: PersonByIdParams,
        @Query() queryParams: PersonenkontextQueryParams,
    ): Promise<PagedResponse<PersonenkontextResponse>> {
        const findPersonenkontextDto: FindPersonenkontextDto = this.mapper.map(
            queryParams,
            PersonenkontextQueryParams,
            FindPersonenkontextDto,
        );

        findPersonenkontextDto.personId = pathParams.personId;

        const personenkontextDtos: Paged<PersonenkontextDto> =
            await this.personenkontextUc.findAll(findPersonenkontextDto);
        // AI next 5 lines
        const responseItems: PersonenkontextResponse[] = this.mapper.mapArray(
            personenkontextDtos.items,
            PersonenkontextDto,
            PersonenkontextResponse,
        );

        return new PagedResponse({
            items: responseItems,
            offset: personenkontextDtos.offset,
            limit: personenkontextDtos.limit,
            total: personenkontextDtos.total,
        });
    }

    @Get()
    @ApiOkResponse({
        description:
            'The persons were successfully returned. WARNING: This endpoint returns all persons as default when no paging parameters were set.',
        type: [PersonendatensatzResponse],
        headers: PagingHeadersObject,
    })
    @ApiUnauthorizedResponse({ description: 'Not authorized to get persons.' })
    @ApiForbiddenResponse({ description: 'Insufficient permissions to get persons.' })
    @ApiInternalServerErrorResponse({ description: 'Internal server error while getting all persons.' })
    public async findPersons(
        @Query() queryParams: PersonenQueryParams,
    ): Promise<PagedResponse<PersonendatensatzResponse>> {
        const findDto: FindPersonendatensatzDto = this.mapper.map(
            queryParams,
            PersonenQueryParams,
            FindPersonendatensatzDto,
        );
        const pagedDtos: Paged<PersonendatensatzDto> = await this.personUc.findAll(findDto);
        const response: PagedResponse<PersonendatensatzResponse> = new PagedResponse({
            offset: pagedDtos.offset,
            limit: pagedDtos.limit,
            total: pagedDtos.total,
            items: this.mapper.mapArray(pagedDtos.items, PersonendatensatzDto, PersonendatensatzResponse),
        });

        return response;
    }

    @Patch(':personId/password')
    @HttpCode(HttpStatus.ACCEPTED)
    @ApiAcceptedResponse({ description: 'Password for person was successfully reset.' })
    @ApiNotFoundResponse({ description: 'The person does not exist.' })
    @ApiInternalServerErrorResponse({ description: 'Internal server error.' })
    @UseInterceptors(ResultInterceptor)
    public async resetPasswordByPersonId(@Param() params: PersonByIdParams): Promise<Result<string>> {
        const result: Result<string> | SchulConnexError = await this.personUc.resetPassword(params.personId);

        if (result instanceof SchulConnexError) {
            throw SchulConnexErrorMapper.mapSchulConnexErrorToHttpException(result);
        }

        return result;
    }
}<|MERGE_RESOLUTION|>--- conflicted
+++ resolved
@@ -61,15 +61,9 @@
     ) {}
 
     @Post()
-<<<<<<< HEAD
     @HttpCode(HttpStatus.OK)
-    @ApiOkResponse({ description: 'The person was successfully created.' })
-    @ApiBadRequestResponse({ description: 'The person already exists.' })
-=======
-    @HttpCode(200)
-    @ApiCreatedResponse({ description: 'The person was successfully created.', type: PersonendatensatzResponse })
+    @ApiOkResponse({ description: 'The person was successfully created.', type: PersonendatensatzResponse })
     @ApiBadRequestResponse({ description: 'A username was given. Creation with username is not supported' })
->>>>>>> 468404ad
     @ApiUnauthorizedResponse({ description: 'Not authorized to create the person.' })
     @ApiForbiddenResponse({ description: 'Insufficient permissions to create the person.' })
     @ApiInternalServerErrorResponse({ description: 'Internal server error while creating the person.' })
