import { Controller, Get, Param, UseFilters } from '@nestjs/common';
import {
    ApiBearerAuth,
    ApiInternalServerErrorResponse,
    ApiOAuth2,
    ApiOkResponse,
    ApiOperation,
    ApiTags,
} from '@nestjs/swagger';

import { FindEmailAddressBySpshPersonIdParams } from '../dtos/params/find-email-address-by-spsh-person-id.params.js';
import { EmailAddressResponse } from '../dtos/response/email-address.response.js';
import { ClassLogger } from '../../../../../core/logging/class-logger.js';
import { Public } from '../../decorator/public.decorator.js';
import { AddressWithStatusesDescDto } from '../dtos/address-with-statuses/address-with-statuses-desc.dto.js';
import { EmailAddressStatus } from '../../domain/email-address-status.js';
import { EmailAddressRepo } from '../../persistence/email-address.repo.js';
<<<<<<< HEAD
import { OxService } from '../../../ox/domain/ox.service.js';
=======
import { FindEmailAddressParams } from '../dtos/params/find-email-address.params.js';
import { EmailAddressNotFoundError } from '../../error/email-address-not-found.error.js';
import { EmailExceptionFilter } from '../../error/email-exception-filter.js';
import { EmailAddressMissingStatusError } from '../../error/email-address-missing-status.error.js';
>>>>>>> f0e705b1

@ApiTags('email')
@ApiBearerAuth()
@ApiOAuth2(['openid'])
@Controller({ path: 'read' })
@UseFilters(new EmailExceptionFilter())
export class EmailReadController {
    public constructor(
        private readonly logger: ClassLogger,
        private readonly emailAddressRepo: EmailAddressRepo,
        private readonly oxService: OxService,
    ) {}

    @Get('spshperson/:spshPersonId')
    @Public()
    @ApiOperation({ description: 'Get email-addresses by personId.' })
    @ApiOkResponse({
        description: 'The email-addresses for corresponding person were successfully returned.',
        type: [EmailAddressResponse],
    })
    @ApiInternalServerErrorResponse({ description: 'Internal server error while getting email-addresses by personId.' })
    public async findEmailAddressesByPersonId(
        @Param() findEmailAddressByPersonIdParams: FindEmailAddressBySpshPersonIdParams,
    ): Promise<EmailAddressResponse[]> {
        this.logger.info(`PersonId:${findEmailAddressByPersonIdParams.spshPersonId}`);

        const addresses: AddressWithStatusesDescDto[] =
            await this.emailAddressRepo.findAllEmailAddressesWithStatusesDescBySpshPersonId(
                findEmailAddressByPersonIdParams.spshPersonId,
            );

        if (addresses.length === 0) {
            return [];
        }

        return addresses
            .filter((address: AddressWithStatusesDescDto) => address.statuses.length > 0)
            .map((address: AddressWithStatusesDescDto) => {
                const status: EmailAddressStatus<true> | undefined = address.statuses.at(0);
                if (status) {
                    return new EmailAddressResponse(address.emailAddress, status, this.oxService.contextID);
                }
                return undefined;
            })
            .filter((response: EmailAddressResponse | undefined) => response !== undefined);
    }

    @Get('email/:emailAddress')
    @Public()
    @ApiOperation({ description: 'Get email-address response by email-address.' })
    @ApiOkResponse({
        description: 'The email-address response for corresponding email-address was successfully returned.',
        type: [EmailAddressResponse],
    })
    @ApiInternalServerErrorResponse({
        description: 'Internal server error while getting email-address response by email-address.',
    })
    public async findEmailAddress(
        @Param() findEmailAddressByPersonIdParams: FindEmailAddressParams,
    ): Promise<Option<EmailAddressResponse>> {
        this.logger.info(`EmailAddress:${findEmailAddressByPersonIdParams.emailAddress}`);

        const emailAddressWithStatusDesc: Option<AddressWithStatusesDescDto> =
            await this.emailAddressRepo.findEmailAddressWithStatusDesc(findEmailAddressByPersonIdParams.emailAddress);
        if (!emailAddressWithStatusDesc) {
            throw new EmailAddressNotFoundError(findEmailAddressByPersonIdParams.emailAddress);
        }
        const latestStatus: EmailAddressStatus<true> | undefined = emailAddressWithStatusDesc.statuses.at(0);
        if (!latestStatus) {
            throw new EmailAddressMissingStatusError(emailAddressWithStatusDesc.emailAddress.address);
        }
        return new EmailAddressResponse(emailAddressWithStatusDesc.emailAddress, latestStatus);
    }
}<|MERGE_RESOLUTION|>--- conflicted
+++ resolved
@@ -15,14 +15,11 @@
 import { AddressWithStatusesDescDto } from '../dtos/address-with-statuses/address-with-statuses-desc.dto.js';
 import { EmailAddressStatus } from '../../domain/email-address-status.js';
 import { EmailAddressRepo } from '../../persistence/email-address.repo.js';
-<<<<<<< HEAD
 import { OxService } from '../../../ox/domain/ox.service.js';
-=======
 import { FindEmailAddressParams } from '../dtos/params/find-email-address.params.js';
 import { EmailAddressNotFoundError } from '../../error/email-address-not-found.error.js';
 import { EmailExceptionFilter } from '../../error/email-exception-filter.js';
 import { EmailAddressMissingStatusError } from '../../error/email-address-missing-status.error.js';
->>>>>>> f0e705b1
 
 @ApiTags('email')
 @ApiBearerAuth()
@@ -94,6 +91,10 @@
         if (!latestStatus) {
             throw new EmailAddressMissingStatusError(emailAddressWithStatusDesc.emailAddress.address);
         }
-        return new EmailAddressResponse(emailAddressWithStatusDesc.emailAddress, latestStatus);
+        return new EmailAddressResponse(
+            emailAddressWithStatusDesc.emailAddress,
+            latestStatus,
+            this.oxService.contextID,
+        );
     }
 }