import { faker } from '@faker-js/faker';
import { createMock, DeepMocked } from '@golevelup/ts-jest';
import { Test, TestingModule } from '@nestjs/testing';
import { DoFactory, MapperTestModule } from '../../../../test/utils/index.js';
import { EntityCouldNotBeCreated } from '../../../shared/error/entity-could-not-be-created.error.js';
import { EntityNotFoundError } from '../../../shared/error/entity-not-found.error.js';
import { Paged } from '../../../shared/paging/paged.js';
import { PersonDo } from '../../person/domain/person.do.js';
import { PersonService } from '../../person/domain/person.service.js';
import { PersonenkontextDo } from '../domain/personenkontext.do.js';
import { Personenstatus, Rolle, SichtfreigabeType } from '../domain/personenkontext.enums.js';
import { PersonenkontextService } from '../domain/personenkontext.service.js';
import { CreatePersonenkontextDto } from './create-personenkontext.dto.js';
import { CreatedPersonenkontextDto } from './created-personenkontext.dto.js';
import { FindPersonenkontextByIdDto } from './find-personenkontext-by-id.dto.js';
import { FindPersonenkontextDto } from './find-personenkontext.dto.js';
import { PersonApiMapperProfile } from '../../person/api/person-api.mapper.profile.js';
import { PersonenkontextDto } from './personenkontext.dto.js';
import { PersonenkontextUc } from './personenkontext.uc.js';
import { PersonendatensatzDto } from '../../person/api/personendatensatz.dto.js';
import { SchulConnexError } from '../../../shared/error/schul-connex.error.js';
import { DeletePersonenkontextDto } from './delete-personkontext.dto.js';
import { RolleRepo } from '../../rolle/repo/rolle.repo.js';
import { OrganisationRepo } from '../../organisation/persistence/organisation.repo.js';
<<<<<<< HEAD
import { DBiamPersonenkontextRepo } from '../dbiam/dbiam-personenkontext.repo.js';
import { FindPersonenkontextRollenBodyParams } from './find-personenkontext-rollen.body.params.js';
import { PersonenkontextAnlage } from '../domain/personenkontext-anlage.js';
import { FindRollenResponse } from './find-rollen.response.js';
import { FindSchulstrukturknotenResponse } from './find-schulstrukturknoten.response.js';
import { FindPersonenkontextSchulstrukturknotenBodyParams } from './find-personenkontext-schulstrukturknoten.body.params.js';
import { OrganisationDo } from '../../organisation/domain/organisation.do.js';
import { RollenArt, RollenSystemRecht } from '../../rolle/domain/rolle.enums.js';
=======
import { RollenArt, RollenSystemRecht } from '../../rolle/domain/rolle.enums.js';
import { OrganisationDo } from '../../organisation/domain/organisation.do.js';
>>>>>>> 894a7c1c
import { Personenkontext } from '../domain/personenkontext.js';
import { Rolle as RolleAggregate } from '../../rolle/domain/rolle.js';
import { SystemrechtResponse } from './personenkontext-systemrecht.response.js';
import { OrganisationService } from '../../organisation/domain/organisation.service.js';
import { OrganisationApiMapperProfile } from '../../organisation/api/organisation-api.mapper.profile.js';

function createPersonenkontext(): Personenkontext<true>[] {
    return [
        {
            id: '1',
            personId: '1',
            rolleId: '1',
            organisationId: '1',
            createdAt: faker.date.past(),
            updatedAt: faker.date.recent(),
        },
    ];
}

function createRolle(): RolleAggregate<true> {
    return RolleAggregate.construct('1', faker.date.past(), faker.date.recent(), 'Rolle1', '1', RollenArt.LEHR, [], []);
}

describe('PersonenkontextUc', () => {
    let module: TestingModule;
    let sut: PersonenkontextUc;
    let personServiceMock: DeepMocked<PersonService>;
    let personenkontextServiceMock: DeepMocked<PersonenkontextService>;
    let rolleRepoMock: DeepMocked<RolleRepo>;
    let organisationRepoMock: DeepMocked<OrganisationRepo>;
<<<<<<< HEAD
    let dbiamPersonenkontextRepoMock: DeepMocked<DBiamPersonenkontextRepo>;
=======
>>>>>>> 894a7c1c
    let organisationServiceMock: DeepMocked<OrganisationService>;

    beforeAll(async () => {
        module = await Test.createTestingModule({
            imports: [MapperTestModule],
            providers: [
                PersonenkontextUc,
                PersonApiMapperProfile,
                OrganisationApiMapperProfile,
                {
                    provide: RolleRepo,
                    useValue: createMock<RolleRepo>(),
                },
                {
                    provide: OrganisationRepo,
                    useValue: createMock<OrganisationRepo>(),
                },
                {
<<<<<<< HEAD
                    provide: DBiamPersonenkontextRepo,
                    useValue: createMock<DBiamPersonenkontextRepo>(),
                },
                {
=======
>>>>>>> 894a7c1c
                    provide: OrganisationService,
                    useValue: createMock<OrganisationService>(),
                },
                {
                    provide: PersonService,
                    useValue: createMock<PersonService>(),
                },
                {
                    provide: PersonenkontextService,
                    useValue: createMock<PersonenkontextService>(),
                },
                {
                    provide: PersonenkontextAnlage,
                    useValue: createMock<PersonenkontextAnlage>(),
                },
            ],
        }).compile();
        sut = module.get(PersonenkontextUc);
        personServiceMock = module.get(PersonService);
        personenkontextServiceMock = module.get(PersonenkontextService);
        rolleRepoMock = module.get(RolleRepo);
        organisationRepoMock = module.get(OrganisationRepo);
<<<<<<< HEAD
        dbiamPersonenkontextRepoMock = module.get(DBiamPersonenkontextRepo);
=======
>>>>>>> 894a7c1c
        organisationServiceMock = module.get(OrganisationService);
    });

    afterAll(async () => {
        await module.close();
    });

    beforeEach(() => {
        jest.resetAllMocks();
    });

    it('should be defined', () => {
        expect(sut).toBeDefined();
    });

    describe('createPersonenkontext', () => {
        describe('when creation of personenkontext is successful', () => {
            it('should return CreatedPersonenkontextDto', async () => {
                const personenkontextDo: PersonenkontextDo<true> = DoFactory.createPersonenkontext(true);
                personenkontextServiceMock.createPersonenkontext.mockResolvedValue({
                    ok: true,
                    value: personenkontextDo,
                });

                const result: CreatedPersonenkontextDto | SchulConnexError = await sut.createPersonenkontext(
                    {} as CreatePersonenkontextDto,
                );

                expect(result).toBeInstanceOf(CreatedPersonenkontextDto);
            });
        });

        describe('when creation of personenkontext is not successful', () => {
            it('should return SchulConnexError', async () => {
                const error: EntityCouldNotBeCreated = new EntityCouldNotBeCreated('Personenkontext');
                personenkontextServiceMock.createPersonenkontext.mockResolvedValue({
                    ok: false,
                    error: error,
                });

                const result: CreatedPersonenkontextDto | SchulConnexError = await sut.createPersonenkontext(
                    {} as CreatePersonenkontextDto,
                );

                expect(result).toBeInstanceOf(SchulConnexError);
            });
        });
    });

    describe('findAll', () => {
        describe('When searching for personenkontexte', () => {
            it('should find all persons that match with query param', async () => {
                const findPersonenkontextDto: FindPersonenkontextDto = {
                    personId: faker.string.uuid(),
                    referrer: 'referrer',
                    sichtfreigabe: SichtfreigabeType.NEIN,
                    personenstatus: Personenstatus.AKTIV,
                    rolle: Rolle.LERNENDER,
                };

                const firstPersonenkontext: PersonenkontextDo<true> = DoFactory.createPersonenkontext(true);
                const secondPersonenkontext: PersonenkontextDo<true> = DoFactory.createPersonenkontext(true);
                const personenkontexte: PersonenkontextDo<true>[] = [firstPersonenkontext, secondPersonenkontext];
                personenkontextServiceMock.findAllPersonenkontexte.mockResolvedValue({
                    items: personenkontexte,
                    total: personenkontexte.length,
                    limit: personenkontexte.length,
                    offset: 0,
                });

                const result: Paged<PersonenkontextDto> = await sut.findAll(findPersonenkontextDto);
                expect(result.items).toHaveLength(2);
            });

            it('should return empty array when no matching persons are found', async () => {
                const findPersonenkontextDto: FindPersonenkontextDto = {
                    personId: faker.string.uuid(),
                    referrer: 'referrer',
                    sichtfreigabe: SichtfreigabeType.NEIN,
                    personenstatus: Personenstatus.AKTIV,
                    rolle: Rolle.LERNENDER,
                };

                const emptyResult: Paged<PersonenkontextDo<true>> = {
                    items: [],
                    total: 0,
                    limit: 0,
                    offset: 0,
                };
                personenkontextServiceMock.findAllPersonenkontexte.mockResolvedValue(emptyResult);

                const result: Paged<PersonenkontextDto> = await sut.findAll(findPersonenkontextDto);

                expect(result.items).toHaveLength(0);
            });
        });
    });

    describe('findPersonenkontextById', () => {
        describe('when finding personenkontext with id', () => {
            it('should return personenkontext', async () => {
                const personDo: PersonDo<true> = DoFactory.createPerson(true);
                const personenkontextDo: PersonenkontextDo<true> = DoFactory.createPersonenkontext(true);
                const dto: FindPersonenkontextByIdDto = {
                    personenkontextId: personenkontextDo.id,
                };

                personServiceMock.findPersonById.mockResolvedValue({ ok: true, value: personDo });
                personenkontextServiceMock.findPersonenkontextById.mockResolvedValue({
                    ok: true,
                    value: personenkontextDo,
                });

                await expect(sut.findPersonenkontextById(dto)).resolves.not.toThrow();
            });
        });

        describe('when NOT finding personenkontext with id', () => {
            it('should return SchulConnexError with code 404 for personenkontext not found', async () => {
                const dto: FindPersonenkontextByIdDto = {
                    personenkontextId: faker.string.uuid(),
                };

                personenkontextServiceMock.findPersonenkontextById.mockResolvedValue({
                    ok: false,
                    error: new EntityNotFoundError('Personenkontext'),
                });

                const result: PersonendatensatzDto | SchulConnexError = await sut.findPersonenkontextById(dto);

                if (result instanceof PersonendatensatzDto) {
                    fail('Expected SchulConnexError');
                }
                expect(result.code).toBe(404);
            });

            // AI next 13 lines
            it('should return SchulConnexError with code 404 for person not found', async () => {
                const personenkontextDo: PersonenkontextDo<true> = DoFactory.createPersonenkontext(true);
                const dto: FindPersonenkontextByIdDto = {
                    personenkontextId: personenkontextDo.id,
                };

                personenkontextServiceMock.findPersonenkontextById.mockResolvedValue({
                    ok: true,
                    value: personenkontextDo,
                });
                personServiceMock.findPersonById.mockResolvedValue({
                    ok: false,
                    error: new EntityNotFoundError('Person'),
                });

                const result: PersonendatensatzDto | SchulConnexError = await sut.findPersonenkontextById(dto);

                if (result instanceof PersonendatensatzDto) {
                    fail('Expected SchulConnexError');
                }
                expect(result.code).toBe(404);
            });
        });
    });

    describe('hatSystemRecht', () => {
        describe('when personenkontext is referencing rolle with a systemrecht in systemrechte array', () => {
            it('should return an array with the matching organisation as SSK, parent and children', async () => {
                const personenkontexte: Personenkontext<true>[] = createPersonenkontext();
                const rolle: RolleAggregate<true> = createRolle();
                rolle.systemrechte = [RollenSystemRecht.ROLLEN_VERWALTEN];
                const organisation: OrganisationDo<true> = DoFactory.createOrganisation(true);
                rolleRepoMock.findById.mockResolvedValue(rolle);
                organisationRepoMock.findById.mockResolvedValue(organisation);

                const children: OrganisationDo<true>[] = [
                    DoFactory.createOrganisation(true),
                    DoFactory.createOrganisation(true),
                    DoFactory.createOrganisation(true),
                ];

                const findAllAdministriertVon: Paged<OrganisationDo<true>> = {
                    items: children,
                    offset: 0,
                    limit: children.length,
                    total: children.length,
                };
                organisationServiceMock.findAllAdministriertVon.mockResolvedValue(findAllAdministriertVon);
                personenkontextServiceMock.findPersonenkontexteByPersonId.mockResolvedValue(personenkontexte);
                const result: SystemrechtResponse = await sut.hatSystemRecht('1', RollenSystemRecht.ROLLEN_VERWALTEN);
                expect(result.ROLLEN_VERWALTEN).toBeTruthy();
                expect(result.ROLLEN_VERWALTEN).toHaveLength(4);
            });
        });

        describe('when no rollen with a non-empty systemrechte-array exist', () => {
            it('should return an empty array', async () => {
                const personenkontexte: Personenkontext<true>[] = createPersonenkontext();
                const rolle: RolleAggregate<true> = createRolle();
                const organisation: OrganisationDo<true> = DoFactory.createOrganisation(true);
                rolleRepoMock.findById.mockResolvedValue(rolle);
                organisationRepoMock.findById.mockResolvedValue(organisation);
                personenkontextServiceMock.findPersonenkontexteByPersonId.mockResolvedValue(personenkontexte);
                const result: SystemrechtResponse = await sut.hatSystemRecht('1', RollenSystemRecht.ROLLEN_VERWALTEN);
                expect(result.ROLLEN_VERWALTEN).toBeTruthy();
                expect(result.ROLLEN_VERWALTEN).toHaveLength(0);
            });
        });

        describe('when no organisations are found via organisationId of personenkontext', () => {
            it('should return an empty array', async () => {
                const personenkontexte: Personenkontext<true>[] = createPersonenkontext();
                const rolle: RolleAggregate<true> = createRolle();
                rolleRepoMock.findById.mockResolvedValue(rolle);
                organisationRepoMock.findById.mockResolvedValue(undefined);
                personenkontextServiceMock.findPersonenkontexteByPersonId.mockResolvedValue(personenkontexte);
                const result: SystemrechtResponse = await sut.hatSystemRecht('1', RollenSystemRecht.ROLLEN_VERWALTEN);
                expect(result.ROLLEN_VERWALTEN).toBeTruthy();
                expect(result.ROLLEN_VERWALTEN).toHaveLength(0);
            });
        });

        describe('when no rollen are found via rolleId of personenkontext', () => {
            it('should return an empty array', async () => {
                const personenkontexte: Personenkontext<true>[] = createPersonenkontext();
                rolleRepoMock.findById.mockResolvedValue(undefined);
                personenkontextServiceMock.findPersonenkontexteByPersonId.mockResolvedValue(personenkontexte);
                const result: SystemrechtResponse = await sut.hatSystemRecht('1', RollenSystemRecht.ROLLEN_VERWALTEN);
                expect(result.ROLLEN_VERWALTEN).toBeTruthy();
                expect(result.ROLLEN_VERWALTEN).toHaveLength(0);
            });
        });
    });

    describe('updatePersonenkontext', () => {
        // AI next 34 lines
        describe('when updating personenkontext is successful', () => {
            it('should return a PersonendatensatzDto', async () => {
                const personDo: PersonDo<true> = DoFactory.createPerson(true);
                const personenkontextDo: PersonenkontextDo<true> = DoFactory.createPersonenkontext(true);

                personServiceMock.findPersonById.mockResolvedValue({ ok: true, value: personDo });
                personenkontextServiceMock.updatePersonenkontext.mockResolvedValue({
                    ok: true,
                    value: personenkontextDo,
                });

                const updatePersonPromise: Promise<PersonendatensatzDto | SchulConnexError> = sut.updatePersonenkontext(
                    {} as PersonenkontextDto,
                );

                await expect(updatePersonPromise).resolves.toBeInstanceOf(PersonendatensatzDto);
            });
        });

        describe('when updating personenkontext is not successful', () => {
            it('should return SchulConnexError', async () => {
                const error: EntityCouldNotBeCreated = new EntityCouldNotBeCreated('Personenkontext');
                personenkontextServiceMock.updatePersonenkontext.mockResolvedValue({
                    ok: false,
                    error: error,
                });

                const updatePersonPromise: Promise<PersonendatensatzDto | SchulConnexError> = sut.updatePersonenkontext(
                    {} as PersonenkontextDto,
                );

                await expect(updatePersonPromise).resolves.toBeInstanceOf(SchulConnexError);
            });
        });

        describe('when person for personenkontext could not be found', () => {
            it('should return SchulConnexError', async () => {
                // AI next 13 lines
                const personenkontextDo: PersonenkontextDo<true> = DoFactory.createPersonenkontext(true);
                const error: EntityNotFoundError = new EntityNotFoundError('Person');

                personenkontextServiceMock.updatePersonenkontext.mockResolvedValue({
                    ok: true,
                    value: personenkontextDo,
                });
                personServiceMock.findPersonById.mockResolvedValue({ ok: false, error: error });

                const updatePersonPromise: Promise<PersonendatensatzDto | SchulConnexError> = sut.updatePersonenkontext(
                    {} as PersonenkontextDto,
                );

                await expect(updatePersonPromise).resolves.toBeInstanceOf(SchulConnexError);
            });
        });
    });

    describe('findRollen', () => {
        describe('when rollen can be found', () => {
            it('should return a response with items', async () => {
                const params: FindPersonenkontextRollenBodyParams = {
                    rolleName: faker.string.alpha(),
                    limit: 1,
                };
                const rollen: RolleAggregate<true>[] = [DoFactory.createRolle(true)];
                rolleRepoMock.findByName.mockResolvedValue(rollen); //called via PersonenkontextAnlage aggregate
                const result: FindRollenResponse = await sut.findRollen(params);
                expect(result).toBeTruthy();
                expect(result.moeglicheRollen).toHaveLength(1);
                expect(rolleRepoMock.findByName).toHaveBeenCalledTimes(1);
            });
        });

        describe('when rollen cannot be found', () => {
            it('should return a response with an empty list', async () => {
                const params: FindPersonenkontextRollenBodyParams = {
                    rolleName: faker.string.alpha(),
                    limit: 1,
                };
                rolleRepoMock.findByName.mockResolvedValue([]); //called via PersonenkontextAnlage aggregate
                const result: FindRollenResponse = await sut.findRollen(params);
                expect(result).toBeTruthy();
                expect(result.moeglicheRollen).toHaveLength(0);
                expect(rolleRepoMock.findByName).toHaveBeenCalledTimes(1);
            });
        });
    });

    describe('findSchulstrukturknoten', () => {
        describe('when ssks can be found', () => {
            it('should return a response with items', async () => {
                const rolleId: string = faker.string.uuid();
                const organisationName: string = faker.string.alpha();
                const organisation: OrganisationDo<true> = DoFactory.createOrganisation(true, {
                    name: organisationName,
                });
                const params: FindPersonenkontextSchulstrukturknotenBodyParams = {
                    rolleId: rolleId,
                    sskName: organisationName,
                    limit: 1,
                };
                const ssks: Option<OrganisationDo<true>[]> = [organisation];

                const personenkontexte: Personenkontext<true>[] = [
                    {
                        rolleId: rolleId,
                        organisationId: organisation.id,
                        personId: faker.string.uuid(),
                        createdAt: faker.date.past(),
                        updatedAt: faker.date.recent(),
                        id: '1',
                    },
                ];
                organisationRepoMock.findByNameOrKennung.mockResolvedValue(ssks);
                dbiamPersonenkontextRepoMock.findByRolle.mockResolvedValue(personenkontexte);
                organisationRepoMock.findById.mockResolvedValue(organisation);

                const result: FindSchulstrukturknotenResponse = await sut.findSchulstrukturknoten(params);
                expect(result).toBeTruthy();
                expect(result.moeglicheSkks).toHaveLength(1);
                expect(organisationRepoMock.findByNameOrKennung).toHaveBeenCalledTimes(1);
                expect(dbiamPersonenkontextRepoMock.findByRolle).toHaveBeenCalledTimes(1);
            });
        });

        describe('when ssks cannot be found', () => {
            it('should return a response with an empty list', async () => {
                const rolleId: string = faker.string.uuid();
                const organisationName: string = faker.string.alpha();
                const organisation: OrganisationDo<true> = DoFactory.createOrganisation(true, {
                    name: organisationName,
                });
                const params: FindPersonenkontextSchulstrukturknotenBodyParams = {
                    rolleId: rolleId,
                    sskName: organisationName,
                    limit: 1,
                };
                const personenkontexte: Personenkontext<true>[] = [
                    {
                        rolleId: rolleId,
                        organisationId: organisation.id,
                        personId: faker.string.uuid(),
                        createdAt: faker.date.past(),
                        updatedAt: faker.date.recent(),
                        id: '1',
                    },
                ];
                organisationRepoMock.findByNameOrKennung.mockResolvedValue([]);
                dbiamPersonenkontextRepoMock.findByRolle.mockResolvedValue(personenkontexte);
                const result: FindSchulstrukturknotenResponse = await sut.findSchulstrukturknoten(params);
                expect(result).toBeTruthy();
                expect(result.moeglicheSkks).toHaveLength(0);
                expect(organisationRepoMock.findByNameOrKennung).toHaveBeenCalledTimes(1);
                expect(dbiamPersonenkontextRepoMock.findByRolle).toHaveBeenCalledTimes(0);
            });
        });
    });

    describe('deletePersonenkontextById', () => {
        const deletePersonenkontextDto: DeletePersonenkontextDto = {
            id: faker.string.uuid(),
            revision: '1',
        };

        describe('when deleting personenkontext is successful', () => {
            it('should return nothing', async () => {
                personenkontextServiceMock.deletePersonenkontextById.mockResolvedValue({
                    ok: true,
                    value: undefined,
                });

                const result: void | SchulConnexError = await sut.deletePersonenkontextById(deletePersonenkontextDto);

                expect(result).toBeUndefined();
            });
        });

        describe('when personenkontext that should be deleted was not found', () => {
            it('should return SchulConnexError', async () => {
                personenkontextServiceMock.deletePersonenkontextById.mockResolvedValue({
                    ok: false,
                    error: new EntityNotFoundError('Personenkontext'),
                });

                const result: void | SchulConnexError = await sut.deletePersonenkontextById(deletePersonenkontextDto);

                expect(result).toBeInstanceOf(SchulConnexError);
                expect(result?.code).toBe(404);
            });
        });
    });
});<|MERGE_RESOLUTION|>--- conflicted
+++ resolved
@@ -22,19 +22,14 @@
 import { DeletePersonenkontextDto } from './delete-personkontext.dto.js';
 import { RolleRepo } from '../../rolle/repo/rolle.repo.js';
 import { OrganisationRepo } from '../../organisation/persistence/organisation.repo.js';
-<<<<<<< HEAD
 import { DBiamPersonenkontextRepo } from '../dbiam/dbiam-personenkontext.repo.js';
 import { FindPersonenkontextRollenBodyParams } from './find-personenkontext-rollen.body.params.js';
 import { PersonenkontextAnlage } from '../domain/personenkontext-anlage.js';
 import { FindRollenResponse } from './find-rollen.response.js';
 import { FindSchulstrukturknotenResponse } from './find-schulstrukturknoten.response.js';
 import { FindPersonenkontextSchulstrukturknotenBodyParams } from './find-personenkontext-schulstrukturknoten.body.params.js';
-import { OrganisationDo } from '../../organisation/domain/organisation.do.js';
-import { RollenArt, RollenSystemRecht } from '../../rolle/domain/rolle.enums.js';
-=======
 import { RollenArt, RollenSystemRecht } from '../../rolle/domain/rolle.enums.js';
 import { OrganisationDo } from '../../organisation/domain/organisation.do.js';
->>>>>>> 894a7c1c
 import { Personenkontext } from '../domain/personenkontext.js';
 import { Rolle as RolleAggregate } from '../../rolle/domain/rolle.js';
 import { SystemrechtResponse } from './personenkontext-systemrecht.response.js';
@@ -65,10 +60,7 @@
     let personenkontextServiceMock: DeepMocked<PersonenkontextService>;
     let rolleRepoMock: DeepMocked<RolleRepo>;
     let organisationRepoMock: DeepMocked<OrganisationRepo>;
-<<<<<<< HEAD
     let dbiamPersonenkontextRepoMock: DeepMocked<DBiamPersonenkontextRepo>;
-=======
->>>>>>> 894a7c1c
     let organisationServiceMock: DeepMocked<OrganisationService>;
 
     beforeAll(async () => {
@@ -87,13 +79,10 @@
                     useValue: createMock<OrganisationRepo>(),
                 },
                 {
-<<<<<<< HEAD
                     provide: DBiamPersonenkontextRepo,
                     useValue: createMock<DBiamPersonenkontextRepo>(),
                 },
                 {
-=======
->>>>>>> 894a7c1c
                     provide: OrganisationService,
                     useValue: createMock<OrganisationService>(),
                 },
@@ -116,10 +105,7 @@
         personenkontextServiceMock = module.get(PersonenkontextService);
         rolleRepoMock = module.get(RolleRepo);
         organisationRepoMock = module.get(OrganisationRepo);
-<<<<<<< HEAD
         dbiamPersonenkontextRepoMock = module.get(DBiamPersonenkontextRepo);
-=======
->>>>>>> 894a7c1c
         organisationServiceMock = module.get(OrganisationService);
     });
 
