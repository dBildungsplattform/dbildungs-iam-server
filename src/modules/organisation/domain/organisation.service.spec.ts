--- conflicted
+++ resolved
@@ -9,16 +9,11 @@
 import { EntityCouldNotBeCreated } from '../../../shared/error/entity-could-not-be-created.error.js';
 import { EntityNotFoundError } from '../../../shared/error/entity-not-found.error.js';
 import { EntityCouldNotBeUpdated } from '../../../shared/error/index.js';
-<<<<<<< HEAD
-import { DatabaseTestModule } from '../../../../test/utils/database-test.module.js';
-import { ConfigTestModule } from '../../../../test/utils/config-test.module.js';
-import { OrganisationsTyp } from './organisation.enums.js';
-=======
 import { Paged } from '../../../shared/paging/index.js';
 import { OrganisationRepo } from '../persistence/organisation.repo.js';
 import { OrganisationDo } from './organisation.do.js';
 import { OrganisationService } from './organisation.service.js';
->>>>>>> ef50d03e
+import { OrganisationsTyp } from './organisation.enums.js';
 
 describe('OrganisationService', () => {
     let module: TestingModule;
@@ -260,22 +255,6 @@
     });
 
     describe('setZugehoerigZu', () => {
-        /*  it('should update the organisation', async () => {
-            const parentId: string = faker.string.uuid();
-            const childId: string = faker.string.uuid();
-            organisationRepoMock.exists.mockResolvedValueOnce(true);
-            organisationRepoMock.findById.mockResolvedValueOnce(DoFactory.createOrganisation(true));
-            const organisationDo: OrganisationDo<false> = DoFactory.createOrganisation(false);
-            organisationRepoMock.save.mockResolvedValue(organisationDo as unknown as OrganisationDo<true>);
-
-            const result: Result<void> = await organisationService.setZugehoerigZu(parentId, childId);
-
-            expect(result).toEqual<Result<void>>({
-                ok: true,
-                value: undefined,
-            });
-        });*/
-
         it('should return a domain error if parent organisation does not exist', async () => {
             const parentId: string = faker.string.uuid();
             const childId: string = faker.string.uuid();
@@ -302,20 +281,6 @@
                 error: new EntityNotFoundError('Organisation', childId),
             });
         });
-
-        /* it('should return a domain error if the organisation could not be updated', async () => {
-            const parentId: string = faker.string.uuid();
-            const childId: string = faker.string.uuid();
-            organisationRepoMock.exists.mockResolvedValueOnce(true);
-            organisationRepoMock.findById.mockResolvedValueOnce(DoFactory.createOrganisation(true));
-
-            const result: Result<void> = await organisationService.setZugehoerigZu(parentId, childId);
-
-            expect(result).toEqual<Result<void>>({
-                ok: false,
-                error: new EntityCouldNotBeUpdated('Organisation', childId),
-            });
-        });*/
 
         it('should return a domain error if the organisation could not be updated', async () => {
             const rootDo: OrganisationDo<true> = DoFactory.createOrganisation(true, {
