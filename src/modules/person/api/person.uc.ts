--- conflicted
+++ resolved
@@ -5,11 +5,7 @@
 import { CreatePersonDto } from '../domain/create-person.dto.js';
 import { PersonService } from '../domain/person.service.js';
 import { PersonDo } from '../domain/person.do.js';
-<<<<<<< HEAD
-import { FindPersonDatensatzDTO as FindPersonDatensatzDto } from './finde-persondatensatz-dto.js';
-import { PersonenDatensatz } from './personendatensatz.js';
 import { Paged } from '../../../shared/paging/index.js';
-=======
 import { FindPersonendatensatzDto } from './find-personendatensatz.dto.js';
 import { PersonendatensatzResponse } from './personendatensatz.response.js';
 import { PersonenkontextService } from '../domain/personenkontext.service.js';
@@ -18,7 +14,6 @@
 import { PersonenkontextDo } from '../domain/personenkontext.do.js';
 import { PersonenkontextResponse } from './personenkontext.response.js';
 import { DomainError } from '../../../shared/error/domain.error.js';
->>>>>>> 7c45f2ce
 
 @Injectable()
 export class PersonUc {
@@ -70,9 +65,8 @@
         throw result.error;
     }
 
-<<<<<<< HEAD
-    public async findAll(personDto: FindPersonDatensatzDto): Promise<Paged<PersonenDatensatz>> {
-        const personDo: PersonDo<false> = this.mapper.map(personDto, FindPersonDatensatzDto, PersonDo);
+    public async findAll(personDto: FindPersonendatensatzDto): Promise<Paged<PersonendatensatzResponse>> {
+        const personDo: PersonDo<false> = this.mapper.map(personDto, FindPersonendatensatzDto, PersonDo);
         const result: Paged<PersonDo<true>> = await this.personService.findAllPersons(
             personDo,
             personDto.offset,
@@ -88,24 +82,7 @@
             };
         }
 
-        const persons: PersonenDatensatz[] = result.items.map((person: PersonDo<true>) =>
-            this.mapper.map(person, PersonDo, PersonenDatensatz),
-        );
-
-        return {
-            total: result.total,
-            offset: result.offset,
-            limit: result.limit,
-            items: persons,
-        };
-=======
-    public async findAll(personDto: FindPersonendatensatzDto): Promise<PersonendatensatzResponse[]> {
-        const personDo: PersonDo<false> = this.mapper.map(personDto, FindPersonendatensatzDto, PersonDo);
-        const result: PersonDo<true>[] = await this.personService.findAllPersons(personDo);
-        if (result.length === 0) {
-            return [];
-        }
-        const persons: PersonendatensatzResponse[] = result.map((person: PersonDo<true>) =>
+        const persons: PersonendatensatzResponse[] = result.items.map((person: PersonDo<true>) =>
             this.mapper.map(person, PersonDo, PersonendatensatzResponse),
         );
 
@@ -115,7 +92,13 @@
                 personDto.sichtfreigabe,
             );
         }
-        return persons;
+
+        return {
+            total: result.total,
+            offset: result.offset,
+            limit: result.limit,
+            items: persons,
+        };
     }
 
     private async findPersonenkontexteForPerson(
@@ -126,7 +109,6 @@
             personId: personId,
             sichtfreigabe: sichtfreigabe,
         };
-
         const result: Result<PersonenkontextDo<true>[], DomainError> =
             await this.personenkontextService.findAllPersonenkontexte(
                 this.mapper.map(personenkontextFilter, FindPersonenkontextDto, PersonenkontextDo),
@@ -140,7 +122,7 @@
             (personenkontext: PersonenkontextDo<true>) =>
                 this.mapper.map(personenkontext, PersonenkontextDo, PersonenkontextResponse),
         );
+
         return personenkontextResponses;
->>>>>>> 7c45f2ce
     }
 }