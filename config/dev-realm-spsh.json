--- conflicted
+++ resolved
@@ -321,12 +321,8 @@
       "admin-cli": [],
       "spsh-admin": [],
       "account-console": [],
-<<<<<<< HEAD
         "spsh-service": [],
-=======
-      "spsh-service": [],
       "${KC_NEXTCLOUD_CLIENT_ID}": [],
->>>>>>> 5131e64a
       "spsh-test": [],
       "broker": [
         {
