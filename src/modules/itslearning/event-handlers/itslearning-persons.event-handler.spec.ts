import { faker } from '@faker-js/faker';
import { DeepMocked, createMock } from '@golevelup/ts-jest';
import { Test, TestingModule } from '@nestjs/testing';

import { ConfigTestModule, LoggingTestModule } from '../../../../test/utils/index.js';
import { ClassLogger } from '../../../core/logging/class-logger.js';
import { RollenArt } from '../../rolle/domain/rolle.enums.js';
import { CreateMembershipsAction } from '../actions/create-memberships.action.js';
import { CreatePersonAction } from '../actions/create-person.action.js';
import { DeleteMembershipsAction } from '../actions/delete-memberships.action.js';
import { DeletePersonAction } from '../actions/delete-person.action.js';
import { ItsLearningIMSESService } from '../itslearning.service.js';
import { IMSESInstitutionRoleType } from '../types/role.enum.js';
import { ItsLearningPersonsEventHandler } from './itslearning-persons.event-handler.js';
import {
    PersonenkontextEventKontextData,
    PersonenkontextEventPersonData,
} from '../../../shared/events/personenkontext-event.types.js';
import { PersonenkontextUpdatedEvent } from '../../../shared/events/personenkontext-updated.event.js';
import { PersonenkontextDeletedEvent } from '../../../shared/events/personenkontext-deleted.event.js';
import { OrganisationsTyp } from '../../organisation/domain/organisation.enums.js';

describe('ItsLearning Persons Event Handler', () => {
    let module: TestingModule;

    let sut: ItsLearningPersonsEventHandler;
    let itsLearningServiceMock: DeepMocked<ItsLearningIMSESService>;
    let loggerMock: DeepMocked<ClassLogger>;

    beforeAll(async () => {
        module = await Test.createTestingModule({
            imports: [LoggingTestModule, ConfigTestModule],
            providers: [
                ItsLearningPersonsEventHandler,
                {
                    provide: ItsLearningIMSESService,
                    useValue: createMock<ItsLearningIMSESService>(),
                },
            ],
        }).compile();

        sut = module.get(ItsLearningPersonsEventHandler);
        itsLearningServiceMock = module.get(ItsLearningIMSESService);
        loggerMock = module.get(ClassLogger);
    });

    afterAll(async () => {
        await module.close();
    });

    beforeEach(() => {
        sut.ENABLED = true;
    });

<<<<<<< HEAD
    describe('handlePersonenkontextDeletedEvent', () => {
        let event: PersonenkontextDeletedEvent;

        beforeEach(() => {
            event = new PersonenkontextDeletedEvent(
                {
                    id: faker.string.uuid(),
                    vorname: faker.person.firstName(),
                    familienname: faker.person.lastName(),
                    referrer: faker.internet.userName(),
                },
                {
                    orgaId: faker.string.uuid(),
                    orgaTyp: OrganisationsTyp.SCHULE,
                    orgaKennung: faker.string.alpha({ length: 6 }),
                    rolleId: faker.string.uuid(),
                    rolle: RollenArt.LEHR,
                },
            );
        });

        it('should call updatePerson with ID and log info on success', async () => {
            itsLearningServiceMock.send.mockResolvedValueOnce({
                ok: true,
                value: createMock(),
            });

            await sut.handlePersonenkontextDeletedEvent(event);

            expect(loggerMock.info).toHaveBeenCalledWith(
                `Received PersonenkontextDeletedEvent, personId:${event.personData.id}, orgaId:${event.kontextData.orgaId}, rolleId:${event.kontextData.rolleId}`,
            );
            expect(loggerMock.info).toHaveBeenCalledWith(`Person deleted.`);

            expect(itsLearningServiceMock.send).toHaveBeenCalledWith(expect.any(DeletePersonAction));
        });

        it('should call updatePerson with ID and log error on failure', async () => {
            itsLearningServiceMock.send.mockResolvedValueOnce({
                ok: false,
                error: createMock(),
            });

            await sut.handlePersonenkontextDeletedEvent(event);

            expect(loggerMock.info).toHaveBeenCalledWith(
                `Received PersonenkontextDeletedEvent, personId:${event.personData.id}, orgaId:${event.kontextData.orgaId}, rolleId:${event.kontextData.rolleId}`,
            );
            expect(loggerMock.error).toHaveBeenCalledWith(`Could not delete person from itsLearning.`);
            expect(itsLearningServiceMock.send).toHaveBeenCalledWith(expect.any(DeletePersonAction));
        });

        it('should skip event, if not enabled', async () => {
            sut.ENABLED = false;

            await sut.handlePersonenkontextDeletedEvent(event);

            expect(loggerMock.info).toHaveBeenCalledWith('Not enabled, ignoring event.');
        });
    });

    describe('updatePersonenkontexteEventHandler', () => {
        it('should call updatePerson with ID', async () => {
            const event: PersonenkontextUpdatedEvent = new PersonenkontextUpdatedEvent(
                { id: faker.string.uuid(), vorname: faker.person.firstName(), familienname: faker.person.lastName() },
                [],
                [],
                [],
            );
            const updatePersonSpy: jest.SpyInstance<
                Promise<void>,
                [person: PersonenkontextEventPersonData, personenkontexte: PersonenkontextEventKontextData[]]
            > = jest.spyOn(sut, 'updatePerson');
            updatePersonSpy.mockResolvedValueOnce(undefined);
=======
    afterEach(() => {
        jest.resetAllMocks();
    });
>>>>>>> fa6b8d15

    describe('deletePerson', () => {
        it('should delete person in itsLearning', async () => {
            await sut.deletePerson(faker.string.uuid());

            expect(itsLearningServiceMock.send).toHaveBeenCalledWith(expect.any(DeletePersonAction));
        });

<<<<<<< HEAD
        it('should skip event, if not enabled', async () => {
            sut.ENABLED = false;
            const event: PersonenkontextUpdatedEvent = new PersonenkontextUpdatedEvent(
                { id: faker.string.uuid(), vorname: faker.person.firstName(), familienname: faker.person.lastName() },
                [],
                [],
                [],
            );
            const updatePersonSpy: jest.SpyInstance<
                Promise<void>,
                [person: PersonenkontextEventPersonData, personenkontexte: PersonenkontextEventKontextData[]]
            > = jest.spyOn(sut, 'updatePerson');
            updatePersonSpy.mockResolvedValueOnce(undefined);
=======
        it('should log error if person could not be deleted', async () => {
            itsLearningServiceMock.send.mockResolvedValueOnce({ ok: false, error: createMock() });
>>>>>>> fa6b8d15

            await sut.deletePerson(faker.string.uuid());

            expect(loggerMock.error).toHaveBeenCalledWith('Could not delete person from itsLearning.');
        });
    });

    describe('updatePerson', () => {
        const person: PersonenkontextEventPersonData = {
            id: faker.string.uuid(),
            vorname: faker.person.firstName(),
            familienname: faker.person.lastName(),
            referrer: faker.internet.userName(),
        };

        it('should send person to itsLearning', async () => {
            itsLearningServiceMock.send.mockResolvedValueOnce({
                ok: false,
                error: createMock(),
            }); // Read person
            itsLearningServiceMock.send.mockResolvedValueOnce({
                ok: true,
                value: undefined,
            }); // Send person

            await sut.updatePerson(person, [createMock()]);

            expect(itsLearningServiceMock.send).toHaveBeenCalledWith(expect.any(CreatePersonAction));
        });

        it('should log error if person could not be created', async () => {
            itsLearningServiceMock.send.mockResolvedValueOnce({
                ok: false,
                error: createMock(),
            });
            itsLearningServiceMock.send.mockResolvedValueOnce({ ok: false, error: createMock() });

            await sut.updatePerson(person, [createMock()]);

            expect(loggerMock.error).toHaveBeenCalledWith(
                `Person with ID ${person.id} could not be sent to itsLearning!`,
            );
        });

        describe('when person is invalid', () => {
            it('should log error, if person has no referrer', async () => {
                itsLearningServiceMock.send.mockResolvedValueOnce({
                    ok: false,
                    error: createMock(),
                });

                // eslint-disable-next-line @typescript-eslint/no-unused-vars
                const { referrer, ...personWithoutReferrer }: PersonenkontextEventPersonData = person;

                await sut.updatePerson(personWithoutReferrer, [createMock()]);

                expect(loggerMock.error).toHaveBeenCalledWith(`Person with ID ${person.id} has no username!`);
            });
        });

        describe('when person with correct role already exists', () => {
            it('should skip creation', async () => {
                itsLearningServiceMock.send.mockResolvedValueOnce({
                    ok: true,
                    value: { institutionRole: IMSESInstitutionRoleType.STAFF },
                });

                await sut.updatePerson(person, [
                    createMock<PersonenkontextEventKontextData>({ rolle: RollenArt.LEHR }),
                ]);

                expect(loggerMock.info).toHaveBeenCalledWith('Person already exists with correct role');
            });
        });

        describe('when person has no personenkontexte', () => {
            it('should log info if person was deleted', async () => {
                itsLearningServiceMock.send.mockResolvedValueOnce({ ok: true, value: undefined });

                await sut.updatePerson(person, []);

                expect(loggerMock.info).toHaveBeenCalledWith(
                    `No Personenkontexte found for Person ${person.id}, deleting from itsLearning.`,
                );
            });

            it('should return true', async () => {
                itsLearningServiceMock.send.mockResolvedValueOnce({ ok: true, value: undefined });

                const result: boolean = await sut.updatePerson(person, []);

                expect(result).toBe(true);
            });
        });
    });

    describe('removeMemberships', () => {
        const person: PersonenkontextUpdatedPersonData = {
            id: faker.string.uuid(),
            vorname: faker.person.firstName(),
            familienname: faker.person.lastName(),
            referrer: faker.internet.userName(),
        };

        const personenkontext: PersonenkontextUpdatedData = {
            id: faker.string.uuid(),
            orgaId: faker.string.uuid(),
            rolle: faker.helpers.enumValue(RollenArt),
            rolleId: faker.string.uuid(),
        };

        it('should not do anything when nothing has to be done', async () => {
            await sut.deleteMemberships(person, []);

            expect(itsLearningServiceMock.send).not.toHaveBeenCalled();
        });

        it('should send removed memberships to itsLearning', async () => {
            itsLearningServiceMock.send.mockResolvedValueOnce({
                ok: true,
                value: undefined,
            });

            await sut.deleteMemberships(person, [personenkontext]);

            expect(itsLearningServiceMock.send).toHaveBeenCalledWith(expect.any(DeleteMembershipsAction));
        });

        it('should log error if memberships could not be deleted', async () => {
            itsLearningServiceMock.send.mockResolvedValueOnce({
                ok: false,
                error: createMock(),
            });
            itsLearningServiceMock.send.mockResolvedValueOnce({ ok: false, error: createMock() });

            await sut.deleteMemberships(person, [personenkontext]);

            expect(loggerMock.error).toHaveBeenCalledWith(
                `Error while deleting 1 memberships for person ${person.id}!`,
            );
        });
    });

    describe('addMemberships', () => {
        const person: PersonenkontextUpdatedPersonData = {
            id: faker.string.uuid(),
            vorname: faker.person.firstName(),
            familienname: faker.person.lastName(),
            referrer: faker.internet.userName(),
        };

        const personenkontext: PersonenkontextUpdatedData = {
            id: faker.string.uuid(),
            orgaId: faker.string.uuid(),
            rolle: faker.helpers.enumValue(RollenArt),
            rolleId: faker.string.uuid(),
        };

        it('should not do anything when nothing has to be done', async () => {
            await sut.addMemberships(person, []);

            expect(itsLearningServiceMock.send).not.toHaveBeenCalled();
        });

        it('should send new memberships to itsLearning', async () => {
            itsLearningServiceMock.send.mockResolvedValueOnce({
                ok: true,
                value: undefined,
            });

            await sut.addMemberships(person, [personenkontext]);

            expect(itsLearningServiceMock.send).toHaveBeenCalledWith(expect.any(CreateMembershipsAction));
        });

        it('should log error if memberships could not be created', async () => {
            itsLearningServiceMock.send.mockResolvedValueOnce({
                ok: false,
                error: createMock(),
            });
            itsLearningServiceMock.send.mockResolvedValueOnce({ ok: false, error: createMock() });

            await sut.addMemberships(person, [personenkontext]);

            expect(loggerMock.error).toHaveBeenCalledWith(
                `Error while creating 1 memberships for person ${person.id}!`,
            );
        });
    });

    describe('updatePersonenkontexteEventHandler', () => {
        it('should not throw', async () => {
            const event: PersonenkontextUpdatedEvent = new PersonenkontextUpdatedEvent(
                { id: faker.string.uuid(), vorname: faker.person.firstName(), familienname: faker.person.lastName() },
                [],
                [],
                [],
            );

            jest.spyOn(sut, 'updatePerson').mockResolvedValueOnce(true);
            jest.spyOn(sut, 'deleteMemberships').mockResolvedValueOnce(undefined);
            jest.spyOn(sut, 'addMemberships').mockResolvedValueOnce(undefined);
            jest.spyOn(sut, 'deletePerson').mockResolvedValueOnce(undefined);

            await sut.updatePersonenkontexteEventHandler(event);
        });

        it('should skip event, if not enabled', async () => {
            sut.ENABLED = false;
            const event: PersonenkontextUpdatedEvent = new PersonenkontextUpdatedEvent(
                { id: faker.string.uuid(), vorname: faker.person.firstName(), familienname: faker.person.lastName() },
                [],
                [],
                [],
            );

            await sut.updatePersonenkontexteEventHandler(event);

            expect(loggerMock.info).toHaveBeenCalledWith('Not enabled, ignoring event.');
        });
    });
});<|MERGE_RESOLUTION|>--- conflicted
+++ resolved
@@ -4,6 +4,11 @@
 
 import { ConfigTestModule, LoggingTestModule } from '../../../../test/utils/index.js';
 import { ClassLogger } from '../../../core/logging/class-logger.js';
+import {
+    PersonenkontextUpdatedData,
+    PersonenkontextUpdatedEvent,
+    PersonenkontextUpdatedPersonData,
+} from '../../../shared/events/personenkontext-updated.event.js';
 import { RollenArt } from '../../rolle/domain/rolle.enums.js';
 import { CreateMembershipsAction } from '../actions/create-memberships.action.js';
 import { CreatePersonAction } from '../actions/create-person.action.js';
@@ -12,13 +17,8 @@
 import { ItsLearningIMSESService } from '../itslearning.service.js';
 import { IMSESInstitutionRoleType } from '../types/role.enum.js';
 import { ItsLearningPersonsEventHandler } from './itslearning-persons.event-handler.js';
-import {
-    PersonenkontextEventKontextData,
-    PersonenkontextEventPersonData,
-} from '../../../shared/events/personenkontext-event.types.js';
-import { PersonenkontextUpdatedEvent } from '../../../shared/events/personenkontext-updated.event.js';
+import { OrganisationsTyp } from '../../organisation/domain/organisation.enums.js';
 import { PersonenkontextDeletedEvent } from '../../../shared/events/personenkontext-deleted.event.js';
-import { OrganisationsTyp } from '../../organisation/domain/organisation.enums.js';
 
 describe('ItsLearning Persons Event Handler', () => {
     let module: TestingModule;
@@ -52,7 +52,10 @@
         sut.ENABLED = true;
     });
 
-<<<<<<< HEAD
+    afterEach(() => {
+        jest.resetAllMocks();
+    });
+
     describe('handlePersonenkontextDeletedEvent', () => {
         let event: PersonenkontextDeletedEvent;
 
@@ -65,6 +68,7 @@
                     referrer: faker.internet.userName(),
                 },
                 {
+                    id: faker.string.uuid(),
                     orgaId: faker.string.uuid(),
                     orgaTyp: OrganisationsTyp.SCHULE,
                     orgaKennung: faker.string.alpha({ length: 6 }),
@@ -114,50 +118,21 @@
         });
     });
 
-    describe('updatePersonenkontexteEventHandler', () => {
-        it('should call updatePerson with ID', async () => {
-            const event: PersonenkontextUpdatedEvent = new PersonenkontextUpdatedEvent(
-                { id: faker.string.uuid(), vorname: faker.person.firstName(), familienname: faker.person.lastName() },
-                [],
-                [],
-                [],
-            );
-            const updatePersonSpy: jest.SpyInstance<
-                Promise<void>,
-                [person: PersonenkontextEventPersonData, personenkontexte: PersonenkontextEventKontextData[]]
-            > = jest.spyOn(sut, 'updatePerson');
-            updatePersonSpy.mockResolvedValueOnce(undefined);
-=======
-    afterEach(() => {
-        jest.resetAllMocks();
-    });
->>>>>>> fa6b8d15
-
     describe('deletePerson', () => {
         it('should delete person in itsLearning', async () => {
+            //mock send success to avoid NPE
+            itsLearningServiceMock.send.mockResolvedValueOnce({
+                ok: true,
+                value: createMock(),
+            });
+
             await sut.deletePerson(faker.string.uuid());
 
             expect(itsLearningServiceMock.send).toHaveBeenCalledWith(expect.any(DeletePersonAction));
         });
 
-<<<<<<< HEAD
-        it('should skip event, if not enabled', async () => {
-            sut.ENABLED = false;
-            const event: PersonenkontextUpdatedEvent = new PersonenkontextUpdatedEvent(
-                { id: faker.string.uuid(), vorname: faker.person.firstName(), familienname: faker.person.lastName() },
-                [],
-                [],
-                [],
-            );
-            const updatePersonSpy: jest.SpyInstance<
-                Promise<void>,
-                [person: PersonenkontextEventPersonData, personenkontexte: PersonenkontextEventKontextData[]]
-            > = jest.spyOn(sut, 'updatePerson');
-            updatePersonSpy.mockResolvedValueOnce(undefined);
-=======
         it('should log error if person could not be deleted', async () => {
             itsLearningServiceMock.send.mockResolvedValueOnce({ ok: false, error: createMock() });
->>>>>>> fa6b8d15
 
             await sut.deletePerson(faker.string.uuid());
 
@@ -166,7 +141,7 @@
     });
 
     describe('updatePerson', () => {
-        const person: PersonenkontextEventPersonData = {
+        const person: PersonenkontextUpdatedPersonData = {
             id: faker.string.uuid(),
             vorname: faker.person.firstName(),
             familienname: faker.person.lastName(),
@@ -210,7 +185,7 @@
                 });
 
                 // eslint-disable-next-line @typescript-eslint/no-unused-vars
-                const { referrer, ...personWithoutReferrer }: PersonenkontextEventPersonData = person;
+                const { referrer, ...personWithoutReferrer }: PersonenkontextUpdatedPersonData = person;
 
                 await sut.updatePerson(personWithoutReferrer, [createMock()]);
 
@@ -225,9 +200,7 @@
                     value: { institutionRole: IMSESInstitutionRoleType.STAFF },
                 });
 
-                await sut.updatePerson(person, [
-                    createMock<PersonenkontextEventKontextData>({ rolle: RollenArt.LEHR }),
-                ]);
+                await sut.updatePerson(person, [createMock<PersonenkontextUpdatedData>({ rolle: RollenArt.LEHR })]);
 
                 expect(loggerMock.info).toHaveBeenCalledWith('Person already exists with correct role');
             });
