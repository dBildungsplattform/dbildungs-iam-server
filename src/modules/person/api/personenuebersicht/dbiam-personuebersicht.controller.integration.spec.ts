import { EntityManager, MikroORM } from '@mikro-orm/core';
import { CallHandler, ExecutionContext, INestApplication } from '@nestjs/common';
import { APP_INTERCEPTOR, APP_PIPE } from '@nestjs/core';
import { Test, TestingModule } from '@nestjs/testing';
import request, { Response } from 'supertest';
import { App } from 'supertest/types.js';
import {
    ConfigTestModule,
    DatabaseTestModule,
    DEFAULT_TIMEOUT_FOR_TESTCONTAINERS,
    DoFactory,
    MapperTestModule,
} from '../../../../../test/utils/index.js';
import { GlobalValidationPipe } from '../../../../shared/validation/global-validation.pipe.js';
import { ServiceProviderRepo } from '../../../service-provider/repo/service-provider.repo.js';
import { PersonApiModule } from '../../person-api.module.js';
import { PersonRepository } from '../../persistence/person.repository.js';
import { UsernameGeneratorService } from '../../domain/username-generator.service.js';
import { createMock, DeepMocked } from '@golevelup/ts-jest';
import { Person, PersonCreationParams } from '../../domain/person.js';
import { faker } from '@faker-js/faker';
import { DomainError } from '../../../../shared/error/index.js';
import { KeycloakUserService } from '../../../keycloak-administration/index.js';
import { DBiamPersonenuebersichtResponse } from './dbiam-personenuebersicht.response.js';
import { RolleFactory } from '../../../rolle/domain/rolle.factory.js';
import { RollenArt } from '../../../rolle/domain/rolle.enums.js';
import { RolleRepo } from '../../../rolle/repo/rolle.repo.js';
import { Rolle } from '../../../rolle/domain/rolle.js';
import { OrganisationDo } from '../../../organisation/domain/organisation.do.js';
import { Personenkontext } from '../../../personenkontext/domain/personenkontext.js';
import { DBiamPersonenkontextRepoInternal } from '../../../personenkontext/persistence/internal-dbiam-personenkontext.repo.js';
import { DBiamPersonenzuordnungResponse } from './dbiam-personenzuordnung.response.js';
import { PagedResponse } from '../../../../shared/paging/index.js';
import { PersonPermissionsRepo } from '../../../authentication/domain/person-permission.repo.js';
import { PersonPermissions } from '../../../authentication/domain/person-permissions.js';
import { Request } from 'express';
import { PassportUser } from '../../../authentication/types/user.js';
import { Observable } from 'rxjs';
import { PersonenkontextFactory } from '../../../personenkontext/domain/personenkontext.factory.js';
import { OrganisationRepository } from '../../../organisation/persistence/organisation.repository.js';
import {
    createAndPersistOrganisation,
    createAndPersistRootOrganisation,
} from '../../../../../test/utils/organisation-test-helper.js';
import { OrganisationEntity } from '../../../organisation/persistence/organisation.entity.js';
import { OrganisationsTyp } from '../../../organisation/domain/organisation.enums.js';

describe('Personenuebersicht API', () => {
    let app: INestApplication;
    let orm: MikroORM;
    let em: EntityManager;
    let personRepository: PersonRepository;
    let usernameGeneratorService: DeepMocked<UsernameGeneratorService>;
    let rolleFactory: RolleFactory;
    let rolleRepo: RolleRepo;
    let personenkontextFactory: PersonenkontextFactory;
    let dBiamPersonenkontextRepoInternal: DBiamPersonenkontextRepoInternal;
    let personpermissionsRepoMock: DeepMocked<PersonPermissionsRepo>;
    let organisationRepository: OrganisationRepository;

    beforeAll(async () => {
        const keycloakUserServiceMock: KeycloakUserService = createMock<KeycloakUserService>({
            create: jest.fn().mockImplementation(() => {
                return { ok: true, value: faker.string.uuid() };
            }),
            setPassword: jest.fn().mockResolvedValue({ ok: true, value: '' }),
            delete: jest.fn().mockResolvedValue({ ok: true }),
        });

        const module: TestingModule = await Test.createTestingModule({
            imports: [
                PersonApiModule,
                ConfigTestModule,
                DatabaseTestModule.forRoot({ isDatabaseRequired: true }),
                MapperTestModule,
            ],
            providers: [
                {
                    provide: APP_PIPE,
                    useClass: GlobalValidationPipe,
                },
                {
                    provide: UsernameGeneratorService,
                    useValue: createMock<UsernameGeneratorService>(),
                },
                {
                    provide: KeycloakUserService,
                    useValue: createMock<KeycloakUserService>(),
                },
                {
                    provide: PersonPermissionsRepo,
                    useValue: createMock<PersonPermissionsRepo>(),
                },
                ServiceProviderRepo,
                PersonRepository,
                RolleFactory,
                RolleRepo,
<<<<<<< HEAD
                DBiamPersonenkontextRepo,
=======
                OrganisationRepo,
                DBiamPersonenkontextRepoInternal,
>>>>>>> bbed6923
                PersonenkontextFactory,
                PersonRepository,
                OrganisationRepository,
                {
                    provide: APP_INTERCEPTOR,
                    useValue: {
                        intercept(context: ExecutionContext, next: CallHandler): Observable<unknown> {
                            const req: Request = context.switchToHttp().getRequest();
                            req.passportUser = createMock<PassportUser>({
                                async personPermissions() {
                                    return personpermissionsRepoMock.loadPersonPermissions('');
                                },
                            });
                            return next.handle();
                        },
                    },
                },
            ],
        })
            .overrideProvider(KeycloakUserService)
            .useValue(keycloakUserServiceMock)
            .compile();

        orm = module.get<MikroORM>(MikroORM);
        personRepository = module.get<PersonRepository>(PersonRepository);
        usernameGeneratorService = module.get(UsernameGeneratorService);
        usernameGeneratorService.generateUsername = jest.fn().mockResolvedValue({ ok: true, value: 'mockUsername' });
        rolleFactory = module.get(RolleFactory);
        rolleRepo = module.get(RolleRepo);
<<<<<<< HEAD
        dBiamPersonenkontextRepo = module.get(DBiamPersonenkontextRepo);
=======
        organisationRepo = module.get(OrganisationRepo);
        dBiamPersonenkontextRepoInternal = module.get(DBiamPersonenkontextRepoInternal);
>>>>>>> bbed6923
        personpermissionsRepoMock = module.get(PersonPermissionsRepo);
        personenkontextFactory = module.get(PersonenkontextFactory);
        organisationRepository = module.get(OrganisationRepository);

        em = module.get(EntityManager);

        await DatabaseTestModule.setupDatabase(module.get(MikroORM));
        app = module.createNestApplication();
        await app.init();
    }, DEFAULT_TIMEOUT_FOR_TESTCONTAINERS);

    afterAll(async () => {
        await orm.close();
        await app.close();
    });

    beforeEach(async () => {
        await DatabaseTestModule.clearDatabase(orm);
    });

    describe('/GET personenuebersicht', () => {
        describe('when successfull', () => {
            describe('when no kontexts exists', () => {
                it('should return personuebersicht with zuordnungen as []', async () => {
                    const creationParams: PersonCreationParams = {
                        familienname: faker.person.lastName(),
                        vorname: faker.person.firstName(),
                    };

                    const person: Person<false> | DomainError = await Person.createNew(
                        usernameGeneratorService,
                        creationParams,
                    );
                    expect(person).not.toBeInstanceOf(DomainError);
                    if (person instanceof DomainError) {
                        return;
                    }
                    const savedPerson: Person<true> | DomainError = await personRepository.create(person);
                    expect(savedPerson).not.toBeInstanceOf(DomainError);
                    if (savedPerson instanceof DomainError) {
                        return;
                    }

                    const response: Response = await request(app.getHttpServer() as App)
                        .get(`/dbiam/personenuebersicht/${savedPerson.id}`)
                        .send();

                    expect(response.status).toBe(200);
                    expect(response.body).toBeInstanceOf(Object);
                    const responseBody: DBiamPersonenuebersichtResponse =
                        response.body as DBiamPersonenuebersichtResponse;

                    expect(responseBody?.personId).toEqual(savedPerson.id);
                    expect(responseBody?.vorname).toEqual(savedPerson.vorname);
                    expect(responseBody?.nachname).toEqual(savedPerson.familienname);
                    expect(responseBody?.benutzername).toEqual(savedPerson.referrer);
                    expect(responseBody?.lastModifiedZuordnungen).toBeUndefined();
                    expect(responseBody?.zuordnungen).toEqual([]);
                });
            });

            describe('when kontexts exists', () => {
                it('should return personuebersicht with zuordnungen', async () => {
                    const creationParams: PersonCreationParams = {
                        familienname: faker.person.lastName(),
                        vorname: faker.person.firstName(),
                    };

                    const person: Person<false> | DomainError = await Person.createNew(
                        usernameGeneratorService,
                        creationParams,
                    );
                    expect(person).not.toBeInstanceOf(DomainError);
                    if (person instanceof DomainError) {
                        return;
                    }
                    const savedPerson: Person<true> | DomainError = await personRepository.create(person);
                    expect(savedPerson).not.toBeInstanceOf(DomainError);
                    if (savedPerson instanceof DomainError) {
                        return;
                    }

                    const rolle1: Rolle<false> | DomainError = rolleFactory.createNew(
                        faker.string.alpha(5),
                        faker.string.uuid(),
                        RollenArt.LEHR,
                        [],
                        [],
                        [],
                        false,
                    );

                    if (rolle1 instanceof DomainError) {
                        return;
                    }
                    const savedRolle1: Rolle<true> = await rolleRepo.save(rolle1);

                    const rolle2: Rolle<false> | DomainError = rolleFactory.createNew(
                        faker.string.alpha(5),
                        faker.string.uuid(),
                        RollenArt.LEHR,
                        [],
                        [],
                        [],
                        false,
                    );

                    if (rolle2 instanceof DomainError) {
                        return;
                    }
                    const savedRolle2: Rolle<true> = await rolleRepo.save(rolle2);

                    const savedOrganisation1: OrganisationEntity = await createAndPersistOrganisation(
                        em,
                        undefined,
                        OrganisationsTyp.SONSTIGE,
                        true,
                    );

                    const savedOrganisation2: OrganisationEntity = await createAndPersistOrganisation(
                        em,
                        undefined,
                        OrganisationsTyp.SONSTIGE,
                        true,
                    );

                    const personenkontext1: Personenkontext<true> = await dBiamPersonenkontextRepoInternal.save(
                        personenkontextFactory.createNew(savedPerson.id, savedOrganisation1.id, savedRolle1.id),
                    );
                    const personenkontext2: Personenkontext<true> = await dBiamPersonenkontextRepoInternal.save(
                        personenkontextFactory.createNew(savedPerson.id, savedOrganisation1.id, savedRolle2.id),
                    );
                    const personenkontext3: Personenkontext<true> = await dBiamPersonenkontextRepoInternal.save(
                        personenkontextFactory.createNew(savedPerson.id, savedOrganisation2.id, savedRolle2.id),
                    );

                    const response: Response = await request(app.getHttpServer() as App)
                        .get(`/dbiam/personenuebersicht/${savedPerson.id}`)
                        .send();

                    expect(response.status).toBe(200);
                    expect(response.body).toBeInstanceOf(Object);
                    const responseBody: DBiamPersonenuebersichtResponse =
                        response.body as DBiamPersonenuebersichtResponse;
                    expect(responseBody?.personId).toEqual(savedPerson.id);
                    expect(responseBody?.vorname).toEqual(savedPerson.vorname);
                    expect(responseBody?.nachname).toEqual(savedPerson.familienname);
                    expect(responseBody?.benutzername).toEqual(savedPerson.referrer);
                    expect(responseBody?.lastModifiedZuordnungen).not.toBeNull();
                    expect(responseBody?.zuordnungen.length).toEqual(3);
                    expect(
                        responseBody.zuordnungen.findIndex(
                            (zuordnung: DBiamPersonenzuordnungResponse) =>
                                zuordnung.rolleId === personenkontext1.rolleId,
                        ),
                    ).not.toEqual(-1);
                    expect(
                        responseBody.zuordnungen.findIndex(
                            (zuordnung: DBiamPersonenzuordnungResponse) =>
                                zuordnung.rolleId === personenkontext2.rolleId,
                        ),
                    ).not.toEqual(-1);
                    expect(
                        responseBody.zuordnungen.findIndex(
                            (zuordnung: DBiamPersonenzuordnungResponse) =>
                                zuordnung.rolleId === personenkontext3.rolleId,
                        ),
                    ).not.toEqual(-1);
                    expect(
                        responseBody.zuordnungen.findIndex(
                            (zuordnung: DBiamPersonenzuordnungResponse) =>
                                zuordnung.sskId === personenkontext1.organisationId,
                        ),
                    ).not.toEqual(-1);
                    expect(
                        responseBody.zuordnungen.findIndex(
                            (zuordnung: DBiamPersonenzuordnungResponse) =>
                                zuordnung.sskId === personenkontext2.organisationId,
                        ),
                    ).not.toEqual(-1);
                    expect(
                        responseBody.zuordnungen.findIndex(
                            (zuordnung: DBiamPersonenzuordnungResponse) =>
                                zuordnung.sskId === personenkontext3.organisationId,
                        ),
                    ).not.toEqual(-1);
                });
            });
        });

        describe('when not successfull', () => {
            describe('when person does not exist', () => {
                it('should return Error', async () => {
                    const unsavedPerson: Person<true> = Person.construct(
                        faker.string.uuid(),
                        faker.date.past(),
                        faker.date.recent(),
                        faker.person.lastName(),
                        faker.person.firstName(),
                        '1',
                        faker.lorem.word(),
                        faker.lorem.word(),
                        faker.string.uuid(),
                    );

                    const response: Response = await request(app.getHttpServer() as App)
                        .get(`/dbiam/personenuebersicht/${unsavedPerson.id}`)
                        .send();

                    expect(response.status).toBe(404);
                });
            });

            describe('when one or more organisations does not exist', () => {
                it('should return Error', async () => {
                    const creationParams: PersonCreationParams = {
                        familienname: faker.person.lastName(),
                        vorname: faker.person.firstName(),
                    };

                    const person: Person<false> | DomainError = await Person.createNew(
                        usernameGeneratorService,
                        creationParams,
                    );
                    expect(person).not.toBeInstanceOf(DomainError);
                    if (person instanceof DomainError) {
                        return;
                    }
                    const savedPerson: Person<true> | DomainError = await personRepository.create(person);
                    expect(savedPerson).not.toBeInstanceOf(DomainError);
                    if (savedPerson instanceof DomainError) {
                        return;
                    }

                    const rolle1: Rolle<false> | DomainError = rolleFactory.createNew(
                        faker.string.alpha(5),
                        faker.string.uuid(),
                        RollenArt.LEHR,
                        [],
                        [],
                        [],
                        false,
                    );

                    if (rolle1 instanceof DomainError) {
                        return;
                    }
                    const savedRolle1: Rolle<true> = await rolleRepo.save(rolle1);

                    const rolle2: Rolle<false> | DomainError = rolleFactory.createNew(
                        faker.string.alpha(5),
                        faker.string.uuid(),
                        RollenArt.LERN,
                        [],
                        [],
                        [],
                        false,
                    );

                    if (rolle2 instanceof DomainError) {
                        return;
                    }
                    const savedRolle2: Rolle<true> = await rolleRepo.save(rolle2);

                    const unsavedOrganisation1: OrganisationDo<true> = DoFactory.createOrganisation(true);
                    const savedOrganisation2: OrganisationEntity = await createAndPersistOrganisation(
                        em,
                        undefined,
                        OrganisationsTyp.SONSTIGE,
                        true,
                    );

                    await dBiamPersonenkontextRepoInternal.save(
                        personenkontextFactory.createNew(savedPerson.id, unsavedOrganisation1.id, savedRolle1.id),
                    );
                    await dBiamPersonenkontextRepoInternal.save(
                        personenkontextFactory.createNew(savedPerson.id, unsavedOrganisation1.id, savedRolle2.id),
                    );
                    await dBiamPersonenkontextRepoInternal.save(
                        personenkontextFactory.createNew(savedPerson.id, savedOrganisation2.id, savedRolle2.id),
                    );

                    const response: Response = await request(app.getHttpServer() as App)
                        .get(`/dbiam/personenuebersicht/${savedPerson.id}`)
                        .send();

                    expect(response.status).toBe(404);
                });
            });
        });
    });

    describe('/GET personenuebersichten', () => {
        it('should return personuebersichten with zuordnungen', async () => {
            const creationParams: PersonCreationParams = {
                familienname: faker.person.lastName(),
                vorname: faker.person.firstName(),
            };

            const person1: Person<false> | DomainError = await Person.createNew(
                usernameGeneratorService,
                creationParams,
            );
            expect(person1).not.toBeInstanceOf(DomainError);
            if (person1 instanceof DomainError) {
                return;
            }

            const savedPerson1: Person<true> | DomainError = await personRepository.create(person1);
            expect(savedPerson1).not.toBeInstanceOf(DomainError);
            if (savedPerson1 instanceof DomainError) {
                return;
            }

            const person2: Person<false> | DomainError = await Person.createNew(
                usernameGeneratorService,
                creationParams,
            );

            expect(person2).not.toBeInstanceOf(DomainError);
            if (person2 instanceof DomainError) {
                return;
            }

            const savedPerson2: Person<true> | DomainError = await personRepository.create(person2);
            expect(savedPerson2).not.toBeInstanceOf(DomainError);
            if (savedPerson2 instanceof DomainError) {
                return;
            }

            const rolle1: Rolle<false> | DomainError = rolleFactory.createNew(
                faker.string.alpha(5),
                faker.string.uuid(),
                RollenArt.LEHR,
                [],
                [],
                [],
                false,
            );

            if (rolle1 instanceof DomainError) {
                return;
            }
            const savedRolle1: Rolle<true> = await rolleRepo.save(rolle1);

            const rolle2: Rolle<false> | DomainError = rolleFactory.createNew(
                faker.string.alpha(5),
                faker.string.uuid(),
                RollenArt.LERN,
                [],
                [],
                [],
                false,
            );

            if (rolle2 instanceof DomainError) {
                return;
            }
            const savedRolle2: Rolle<true> = await rolleRepo.save(rolle2);

            const savedOrganisation1: OrganisationEntity = await createAndPersistRootOrganisation(
                em,
                organisationRepository,
            );
            const savedOrganisation2: OrganisationEntity = await createAndPersistOrganisation(
                em,
                savedOrganisation1.id,
                OrganisationsTyp.SONSTIGE,
                true,
            );

            await dBiamPersonenkontextRepoInternal.save(
                personenkontextFactory.createNew(savedPerson1.id, savedOrganisation1.id, savedRolle1.id),
            );
            await dBiamPersonenkontextRepoInternal.save(
                personenkontextFactory.createNew(savedPerson1.id, savedOrganisation1.id, savedRolle2.id),
            );
            await dBiamPersonenkontextRepoInternal.save(
                personenkontextFactory.createNew(savedPerson1.id, savedOrganisation2.id, savedRolle2.id),
            );

            const personpermissions: DeepMocked<PersonPermissions> = createMock();
            personpermissionsRepoMock.loadPersonPermissions.mockResolvedValue(personpermissions);

            personpermissions.getOrgIdsWithSystemrechtDeprecated.mockResolvedValueOnce([
                savedOrganisation1.id,
                savedOrganisation2.id,
            ]);

            const response: Response = await request(app.getHttpServer() as App)
                .post(`/dbiam/personenuebersicht`)
                .send({
                    personIds: [savedPerson1.id, savedPerson2.id],
                });

            expect(response.status).toBe(201);
            expect(response.body).toBeInstanceOf(Object);
            const responseBody: PagedResponse<DBiamPersonenuebersichtResponse> =
                response.body as PagedResponse<DBiamPersonenuebersichtResponse>;
            expect(responseBody.total).toEqual(2);
            expect(responseBody.items?.length).toEqual(2);
            const item1: DBiamPersonenuebersichtResponse | undefined = responseBody.items.at(0);

            expect(item1).toBeDefined();
            if (!(item1 instanceof DBiamPersonenuebersichtResponse)) {
                return;
            }

            expect(item1?.personId).toEqual(savedPerson1.id);
            expect(item1?.vorname).toEqual(savedPerson1.vorname);
            expect(item1?.nachname).toEqual(savedPerson1.familienname);
            expect(item1?.benutzername).toEqual(savedPerson1.referrer);
            expect(item1?.lastModifiedZuordnungen).not.toBeNull();
            expect(item1?.zuordnungen.length).toEqual(3);
        });
    });
});<|MERGE_RESOLUTION|>--- conflicted
+++ resolved
@@ -95,12 +95,7 @@
                 PersonRepository,
                 RolleFactory,
                 RolleRepo,
-<<<<<<< HEAD
-                DBiamPersonenkontextRepo,
-=======
-                OrganisationRepo,
                 DBiamPersonenkontextRepoInternal,
->>>>>>> bbed6923
                 PersonenkontextFactory,
                 PersonRepository,
                 OrganisationRepository,
@@ -130,12 +125,7 @@
         usernameGeneratorService.generateUsername = jest.fn().mockResolvedValue({ ok: true, value: 'mockUsername' });
         rolleFactory = module.get(RolleFactory);
         rolleRepo = module.get(RolleRepo);
-<<<<<<< HEAD
-        dBiamPersonenkontextRepo = module.get(DBiamPersonenkontextRepo);
-=======
-        organisationRepo = module.get(OrganisationRepo);
         dBiamPersonenkontextRepoInternal = module.get(DBiamPersonenkontextRepoInternal);
->>>>>>> bbed6923
         personpermissionsRepoMock = module.get(PersonPermissionsRepo);
         personenkontextFactory = module.get(PersonenkontextFactory);
         organisationRepository = module.get(OrganisationRepository);
