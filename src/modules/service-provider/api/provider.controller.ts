--- conflicted
+++ resolved
@@ -19,12 +19,10 @@
 import { ServiceProviderRepo } from '../repo/service-provider.repo.js';
 import { AngebotByIdParams } from './angebot-by.id.params.js';
 import { ServiceProviderResponse } from './service-provider.response.js';
-import { AuthenticatedUser } from 'nest-keycloak-connect';
-import { User } from '../../authentication/types/user.d.js';
 import { PersonPermissions } from '../../authentication/domain/person-permissions.js';
-import { PersonPermissionsRepo } from '../../authentication/domain/person-permission.repo.js';
 import { RolleRepo } from '../../rolle/repo/rolle.repo.js';
 import { Rolle } from '../../rolle/domain/rolle.js';
+import { Permissions } from '../../authentication/api/permissions.decorator.js';
 
 @UseFilters(SchulConnexValidationErrorFilter)
 @ApiTags('provider')
@@ -33,14 +31,9 @@
 @Controller({ path: 'provider' })
 export class ProviderController {
     public constructor(
-<<<<<<< HEAD
-        private readonly serviceProviderRepo: ServiceProviderRepo,
-        private readonly personPermissionsRepo: PersonPermissionsRepo,
         private readonly rolleRepo: RolleRepo,
-=======
         private readonly streamableFileFactory: StreamableFileFactory,
         private readonly serviceProviderRepo: ServiceProviderRepo,
->>>>>>> ab3f16a7
     ) {}
 
     @Get('all')
@@ -68,9 +61,10 @@
     @ApiUnauthorizedResponse({ description: 'Not authorized to get available service providers.' })
     @ApiForbiddenResponse({ description: 'Insufficient permissions to get service-providers.' })
     @ApiInternalServerErrorResponse({ description: 'Internal server error while getting all service-providers.' })
-    public async getAvailableServiceProviders(@AuthenticatedUser() user: User): Promise<ServiceProviderResponse[]> {
-        const personPermissions: PersonPermissions = await this.personPermissionsRepo.loadPersonPermissions(user.sub);
-        const roleIds: string[] = await personPermissions.getRoleIds();
+    public async getAvailableServiceProviders(
+        @Permissions() permissions: PersonPermissions,
+    ): Promise<ServiceProviderResponse[]> {
+        const roleIds: string[] = await permissions.getRoleIds();
         const serviceProviders: ServiceProvider<true>[] = [];
         for (const roleId of roleIds) {
             const rolle: Option<Rolle<true>> = await this.rolleRepo.findById(roleId);
