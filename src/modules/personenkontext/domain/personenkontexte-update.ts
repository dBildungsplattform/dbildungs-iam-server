--- conflicted
+++ resolved
@@ -322,7 +322,6 @@
             this.personId,
         );
 
-<<<<<<< HEAD
         // Update the personalnummer if it is provided
         if (this.personalnummer) {
             const person: Option<Person<true>> = await this.personRepo.findById(this.personId);
@@ -332,10 +331,7 @@
             }
         }
 
-        await this.publishEvent(deletedPKs, createdPKs, existingPKsAfterUpdate);
-=======
         await this.publishEvent(deletedPKs, createdPKs, existingPKsAfterUpdate, ldapEntryUUID);
->>>>>>> b9c81301
 
         return existingPKsAfterUpdate;
     }
