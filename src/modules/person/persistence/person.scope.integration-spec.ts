--- conflicted
+++ resolved
@@ -310,22 +310,9 @@
         it('should not return technical users', async () => {
             const person1: PersonEntity = createPersonEntity();
             const person2: PersonEntity = createPersonEntity();
-<<<<<<< HEAD
             person2.istTechnisch = true;
 
             await em.persistAndFlush([person1, person2]);
-=======
-            const rolle: Rolle<true> | DomainError = await rolleRepo.save(
-                DoFactory.createRolle(false, { istTechnisch: true }),
-            );
-            if (rolle instanceof DomainError) throw Error();
-            const organisation: Organisation<true> = await organisationRepository.save(
-                DoFactory.createOrganisation(false),
-            );
-
-            await em.persistAndFlush([person1, person2]);
-            await createPersonenkontext(person1.id, organisation.id, rolle.id);
->>>>>>> b0692ef6
 
             const scope: PersonScope = new PersonScope()
                 .findBy({ ids: [person1.id, person2.id] })
