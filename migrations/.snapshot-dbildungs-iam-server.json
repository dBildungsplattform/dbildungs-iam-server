--- conflicted
+++ resolved
@@ -199,11 +199,7 @@
             "KLASSEN_VERWALTEN",
             "SCHULTRAEGER_VERWALTEN",
             "MIGRATION_DURCHFUEHREN",
-<<<<<<< HEAD
-            "IMPORT_DURCHFUEHREN"
-=======
             "PERSON_SYNCHRONISIEREN"
->>>>>>> 85f6885f
           ]
         },
         "service_provider_target_enum": {
@@ -414,11 +410,7 @@
             "KLASSEN_VERWALTEN",
             "SCHULTRAEGER_VERWALTEN",
             "MIGRATION_DURCHFUEHREN",
-<<<<<<< HEAD
-            "IMPORT_DURCHFUEHREN"
-=======
             "PERSON_SYNCHRONISIEREN"
->>>>>>> 85f6885f
           ]
         },
         "service_provider_target_enum": {
@@ -651,11 +643,7 @@
             "KLASSEN_VERWALTEN",
             "SCHULTRAEGER_VERWALTEN",
             "MIGRATION_DURCHFUEHREN",
-<<<<<<< HEAD
-            "IMPORT_DURCHFUEHREN"
-=======
             "PERSON_SYNCHRONISIEREN"
->>>>>>> 85f6885f
           ]
         },
         "service_provider_target_enum": {
@@ -880,11 +868,7 @@
             "KLASSEN_VERWALTEN",
             "SCHULTRAEGER_VERWALTEN",
             "MIGRATION_DURCHFUEHREN",
-<<<<<<< HEAD
-            "IMPORT_DURCHFUEHREN"
-=======
             "PERSON_SYNCHRONISIEREN"
->>>>>>> 85f6885f
           ]
         },
         "service_provider_target_enum": {
@@ -1101,267 +1085,7 @@
             "KLASSEN_VERWALTEN",
             "SCHULTRAEGER_VERWALTEN",
             "MIGRATION_DURCHFUEHREN",
-<<<<<<< HEAD
-            "IMPORT_DURCHFUEHREN"
-          ]
-        },
-        "service_provider_target_enum": {
-          "name": "service_provider_target_enum",
-          "schema": "public",
-          "items": [
-            "URL",
-            "EMAIL",
-            "SCHULPORTAL_ADMINISTRATION"
-          ]
-        },
-        "service_provider_kategorie_enum": {
-          "name": "service_provider_kategorie_enum",
-          "schema": "public",
-          "items": [
-            "EMAIL",
-            "UNTERRICHT",
-            "VERWALTUNG",
-            "HINWEISE",
-            "ANGEBOTE"
-          ]
-        },
-        "service_provider_system_enum": {
-          "name": "service_provider_system_enum",
-          "schema": "public",
-          "items": [
-            "NONE",
-            "EMAIL",
-            "ITSLEARNING"
-          ]
-        }
-      }
-    },
-    {
-      "columns": {
-        "id": {
-          "name": "id",
-          "type": "uuid",
-          "unsigned": false,
-          "autoincrement": false,
-          "primary": false,
-          "nullable": false,
-          "mappedType": "uuid"
-        },
-        "created_at": {
-          "name": "created_at",
-          "type": "timestamptz",
-          "unsigned": false,
-          "autoincrement": false,
-          "primary": false,
-          "nullable": false,
-          "length": 6,
-          "mappedType": "datetime"
-        },
-        "updated_at": {
-          "name": "updated_at",
-          "type": "timestamptz",
-          "unsigned": false,
-          "autoincrement": false,
-          "primary": false,
-          "nullable": false,
-          "length": 6,
-          "mappedType": "datetime"
-        },
-        "importvorgang_id": {
-          "name": "importvorgang_id",
-          "type": "uuid",
-          "unsigned": false,
-          "autoincrement": false,
-          "primary": false,
-          "nullable": false,
-          "mappedType": "uuid"
-        },
-        "familienname": {
-          "name": "familienname",
-          "type": "varchar(255)",
-          "unsigned": false,
-          "autoincrement": false,
-          "primary": false,
-          "nullable": false,
-          "mappedType": "string"
-        },
-        "vorname": {
-          "name": "vorname",
-          "type": "varchar(255)",
-          "unsigned": false,
-          "autoincrement": false,
-          "primary": false,
-          "nullable": false,
-          "mappedType": "string"
-        },
-        "klasse": {
-          "name": "klasse",
-          "type": "varchar(255)",
-          "unsigned": false,
-          "autoincrement": false,
-          "primary": false,
-          "nullable": true,
-          "mappedType": "string"
-        },
-        "personalnummer": {
-          "name": "personalnummer",
-          "type": "varchar(255)",
-          "unsigned": false,
-          "autoincrement": false,
-          "primary": false,
-          "nullable": true,
-          "mappedType": "string"
-        }
-      },
-      "name": "importdataitem",
-      "schema": "public",
-      "indexes": [
-        {
-          "keyName": "importdataitem_pkey",
-          "columnNames": [
-            "id"
-          ],
-          "composite": false,
-          "constraint": true,
-          "primary": true,
-          "unique": true
-        }
-      ],
-      "checks": [],
-      "foreignKeys": {},
-      "nativeEnums": {
-        "db_seed_status_enum": {
-          "name": "db_seed_status_enum",
-          "schema": "public",
-          "items": [
-            "STARTED",
-            "DONE",
-            "FAILED"
-          ]
-        },
-        "referenced_entity_type_enum": {
-          "name": "referenced_entity_type_enum",
-          "schema": "public",
-          "items": [
-            "PERSON",
-            "ORGANISATION",
-            "ROLLE",
-            "SERVICE_PROVIDER"
-          ]
-        },
-        "organisations_typ_enum": {
-          "name": "organisations_typ_enum",
-          "schema": "public",
-          "items": [
-            "ROOT",
-            "LAND",
-            "TRAEGER",
-            "SCHULE",
-            "KLASSE",
-            "ANBIETER",
-            "SONSTIGE ORGANISATION / EINRICHTUNG",
-            "UNBESTAETIGT"
-          ]
-        },
-        "traegerschaft_enum": {
-          "name": "traegerschaft_enum",
-          "schema": "public",
-          "items": [
-            "01",
-            "02",
-            "03",
-            "04",
-            "05",
-            "06"
-          ]
-        },
-        "geschlecht_enum": {
-          "name": "geschlecht_enum",
-          "schema": "public",
-          "items": [
-            "m",
-            "w",
-            "d",
-            "x"
-          ]
-        },
-        "vertrauensstufe_enum": {
-          "name": "vertrauensstufe_enum",
-          "schema": "public",
-          "items": [
-            "KEIN",
-            "UNBE",
-            "TEIL",
-            "VOLL"
-          ]
-        },
-        "email_address_status_enum": {
-          "name": "email_address_status_enum",
-          "schema": "public",
-          "items": [
-            "ENABLED",
-            "DISABLED",
-            "REQUESTED"
-          ]
-        },
-        "rollen_art_enum": {
-          "name": "rollen_art_enum",
-          "schema": "public",
-          "items": [
-            "LERN",
-            "LEHR",
-            "EXTERN",
-            "ORGADMIN",
-            "LEIT",
-            "SYSADMIN"
-          ]
-        },
-        "personenstatus_enum": {
-          "name": "personenstatus_enum",
-          "schema": "public",
-          "items": [
-            "AKTIV"
-          ]
-        },
-        "jahrgangsstufe_enum": {
-          "name": "jahrgangsstufe_enum",
-          "schema": "public",
-          "items": [
-            "01",
-            "02",
-            "03",
-            "04",
-            "05",
-            "06",
-            "07",
-            "08",
-            "09",
-            "10"
-          ]
-        },
-        "rollen_merkmal_enum": {
-          "name": "rollen_merkmal_enum",
-          "schema": "public",
-          "items": [
-            "BEFRISTUNG_PFLICHT",
-            "KOPERS_PFLICHT"
-          ]
-        },
-        "rollen_system_recht_enum": {
-          "name": "rollen_system_recht_enum",
-          "schema": "public",
-          "items": [
-            "ROLLEN_VERWALTEN",
-            "PERSONEN_SOFORT_LOESCHEN",
-            "PERSONEN_VERWALTEN",
-            "SCHULEN_VERWALTEN",
-            "KLASSEN_VERWALTEN",
-            "SCHULTRAEGER_VERWALTEN",
-            "MIGRATION_DURCHFUEHREN",
-            "IMPORT_DURCHFUEHREN"
-=======
             "PERSON_SYNCHRONISIEREN"
->>>>>>> 85f6885f
           ]
         },
         "service_provider_target_enum": {
@@ -1693,11 +1417,7 @@
             "KLASSEN_VERWALTEN",
             "SCHULTRAEGER_VERWALTEN",
             "MIGRATION_DURCHFUEHREN",
-<<<<<<< HEAD
-            "IMPORT_DURCHFUEHREN"
-=======
             "PERSON_SYNCHRONISIEREN"
->>>>>>> 85f6885f
           ]
         },
         "service_provider_target_enum": {
@@ -2167,11 +1887,7 @@
             "KLASSEN_VERWALTEN",
             "SCHULTRAEGER_VERWALTEN",
             "MIGRATION_DURCHFUEHREN",
-<<<<<<< HEAD
-            "IMPORT_DURCHFUEHREN"
-=======
             "PERSON_SYNCHRONISIEREN"
->>>>>>> 85f6885f
           ]
         },
         "service_provider_target_enum": {
@@ -2449,11 +2165,7 @@
             "KLASSEN_VERWALTEN",
             "SCHULTRAEGER_VERWALTEN",
             "MIGRATION_DURCHFUEHREN",
-<<<<<<< HEAD
-            "IMPORT_DURCHFUEHREN"
-=======
             "PERSON_SYNCHRONISIEREN"
->>>>>>> 85f6885f
           ]
         },
         "service_provider_target_enum": {
@@ -2710,11 +2422,7 @@
             "KLASSEN_VERWALTEN",
             "SCHULTRAEGER_VERWALTEN",
             "MIGRATION_DURCHFUEHREN",
-<<<<<<< HEAD
-            "IMPORT_DURCHFUEHREN"
-=======
             "PERSON_SYNCHRONISIEREN"
->>>>>>> 85f6885f
           ]
         },
         "service_provider_target_enum": {
@@ -3092,11 +2800,7 @@
             "KLASSEN_VERWALTEN",
             "SCHULTRAEGER_VERWALTEN",
             "MIGRATION_DURCHFUEHREN",
-<<<<<<< HEAD
-            "IMPORT_DURCHFUEHREN"
-=======
             "PERSON_SYNCHRONISIEREN"
->>>>>>> 85f6885f
           ]
         },
         "service_provider_target_enum": {
@@ -3315,11 +3019,7 @@
             "KLASSEN_VERWALTEN",
             "SCHULTRAEGER_VERWALTEN",
             "MIGRATION_DURCHFUEHREN",
-<<<<<<< HEAD
-            "IMPORT_DURCHFUEHREN"
-=======
             "PERSON_SYNCHRONISIEREN"
->>>>>>> 85f6885f
           ]
         },
         "service_provider_target_enum": {
@@ -3380,11 +3080,7 @@
             "KLASSEN_VERWALTEN",
             "SCHULTRAEGER_VERWALTEN",
             "MIGRATION_DURCHFUEHREN",
-<<<<<<< HEAD
-            "IMPORT_DURCHFUEHREN"
-=======
             "PERSON_SYNCHRONISIEREN"
->>>>>>> 85f6885f
           ],
           "mappedType": "enum"
         }
@@ -3548,11 +3244,7 @@
             "KLASSEN_VERWALTEN",
             "SCHULTRAEGER_VERWALTEN",
             "MIGRATION_DURCHFUEHREN",
-<<<<<<< HEAD
-            "IMPORT_DURCHFUEHREN"
-=======
             "PERSON_SYNCHRONISIEREN"
->>>>>>> 85f6885f
           ]
         },
         "service_provider_target_enum": {
@@ -3859,11 +3551,7 @@
             "KLASSEN_VERWALTEN",
             "SCHULTRAEGER_VERWALTEN",
             "MIGRATION_DURCHFUEHREN",
-<<<<<<< HEAD
-            "IMPORT_DURCHFUEHREN"
-=======
             "PERSON_SYNCHRONISIEREN"
->>>>>>> 85f6885f
           ]
         },
         "service_provider_target_enum": {
@@ -4193,11 +3881,7 @@
             "KLASSEN_VERWALTEN",
             "SCHULTRAEGER_VERWALTEN",
             "MIGRATION_DURCHFUEHREN",
-<<<<<<< HEAD
-            "IMPORT_DURCHFUEHREN"
-=======
             "PERSON_SYNCHRONISIEREN"
->>>>>>> 85f6885f
           ]
         },
         "service_provider_target_enum": {
@@ -4423,11 +4107,7 @@
             "KLASSEN_VERWALTEN",
             "SCHULTRAEGER_VERWALTEN",
             "MIGRATION_DURCHFUEHREN",
-<<<<<<< HEAD
-            "IMPORT_DURCHFUEHREN"
-=======
             "PERSON_SYNCHRONISIEREN"
->>>>>>> 85f6885f
           ]
         },
         "service_provider_target_enum": {
@@ -4591,11 +4271,7 @@
         "KLASSEN_VERWALTEN",
         "SCHULTRAEGER_VERWALTEN",
         "MIGRATION_DURCHFUEHREN",
-<<<<<<< HEAD
-        "IMPORT_DURCHFUEHREN"
-=======
         "PERSON_SYNCHRONISIEREN"
->>>>>>> 85f6885f
       ]
     },
     "service_provider_target_enum": {
