import { faker } from '@faker-js/faker';
import { EntityManager, MikroORM, RequiredEntityData } from '@mikro-orm/core';
import { Test, TestingModule } from '@nestjs/testing';
import {
    ConfigTestModule,
    DatabaseTestModule,
    DEFAULT_TIMEOUT_FOR_TESTCONTAINERS,
    DoFactory,
    MapperTestModule,
} from '../../../../test/utils/index.js';
import { OrganisationRepository, mapAggregateToData, mapEntityToAggregate } from './organisation.repository.js';
import { OrganisationPersistenceMapperProfile } from './organisation-persistence.mapper.profile.js';
import { OrganisationEntity } from './organisation.entity.js';
import { Organisation } from '../domain/organisation.js';
import { OrganisationScope } from './organisation.scope.js';
import { RootDirectChildrenType, OrganisationsTyp } from '../domain/organisation.enums.js';
import { ScopeOperator } from '../../../shared/persistence/index.js';
import { ConfigService } from '@nestjs/config';
import { ServerConfig } from '../../../shared/config/server.config.js';
import { DataConfig } from '../../../shared/config/index.js';
import { EventService } from '../../../core/eventbus/services/event.service.js';
import { createMock, DeepMocked } from '@golevelup/ts-jest';
import { DomainError } from '../../../shared/error/domain.error.js';
import { EntityNotFoundError } from '../../../shared/error/entity-not-found.error.js';
import { EntityCouldNotBeUpdated } from '../../../shared/error/entity-could-not-be-updated.error.js';
import { OrganisationSpecificationError } from '../specification/error/organisation-specification.error.js';
import { PersonPermissions } from '../../authentication/domain/person-permissions.js';
import { RollenSystemRecht } from '../../rolle/domain/rolle.enums.js';

describe('OrganisationRepository', () => {
    let module: TestingModule;
    let sut: OrganisationRepository;
    let orm: MikroORM;
    let em: EntityManager;
    let config: ConfigService<ServerConfig>;
    let ROOT_ORGANISATION_ID: string;
    let eventServiceMock: DeepMocked<EventService>;

    beforeAll(async () => {
        module = await Test.createTestingModule({
            imports: [ConfigTestModule, DatabaseTestModule.forRoot({ isDatabaseRequired: true }), MapperTestModule],
            providers: [
                OrganisationPersistenceMapperProfile,
                OrganisationRepository,
                {
                    provide: EventService,
                    useValue: createMock<EventService>(),
                },
            ],
        }).compile();
        sut = module.get(OrganisationRepository);
        orm = module.get(MikroORM);
        em = module.get(EntityManager);
        config = module.get(ConfigService<ServerConfig>);
        eventServiceMock = module.get(EventService);

        await DatabaseTestModule.setupDatabase(orm);
    }, DEFAULT_TIMEOUT_FOR_TESTCONTAINERS);

    afterAll(async () => {
        await module.close();
    });

    beforeAll(() => {
        ROOT_ORGANISATION_ID = config.getOrThrow<DataConfig>('DATA').ROOT_ORGANISATION_ID;
    });

    beforeEach(async () => {
        await DatabaseTestModule.clearDatabase(orm);
        jest.resetAllMocks();
    });

    it('should be defined', () => {
        expect(sut).toBeDefined();
    });

    describe('findById', () => {
        it('should return one organisation by id', async () => {
            const orga: Organisation<false> | DomainError = Organisation.createNew();
            if (orga instanceof DomainError) {
                return;
            }
            const organisaiton: Organisation<true> = await sut.save(orga);
            const foundOrganisation: Option<Organisation<true>> = await sut.findById(organisaiton.id);

            expect(foundOrganisation).toBeTruthy();
            expect(foundOrganisation).toEqual(organisaiton);
        });

        it('should return undefined when organisation cannot be found', async () => {
            const foundOrganisation: Option<Organisation<true>> = await sut.findById(faker.string.uuid());
            expect(foundOrganisation).toBeFalsy();
            expect(foundOrganisation).toBeNull();
        });
    });

    describe('mapAggregateToData', () => {
        it('should return Person RequiredEntityData', () => {
            const organisation: Organisation<true> = Organisation.construct(
                faker.string.uuid(),
                faker.date.past(),
                faker.date.recent(),
                faker.string.uuid(),
                faker.string.uuid(),
                faker.lorem.word(),
                faker.lorem.word(),
                faker.lorem.word(),
                faker.string.uuid(),
                undefined,
                undefined,
            );

            const expectedProperties: string[] = [
                'administriertVon',
                'zugehoerigZu',
                'kennung',
                'name',
                'namensergaenzung',
                'kuerzel',
                'typ',
                'traegerschaft',
            ];

            const result: RequiredEntityData<OrganisationEntity> = mapAggregateToData(organisation);

            expectedProperties.forEach((prop: string) => {
                expect(result).toHaveProperty(prop);
            });
        });
    });

    describe('mapEntityToAggregate', () => {
        it('should return New Aggregate', () => {
            const organisationEntity: OrganisationEntity = em.create(
                OrganisationEntity,
                mapAggregateToData(DoFactory.createOrganisation(true)),
            );
            const organisation: Organisation<true> = mapEntityToAggregate(organisationEntity);

            expect(organisation).toBeInstanceOf(Organisation);
        });
    });

    describe('exists', () => {
        it('should return true if the orga exists', async () => {
            const orga: Organisation<false> | DomainError = Organisation.createNew(
                sut.ROOT_ORGANISATION_ID,
                sut.ROOT_ORGANISATION_ID,
                faker.string.numeric(6),
                faker.company.name(),
            );
            if (orga instanceof DomainError) {
                return;
            }

            const mappedOrga: OrganisationEntity = em.create(OrganisationEntity, mapAggregateToData(orga));

            await em.persistAndFlush(mappedOrga);

            await expect(sut.exists(mappedOrga.id)).resolves.toBe(true);
        });

        it('should return false if the orga does not exists', async () => {
            await expect(sut.exists(faker.string.uuid())).resolves.toBe(false);
        });
    });

    describe('findById', () => {
        it('should return the organisation if it exists', async () => {
            const orga: Organisation<false> | DomainError = Organisation.createNew(
                sut.ROOT_ORGANISATION_ID,
                sut.ROOT_ORGANISATION_ID,
                faker.string.numeric(6),
                faker.company.name(),
            );
            if (orga instanceof DomainError) {
                return;
            }

            const mappedOrga: OrganisationEntity = em.create(OrganisationEntity, mapAggregateToData(orga));

            await em.persistAndFlush(mappedOrga);

            await expect(sut.findById(mappedOrga.id)).resolves.toBeInstanceOf(Organisation);
        });

        it('should return null', async () => {
            await expect(sut.findById(faker.string.uuid())).resolves.toBeNull();
        });
    });

    describe('findBy', () => {
        let organisation1: Organisation<false>;
        let organisation2: Organisation<false>;
        let organisation3: Organisation<false>;
        let organisationEntity1: OrganisationEntity;
        let organisationEntity2: OrganisationEntity;
        let organisationEntity3: OrganisationEntity;

        beforeEach(async () => {
            organisation1 = Organisation.construct(
                faker.string.uuid(),
                faker.date.past(),
                faker.date.recent(),
                faker.string.uuid(),
                faker.string.uuid(),
                '05674',
                'Name1',
                faker.lorem.word(),
                faker.string.uuid(),
                OrganisationsTyp.SCHULE,
                undefined,
            );
            organisation2 = Organisation.construct(
                faker.string.uuid(),
                faker.date.past(),
                faker.date.recent(),
                faker.string.uuid(),
                faker.string.uuid(),
                '44123',
                'Name2',
                faker.lorem.word(),
                faker.string.uuid(),
                OrganisationsTyp.ROOT,
                undefined,
            );
            organisation3 = Organisation.construct(
                faker.string.uuid(),
                faker.date.past(),
                faker.date.recent(),
                faker.string.uuid(),
                faker.string.uuid(),
                '75693',
                'TestSchule',
                faker.lorem.word(),
                faker.string.uuid(),
                OrganisationsTyp.SCHULE,
                undefined,
            );
            organisationEntity1 = em.create(OrganisationEntity, mapAggregateToData(organisation1));
            organisationEntity2 = em.create(OrganisationEntity, mapAggregateToData(organisation2));
            organisationEntity3 = em.create(OrganisationEntity, mapAggregateToData(organisation3));
            await em.persistAndFlush([organisationEntity1, organisationEntity2, organisationEntity3]);
        });

        afterEach(async () => {
            await em.removeAndFlush([organisationEntity1, organisationEntity2]);
        });
        describe('When Called Only With searchString', () => {
            it('should return Correct Aggregates By SearchString', async () => {
                const [result]: Counted<Organisation<true>> = await sut.findBy(
                    new OrganisationScope().searchString(organisation1.kennung),
                );

                expect(result).toBeInstanceOf(Array);
                expect(result).toHaveLength(1);
                expect(result.at(0)?.kennung).toEqual(organisation1.kennung);
            });

            it('should return Correct Aggregates By SearchString', async () => {
                const [result]: Counted<Organisation<true>> = await sut.findBy(
                    new OrganisationScope().searchString('Name2'),
                );

                expect(result).toBeInstanceOf(Array);
                expect(result).toHaveLength(1);
                expect(result.at(0)?.kennung).toEqual(organisation2.kennung);
            });

            it('should return Correct Aggregates By SearchString', async () => {
                const [result]: Counted<Organisation<true>> = await sut.findBy(
                    new OrganisationScope().searchString('Name'),
                );

                expect(result).toBeInstanceOf(Array);
                expect(result).toHaveLength(2);
            });
        });
        describe('When Called Only With filters', () => {
            it('should return Correct Aggregates By Filters', async () => {
                const [result]: Counted<Organisation<true>> = await sut.findBy(
                    new OrganisationScope().findBy({
                        kennung: organisation1.kennung as string,
                    }),
                );

                expect(result).toBeInstanceOf(Array);
                expect(result).toHaveLength(1);
                expect(result.at(0)?.kennung).toEqual(organisation1.kennung);
            });

            it('should return Correct Aggregates By Filters', async () => {
                const [result]: Counted<Organisation<true>> = await sut.findBy(
                    new OrganisationScope().findBy({
                        typ: OrganisationsTyp.SCHULE as string,
                    }),
                );

                expect(result).toBeInstanceOf(Array);
                expect(result).toHaveLength(2);
            });
        });
        describe('When Called With searchString & filters and scopeWhere Operator AND', () => {
            it('should return Correct Aggregates By Filters AND searchString', async () => {
                const [result]: Counted<Organisation<true>> = await sut.findBy(
                    new OrganisationScope()
                        .findBy({
                            typ: OrganisationsTyp.SCHULE as string,
                        })
                        .setScopeWhereOperator(ScopeOperator.AND)
                        .searchString('Test'),
                );

                expect(result).toBeInstanceOf(Array);
                expect(result).toHaveLength(1);
                expect(result.at(0)?.kennung).toEqual(organisation3.kennung);
            });
        });

        describe('When Called With searchString & filters and scopeWhere Operator OR', () => {
            it('should return Correct Aggregates By Filters OR searchString', async () => {
                const [result]: Counted<Organisation<true>> = await sut.findBy(
                    new OrganisationScope()
                        .findBy({
                            typ: OrganisationsTyp.SCHULE as string,
                        })
                        .setScopeWhereOperator(ScopeOperator.OR)
                        .searchString('Test'),
                );

                expect(result).toBeInstanceOf(Array);
                expect(result).toHaveLength(2);
            });
        });
    });

    describe('findChildOrgasByIds', () => {
        async function createOrgaTree(): Promise<[root: string, traeger: string, schule: string]> {
            const root: Organisation<true> = Organisation.construct(
                sut.ROOT_ORGANISATION_ID,
                faker.date.past(),
                faker.date.recent(),
                undefined,
                undefined,
                faker.string.numeric(6),
                faker.string.alphanumeric(10),
                faker.lorem.word(),
                faker.string.uuid(),
                OrganisationsTyp.ROOT,
                undefined,
            );

            const traeger: Organisation<true> = Organisation.construct(
                faker.string.uuid(),
                faker.date.past(),
                faker.date.recent(),
                root.id,
                root.id,
                faker.string.numeric(6),
                faker.string.alphanumeric(10),
                faker.lorem.word(),
                faker.string.uuid(),
                OrganisationsTyp.ROOT,
                undefined,
            );

            const schule: Organisation<true> = Organisation.construct(
                faker.string.uuid(),
                faker.date.past(),
                faker.date.recent(),
                traeger.id,
                traeger.id,
                faker.string.numeric(6),
                faker.string.alphanumeric(10),
                faker.lorem.word(),
                faker.string.uuid(),
                OrganisationsTyp.ROOT,
                undefined,
            );

            await em.persistAndFlush([
                em.create(OrganisationEntity, mapAggregateToData(root)),
                em.create(OrganisationEntity, mapAggregateToData(traeger)),
                em.create(OrganisationEntity, mapAggregateToData(schule)),
            ]);

            return [root.id, traeger.id, schule.id];
        }

        describe('when no input IDs are given', () => {
            it('should return empty array', async () => {
                const result: Organisation<true>[] = await sut.findChildOrgasForIds([]);

                expect(result).toHaveLength(0);
            });
        });

        describe('when root organisation', () => {
            it('should return all organisations', async () => {
                const [rootId]: [string, string, string] = await createOrgaTree();

                const result: Organisation<true>[] = await sut.findChildOrgasForIds([rootId]);

                expect(result).toHaveLength(2);
            });
        });

        describe('when not root organisation', () => {
            it('should return all child organisations', async () => {
                const [, traegerId]: [string, string, string] = await createOrgaTree();

                const result: Organisation<true>[] = await sut.findChildOrgasForIds([traegerId]);

                expect(result).toHaveLength(1);
            });
        });
    });

    describe('findParentOrgasForIds', () => {
        type CreateOrgaTreeResult = {
            root: Organisation<true>;
            traeger: Organisation<true>;
            schule: Organisation<true>;
        };
        async function createOrgaTree(): Promise<CreateOrgaTreeResult> {
            const root: Organisation<true> = Organisation.construct(
                sut.ROOT_ORGANISATION_ID,
                faker.date.past(),
                faker.date.recent(),
                undefined,
                undefined,
                faker.string.numeric(6),
                faker.string.alphanumeric(10),
                faker.lorem.word(),
                faker.string.uuid(),
                OrganisationsTyp.ROOT,
            );

            const traeger: Organisation<true> = Organisation.construct(
                faker.string.uuid(),
                faker.date.past(),
                faker.date.recent(),
                root.id,
                root.id,
                faker.string.numeric(6),
                faker.string.alphanumeric(10),
                faker.lorem.word(),
                faker.string.uuid(),
                OrganisationsTyp.ROOT,
            );

            const schule: Organisation<true> = Organisation.construct(
                faker.string.uuid(),
                faker.date.past(),
                faker.date.recent(),
                traeger.id,
                traeger.id,
                faker.string.numeric(6),
                faker.string.alphanumeric(10),
                faker.lorem.word(),
                faker.string.uuid(),
                OrganisationsTyp.ROOT,
            );

            await em.persistAndFlush([
                em.create(OrganisationEntity, mapAggregateToData(root)),
                em.create(OrganisationEntity, mapAggregateToData(traeger)),
                em.create(OrganisationEntity, mapAggregateToData(schule)),
            ]);

            return { root, traeger, schule };
        }

        describe('when no input IDs are given', () => {
            it('should return empty array', async () => {
                const result: Organisation<true>[] = await sut.findParentOrgasForIds([]);

                expect(result).toHaveLength(0);
            });
        });

        describe('when leaf organisation', () => {
            it('should return all organisations', async () => {
                const { schule }: CreateOrgaTreeResult = await createOrgaTree();

                const result: Organisation<true>[] = await sut.findParentOrgasForIds([schule.id]);

                expect(result).toHaveLength(3);
            });
        });

        describe('when multiple organisation', () => {
            it('should not return duplicate organisations', async () => {
                const { root, traeger, schule }: CreateOrgaTreeResult = await createOrgaTree();

                const result: Organisation<true>[] = await sut.findParentOrgasForIds([root.id, traeger.id, schule.id]);

                expect(result).toHaveLength(3);
            });
        });

        describe('when root organisation', () => {
            it('should return only root', async () => {
                const { root }: CreateOrgaTreeResult = await createOrgaTree();

                const result: Organisation<true>[] = await sut.findParentOrgasForIds([root.id]);

                expect(result).toHaveLength(1);
            });
        });
    });

    describe('findRootDirectChildren', () => {
        let root: Organisation<false>;
        let oeffentlich: Organisation<false>;
        let ersatz: Organisation<false>;
        let organisationEntity1: OrganisationEntity;
        let organisationEntity2: OrganisationEntity;
        let organisationEntity3: OrganisationEntity;

        beforeEach(async () => {
            root = Organisation.construct(
                ROOT_ORGANISATION_ID,
                faker.date.past(),
                faker.date.recent(),
                faker.string.uuid(),
                faker.string.uuid(),
                faker.string.numeric(),
                'Root',
                faker.lorem.word(),
                faker.string.uuid(),
                OrganisationsTyp.SCHULE,
                undefined,
            );
            oeffentlich = Organisation.construct(
                faker.string.uuid(),
                faker.date.past(),
                faker.date.recent(),
                ROOT_ORGANISATION_ID,
                faker.string.uuid(),
                faker.string.numeric(),
                'Öffentliche Schulen Land Schleswig-Holstein',
                faker.lorem.word(),
                faker.string.uuid(),
                OrganisationsTyp.ROOT,
                undefined,
            );
            ersatz = Organisation.construct(
                faker.string.uuid(),
                faker.date.past(),
                faker.date.recent(),
                ROOT_ORGANISATION_ID,
                faker.string.uuid(),
                faker.string.numeric(),
                'Ersatzschulen Land Schleswig-Holstein',
                faker.lorem.word(),
                faker.string.uuid(),
                OrganisationsTyp.SCHULE,
                undefined,
            );
            organisationEntity1 = em.create(OrganisationEntity, mapAggregateToData(root));
            organisationEntity2 = em.create(OrganisationEntity, mapAggregateToData(oeffentlich));
            organisationEntity3 = em.create(OrganisationEntity, mapAggregateToData(ersatz));
            await em.persistAndFlush([organisationEntity1, organisationEntity2, organisationEntity3]);
        });

        describe('When Called', () => {
            it('should return flaged oeffentlich & ersatz root nodes', async () => {
                const result: [Organisation<true> | undefined, Organisation<true> | undefined] =
                    await sut.findRootDirectChildren();

                expect(result).toBeInstanceOf(Array);
                expect(result).toHaveLength(2);
            });
        });
    });

    describe('deleteKlasse', () => {
        describe('when all validations succeed', () => {
            it('should succeed', async () => {
                const organisation: Organisation<false> = DoFactory.createOrganisationAggregate(false, {
                    typ: OrganisationsTyp.KLASSE,
                });
                const savedOrganisaiton: Organisation<true> = await sut.save(organisation);

                await sut.deleteKlasse(savedOrganisaiton.id);
                const exists: boolean = await sut.exists(savedOrganisaiton.id);

                expect(exists).toBe(false);
            });
        });

        describe('when organisation does not exist', () => {
            it('should return EntityNotFoundError', async () => {
                const id: string = faker.string.uuid();
                const result: Option<DomainError> = await sut.deleteKlasse(id);
                expect(result).toEqual(new EntityNotFoundError('Organisation', id));
            });
        });

        describe('when organisation is not a Klasse', () => {
            it('should return EntityCouldNotBeUpdated', async () => {
                const organisation: Organisation<false> = DoFactory.createOrganisationAggregate(false, {
                    typ: OrganisationsTyp.SONSTIGE,
                    name: 'test',
                });
                const savedOrganisaiton: Organisation<true> = await sut.save(organisation);

                const result: Option<DomainError> = await sut.deleteKlasse(savedOrganisaiton.id);

                expect(result).toBeInstanceOf(EntityCouldNotBeUpdated);
            });
        });
    });
    describe('updateKlassenname', () => {
        describe('when organisation does not exist', () => {
            it('should return EntityNotFoundError', async () => {
                const id: string = faker.string.uuid();
                const result: DomainError | Organisation<true> = await sut.updateKlassenname(id, faker.company.name());

                expect(result).toEqual(new EntityNotFoundError('Organisation', id));
            });
        });

        describe('when organisation is not a Klasse', () => {
            it('should return EntityCouldNotBeUpdated', async () => {
                const organisation: Organisation<false> = DoFactory.createOrganisationAggregate(false, {
                    typ: OrganisationsTyp.SONSTIGE,
                    name: 'test',
                });
                const savedOrganisaiton: Organisation<true> = await sut.save(organisation);
                const result: DomainError | Organisation<true> = await sut.updateKlassenname(
                    savedOrganisaiton.id,
                    faker.company.name(),
                );

                expect(result).toBeInstanceOf(EntityCouldNotBeUpdated);
            });
        });

        describe('when name of organisation is empty', () => {
            it('should return OrganisationSpecificationError', async () => {
                const organisation: Organisation<false> = DoFactory.createOrganisationAggregate(false, {
                    typ: OrganisationsTyp.KLASSE,
                    name: 'test',
                });
                const savedOrganisaiton: Organisation<true> = await sut.save(organisation);
                const result: DomainError | Organisation<true> = await sut.updateKlassenname(savedOrganisaiton.id, '');

                expect(result).toBeInstanceOf(OrganisationSpecificationError);
            });
        });

        describe('when all validations are passed', () => {
            it('should update class name and return void', async () => {
                const parentOrga: Organisation<true> = DoFactory.createOrganisationAggregate(true, {
                    typ: OrganisationsTyp.SCHULE,
                });
                const organisation: Organisation<false> = DoFactory.createOrganisationAggregate(false, {
                    typ: OrganisationsTyp.KLASSE,
                    name: 'name',
                    administriertVon: parentOrga.id,
                });
                const otherChildOrga: Organisation<false> = DoFactory.createOrganisationAggregate(false, {
                    typ: OrganisationsTyp.KLASSE,
                    administriertVon: parentOrga.id,
                });

                const organisationEntity1: OrganisationEntity = em.create(
                    OrganisationEntity,
                    mapAggregateToData(parentOrga),
                );
                const organisationEntity2: OrganisationEntity = em.create(
                    OrganisationEntity,
                    mapAggregateToData(organisation),
                );
                const organisationEntity3: OrganisationEntity = em.create(
                    OrganisationEntity,
                    mapAggregateToData(otherChildOrga),
                );
                await em.persistAndFlush([organisationEntity1, organisationEntity2, organisationEntity3]);

                const result: DomainError | Organisation<true> = await sut.updateKlassenname(
                    organisationEntity2.id,
                    'newName',
                );

                expect(result).not.toBeInstanceOf(DomainError);
            });
        });

        describe('when name did not change', () => {
            it('should not check specifications, update class name and return void', async () => {
                const parentOrga: Organisation<true> = DoFactory.createOrganisationAggregate(true, {
                    typ: OrganisationsTyp.SCHULE,
                });
                const organisation: Organisation<false> = DoFactory.createOrganisationAggregate(false, {
                    typ: OrganisationsTyp.KLASSE,
                    name: 'name',
                    administriertVon: parentOrga.id,
                });

                const organisationEntity1: OrganisationEntity = em.create(
                    OrganisationEntity,
                    mapAggregateToData(parentOrga),
                );
                const organisationEntity2: OrganisationEntity = em.create(
                    OrganisationEntity,
                    mapAggregateToData(organisation),
                );
                await em.persistAndFlush([organisationEntity1, organisationEntity2]);

                const result: DomainError | Organisation<true> = await sut.updateKlassenname(
                    organisationEntity2.id,
                    'name',
                );

                expect(result).not.toBeInstanceOf(DomainError);
            });
        });
    });
<<<<<<< HEAD
=======
    describe('find', () => {
        let organisations: Organisation<false>[];

        beforeEach(async () => {
            organisations = Array.from({ length: 5 }).map(() =>
                DoFactory.createOrganisationAggregate(false, {
                    typ: OrganisationsTyp.SONSTIGE,
                    name: 'test',
                }),
            );
            await Promise.all(
                organisations.map(async (organisation: Organisation<false>) => {
                    await sut.save(organisation);
                }),
            );
        });

        it('should return all organisations when no limit and offset are provided', async () => {
            const result: Organisation<true>[] = await sut.find();
            expect(result).toHaveLength(5);
        });

        it('should return limited number of organisations when limit is provided', async () => {
            const result: Organisation<true>[] = await sut.find(2);
            expect(result).toHaveLength(2);
        });
    });
>>>>>>> a554921f
    describe('findByNameOrKennung', () => {
        let organisations: Organisation<false>[];

        beforeEach(async () => {
            organisations = [
                DoFactory.createOrganisationAggregate(false, {
                    name: 'TestName1',
                    kennung: 'KENNUNG1',
                }),
                DoFactory.createOrganisationAggregate(false, { name: 'AnotherTest', kennung: 'KENNUNG2' }),
                DoFactory.createOrganisationAggregate(false, { name: 'TestName2', kennung: 'DIFFERENTKENNUNG' }),
            ];
            /* eslint-disable no-await-in-loop */
            for (const organisation of organisations) {
                await sut.save(organisation);
            }
            /* eslint-disable no-await-in-loop */
        });

        it('should return organisations that match the search string in name', async () => {
            const result: Organisation<true>[] = await sut.findByNameOrKennung('TestName');
            expect(result).toHaveLength(2);
            expect(result.some((org: Organisation<true>) => org.name === 'TestName1')).toBeTruthy();
            expect(result.some((org: Organisation<true>) => org.name === 'TestName2')).toBeTruthy();
        });

        it('should return organisations that match the search string in kennung', async () => {
            const result: Organisation<true>[] = await sut.findByNameOrKennung('KENNUNG2');
            expect(result).toHaveLength(1);
            expect(result[0]?.kennung).toEqual('KENNUNG2');
        });

        it('should return organisations that match the search string in either name or kennung', async () => {
            const result: Organisation<true>[] = await sut.findByNameOrKennung('AnotherTest');
            expect(result).toHaveLength(1);
            expect(result[0]?.name).toEqual('AnotherTest');
        });

        it('should return an empty array if no organisations match the search string', async () => {
            const result: Organisation<true>[] = await sut.findByNameOrKennung('NoMatch');
            expect(result).toHaveLength(0);
        });
    });

    describe('Save', () => {
        let root: Organisation<false>;
        let oeffentlich: Organisation<false>;
        let ersatz: Organisation<false>;
        let organisationEntity1: OrganisationEntity;
        let organisationEntity2: OrganisationEntity;
        let organisationEntity3: OrganisationEntity;

        beforeEach(async () => {
            root = Organisation.construct(
                ROOT_ORGANISATION_ID,
                faker.date.past(),
                faker.date.recent(),
                faker.string.uuid(),
                faker.string.uuid(),
                faker.string.numeric(),
                'Root',
                faker.lorem.word(),
                faker.string.uuid(),
                OrganisationsTyp.SCHULE,
                undefined,
            );
            oeffentlich = Organisation.construct(
                faker.string.uuid(),
                faker.date.past(),
                faker.date.recent(),
                ROOT_ORGANISATION_ID,
                faker.string.uuid(),
                faker.string.numeric(),
                'Öffentliche Schulen Land Schleswig-Holstein',
                faker.lorem.word(),
                faker.string.uuid(),
                OrganisationsTyp.ROOT,
                undefined,
            );
            ersatz = Organisation.construct(
                faker.string.uuid(),
                faker.date.past(),
                faker.date.recent(),
                ROOT_ORGANISATION_ID,
                faker.string.uuid(),
                faker.string.numeric(),
                'Ersatzschulen Land Schleswig-Holstein',
                faker.lorem.word(),
                faker.string.uuid(),
                OrganisationsTyp.SCHULE,
                undefined,
            );
            organisationEntity1 = em.create(OrganisationEntity, mapAggregateToData(root));
            organisationEntity2 = em.create(OrganisationEntity, mapAggregateToData(oeffentlich));
            organisationEntity3 = em.create(OrganisationEntity, mapAggregateToData(ersatz));
            await em.persistAndFlush([organisationEntity1, organisationEntity2, organisationEntity3]);
        });

        describe('When create is called', () => {
            it('should set oeffentlich as OrganisationsBaumZuordnung successfully', async () => {
                const schule: Organisation<false> = DoFactory.createOrganisationAggregate(false, {
                    administriertVon: organisationEntity2.id,
                    typ: OrganisationsTyp.SCHULE,
                });
                const result: Organisation<true> = await sut.save(schule);

                expect(result).toBeInstanceOf(Organisation);
                expect(eventServiceMock.publish).toHaveBeenCalledWith(
                    expect.objectContaining({
                        organisationId: result.id,
                        kennung: result.kennung,
                        name: result.name,
                        rootDirectChildrenZuordnung: RootDirectChildrenType.OEFFENTLICH,
                    }),
                );
            });

            it('should set ersatz as OrganisationsBaumZuordnung successfully', async () => {
                const traeger: Organisation<true> = await sut.save(
                    DoFactory.createOrganisationAggregate(false, {
                        administriertVon: organisationEntity3.id,
                        typ: OrganisationsTyp.TRAEGER,
                    }),
                );
                const schule: Organisation<false> = DoFactory.createOrganisationAggregate(false, {
                    administriertVon: traeger.id,
                    typ: OrganisationsTyp.SCHULE,
                });
                const result: Organisation<true> = await sut.save(schule);

                expect(result).toBeInstanceOf(Organisation);
                expect(eventServiceMock.publish).toHaveBeenCalledWith(
                    expect.objectContaining({
                        organisationId: result.id,
                        kennung: result.kennung,
                        name: result.name,
                        rootDirectChildrenZuordnung: RootDirectChildrenType.ERSATZ,
                    }),
                );
            });

            it('should set oeffentlich as OrganisationsBaumZuordnung per default successfully', async () => {
                const result: Organisation<true> = await sut.save(
                    DoFactory.createOrganisationAggregate(false, {
                        administriertVon: undefined,
                        typ: OrganisationsTyp.SCHULE,
                    }),
                );

                expect(result).toBeInstanceOf(Organisation);
                expect(eventServiceMock.publish).toHaveBeenCalledWith(
                    expect.objectContaining({
                        organisationId: result.id,
                        kennung: result.kennung,
                        name: result.name,
                        rootDirectChildrenZuordnung: RootDirectChildrenType.OEFFENTLICH,
                    }),
                );
            });
        });
    });

    describe('isOrgaAParentOfOrgaB', () => {
        it('should return true if A is parent of B', async () => {
            const orgaA: Organisation<false> | DomainError = Organisation.createNew(
                sut.ROOT_ORGANISATION_ID,
                sut.ROOT_ORGANISATION_ID,
                faker.string.numeric(6),
                faker.company.name(),
            );
            if (orgaA instanceof DomainError) {
                return;
            }
            const mappedOrgaA: OrganisationEntity = em.create(OrganisationEntity, mapAggregateToData(orgaA));
            await em.persistAndFlush(mappedOrgaA);
            const orgaB: Organisation<false> | DomainError = Organisation.createNew(
                mappedOrgaA.id,
                mappedOrgaA.id,
                faker.string.numeric(6),
                faker.company.name(),
            );
            if (orgaB instanceof DomainError) {
                return;
            }
            const mappedOrgaB: OrganisationEntity = em.create(OrganisationEntity, mapAggregateToData(orgaB));
            await em.persistAndFlush(mappedOrgaB);

            await expect(sut.isOrgaAParentOfOrgaB(mappedOrgaA.id, mappedOrgaB.id)).resolves.toBe(true);
        });

        it('should return false if A is not parent of B', async () => {
            const orgaA: Organisation<false> | DomainError = Organisation.createNew(
                sut.ROOT_ORGANISATION_ID,
                sut.ROOT_ORGANISATION_ID,
                faker.string.numeric(6),
                faker.company.name(),
            );
            if (orgaA instanceof DomainError) {
                return;
            }
            const mappedOrgaA: OrganisationEntity = em.create(OrganisationEntity, mapAggregateToData(orgaA));
            await em.persistAndFlush(mappedOrgaA);
            const orgaB: Organisation<false> | DomainError = Organisation.createNew(
                sut.ROOT_ORGANISATION_ID,
                sut.ROOT_ORGANISATION_ID,
                faker.string.numeric(6),
                faker.company.name(),
            );
            if (orgaB instanceof DomainError) {
                return;
            }
            const mappedOrgaB: OrganisationEntity = em.create(OrganisationEntity, mapAggregateToData(orgaB));
            await em.persistAndFlush(mappedOrgaB);

            await expect(sut.isOrgaAParentOfOrgaB(mappedOrgaA.id, mappedOrgaB.id)).resolves.toBe(false);
        });
    });

    describe('findAuthorized', () => {
        it('should return all organisations', async () => {
            const orgas: OrganisationEntity[] = [];
            for (let i: number = 0; i < 5; i++) {
                const orga: Organisation<false> | DomainError = Organisation.createNew(
                    sut.ROOT_ORGANISATION_ID,
                    sut.ROOT_ORGANISATION_ID,
                    faker.string.numeric(6),
                    faker.company.name(),
                );
                if (orga instanceof DomainError) {
                    return;
                }
                const mappedOrga: OrganisationEntity = em.create(OrganisationEntity, mapAggregateToData(orga));
                await em.persistAndFlush(mappedOrga);
                orgas.push(mappedOrga);
            }
            const personPermissions: DeepMocked<PersonPermissions> = createMock<PersonPermissions>();
            personPermissions.getOrgIdsWithSystemrecht.mockResolvedValue({ all: true });

            const result: Counted<Organisation<true>> = await sut.findAuthorized(
                personPermissions,
                [RollenSystemRecht.SCHULEN_VERWALTEN],
                {},
            );

            expect(result[1]).toBe(5);
        });

        it('should return all authorized organisations', async () => {
            const orgas: OrganisationEntity[] = [];
            for (let i: number = 0; i < 5; i++) {
                const orga: Organisation<false> | DomainError = Organisation.createNew(
                    sut.ROOT_ORGANISATION_ID,
                    sut.ROOT_ORGANISATION_ID,
                    faker.string.numeric(6),
                    faker.company.name(),
                );
                if (orga instanceof DomainError) {
                    return;
                }
                const mappedOrga: OrganisationEntity = em.create(OrganisationEntity, mapAggregateToData(orga));
                await em.persistAndFlush(mappedOrga);
                orgas.push(mappedOrga);
            }
            const personPermissions: DeepMocked<PersonPermissions> = createMock<PersonPermissions>();
            personPermissions.getOrgIdsWithSystemrecht.mockResolvedValue({
                all: false,
                orgaIds: [orgas[0]!.id, orgas[3]!.id, orgas[4]!.id],
            });

            const result: Counted<Organisation<true>> = await sut.findAuthorized(
                personPermissions,
                [RollenSystemRecht.SCHULEN_VERWALTEN],
                {},
            );

            expect(result[1]).toBe(3);
            expect(result[0].some((org: Organisation<true>) => org.id === orgas[0]!.id)).toBeTruthy();
            expect(result[0].some((org: Organisation<true>) => org.id === orgas[3]!.id)).toBeTruthy();
            expect(result[0].some((org: Organisation<true>) => org.id === orgas[4]!.id)).toBeTruthy();
        });

        it('should return all authorized organisations for searchString', async () => {
            const orgas: OrganisationEntity[] = [];
            for (let i: number = 0; i < 3; i++) {
                const orga: Organisation<false> | DomainError = Organisation.createNew(
                    sut.ROOT_ORGANISATION_ID,
                    sut.ROOT_ORGANISATION_ID,
                    faker.string.numeric(6),
                    'Test' + faker.company.name(),
                );
                if (orga instanceof DomainError) {
                    return;
                }
                const mappedOrga: OrganisationEntity = em.create(OrganisationEntity, mapAggregateToData(orga));
                await em.persistAndFlush(mappedOrga);
                orgas.push(mappedOrga);
            }
            for (let i: number = 0; i < 3; i++) {
                const orga: Organisation<false> | DomainError = Organisation.createNew(
                    sut.ROOT_ORGANISATION_ID,
                    sut.ROOT_ORGANISATION_ID,
                    faker.string.numeric(6),
                    faker.company.name(),
                );
                if (orga instanceof DomainError) {
                    return;
                }
                const mappedOrga: OrganisationEntity = em.create(OrganisationEntity, mapAggregateToData(orga));
                await em.persistAndFlush(mappedOrga);
                orgas.push(mappedOrga);
            }
            const personPermissions: DeepMocked<PersonPermissions> = createMock<PersonPermissions>();
            personPermissions.getOrgIdsWithSystemrecht.mockResolvedValue({
                all: false,
                orgaIds: [orgas[0]!.id, orgas[2]!.id, orgas[4]!.id],
            });

            const result: Counted<Organisation<true>> = await sut.findAuthorized(
                personPermissions,
                [RollenSystemRecht.SCHULEN_VERWALTEN],
                { searchString: 'Test' },
            );

            expect(result[1]).toBe(2);
            expect(result[0].some((org: Organisation<true>) => org.id === orgas[0]!.id)).toBeTruthy();
            expect(result[0].some((org: Organisation<true>) => org.id === orgas[2]!.id)).toBeTruthy();
        });

        it('should return all authorized organisations ', async () => {
            const orgas: OrganisationEntity[] = [];
            const orgaToFind: Organisation<false> | DomainError = Organisation.createNew(
                sut.ROOT_ORGANISATION_ID,
                sut.ROOT_ORGANISATION_ID,
                'dummy-kennung',
                'dummy-name',
            );
            if (orgaToFind instanceof DomainError) {
                return;
            }
            const mappedOrgaToFind: OrganisationEntity = em.create(OrganisationEntity, mapAggregateToData(orgaToFind));
            await em.persistAndFlush(mappedOrgaToFind);
            orgas.push(mappedOrgaToFind);

            for (let i: number = 0; i < 3; i++) {
                const orga: Organisation<false> | DomainError = Organisation.createNew(
                    sut.ROOT_ORGANISATION_ID,
                    sut.ROOT_ORGANISATION_ID,
                    faker.string.numeric(6),
                    faker.company.name(),
                );
                if (orga instanceof DomainError) {
                    return;
                }
                const mappedOrga: OrganisationEntity = em.create(OrganisationEntity, mapAggregateToData(orga));
                await em.persistAndFlush(mappedOrga);
                orgas.push(mappedOrga);
            }
            const personPermissions: DeepMocked<PersonPermissions> = createMock<PersonPermissions>();
            personPermissions.getOrgIdsWithSystemrecht.mockResolvedValue({
                all: true,
            });

            const result: Counted<Organisation<true>> = await sut.findAuthorized(
                personPermissions,
                [RollenSystemRecht.SCHULEN_VERWALTEN],
                { kennung: 'dummy-kennung', name: 'dummy-name' },
            );

            expect(result[1]).toBe(1);
            expect(result[0].some((org: Organisation<true>) => org.id === orgas[0]!.id)).toBeTruthy();
        });

        it('should return all authorized organisations ', async () => {
            const orgas: OrganisationEntity[] = [];
            const orgaLand: Organisation<false> | DomainError = Organisation.createNew(
                sut.ROOT_ORGANISATION_ID,
                sut.ROOT_ORGANISATION_ID,
                '',
                'Öffentliche Schulen Land Schleswig-Holstein',
                undefined,
                undefined,
                OrganisationsTyp.LAND,
            );
            if (orgaLand instanceof DomainError) {
                return;
            }
            const mappedOrgaLand: OrganisationEntity = em.create(OrganisationEntity, mapAggregateToData(orgaLand));
            await em.persistAndFlush(mappedOrgaLand);
            orgas.push(mappedOrgaLand);

            for (let i: number = 0; i < 3; i++) {
                const orga: Organisation<false> | DomainError = Organisation.createNew(
                    mappedOrgaLand.id,
                    mappedOrgaLand.id,
                    faker.string.numeric(6),
                    faker.company.name(),
                    undefined,
                    undefined,
                    OrganisationsTyp.SCHULE,
                );
                if (orga instanceof DomainError) {
                    fail('could not create Schule under Land');
                }
                const mappedOrga: OrganisationEntity = em.create(OrganisationEntity, mapAggregateToData(orga));
                await em.persistAndFlush(mappedOrga);
                orgas.push(mappedOrga);
            }
            for (let i: number = 0; i < 3; i++) {
                const orga: Organisation<false> | DomainError = Organisation.createNew(
                    mappedOrgaLand.id,
                    mappedOrgaLand.id,
                    faker.string.numeric(6),
                    faker.company.name(),
                    undefined,
                    undefined,
                    OrganisationsTyp.TRAEGER,
                );
                if (orga instanceof DomainError) {
                    fail('could not create Traeger');
                }
                const mappedOrga: OrganisationEntity = em.create(OrganisationEntity, mapAggregateToData(orga));
                await em.persistAndFlush(mappedOrga);
                orgas.push(mappedOrga);
            }
            for (let i: number = 0; i < 3; i++) {
                const orga: Organisation<false> | DomainError = Organisation.createNew(
                    sut.ROOT_ORGANISATION_ID,
                    sut.ROOT_ORGANISATION_ID,
                    faker.string.numeric(6),
                    faker.company.name(),
                    undefined,
                    undefined,
                    OrganisationsTyp.SCHULE,
                );
                if (orga instanceof DomainError) {
                    fail('could not create Schule under root');
                }
                const mappedOrga: OrganisationEntity = em.create(OrganisationEntity, mapAggregateToData(orga));
                await em.persistAndFlush(mappedOrga);
                orgas.push(mappedOrga);
            }
            const personPermissions: DeepMocked<PersonPermissions> = createMock<PersonPermissions>();
            personPermissions.getOrgIdsWithSystemrecht.mockResolvedValue({
                all: true,
            });

            const result: Counted<Organisation<true>> = await sut.findAuthorized(
                personPermissions,
                [RollenSystemRecht.SCHULEN_VERWALTEN],
                { administriertVon: [mappedOrgaLand.id], typ: OrganisationsTyp.SCHULE },
            );

            expect(result[1]).toBe(3);
            expect(result[0].some((org: Organisation<true>) => org.id === orgas[1]!.id)).toBeTruthy();
            expect(result[0].some((org: Organisation<true>) => org.id === orgas[2]!.id)).toBeTruthy();
            expect(result[0].some((org: Organisation<true>) => org.id === orgas[3]!.id)).toBeTruthy();
        });
        it('should exclude type', async () => {
            const orgas: OrganisationEntity[] = [];
            for (let i: number = 0; i < 2; i++) {
                const orga: Organisation<false> | DomainError = Organisation.createNew(
                    sut.ROOT_ORGANISATION_ID,
                    sut.ROOT_ORGANISATION_ID,
                    faker.string.numeric(6),
                    faker.company.name(),
                    undefined,
                    undefined,
                    OrganisationsTyp.SCHULE,
                );
                if (orga instanceof DomainError) {
                    fail('could not create Schule under Land');
                }
                const mappedOrga: OrganisationEntity = em.create(OrganisationEntity, mapAggregateToData(orga));
                await em.persistAndFlush(mappedOrga);
                orgas.push(mappedOrga);
            }
            for (let i: number = 0; i < 2; i++) {
                const orga: Organisation<false> | DomainError = Organisation.createNew(
                    sut.ROOT_ORGANISATION_ID,
                    sut.ROOT_ORGANISATION_ID,
                    faker.string.numeric(6),
                    faker.company.name(),
                    undefined,
                    undefined,
                    OrganisationsTyp.TRAEGER,
                );
                if (orga instanceof DomainError) {
                    fail('could not create Traeger');
                }
                const mappedOrga: OrganisationEntity = em.create(OrganisationEntity, mapAggregateToData(orga));
                await em.persistAndFlush(mappedOrga);
                orgas.push(mappedOrga);
            }
            for (let i: number = 0; i < 2; i++) {
                const orga: Organisation<false> | DomainError = Organisation.createNew(
                    sut.ROOT_ORGANISATION_ID,
                    sut.ROOT_ORGANISATION_ID,
                    faker.string.numeric(6),
                    faker.company.name(),
                    undefined,
                    undefined,
                    OrganisationsTyp.KLASSE,
                );
                if (orga instanceof DomainError) {
                    fail('could not create Traeger');
                }
                const mappedOrga: OrganisationEntity = em.create(OrganisationEntity, mapAggregateToData(orga));
                await em.persistAndFlush(mappedOrga);
                orgas.push(mappedOrga);
            }
            const personPermissions: DeepMocked<PersonPermissions> = createMock<PersonPermissions>();
            personPermissions.getOrgIdsWithSystemrecht.mockResolvedValue({
                all: false,
                orgaIds: [orgas[0]!.id, orgas[2]!.id, orgas[3]!.id, orgas[4]!.id],
            });

            const result: Counted<Organisation<true>> = await sut.findAuthorized(
                personPermissions,
                [RollenSystemRecht.SCHULEN_VERWALTEN],
                { excludeTyp: [OrganisationsTyp.KLASSE] },
            );

            expect(result[1]).toBe(3);
            expect(result[0].some((org: Organisation<true>) => org.id === orgas[0]!.id)).toBeTruthy();
            expect(result[0].some((org: Organisation<true>) => org.id === orgas[2]!.id)).toBeTruthy();
            expect(result[0].some((org: Organisation<true>) => org.id === orgas[3]!.id)).toBeTruthy();
        });
    });
});<|MERGE_RESOLUTION|>--- conflicted
+++ resolved
@@ -719,36 +719,6 @@
             });
         });
     });
-<<<<<<< HEAD
-=======
-    describe('find', () => {
-        let organisations: Organisation<false>[];
-
-        beforeEach(async () => {
-            organisations = Array.from({ length: 5 }).map(() =>
-                DoFactory.createOrganisationAggregate(false, {
-                    typ: OrganisationsTyp.SONSTIGE,
-                    name: 'test',
-                }),
-            );
-            await Promise.all(
-                organisations.map(async (organisation: Organisation<false>) => {
-                    await sut.save(organisation);
-                }),
-            );
-        });
-
-        it('should return all organisations when no limit and offset are provided', async () => {
-            const result: Organisation<true>[] = await sut.find();
-            expect(result).toHaveLength(5);
-        });
-
-        it('should return limited number of organisations when limit is provided', async () => {
-            const result: Organisation<true>[] = await sut.find(2);
-            expect(result).toHaveLength(2);
-        });
-    });
->>>>>>> a554921f
     describe('findByNameOrKennung', () => {
         let organisations: Organisation<false>[];
 
