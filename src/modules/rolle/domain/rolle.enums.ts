export const RollenArtTypName: string = 'RollenArt';
export const RollenMerkmalTypName: string = 'RollenMerkmal';
export const RollenSystemRechtTypName: string = 'RollenSystemRecht';

export enum RollenArt {
    LERN = 'LERN',
    LEHR = 'LEHR',
    EXTERN = 'EXTERN',
    ORGADMIN = 'ORGADMIN',
    LEIT = 'LEIT',
    SYSADMIN = 'SYSADMIN',
}

export enum RollenMerkmal {
    BEFRISTUNG_PFLICHT = 'BEFRISTUNG_PFLICHT',
    KOPERS_PFLICHT = 'KOPERS_PFLICHT',
}

export enum RollenSystemRecht {
    ROLLEN_VERWALTEN = 'ROLLEN_VERWALTEN',
    PERSONEN_SOFORT_LOESCHEN = 'PERSONEN_SOFORT_LOESCHEN',
    PERSONEN_VERWALTEN = 'PERSONEN_VERWALTEN',
    SCHULEN_VERWALTEN = 'SCHULEN_VERWALTEN',
    KLASSEN_VERWALTEN = 'KLASSEN_VERWALTEN',
    SCHULTRAEGER_VERWALTEN = 'SCHULTRAEGER_VERWALTEN',
    MIGRATION_DURCHFUEHREN = 'MIGRATION_DURCHFUEHREN',
<<<<<<< HEAD
}

export enum RollenSort {
    ADMINISTERED_BY_SCHULSTRUKTURKNOTEN_NAME = 'administeredBySchulstrukturknotenName',
    NAME = 'name',
    ROLLENART = 'rollenart',
    SERVICE_PROVIDERS = 'serviceProviders',
    MERKMALE = 'merkmale',
=======
    PERSON_SYNCHRONISIEREN = 'PERSON_SYNCHRONISIEREN',
>>>>>>> 2a4c55f3
}<|MERGE_RESOLUTION|>--- conflicted
+++ resolved
@@ -24,7 +24,7 @@
     KLASSEN_VERWALTEN = 'KLASSEN_VERWALTEN',
     SCHULTRAEGER_VERWALTEN = 'SCHULTRAEGER_VERWALTEN',
     MIGRATION_DURCHFUEHREN = 'MIGRATION_DURCHFUEHREN',
-<<<<<<< HEAD
+    PERSON_SYNCHRONISIEREN = 'PERSON_SYNCHRONISIEREN',
 }
 
 export enum RollenSort {
@@ -33,7 +33,4 @@
     ROLLENART = 'rollenart',
     SERVICE_PROVIDERS = 'serviceProviders',
     MERKMALE = 'merkmale',
-=======
-    PERSON_SYNCHRONISIEREN = 'PERSON_SYNCHRONISIEREN',
->>>>>>> 2a4c55f3
 }