import { BaseEvent } from '../../../shared/events/index.js';
import { KafkaEvent } from '../../../shared/events/kafka-event.js';

import { KafkaEmailAddressChangedEvent } from '../../../shared/events/email/kafka-email-address-changed.event.js';
import { KafkaEmailAddressGeneratedEvent } from '../../../shared/events/email/kafka-email-address-generated.event.js';
import { KafkaImportExecutedEvent } from '../../../shared/events/kafka-import-executed.event.js';
import { KafkaGroupAndRoleCreatedEvent } from '../../../shared/events/kafka-kc-group-and-role-event.js';
import { KafkaKlasseCreatedEvent } from '../../../shared/events/kafka-klasse-created.event.js';
import { KafkaKlasseDeletedEvent } from '../../../shared/events/kafka-klasse-deleted.event.js';
import { KafkaKlasseUpdatedEvent } from '../../../shared/events/kafka-klasse-updated.event.js';
import { KafkaPersonDeletedEvent } from '../../../shared/events/kafka-person-deleted.event.js';
import { KafkaPersonExternalSystemsSyncEvent } from '../../../shared/events/kafka-person-external-systems-sync.event.js';
import { KafkaPersonLdapSyncEvent } from '../../../shared/events/kafka-person-ldap-sync.event.js';
import { KafkaPersonRenamedEvent } from '../../../shared/events/kafka-person-renamed-event.js';
import { KafkaPersonenkontextUpdatedEvent } from '../../../shared/events/kafka-personenkontext-updated.event.js';
import { KafkaRolleUpdatedEvent } from '../../../shared/events/kafka-rolle-updated.event.js';
import { KafkaSchuleCreatedEvent } from '../../../shared/events/kafka-schule-created.event.js';
import { KafkaSchuleItslearningEnabledEvent } from '../../../shared/events/kafka-schule-itslearning-enabled.event.js';
import { Constructor } from './util.types.js';
import { KafkaPersonDeletedAfterDeadlineExceededEvent } from '../../../shared/events/kafka-person-deleted-after-deadline-exceeded.event.js';
import { KafkaEmailAddressAlreadyExistsEvent } from '../../../shared/events/email/kafka-email-address-already-exists.event.js';
import { KafkaEmailAddressDeletedEvent } from '../../../shared/events/email/kafka-email-address-deleted.event.js';
import { KafkaEmailAddressDeletedInDatabaseEvent } from '../../../shared/events/email/kafka-email-address-deleted-in-database.event.js';
import { KafkaLdapEmailAddressDeletedEvent } from '../../../shared/events/ldap/kafka-ldap-email-address-deleted.event.js';
import { KafkaEmailAddressDisabledEvent } from '../../../shared/events/email/kafka-email-address-disabled.event.js';
import { KafkaDisabledEmailAddressGeneratedEvent } from '../../../shared/events/email/kafka-disabled-email-address-generated.event.js';
import { KafkaEmailAddressesPurgedEvent } from '../../../shared/events/email/kafka-email-addresses-purged.event.js';
import { KafkaLdapPersonEntryChangedEvent } from '../../../shared/events/ldap/kafka-ldap-person-entry-changed.event.js';
import { KafkaLdapEntryDeletedEvent } from '../../../shared/events/ldap/kafka-ldap-entry-deleted.event.js';
import { KafkaLdapPersonEntryRenamedEvent } from '../../../shared/events/ldap/kafka-ldap-person-entry-renamed.event.js';
import { KafkaOxAccountDeletedEvent } from '../../../shared/events/ox/kafka-ox-account-deleted.event.js';
import { KafkaDisabledOxUserChangedEvent } from '../../../shared/events/ox/kafka-disabled-ox-user-changed.event.js';
import { KafkaOxEmailAddressDeletedEvent } from '../../../shared/events/ox/kafka-ox-email-address-deleted.event.js';
import { KafkaOxMetadataInKeycloakChangedEvent } from '../../../shared/events/ox/kafka-ox-metadata-in-keycloak-changed.event.js';
import { KafkaOxUserChangedEvent } from '../../../shared/events/ox/kafka-ox-user-changed.event.js';

export type KafkaEventKey =
    | 'user.created.email'
    | 'user.deleted'
    | 'user.deleted_deadline'
    | 'user.modified.name'
    | 'user.modified.email'
    | 'user.modified.personenkontexte'
    | 'user.synced'
    | 'user.email.disabled_generated'
    | 'user.email.already_exists'
    | 'user.email.deleted_in_database'
    | 'user.email.deleted'
    | 'user.email.disabled'
    | 'user.email.purged'
    | 'user.ldap.synced'
    | 'user.ldap.entry_deleted'
    | 'user.ldap.entry_changed'
    | 'user.ldap.entry_renamed'
    | 'user.ldap.email_deleted'
    | 'user.ox.disabled_changed'
    | 'user.ox.deleted'
    | 'user.ox.email_deleted'
    | 'user.ox.kc_metadata_changed'
    | 'user.ox.user_changed'
    | 'import.executed'
    | 'group_role.created'
    | 'klasse.created'
    | 'klasse.deleted'
    | 'klasse.updated'
    | 'rolle.updated'
    | 'schule.created'
    | 'schule.itslearning_enabled';

type TopicPrefixes = 'user' | 'import' | 'group-role' | 'klasse' | 'rolle' | 'schule';

export type KafkaTopic = `${TopicPrefixes}-topic`;
export type KafkaTopicDlq = `${TopicPrefixes}-dlq-topic`;

export interface KafkaEventMappingEntry {
    eventClass: Constructor<BaseEvent & KafkaEvent>;
    topic: KafkaTopic;
    topicDlq: KafkaTopicDlq;
}

export const KafkaEventMapping: Record<KafkaEventKey, KafkaEventMappingEntry> = {
<<<<<<< HEAD
    'user.created': {
        eventClass: KafkaPersonCreatedEvent,
        topic: 'user-topic',
        topicDlq: 'user-dlq-topic',
    },
=======
>>>>>>> 6d8d957c
    'user.created.email': {
        eventClass: KafkaEmailAddressGeneratedEvent,
        topic: 'user-topic',
        topicDlq: 'user-dlq-topic',
    },
    'user.deleted': {
        eventClass: KafkaPersonDeletedEvent,
        topic: 'user-topic',
        topicDlq: 'user-dlq-topic',
    },
    'user.deleted_deadline': {
        eventClass: KafkaPersonDeletedAfterDeadlineExceededEvent,
        topic: 'user-topic',
        topicDlq: 'user-dlq-topic',
    },
    'user.modified.name': {
        eventClass: KafkaPersonRenamedEvent,
        topic: 'user-topic',
        topicDlq: 'user-dlq-topic',
    },
    'user.modified.email': {
        eventClass: KafkaEmailAddressChangedEvent,
        topic: 'user-topic',
        topicDlq: 'user-dlq-topic',
    },
    'user.modified.personenkontexte': {
        eventClass: KafkaPersonenkontextUpdatedEvent,
        topic: 'user-topic',
        topicDlq: 'user-dlq-topic',
    },
    'user.synced': {
        eventClass: KafkaPersonExternalSystemsSyncEvent,
        topic: 'user-topic',
        topicDlq: 'user-dlq-topic',
    },
    'user.ldap.synced': {
        eventClass: KafkaPersonLdapSyncEvent,
        topic: 'user-topic',
        topicDlq: 'user-dlq-topic',
    },

    'import.executed': {
        eventClass: KafkaImportExecutedEvent,
        topic: 'import-topic',
        topicDlq: 'import-dlq-topic',
    },

    'group_role.created': {
        eventClass: KafkaGroupAndRoleCreatedEvent,
        topic: 'group-role-topic',
        topicDlq: 'group-role-dlq-topic',
    },

    'rolle.updated': {
        eventClass: KafkaRolleUpdatedEvent,
        topic: 'rolle-topic',
        topicDlq: 'rolle-dlq-topic',
    },

    'klasse.created': {
        eventClass: KafkaKlasseCreatedEvent,
        topic: 'klasse-topic',
        topicDlq: 'klasse-dlq-topic',
    },
    'klasse.deleted': {
        eventClass: KafkaKlasseDeletedEvent,
        topic: 'klasse-topic',
        topicDlq: 'klasse-dlq-topic',
    },
    'klasse.updated': {
        eventClass: KafkaKlasseUpdatedEvent,
        topic: 'klasse-topic',
        topicDlq: 'klasse-dlq-topic',
    },

    'schule.created': {
        eventClass: KafkaSchuleCreatedEvent,
        topic: 'schule-topic',
        topicDlq: 'schule-dlq-topic',
    },
    'schule.itslearning_enabled': {
        eventClass: KafkaSchuleItslearningEnabledEvent,
        topic: 'schule-topic',
        topicDlq: 'schule-dlq-topic',
    },

    'user.email.already_exists': {
        eventClass: KafkaEmailAddressAlreadyExistsEvent,
        topic: 'user-topic',
        topicDlq: 'user-dlq-topic',
    },
    'user.email.deleted': {
        eventClass: KafkaEmailAddressDeletedEvent,
        topic: 'user-topic',
        topicDlq: 'user-dlq-topic',
    },
    'user.email.deleted_in_database': {
        eventClass: KafkaEmailAddressDeletedInDatabaseEvent,
        topic: 'user-topic',
        topicDlq: 'user-dlq-topic',
    },
    'user.ldap.email_deleted': {
        eventClass: KafkaLdapEmailAddressDeletedEvent,
        topic: 'user-topic',
        topicDlq: 'user-dlq-topic',
    },
    'user.email.disabled': {
        eventClass: KafkaEmailAddressDisabledEvent,
        topic: 'user-topic',
        topicDlq: 'user-dlq-topic',
    },
    'user.email.disabled_generated': {
        eventClass: KafkaDisabledEmailAddressGeneratedEvent,
        topic: 'user-topic',
        topicDlq: 'user-dlq-topic',
    },
    'user.email.purged': {
        eventClass: KafkaEmailAddressesPurgedEvent,
        topic: 'user-topic',
        topicDlq: 'user-dlq-topic',
    },

    'user.ldap.entry_changed': {
        eventClass: KafkaLdapPersonEntryChangedEvent,
        topic: 'user-topic',
        topicDlq: 'user-dlq-topic',
    },
    'user.ldap.entry_deleted': {
        eventClass: KafkaLdapEntryDeletedEvent,
        topic: 'user-topic',
        topicDlq: 'user-dlq-topic',
    },
    'user.ldap.entry_renamed': {
        eventClass: KafkaLdapPersonEntryRenamedEvent,
        topic: 'user-topic',
        topicDlq: 'user-dlq-topic',
    },

    'user.ox.deleted': {
        eventClass: KafkaOxAccountDeletedEvent,
        topic: 'user-topic',
        topicDlq: 'user-dlq-topic',
    },
    'user.ox.disabled_changed': {
        eventClass: KafkaDisabledOxUserChangedEvent,
        topic: 'user-topic',
        topicDlq: 'user-dlq-topic',
    },
    'user.ox.email_deleted': {
        eventClass: KafkaOxEmailAddressDeletedEvent,
        topic: 'user-topic',
        topicDlq: 'user-dlq-topic',
    },
    'user.ox.kc_metadata_changed': {
        eventClass: KafkaOxMetadataInKeycloakChangedEvent,
        topic: 'user-topic',
        topicDlq: 'user-dlq-topic',
    },
    'user.ox.user_changed': {
        eventClass: KafkaOxUserChangedEvent,
        topic: 'user-topic',
        topicDlq: 'user-dlq-topic',
    },
};

export function isKafkaEventKey(value: unknown): value is KafkaEventKey {
    return typeof value === 'string' && value in KafkaEventMapping;
}<|MERGE_RESOLUTION|>--- conflicted
+++ resolved
@@ -79,14 +79,6 @@
 }
 
 export const KafkaEventMapping: Record<KafkaEventKey, KafkaEventMappingEntry> = {
-<<<<<<< HEAD
-    'user.created': {
-        eventClass: KafkaPersonCreatedEvent,
-        topic: 'user-topic',
-        topicDlq: 'user-dlq-topic',
-    },
-=======
->>>>>>> 6d8d957c
     'user.created.email': {
         eventClass: KafkaEmailAddressGeneratedEvent,
         topic: 'user-topic',
