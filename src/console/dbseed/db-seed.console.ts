import { CommandRunner, SubCommand } from 'nest-commander';
import fs from 'fs';
import { ClassLogger } from '../../core/logging/class-logger.js';
import { MikroORM } from '@mikro-orm/core';
import { Inject } from '@nestjs/common';
import { getMapperToken } from '@automapper/nestjs';
import { Mapper } from '@automapper/core';
import { DbSeedService } from './db-seed.service.js';
import { PersonFile } from './file/person-file.js';
import { RolleEntity } from '../../modules/rolle/entity/rolle.entity.js';
import { OrganisationFile } from './file/organisation-file.js';
import { DataProviderEntity } from '../../persistence/data-provider.entity.js';
import { DataProviderFile } from './file/data-provider-file.js';
<<<<<<< HEAD
=======
import { mapAggregateToData as mapServiceProviderAggregateToData } from '../../modules/service-provider/repo/service-provider.repo.js';
import { ServiceProvider } from '../../modules/service-provider/domain/service-provider.js';
import { ServiceProviderEntity } from '../../modules/service-provider/repo/service-provider.entity.js';
>>>>>>> e5a21516

export interface SeedFile {
    entityName: string;
}

export interface EntityFile<T> extends SeedFile {
    entities: T[];
}

export type Entity = DataProviderFile | PersonFile | OrganisationFile | RolleEntity;

export type ConstructorCall = () => Entity;

@SubCommand({ name: 'seed', description: 'creates seed data in the database' })
export class DbSeedConsole extends CommandRunner {
    public constructor(
        private readonly orm: MikroORM,
        private readonly logger: ClassLogger,
        private readonly dbSeedService: DbSeedService,
        @Inject(getMapperToken()) private readonly mapper: Mapper,
    ) {
        super();
    }

    private getDirectory(_passedParams: string[]): string {
        if (_passedParams[0] !== undefined) {
            return _passedParams[0];
        }
        throw new Error('No directory provided!');
    }

    private getExcludedFiles(_passedParams: string[]): string {
        if (_passedParams[1] !== undefined && _passedParams[1].length > 0) {
            this.logger.info(`Following files skipped via parameter: ${_passedParams[1]}`);
            return _passedParams[1];
        }
        return '';
    }

    public override async run(_passedParams: string[], _options?: Record<string, unknown>): Promise<void> {
        const directory: string = this.getDirectory(_passedParams);
        const excludedFiles: string = this.getExcludedFiles(_passedParams);
        this.logger.info('Create seed data in the database...');
        let entityFileNames: string[] = this.dbSeedService.getEntityFileNames(directory);
        if (entityFileNames.length == 0) {
            this.logger.error(`No seeding data in the directory ${directory}!`);
            throw new Error('No seeding data in the directory');
        }
        entityFileNames = entityFileNames.filter((efm: string) => !excludedFiles.includes(efm));
        this.logger.info('Following files will be processed:');
        entityFileNames.forEach((n: string) => this.logger.info(n));
        try {
            for (const entityFileName of entityFileNames) {
                await this.processEntityFile(entityFileName, directory);
            }
            await this.orm.em.flush();
            this.logger.info('Created seed data successfully.');
        } catch (err) {
            this.logger.error('Seed data could not be created!');
            this.logger.error(String(err));
            throw err;
        }
    }

    private async processEntityFile(entityFileName: string, directory: string): Promise<void> {
        const fileContentAsStr: string = fs.readFileSync(`./seeding/${directory}/${entityFileName}`, 'utf-8');
        const seedFile: SeedFile = JSON.parse(fileContentAsStr) as SeedFile;
        this.logger.info(`Processing ${seedFile.entityName}`);
        switch (seedFile.entityName) {
            case 'DataProvider':
                this.handleDataProvider(this.dbSeedService.readDataProvider(fileContentAsStr), seedFile.entityName);
                break;
            case 'Organisation':
                await this.dbSeedService.seedOrganisation(fileContentAsStr);
                break;
            case 'Person':
                await this.dbSeedService.seedPerson(fileContentAsStr);
                break;
            case 'Rolle':
                await this.dbSeedService.seedRolle(fileContentAsStr);
                break;
            case 'ServiceProvider':
                await this.dbSeedService.seedServiceProvider(fileContentAsStr);
                break;
            case 'Personenkontext':
                await this.dbSeedService.seedPersonenkontext(fileContentAsStr);
                break;
            default:
                throw new Error(`Unsupported EntityName / EntityType: ${seedFile.entityName}`);
        }
    }

    private handleDataProvider(entities: Entity[], entityName: string): void {
        for (const entity of entities) {
            const mappedEntity: DataProviderEntity = this.mapper.map(entity, DataProviderFile, DataProviderEntity);
            this.orm.em.persist(mappedEntity);
        }
        this.logger.info(`Insert ${entities.length} entities of type ${entityName}`);
    }
<<<<<<< HEAD
=======

    private handleServiceProvider(aggregates: ServiceProvider<true>[], aggregateName: string): void {
        for (const aggregate of aggregates) {
            const serviceProvider: RequiredEntityData<ServiceProviderEntity> = this.orm.em.create(
                ServiceProviderEntity,
                mapServiceProviderAggregateToData(aggregate),
            );
            this.orm.em.persist(serviceProvider);
        }
        this.logger.info(`Insert ${aggregates.length} entities of type ${aggregateName}`);
    }
>>>>>>> e5a21516
}<|MERGE_RESOLUTION|>--- conflicted
+++ resolved
@@ -11,13 +11,6 @@
 import { OrganisationFile } from './file/organisation-file.js';
 import { DataProviderEntity } from '../../persistence/data-provider.entity.js';
 import { DataProviderFile } from './file/data-provider-file.js';
-<<<<<<< HEAD
-=======
-import { mapAggregateToData as mapServiceProviderAggregateToData } from '../../modules/service-provider/repo/service-provider.repo.js';
-import { ServiceProvider } from '../../modules/service-provider/domain/service-provider.js';
-import { ServiceProviderEntity } from '../../modules/service-provider/repo/service-provider.entity.js';
->>>>>>> e5a21516
-
 export interface SeedFile {
     entityName: string;
 }
@@ -116,18 +109,4 @@
         }
         this.logger.info(`Insert ${entities.length} entities of type ${entityName}`);
     }
-<<<<<<< HEAD
-=======
-
-    private handleServiceProvider(aggregates: ServiceProvider<true>[], aggregateName: string): void {
-        for (const aggregate of aggregates) {
-            const serviceProvider: RequiredEntityData<ServiceProviderEntity> = this.orm.em.create(
-                ServiceProviderEntity,
-                mapServiceProviderAggregateToData(aggregate),
-            );
-            this.orm.em.persist(serviceProvider);
-        }
-        this.logger.info(`Insert ${aggregates.length} entities of type ${aggregateName}`);
-    }
->>>>>>> e5a21516
 }