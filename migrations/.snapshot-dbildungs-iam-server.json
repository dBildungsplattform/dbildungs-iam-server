{
  "namespaces": [
    "public"
  ],
  "name": "public",
  "tables": [
    {
      "columns": {
        "id": {
          "name": "id",
          "type": "uuid",
          "unsigned": false,
          "autoincrement": false,
          "primary": false,
          "nullable": false,
          "mappedType": "uuid"
        },
        "created_at": {
          "name": "created_at",
          "type": "timestamptz",
          "unsigned": false,
          "autoincrement": false,
          "primary": false,
          "nullable": false,
          "length": 6,
          "mappedType": "datetime"
        },
        "updated_at": {
          "name": "updated_at",
          "type": "timestamptz",
          "unsigned": false,
          "autoincrement": false,
          "primary": false,
          "nullable": false,
          "length": 6,
          "mappedType": "datetime"
        },
        "source": {
          "name": "source",
          "type": "uuid",
          "unsigned": false,
          "autoincrement": false,
          "primary": false,
          "nullable": false,
          "mappedType": "uuid"
        },
        "target": {
          "name": "target",
          "type": "uuid",
          "unsigned": false,
          "autoincrement": false,
          "primary": false,
          "nullable": false,
          "mappedType": "uuid"
        }
      },
      "name": "benachrichtigung",
      "schema": "public",
      "indexes": [
        {
          "keyName": "benachrichtigung_pkey",
          "columnNames": [
            "id"
          ],
          "composite": false,
          "constraint": true,
          "primary": true,
          "unique": true
        }
      ],
      "checks": [],
      "foreignKeys": {},
      "nativeEnums": {
        "db_seed_status_enum": {
          "name": "db_seed_status_enum",
          "schema": "public",
          "items": [
            "STARTED",
            "DONE",
            "FAILED"
          ]
        },
        "referenced_entity_type_enum": {
          "name": "referenced_entity_type_enum",
          "schema": "public",
          "items": [
            "PERSON",
            "ORGANISATION",
            "ROLLE",
            "SERVICE_PROVIDER"
          ]
        },
        "organisations_typ_enum": {
          "name": "organisations_typ_enum",
          "schema": "public",
          "items": [
            "ROOT",
            "LAND",
            "TRAEGER",
            "SCHULE",
            "KLASSE",
            "ANBIETER",
            "SONSTIGE ORGANISATION / EINRICHTUNG",
            "UNBESTAETIGT"
          ]
        },
        "traegerschaft_enum": {
          "name": "traegerschaft_enum",
          "schema": "public",
          "items": [
            "01",
            "02",
            "03",
            "04",
            "05",
            "06"
          ]
        },
        "geschlecht_enum": {
          "name": "geschlecht_enum",
          "schema": "public",
          "items": [
            "m",
            "w",
            "d",
            "x"
          ]
        },
        "vertrauensstufe_enum": {
          "name": "vertrauensstufe_enum",
          "schema": "public",
          "items": [
            "KEIN",
            "UNBE",
            "TEIL",
            "VOLL"
          ]
        },
        "email_address_status_enum": {
          "name": "email_address_status_enum",
          "schema": "public",
          "items": [
            "ENABLED",
            "DISABLED",
            "REQUESTED",
            "FAILED"
          ]
        },
        "rollen_art_enum": {
          "name": "rollen_art_enum",
          "schema": "public",
          "items": [
            "LERN",
            "LEHR",
            "EXTERN",
            "ORGADMIN",
            "LEIT",
            "SYSADMIN"
          ]
        },
        "personenstatus_enum": {
          "name": "personenstatus_enum",
          "schema": "public",
          "items": [
            "AKTIV"
          ]
        },
        "jahrgangsstufe_enum": {
          "name": "jahrgangsstufe_enum",
          "schema": "public",
          "items": [
            "01",
            "02",
            "03",
            "04",
            "05",
            "06",
            "07",
            "08",
            "09",
            "10"
          ]
        },
        "rollen_merkmal_enum": {
          "name": "rollen_merkmal_enum",
          "schema": "public",
          "items": [
            "BEFRISTUNG_PFLICHT",
            "KOPERS_PFLICHT"
          ]
        },
        "rollen_system_recht_enum": {
          "name": "rollen_system_recht_enum",
          "schema": "public",
          "items": [
            "ROLLEN_VERWALTEN",
            "PERSONEN_SOFORT_LOESCHEN",
            "PERSONEN_VERWALTEN",
            "SCHULEN_VERWALTEN",
            "KLASSEN_VERWALTEN",
            "SCHULTRAEGER_VERWALTEN",
            "MIGRATION_DURCHFUEHREN",
            "PERSON_SYNCHRONISIEREN",
            "CRON_DURCHFUEHREN",
<<<<<<< HEAD
            "IMPORT_DURCHFUEHREN"
=======
            "IMPORT_DURCHFUEHREN",
            "PERSONEN_ANLEGEN"
>>>>>>> ca0e58f5
          ]
        },
        "service_provider_target_enum": {
          "name": "service_provider_target_enum",
          "schema": "public",
          "items": [
            "URL",
            "EMAIL",
            "SCHULPORTAL_ADMINISTRATION"
          ]
        },
        "service_provider_kategorie_enum": {
          "name": "service_provider_kategorie_enum",
          "schema": "public",
          "items": [
            "EMAIL",
            "UNTERRICHT",
            "VERWALTUNG",
            "HINWEISE",
            "ANGEBOTE"
          ]
        },
        "service_provider_system_enum": {
          "name": "service_provider_system_enum",
          "schema": "public",
          "items": [
            "NONE",
            "EMAIL",
            "ITSLEARNING"
          ]
        }
      }
    },
    {
      "columns": {
        "id": {
          "name": "id",
          "type": "uuid",
          "unsigned": false,
          "autoincrement": false,
          "primary": false,
          "nullable": false,
          "mappedType": "uuid"
        },
        "created_at": {
          "name": "created_at",
          "type": "timestamptz",
          "unsigned": false,
          "autoincrement": false,
          "primary": false,
          "nullable": false,
          "length": 6,
          "mappedType": "datetime"
        },
        "updated_at": {
          "name": "updated_at",
          "type": "timestamptz",
          "unsigned": false,
          "autoincrement": false,
          "primary": false,
          "nullable": false,
          "length": 6,
          "mappedType": "datetime"
        }
      },
      "name": "data_provider",
      "schema": "public",
      "indexes": [
        {
          "keyName": "data_provider_pkey",
          "columnNames": [
            "id"
          ],
          "composite": false,
          "constraint": true,
          "primary": true,
          "unique": true
        }
      ],
      "checks": [],
      "foreignKeys": {},
      "nativeEnums": {
        "db_seed_status_enum": {
          "name": "db_seed_status_enum",
          "schema": "public",
          "items": [
            "STARTED",
            "DONE",
            "FAILED"
          ]
        },
        "referenced_entity_type_enum": {
          "name": "referenced_entity_type_enum",
          "schema": "public",
          "items": [
            "PERSON",
            "ORGANISATION",
            "ROLLE",
            "SERVICE_PROVIDER"
          ]
        },
        "organisations_typ_enum": {
          "name": "organisations_typ_enum",
          "schema": "public",
          "items": [
            "ROOT",
            "LAND",
            "TRAEGER",
            "SCHULE",
            "KLASSE",
            "ANBIETER",
            "SONSTIGE ORGANISATION / EINRICHTUNG",
            "UNBESTAETIGT"
          ]
        },
        "traegerschaft_enum": {
          "name": "traegerschaft_enum",
          "schema": "public",
          "items": [
            "01",
            "02",
            "03",
            "04",
            "05",
            "06"
          ]
        },
        "geschlecht_enum": {
          "name": "geschlecht_enum",
          "schema": "public",
          "items": [
            "m",
            "w",
            "d",
            "x"
          ]
        },
        "vertrauensstufe_enum": {
          "name": "vertrauensstufe_enum",
          "schema": "public",
          "items": [
            "KEIN",
            "UNBE",
            "TEIL",
            "VOLL"
          ]
        },
        "email_address_status_enum": {
          "name": "email_address_status_enum",
          "schema": "public",
          "items": [
            "ENABLED",
            "DISABLED",
            "REQUESTED",
            "FAILED"
          ]
        },
        "rollen_art_enum": {
          "name": "rollen_art_enum",
          "schema": "public",
          "items": [
            "LERN",
            "LEHR",
            "EXTERN",
            "ORGADMIN",
            "LEIT",
            "SYSADMIN"
          ]
        },
        "personenstatus_enum": {
          "name": "personenstatus_enum",
          "schema": "public",
          "items": [
            "AKTIV"
          ]
        },
        "jahrgangsstufe_enum": {
          "name": "jahrgangsstufe_enum",
          "schema": "public",
          "items": [
            "01",
            "02",
            "03",
            "04",
            "05",
            "06",
            "07",
            "08",
            "09",
            "10"
          ]
        },
        "rollen_merkmal_enum": {
          "name": "rollen_merkmal_enum",
          "schema": "public",
          "items": [
            "BEFRISTUNG_PFLICHT",
            "KOPERS_PFLICHT"
          ]
        },
        "rollen_system_recht_enum": {
          "name": "rollen_system_recht_enum",
          "schema": "public",
          "items": [
            "ROLLEN_VERWALTEN",
            "PERSONEN_SOFORT_LOESCHEN",
            "PERSONEN_VERWALTEN",
            "SCHULEN_VERWALTEN",
            "KLASSEN_VERWALTEN",
            "SCHULTRAEGER_VERWALTEN",
            "MIGRATION_DURCHFUEHREN",
            "PERSON_SYNCHRONISIEREN",
            "CRON_DURCHFUEHREN",
<<<<<<< HEAD
            "IMPORT_DURCHFUEHREN"
=======
            "IMPORT_DURCHFUEHREN",
            "PERSONEN_ANLEGEN"
>>>>>>> ca0e58f5
          ]
        },
        "service_provider_target_enum": {
          "name": "service_provider_target_enum",
          "schema": "public",
          "items": [
            "URL",
            "EMAIL",
            "SCHULPORTAL_ADMINISTRATION"
          ]
        },
        "service_provider_kategorie_enum": {
          "name": "service_provider_kategorie_enum",
          "schema": "public",
          "items": [
            "EMAIL",
            "UNTERRICHT",
            "VERWALTUNG",
            "HINWEISE",
            "ANGEBOTE"
          ]
        },
        "service_provider_system_enum": {
          "name": "service_provider_system_enum",
          "schema": "public",
          "items": [
            "NONE",
            "EMAIL",
            "ITSLEARNING"
          ]
        }
      }
    },
    {
      "columns": {
        "id": {
          "name": "id",
          "type": "uuid",
          "unsigned": false,
          "autoincrement": false,
          "primary": false,
          "nullable": false,
          "mappedType": "uuid"
        },
        "created_at": {
          "name": "created_at",
          "type": "timestamptz",
          "unsigned": false,
          "autoincrement": false,
          "primary": false,
          "nullable": false,
          "length": 6,
          "mappedType": "datetime"
        },
        "updated_at": {
          "name": "updated_at",
          "type": "timestamptz",
          "unsigned": false,
          "autoincrement": false,
          "primary": false,
          "nullable": false,
          "length": 6,
          "mappedType": "datetime"
        },
        "data_provider_id": {
          "name": "data_provider_id",
          "type": "uuid",
          "unsigned": false,
          "autoincrement": false,
          "primary": false,
          "nullable": false,
          "mappedType": "uuid"
        }
      },
      "name": "authentication_provider",
      "schema": "public",
      "indexes": [
        {
          "keyName": "authentication_provider_pkey",
          "columnNames": [
            "id"
          ],
          "composite": false,
          "constraint": true,
          "primary": true,
          "unique": true
        }
      ],
      "checks": [],
      "foreignKeys": {
        "authentication_provider_data_provider_id_foreign": {
          "constraintName": "authentication_provider_data_provider_id_foreign",
          "columnNames": [
            "data_provider_id"
          ],
          "localTableName": "public.authentication_provider",
          "referencedColumnNames": [
            "id"
          ],
          "referencedTableName": "public.data_provider",
          "updateRule": "cascade"
        }
      },
      "nativeEnums": {
        "db_seed_status_enum": {
          "name": "db_seed_status_enum",
          "schema": "public",
          "items": [
            "STARTED",
            "DONE",
            "FAILED"
          ]
        },
        "referenced_entity_type_enum": {
          "name": "referenced_entity_type_enum",
          "schema": "public",
          "items": [
            "PERSON",
            "ORGANISATION",
            "ROLLE",
            "SERVICE_PROVIDER"
          ]
        },
        "organisations_typ_enum": {
          "name": "organisations_typ_enum",
          "schema": "public",
          "items": [
            "ROOT",
            "LAND",
            "TRAEGER",
            "SCHULE",
            "KLASSE",
            "ANBIETER",
            "SONSTIGE ORGANISATION / EINRICHTUNG",
            "UNBESTAETIGT"
          ]
        },
        "traegerschaft_enum": {
          "name": "traegerschaft_enum",
          "schema": "public",
          "items": [
            "01",
            "02",
            "03",
            "04",
            "05",
            "06"
          ]
        },
        "geschlecht_enum": {
          "name": "geschlecht_enum",
          "schema": "public",
          "items": [
            "m",
            "w",
            "d",
            "x"
          ]
        },
        "vertrauensstufe_enum": {
          "name": "vertrauensstufe_enum",
          "schema": "public",
          "items": [
            "KEIN",
            "UNBE",
            "TEIL",
            "VOLL"
          ]
        },
        "email_address_status_enum": {
          "name": "email_address_status_enum",
          "schema": "public",
          "items": [
            "ENABLED",
            "DISABLED",
            "REQUESTED",
            "FAILED"
          ]
        },
        "rollen_art_enum": {
          "name": "rollen_art_enum",
          "schema": "public",
          "items": [
            "LERN",
            "LEHR",
            "EXTERN",
            "ORGADMIN",
            "LEIT",
            "SYSADMIN"
          ]
        },
        "personenstatus_enum": {
          "name": "personenstatus_enum",
          "schema": "public",
          "items": [
            "AKTIV"
          ]
        },
        "jahrgangsstufe_enum": {
          "name": "jahrgangsstufe_enum",
          "schema": "public",
          "items": [
            "01",
            "02",
            "03",
            "04",
            "05",
            "06",
            "07",
            "08",
            "09",
            "10"
          ]
        },
        "rollen_merkmal_enum": {
          "name": "rollen_merkmal_enum",
          "schema": "public",
          "items": [
            "BEFRISTUNG_PFLICHT",
            "KOPERS_PFLICHT"
          ]
        },
        "rollen_system_recht_enum": {
          "name": "rollen_system_recht_enum",
          "schema": "public",
          "items": [
            "ROLLEN_VERWALTEN",
            "PERSONEN_SOFORT_LOESCHEN",
            "PERSONEN_VERWALTEN",
            "SCHULEN_VERWALTEN",
            "KLASSEN_VERWALTEN",
            "SCHULTRAEGER_VERWALTEN",
            "MIGRATION_DURCHFUEHREN",
            "PERSON_SYNCHRONISIEREN",
            "CRON_DURCHFUEHREN",
<<<<<<< HEAD
            "IMPORT_DURCHFUEHREN"
=======
            "IMPORT_DURCHFUEHREN",
            "PERSONEN_ANLEGEN"
>>>>>>> ca0e58f5
          ]
        },
        "service_provider_target_enum": {
          "name": "service_provider_target_enum",
          "schema": "public",
          "items": [
            "URL",
            "EMAIL",
            "SCHULPORTAL_ADMINISTRATION"
          ]
        },
        "service_provider_kategorie_enum": {
          "name": "service_provider_kategorie_enum",
          "schema": "public",
          "items": [
            "EMAIL",
            "UNTERRICHT",
            "VERWALTUNG",
            "HINWEISE",
            "ANGEBOTE"
          ]
        },
        "service_provider_system_enum": {
          "name": "service_provider_system_enum",
          "schema": "public",
          "items": [
            "NONE",
            "EMAIL",
            "ITSLEARNING"
          ]
        }
      }
    },
    {
      "columns": {
        "hash": {
          "name": "hash",
          "type": "varchar(255)",
          "unsigned": false,
          "autoincrement": false,
          "primary": false,
          "nullable": false,
          "mappedType": "string"
        },
        "status": {
          "name": "status",
          "type": "db_seed_status_enum",
          "unsigned": false,
          "autoincrement": false,
          "primary": false,
          "nullable": false,
          "nativeEnumName": "db_seed_status_enum",
          "enumItems": [
            "STARTED",
            "DONE",
            "FAILED"
          ],
          "mappedType": "enum"
        },
        "executed_at": {
          "name": "executed_at",
          "type": "timestamptz",
          "unsigned": false,
          "autoincrement": false,
          "primary": false,
          "nullable": false,
          "length": 6,
          "mappedType": "datetime"
        },
        "path": {
          "name": "path",
          "type": "varchar(255)",
          "unsigned": false,
          "autoincrement": false,
          "primary": false,
          "nullable": true,
          "mappedType": "string"
        }
      },
      "name": "seeding",
      "schema": "public",
      "indexes": [
        {
          "keyName": "seeding_pkey",
          "columnNames": [
            "hash"
          ],
          "composite": false,
          "constraint": true,
          "primary": true,
          "unique": true
        }
      ],
      "checks": [],
      "foreignKeys": {},
      "nativeEnums": {
        "db_seed_status_enum": {
          "name": "db_seed_status_enum",
          "schema": "public",
          "items": [
            "STARTED",
            "DONE",
            "FAILED"
          ]
        },
        "referenced_entity_type_enum": {
          "name": "referenced_entity_type_enum",
          "schema": "public",
          "items": [
            "PERSON",
            "ORGANISATION",
            "ROLLE",
            "SERVICE_PROVIDER"
          ]
        },
        "organisations_typ_enum": {
          "name": "organisations_typ_enum",
          "schema": "public",
          "items": [
            "ROOT",
            "LAND",
            "TRAEGER",
            "SCHULE",
            "KLASSE",
            "ANBIETER",
            "SONSTIGE ORGANISATION / EINRICHTUNG",
            "UNBESTAETIGT"
          ]
        },
        "traegerschaft_enum": {
          "name": "traegerschaft_enum",
          "schema": "public",
          "items": [
            "01",
            "02",
            "03",
            "04",
            "05",
            "06"
          ]
        },
        "geschlecht_enum": {
          "name": "geschlecht_enum",
          "schema": "public",
          "items": [
            "m",
            "w",
            "d",
            "x"
          ]
        },
        "vertrauensstufe_enum": {
          "name": "vertrauensstufe_enum",
          "schema": "public",
          "items": [
            "KEIN",
            "UNBE",
            "TEIL",
            "VOLL"
          ]
        },
        "email_address_status_enum": {
          "name": "email_address_status_enum",
          "schema": "public",
          "items": [
            "ENABLED",
            "DISABLED",
            "REQUESTED",
            "FAILED"
          ]
        },
        "rollen_art_enum": {
          "name": "rollen_art_enum",
          "schema": "public",
          "items": [
            "LERN",
            "LEHR",
            "EXTERN",
            "ORGADMIN",
            "LEIT",
            "SYSADMIN"
          ]
        },
        "personenstatus_enum": {
          "name": "personenstatus_enum",
          "schema": "public",
          "items": [
            "AKTIV"
          ]
        },
        "jahrgangsstufe_enum": {
          "name": "jahrgangsstufe_enum",
          "schema": "public",
          "items": [
            "01",
            "02",
            "03",
            "04",
            "05",
            "06",
            "07",
            "08",
            "09",
            "10"
          ]
        },
        "rollen_merkmal_enum": {
          "name": "rollen_merkmal_enum",
          "schema": "public",
          "items": [
            "BEFRISTUNG_PFLICHT",
            "KOPERS_PFLICHT"
          ]
        },
        "rollen_system_recht_enum": {
          "name": "rollen_system_recht_enum",
          "schema": "public",
          "items": [
            "ROLLEN_VERWALTEN",
            "PERSONEN_SOFORT_LOESCHEN",
            "PERSONEN_VERWALTEN",
            "SCHULEN_VERWALTEN",
            "KLASSEN_VERWALTEN",
            "SCHULTRAEGER_VERWALTEN",
            "MIGRATION_DURCHFUEHREN",
            "PERSON_SYNCHRONISIEREN",
            "CRON_DURCHFUEHREN",
<<<<<<< HEAD
            "IMPORT_DURCHFUEHREN"
=======
            "IMPORT_DURCHFUEHREN",
            "PERSONEN_ANLEGEN"
>>>>>>> ca0e58f5
          ]
        },
        "service_provider_target_enum": {
          "name": "service_provider_target_enum",
          "schema": "public",
          "items": [
            "URL",
            "EMAIL",
            "SCHULPORTAL_ADMINISTRATION"
          ]
        },
        "service_provider_kategorie_enum": {
          "name": "service_provider_kategorie_enum",
          "schema": "public",
          "items": [
            "EMAIL",
            "UNTERRICHT",
            "VERWALTUNG",
            "HINWEISE",
            "ANGEBOTE"
          ]
        },
        "service_provider_system_enum": {
          "name": "service_provider_system_enum",
          "schema": "public",
          "items": [
            "NONE",
            "EMAIL",
            "ITSLEARNING"
          ]
        }
      }
    },
    {
      "columns": {
        "virtual_id": {
          "name": "virtual_id",
          "type": "int",
          "unsigned": false,
          "autoincrement": false,
          "primary": false,
          "nullable": false,
          "mappedType": "integer"
        },
        "uuid": {
          "name": "uuid",
          "type": "varchar(255)",
          "unsigned": false,
          "autoincrement": false,
          "primary": false,
          "nullable": false,
          "mappedType": "string"
        },
        "referenced_entity_type": {
          "name": "referenced_entity_type",
          "type": "referenced_entity_type_enum",
          "unsigned": false,
          "autoincrement": false,
          "primary": false,
          "nullable": false,
          "nativeEnumName": "referenced_entity_type_enum",
          "enumItems": [
            "PERSON",
            "ORGANISATION",
            "ROLLE",
            "SERVICE_PROVIDER"
          ],
          "mappedType": "enum"
        }
      },
      "name": "seeding_reference",
      "schema": "public",
      "indexes": [
        {
          "keyName": "seeding_reference_pkey",
          "columnNames": [
            "virtual_id",
            "uuid"
          ],
          "composite": true,
          "constraint": true,
          "primary": true,
          "unique": true
        }
      ],
      "checks": [],
      "foreignKeys": {},
      "nativeEnums": {
        "db_seed_status_enum": {
          "name": "db_seed_status_enum",
          "schema": "public",
          "items": [
            "STARTED",
            "DONE",
            "FAILED"
          ]
        },
        "referenced_entity_type_enum": {
          "name": "referenced_entity_type_enum",
          "schema": "public",
          "items": [
            "PERSON",
            "ORGANISATION",
            "ROLLE",
            "SERVICE_PROVIDER"
          ]
        },
        "organisations_typ_enum": {
          "name": "organisations_typ_enum",
          "schema": "public",
          "items": [
            "ROOT",
            "LAND",
            "TRAEGER",
            "SCHULE",
            "KLASSE",
            "ANBIETER",
            "SONSTIGE ORGANISATION / EINRICHTUNG",
            "UNBESTAETIGT"
          ]
        },
        "traegerschaft_enum": {
          "name": "traegerschaft_enum",
          "schema": "public",
          "items": [
            "01",
            "02",
            "03",
            "04",
            "05",
            "06"
          ]
        },
        "geschlecht_enum": {
          "name": "geschlecht_enum",
          "schema": "public",
          "items": [
            "m",
            "w",
            "d",
            "x"
          ]
        },
        "vertrauensstufe_enum": {
          "name": "vertrauensstufe_enum",
          "schema": "public",
          "items": [
            "KEIN",
            "UNBE",
            "TEIL",
            "VOLL"
          ]
        },
        "email_address_status_enum": {
          "name": "email_address_status_enum",
          "schema": "public",
          "items": [
            "ENABLED",
            "DISABLED",
            "REQUESTED",
            "FAILED"
          ]
        },
        "rollen_art_enum": {
          "name": "rollen_art_enum",
          "schema": "public",
          "items": [
            "LERN",
            "LEHR",
            "EXTERN",
            "ORGADMIN",
            "LEIT",
            "SYSADMIN"
          ]
        },
        "personenstatus_enum": {
          "name": "personenstatus_enum",
          "schema": "public",
          "items": [
            "AKTIV"
          ]
        },
        "jahrgangsstufe_enum": {
          "name": "jahrgangsstufe_enum",
          "schema": "public",
          "items": [
            "01",
            "02",
            "03",
            "04",
            "05",
            "06",
            "07",
            "08",
            "09",
            "10"
          ]
        },
        "rollen_merkmal_enum": {
          "name": "rollen_merkmal_enum",
          "schema": "public",
          "items": [
            "BEFRISTUNG_PFLICHT",
            "KOPERS_PFLICHT"
          ]
        },
        "rollen_system_recht_enum": {
          "name": "rollen_system_recht_enum",
          "schema": "public",
          "items": [
            "ROLLEN_VERWALTEN",
            "PERSONEN_SOFORT_LOESCHEN",
            "PERSONEN_VERWALTEN",
            "SCHULEN_VERWALTEN",
            "KLASSEN_VERWALTEN",
            "SCHULTRAEGER_VERWALTEN",
            "MIGRATION_DURCHFUEHREN",
            "PERSON_SYNCHRONISIEREN",
            "CRON_DURCHFUEHREN",
<<<<<<< HEAD
            "IMPORT_DURCHFUEHREN"
=======
            "IMPORT_DURCHFUEHREN",
            "PERSONEN_ANLEGEN"
>>>>>>> ca0e58f5
          ]
        },
        "service_provider_target_enum": {
          "name": "service_provider_target_enum",
          "schema": "public",
          "items": [
            "URL",
            "EMAIL",
            "SCHULPORTAL_ADMINISTRATION"
          ]
        },
        "service_provider_kategorie_enum": {
          "name": "service_provider_kategorie_enum",
          "schema": "public",
          "items": [
            "EMAIL",
            "UNTERRICHT",
            "VERWALTUNG",
            "HINWEISE",
            "ANGEBOTE"
          ]
        },
        "service_provider_system_enum": {
          "name": "service_provider_system_enum",
          "schema": "public",
          "items": [
            "NONE",
            "EMAIL",
            "ITSLEARNING"
          ]
        }
      }
    },
    {
      "columns": {
        "id": {
          "name": "id",
          "type": "uuid",
          "unsigned": false,
          "autoincrement": false,
          "primary": false,
          "nullable": false,
          "mappedType": "uuid"
        },
        "created_at": {
          "name": "created_at",
          "type": "timestamptz",
          "unsigned": false,
          "autoincrement": false,
          "primary": false,
          "nullable": false,
          "length": 6,
          "mappedType": "datetime"
        },
        "updated_at": {
          "name": "updated_at",
          "type": "timestamptz",
          "unsigned": false,
          "autoincrement": false,
          "primary": false,
          "nullable": false,
          "length": 6,
          "mappedType": "datetime"
        },
        "importvorgang_id": {
          "name": "importvorgang_id",
          "type": "uuid",
          "unsigned": false,
          "autoincrement": false,
          "primary": false,
          "nullable": false,
          "mappedType": "uuid"
        },
        "nachname": {
          "name": "nachname",
          "type": "varchar(255)",
          "unsigned": false,
          "autoincrement": false,
          "primary": false,
          "nullable": false,
          "mappedType": "string"
        },
        "vorname": {
          "name": "vorname",
          "type": "varchar(255)",
          "unsigned": false,
          "autoincrement": false,
          "primary": false,
          "nullable": false,
          "mappedType": "string"
        },
        "klasse": {
          "name": "klasse",
          "type": "varchar(255)",
          "unsigned": false,
          "autoincrement": false,
          "primary": false,
          "nullable": true,
          "mappedType": "string"
        },
        "personalnummer": {
          "name": "personalnummer",
          "type": "varchar(255)",
          "unsigned": false,
          "autoincrement": false,
          "primary": false,
          "nullable": true,
          "mappedType": "string"
        },
        "validation_errors": {
          "name": "validation_errors",
          "type": "text[]",
          "unsigned": false,
          "autoincrement": false,
          "primary": false,
          "nullable": true,
          "mappedType": "array"
        }
      },
      "name": "importdataitem",
      "schema": "public",
      "indexes": [
        {
          "keyName": "importdataitem_pkey",
          "columnNames": [
            "id"
          ],
          "composite": false,
          "constraint": true,
          "primary": true,
          "unique": true
        }
      ],
      "checks": [],
      "foreignKeys": {},
      "nativeEnums": {
        "db_seed_status_enum": {
          "name": "db_seed_status_enum",
          "schema": "public",
          "items": [
            "STARTED",
            "DONE",
            "FAILED"
          ]
        },
        "referenced_entity_type_enum": {
          "name": "referenced_entity_type_enum",
          "schema": "public",
          "items": [
            "PERSON",
            "ORGANISATION",
            "ROLLE",
            "SERVICE_PROVIDER"
          ]
        },
        "organisations_typ_enum": {
          "name": "organisations_typ_enum",
          "schema": "public",
          "items": [
            "ROOT",
            "LAND",
            "TRAEGER",
            "SCHULE",
            "KLASSE",
            "ANBIETER",
            "SONSTIGE ORGANISATION / EINRICHTUNG",
            "UNBESTAETIGT"
          ]
        },
        "traegerschaft_enum": {
          "name": "traegerschaft_enum",
          "schema": "public",
          "items": [
            "01",
            "02",
            "03",
            "04",
            "05",
            "06"
          ]
        },
        "geschlecht_enum": {
          "name": "geschlecht_enum",
          "schema": "public",
          "items": [
            "m",
            "w",
            "d",
            "x"
          ]
        },
        "vertrauensstufe_enum": {
          "name": "vertrauensstufe_enum",
          "schema": "public",
          "items": [
            "KEIN",
            "UNBE",
            "TEIL",
            "VOLL"
          ]
        },
        "email_address_status_enum": {
          "name": "email_address_status_enum",
          "schema": "public",
          "items": [
            "ENABLED",
            "DISABLED",
            "REQUESTED",
            "FAILED"
          ]
        },
        "rollen_art_enum": {
          "name": "rollen_art_enum",
          "schema": "public",
          "items": [
            "LERN",
            "LEHR",
            "EXTERN",
            "ORGADMIN",
            "LEIT",
            "SYSADMIN"
          ]
        },
        "personenstatus_enum": {
          "name": "personenstatus_enum",
          "schema": "public",
          "items": [
            "AKTIV"
          ]
        },
        "jahrgangsstufe_enum": {
          "name": "jahrgangsstufe_enum",
          "schema": "public",
          "items": [
            "01",
            "02",
            "03",
            "04",
            "05",
            "06",
            "07",
            "08",
            "09",
            "10"
          ]
        },
        "rollen_merkmal_enum": {
          "name": "rollen_merkmal_enum",
          "schema": "public",
          "items": [
            "BEFRISTUNG_PFLICHT",
            "KOPERS_PFLICHT"
          ]
        },
        "rollen_system_recht_enum": {
          "name": "rollen_system_recht_enum",
          "schema": "public",
          "items": [
            "ROLLEN_VERWALTEN",
            "PERSONEN_SOFORT_LOESCHEN",
            "PERSONEN_VERWALTEN",
            "SCHULEN_VERWALTEN",
            "KLASSEN_VERWALTEN",
            "SCHULTRAEGER_VERWALTEN",
            "MIGRATION_DURCHFUEHREN",
            "PERSON_SYNCHRONISIEREN",
            "CRON_DURCHFUEHREN",
<<<<<<< HEAD
            "IMPORT_DURCHFUEHREN"
=======
            "IMPORT_DURCHFUEHREN",
            "PERSONEN_ANLEGEN"
>>>>>>> ca0e58f5
          ]
        },
        "service_provider_target_enum": {
          "name": "service_provider_target_enum",
          "schema": "public",
          "items": [
            "URL",
            "EMAIL",
            "SCHULPORTAL_ADMINISTRATION"
          ]
        },
        "service_provider_kategorie_enum": {
          "name": "service_provider_kategorie_enum",
          "schema": "public",
          "items": [
            "EMAIL",
            "UNTERRICHT",
            "VERWALTUNG",
            "HINWEISE",
            "ANGEBOTE"
          ]
        },
        "service_provider_system_enum": {
          "name": "service_provider_system_enum",
          "schema": "public",
          "items": [
            "NONE",
            "EMAIL",
            "ITSLEARNING"
          ]
        }
      }
    },
    {
      "columns": {
        "id": {
          "name": "id",
          "type": "uuid",
          "unsigned": false,
          "autoincrement": false,
          "primary": false,
          "nullable": false,
          "mappedType": "uuid"
        },
        "created_at": {
          "name": "created_at",
          "type": "timestamptz",
          "unsigned": false,
          "autoincrement": false,
          "primary": false,
          "nullable": false,
          "length": 6,
          "mappedType": "datetime"
        },
        "updated_at": {
          "name": "updated_at",
          "type": "timestamptz",
          "unsigned": false,
          "autoincrement": false,
          "primary": false,
          "nullable": false,
          "length": 6,
          "mappedType": "datetime"
        },
        "administriert_von": {
          "name": "administriert_von",
          "type": "uuid",
          "unsigned": false,
          "autoincrement": false,
          "primary": false,
          "nullable": true,
          "mappedType": "uuid"
        },
        "zugehoerig_zu": {
          "name": "zugehoerig_zu",
          "type": "uuid",
          "unsigned": false,
          "autoincrement": false,
          "primary": false,
          "nullable": true,
          "mappedType": "uuid"
        },
        "kennung": {
          "name": "kennung",
          "type": "varchar(255)",
          "unsigned": false,
          "autoincrement": false,
          "primary": false,
          "nullable": true,
          "mappedType": "string"
        },
        "name": {
          "name": "name",
          "type": "varchar(255)",
          "unsigned": false,
          "autoincrement": false,
          "primary": false,
          "nullable": true,
          "mappedType": "string"
        },
        "namensergaenzung": {
          "name": "namensergaenzung",
          "type": "varchar(255)",
          "unsigned": false,
          "autoincrement": false,
          "primary": false,
          "nullable": true,
          "mappedType": "string"
        },
        "kuerzel": {
          "name": "kuerzel",
          "type": "varchar(255)",
          "unsigned": false,
          "autoincrement": false,
          "primary": false,
          "nullable": true,
          "mappedType": "string"
        },
        "typ": {
          "name": "typ",
          "type": "organisations_typ_enum",
          "unsigned": false,
          "autoincrement": false,
          "primary": false,
          "nullable": true,
          "nativeEnumName": "organisations_typ_enum",
          "enumItems": [
            "ROOT",
            "LAND",
            "TRAEGER",
            "SCHULE",
            "KLASSE",
            "ANBIETER",
            "SONSTIGE ORGANISATION / EINRICHTUNG",
            "UNBESTAETIGT"
          ],
          "mappedType": "enum"
        },
        "traegerschaft": {
          "name": "traegerschaft",
          "type": "traegerschaft_enum",
          "unsigned": false,
          "autoincrement": false,
          "primary": false,
          "nullable": true,
          "nativeEnumName": "traegerschaft_enum",
          "enumItems": [
            "01",
            "02",
            "03",
            "04",
            "05",
            "06"
          ],
          "mappedType": "enum"
        },
        "email_domain": {
          "name": "email_domain",
          "type": "varchar(255)",
          "unsigned": false,
          "autoincrement": false,
          "primary": false,
          "nullable": true,
          "mappedType": "string"
        },
        "email_address": {
          "name": "email_address",
          "type": "varchar(255)",
          "unsigned": false,
          "autoincrement": false,
          "primary": false,
          "nullable": true,
          "mappedType": "string"
        }
      },
      "name": "organisation",
      "schema": "public",
      "indexes": [
        {
          "columnNames": [
            "administriert_von"
          ],
          "composite": false,
          "keyName": "organisation_administriert_von_index",
          "constraint": false,
          "primary": false,
          "unique": false
        },
        {
          "columnNames": [
            "typ"
          ],
          "composite": false,
          "keyName": "organisation_typ_index",
          "constraint": false,
          "primary": false,
          "unique": false
        },
        {
          "keyName": "organisation_pkey",
          "columnNames": [
            "id"
          ],
          "composite": false,
          "constraint": true,
          "primary": true,
          "unique": true
        }
      ],
      "checks": [],
      "foreignKeys": {},
      "nativeEnums": {
        "db_seed_status_enum": {
          "name": "db_seed_status_enum",
          "schema": "public",
          "items": [
            "STARTED",
            "DONE",
            "FAILED"
          ]
        },
        "referenced_entity_type_enum": {
          "name": "referenced_entity_type_enum",
          "schema": "public",
          "items": [
            "PERSON",
            "ORGANISATION",
            "ROLLE",
            "SERVICE_PROVIDER"
          ]
        },
        "organisations_typ_enum": {
          "name": "organisations_typ_enum",
          "schema": "public",
          "items": [
            "ROOT",
            "LAND",
            "TRAEGER",
            "SCHULE",
            "KLASSE",
            "ANBIETER",
            "SONSTIGE ORGANISATION / EINRICHTUNG",
            "UNBESTAETIGT"
          ]
        },
        "traegerschaft_enum": {
          "name": "traegerschaft_enum",
          "schema": "public",
          "items": [
            "01",
            "02",
            "03",
            "04",
            "05",
            "06"
          ]
        },
        "geschlecht_enum": {
          "name": "geschlecht_enum",
          "schema": "public",
          "items": [
            "m",
            "w",
            "d",
            "x"
          ]
        },
        "vertrauensstufe_enum": {
          "name": "vertrauensstufe_enum",
          "schema": "public",
          "items": [
            "KEIN",
            "UNBE",
            "TEIL",
            "VOLL"
          ]
        },
        "email_address_status_enum": {
          "name": "email_address_status_enum",
          "schema": "public",
          "items": [
            "ENABLED",
            "DISABLED",
            "REQUESTED",
            "FAILED"
          ]
        },
        "rollen_art_enum": {
          "name": "rollen_art_enum",
          "schema": "public",
          "items": [
            "LERN",
            "LEHR",
            "EXTERN",
            "ORGADMIN",
            "LEIT",
            "SYSADMIN"
          ]
        },
        "personenstatus_enum": {
          "name": "personenstatus_enum",
          "schema": "public",
          "items": [
            "AKTIV"
          ]
        },
        "jahrgangsstufe_enum": {
          "name": "jahrgangsstufe_enum",
          "schema": "public",
          "items": [
            "01",
            "02",
            "03",
            "04",
            "05",
            "06",
            "07",
            "08",
            "09",
            "10"
          ]
        },
        "rollen_merkmal_enum": {
          "name": "rollen_merkmal_enum",
          "schema": "public",
          "items": [
            "BEFRISTUNG_PFLICHT",
            "KOPERS_PFLICHT"
          ]
        },
        "rollen_system_recht_enum": {
          "name": "rollen_system_recht_enum",
          "schema": "public",
          "items": [
            "ROLLEN_VERWALTEN",
            "PERSONEN_SOFORT_LOESCHEN",
            "PERSONEN_VERWALTEN",
            "SCHULEN_VERWALTEN",
            "KLASSEN_VERWALTEN",
            "SCHULTRAEGER_VERWALTEN",
            "MIGRATION_DURCHFUEHREN",
            "PERSON_SYNCHRONISIEREN",
            "CRON_DURCHFUEHREN",
<<<<<<< HEAD
            "IMPORT_DURCHFUEHREN"
=======
            "IMPORT_DURCHFUEHREN",
            "PERSONEN_ANLEGEN"
>>>>>>> ca0e58f5
          ]
        },
        "service_provider_target_enum": {
          "name": "service_provider_target_enum",
          "schema": "public",
          "items": [
            "URL",
            "EMAIL",
            "SCHULPORTAL_ADMINISTRATION"
          ]
        },
        "service_provider_kategorie_enum": {
          "name": "service_provider_kategorie_enum",
          "schema": "public",
          "items": [
            "EMAIL",
            "UNTERRICHT",
            "VERWALTUNG",
            "HINWEISE",
            "ANGEBOTE"
          ]
        },
        "service_provider_system_enum": {
          "name": "service_provider_system_enum",
          "schema": "public",
          "items": [
            "NONE",
            "EMAIL",
            "ITSLEARNING"
          ]
        }
      }
    },
    {
      "columns": {
        "id": {
          "name": "id",
          "type": "uuid",
          "unsigned": false,
          "autoincrement": false,
          "primary": false,
          "nullable": false,
          "mappedType": "uuid"
        },
        "created_at": {
          "name": "created_at",
          "type": "timestamptz",
          "unsigned": false,
          "autoincrement": false,
          "primary": false,
          "nullable": false,
          "length": 6,
          "mappedType": "datetime"
        },
        "updated_at": {
          "name": "updated_at",
          "type": "timestamptz",
          "unsigned": false,
          "autoincrement": false,
          "primary": false,
          "nullable": false,
          "length": 6,
          "mappedType": "datetime"
        },
        "keycloak_user_id": {
          "name": "keycloak_user_id",
          "type": "varchar(255)",
          "unsigned": false,
          "autoincrement": false,
          "primary": false,
          "nullable": false,
          "mappedType": "string"
        },
        "referrer": {
          "name": "referrer",
          "type": "varchar(255)",
          "unsigned": false,
          "autoincrement": false,
          "primary": false,
          "nullable": true,
          "mappedType": "string"
        },
        "mandant": {
          "name": "mandant",
          "type": "varchar(255)",
          "unsigned": false,
          "autoincrement": false,
          "primary": false,
          "nullable": false,
          "mappedType": "string"
        },
        "stammorganisation": {
          "name": "stammorganisation",
          "type": "varchar(255)",
          "unsigned": false,
          "autoincrement": false,
          "primary": false,
          "nullable": true,
          "mappedType": "string"
        },
        "familienname": {
          "name": "familienname",
          "type": "varchar(255)",
          "unsigned": false,
          "autoincrement": false,
          "primary": false,
          "nullable": false,
          "mappedType": "string"
        },
        "vorname": {
          "name": "vorname",
          "type": "varchar(255)",
          "unsigned": false,
          "autoincrement": false,
          "primary": false,
          "nullable": false,
          "mappedType": "string"
        },
        "initialen_familienname": {
          "name": "initialen_familienname",
          "type": "varchar(255)",
          "unsigned": false,
          "autoincrement": false,
          "primary": false,
          "nullable": true,
          "mappedType": "string"
        },
        "initialen_vorname": {
          "name": "initialen_vorname",
          "type": "varchar(255)",
          "unsigned": false,
          "autoincrement": false,
          "primary": false,
          "nullable": true,
          "mappedType": "string"
        },
        "rufname": {
          "name": "rufname",
          "type": "varchar(255)",
          "unsigned": false,
          "autoincrement": false,
          "primary": false,
          "nullable": true,
          "mappedType": "string"
        },
        "name_titel": {
          "name": "name_titel",
          "type": "varchar(255)",
          "unsigned": false,
          "autoincrement": false,
          "primary": false,
          "nullable": true,
          "mappedType": "string"
        },
        "name_anrede": {
          "name": "name_anrede",
          "type": "text[]",
          "unsigned": false,
          "autoincrement": false,
          "primary": false,
          "nullable": true,
          "mappedType": "array"
        },
        "name_praefix": {
          "name": "name_praefix",
          "type": "text[]",
          "unsigned": false,
          "autoincrement": false,
          "primary": false,
          "nullable": true,
          "mappedType": "array"
        },
        "name_suffix": {
          "name": "name_suffix",
          "type": "text[]",
          "unsigned": false,
          "autoincrement": false,
          "primary": false,
          "nullable": true,
          "mappedType": "array"
        },
        "name_sortierindex": {
          "name": "name_sortierindex",
          "type": "varchar(255)",
          "unsigned": false,
          "autoincrement": false,
          "primary": false,
          "nullable": true,
          "mappedType": "string"
        },
        "geburtsdatum": {
          "name": "geburtsdatum",
          "type": "timestamptz",
          "unsigned": false,
          "autoincrement": false,
          "primary": false,
          "nullable": true,
          "length": 6,
          "mappedType": "datetime"
        },
        "geburtsort": {
          "name": "geburtsort",
          "type": "varchar(255)",
          "unsigned": false,
          "autoincrement": false,
          "primary": false,
          "nullable": true,
          "mappedType": "string"
        },
        "geschlecht": {
          "name": "geschlecht",
          "type": "geschlecht_enum",
          "unsigned": false,
          "autoincrement": false,
          "primary": false,
          "nullable": true,
          "nativeEnumName": "geschlecht_enum",
          "enumItems": [
            "m",
            "w",
            "d",
            "x"
          ],
          "mappedType": "enum"
        },
        "lokalisierung": {
          "name": "lokalisierung",
          "type": "varchar(255)",
          "unsigned": false,
          "autoincrement": false,
          "primary": false,
          "nullable": true,
          "mappedType": "string"
        },
        "vertrauensstufe": {
          "name": "vertrauensstufe",
          "type": "vertrauensstufe_enum",
          "unsigned": false,
          "autoincrement": false,
          "primary": false,
          "nullable": true,
          "nativeEnumName": "vertrauensstufe_enum",
          "enumItems": [
            "KEIN",
            "UNBE",
            "TEIL",
            "VOLL"
          ],
          "mappedType": "enum"
        },
        "auskunftssperre": {
          "name": "auskunftssperre",
          "type": "boolean",
          "unsigned": false,
          "autoincrement": false,
          "primary": false,
          "nullable": true,
          "mappedType": "boolean"
        },
        "data_provider_id": {
          "name": "data_provider_id",
          "type": "uuid",
          "unsigned": false,
          "autoincrement": false,
          "primary": false,
          "nullable": true,
          "mappedType": "uuid"
        },
        "revision": {
          "name": "revision",
          "type": "varchar(255)",
          "unsigned": false,
          "autoincrement": false,
          "primary": false,
          "nullable": false,
          "default": "'1'",
          "mappedType": "string"
        },
        "personalnummer": {
          "name": "personalnummer",
          "type": "varchar(255)",
          "unsigned": false,
          "autoincrement": false,
          "primary": false,
          "nullable": true,
          "mappedType": "string"
        },
        "org_unassignment_date": {
          "name": "org_unassignment_date",
          "type": "timestamptz",
          "unsigned": false,
          "autoincrement": false,
          "primary": false,
          "nullable": true,
          "length": 6,
          "mappedType": "datetime"
        }
      },
      "name": "person",
      "schema": "public",
      "indexes": [
        {
          "keyName": "person_keycloak_user_id_unique",
          "columnNames": [
            "keycloak_user_id"
          ],
          "composite": false,
          "constraint": false,
          "primary": false,
          "unique": false,
          "expression": "create unique index \"person_keycloak_user_id_unique\" on \"person\" (\"keycloak_user_id\") nulls not distinct;"
        },
        {
          "keyName": "person_personalnummer_unique",
          "columnNames": [
            "personalnummer"
          ],
          "composite": false,
          "constraint": false,
          "primary": false,
          "unique": false,
          "expression": "create unique index \"person_personalnummer_unique\" on \"person\" (\"personalnummer\") nulls distinct;"
        },
        {
          "keyName": "person_pkey",
          "columnNames": [
            "id"
          ],
          "composite": false,
          "constraint": true,
          "primary": true,
          "unique": true
        }
      ],
      "checks": [],
      "foreignKeys": {
        "person_data_provider_id_foreign": {
          "constraintName": "person_data_provider_id_foreign",
          "columnNames": [
            "data_provider_id"
          ],
          "localTableName": "public.person",
          "referencedColumnNames": [
            "id"
          ],
          "referencedTableName": "public.data_provider",
          "deleteRule": "set null",
          "updateRule": "cascade"
        }
      },
      "nativeEnums": {
        "db_seed_status_enum": {
          "name": "db_seed_status_enum",
          "schema": "public",
          "items": [
            "STARTED",
            "DONE",
            "FAILED"
          ]
        },
        "referenced_entity_type_enum": {
          "name": "referenced_entity_type_enum",
          "schema": "public",
          "items": [
            "PERSON",
            "ORGANISATION",
            "ROLLE",
            "SERVICE_PROVIDER"
          ]
        },
        "organisations_typ_enum": {
          "name": "organisations_typ_enum",
          "schema": "public",
          "items": [
            "ROOT",
            "LAND",
            "TRAEGER",
            "SCHULE",
            "KLASSE",
            "ANBIETER",
            "SONSTIGE ORGANISATION / EINRICHTUNG",
            "UNBESTAETIGT"
          ]
        },
        "traegerschaft_enum": {
          "name": "traegerschaft_enum",
          "schema": "public",
          "items": [
            "01",
            "02",
            "03",
            "04",
            "05",
            "06"
          ]
        },
        "geschlecht_enum": {
          "name": "geschlecht_enum",
          "schema": "public",
          "items": [
            "m",
            "w",
            "d",
            "x"
          ]
        },
        "vertrauensstufe_enum": {
          "name": "vertrauensstufe_enum",
          "schema": "public",
          "items": [
            "KEIN",
            "UNBE",
            "TEIL",
            "VOLL"
          ]
        },
        "email_address_status_enum": {
          "name": "email_address_status_enum",
          "schema": "public",
          "items": [
            "ENABLED",
            "DISABLED",
            "REQUESTED",
            "FAILED"
          ]
        },
        "rollen_art_enum": {
          "name": "rollen_art_enum",
          "schema": "public",
          "items": [
            "LERN",
            "LEHR",
            "EXTERN",
            "ORGADMIN",
            "LEIT",
            "SYSADMIN"
          ]
        },
        "personenstatus_enum": {
          "name": "personenstatus_enum",
          "schema": "public",
          "items": [
            "AKTIV"
          ]
        },
        "jahrgangsstufe_enum": {
          "name": "jahrgangsstufe_enum",
          "schema": "public",
          "items": [
            "01",
            "02",
            "03",
            "04",
            "05",
            "06",
            "07",
            "08",
            "09",
            "10"
          ]
        },
        "rollen_merkmal_enum": {
          "name": "rollen_merkmal_enum",
          "schema": "public",
          "items": [
            "BEFRISTUNG_PFLICHT",
            "KOPERS_PFLICHT"
          ]
        },
        "rollen_system_recht_enum": {
          "name": "rollen_system_recht_enum",
          "schema": "public",
          "items": [
            "ROLLEN_VERWALTEN",
            "PERSONEN_SOFORT_LOESCHEN",
            "PERSONEN_VERWALTEN",
            "SCHULEN_VERWALTEN",
            "KLASSEN_VERWALTEN",
            "SCHULTRAEGER_VERWALTEN",
            "MIGRATION_DURCHFUEHREN",
            "PERSON_SYNCHRONISIEREN",
            "CRON_DURCHFUEHREN",
<<<<<<< HEAD
            "IMPORT_DURCHFUEHREN"
=======
            "IMPORT_DURCHFUEHREN",
            "PERSONEN_ANLEGEN"
>>>>>>> ca0e58f5
          ]
        },
        "service_provider_target_enum": {
          "name": "service_provider_target_enum",
          "schema": "public",
          "items": [
            "URL",
            "EMAIL",
            "SCHULPORTAL_ADMINISTRATION"
          ]
        },
        "service_provider_kategorie_enum": {
          "name": "service_provider_kategorie_enum",
          "schema": "public",
          "items": [
            "EMAIL",
            "UNTERRICHT",
            "VERWALTUNG",
            "HINWEISE",
            "ANGEBOTE"
          ]
        },
        "service_provider_system_enum": {
          "name": "service_provider_system_enum",
          "schema": "public",
          "items": [
            "NONE",
            "EMAIL",
            "ITSLEARNING"
          ]
        }
      }
    },
    {
      "columns": {
        "id": {
          "name": "id",
          "type": "uuid",
          "unsigned": false,
          "autoincrement": false,
          "primary": false,
          "nullable": false,
          "mappedType": "uuid"
        },
        "address": {
          "name": "address",
          "type": "varchar(255)",
          "unsigned": false,
          "autoincrement": false,
          "primary": false,
          "nullable": false,
          "mappedType": "string"
        },
        "created_at": {
          "name": "created_at",
          "type": "timestamptz",
          "unsigned": false,
          "autoincrement": false,
          "primary": false,
          "nullable": false,
          "length": 6,
          "mappedType": "datetime"
        },
        "updated_at": {
          "name": "updated_at",
          "type": "timestamptz",
          "unsigned": false,
          "autoincrement": false,
          "primary": false,
          "nullable": false,
          "length": 6,
          "mappedType": "datetime"
        },
        "person_id": {
          "name": "person_id",
          "type": "uuid",
          "unsigned": false,
          "autoincrement": false,
          "primary": false,
          "nullable": true,
          "mappedType": "uuid"
        },
        "ox_user_id": {
          "name": "ox_user_id",
          "type": "varchar(255)",
          "unsigned": false,
          "autoincrement": false,
          "primary": false,
          "nullable": true,
          "mappedType": "string"
        },
        "status": {
          "name": "status",
          "type": "email_address_status_enum",
          "unsigned": false,
          "autoincrement": false,
          "primary": false,
          "nullable": false,
          "nativeEnumName": "email_address_status_enum",
          "enumItems": [
            "ENABLED",
            "DISABLED",
            "REQUESTED",
            "FAILED"
          ],
          "mappedType": "enum"
        }
      },
      "name": "email_address",
      "schema": "public",
      "indexes": [
        {
          "columnNames": [
            "address"
          ],
          "composite": false,
          "keyName": "email_address_address_unique",
          "constraint": true,
          "primary": false,
          "unique": true
        },
        {
          "keyName": "email_address_pkey",
          "columnNames": [
            "id",
            "address"
          ],
          "composite": true,
          "constraint": true,
          "primary": true,
          "unique": true
        }
      ],
      "checks": [],
      "foreignKeys": {
        "email_address_person_id_foreign": {
          "constraintName": "email_address_person_id_foreign",
          "columnNames": [
            "person_id"
          ],
          "localTableName": "public.email_address",
          "referencedColumnNames": [
            "id"
          ],
          "referencedTableName": "public.person",
          "deleteRule": "set null",
          "updateRule": "cascade"
        }
      },
      "nativeEnums": {
        "db_seed_status_enum": {
          "name": "db_seed_status_enum",
          "schema": "public",
          "items": [
            "STARTED",
            "DONE",
            "FAILED"
          ]
        },
        "referenced_entity_type_enum": {
          "name": "referenced_entity_type_enum",
          "schema": "public",
          "items": [
            "PERSON",
            "ORGANISATION",
            "ROLLE",
            "SERVICE_PROVIDER"
          ]
        },
        "organisations_typ_enum": {
          "name": "organisations_typ_enum",
          "schema": "public",
          "items": [
            "ROOT",
            "LAND",
            "TRAEGER",
            "SCHULE",
            "KLASSE",
            "ANBIETER",
            "SONSTIGE ORGANISATION / EINRICHTUNG",
            "UNBESTAETIGT"
          ]
        },
        "traegerschaft_enum": {
          "name": "traegerschaft_enum",
          "schema": "public",
          "items": [
            "01",
            "02",
            "03",
            "04",
            "05",
            "06"
          ]
        },
        "geschlecht_enum": {
          "name": "geschlecht_enum",
          "schema": "public",
          "items": [
            "m",
            "w",
            "d",
            "x"
          ]
        },
        "vertrauensstufe_enum": {
          "name": "vertrauensstufe_enum",
          "schema": "public",
          "items": [
            "KEIN",
            "UNBE",
            "TEIL",
            "VOLL"
          ]
        },
        "email_address_status_enum": {
          "name": "email_address_status_enum",
          "schema": "public",
          "items": [
            "ENABLED",
            "DISABLED",
            "REQUESTED",
            "FAILED"
          ]
        },
        "rollen_art_enum": {
          "name": "rollen_art_enum",
          "schema": "public",
          "items": [
            "LERN",
            "LEHR",
            "EXTERN",
            "ORGADMIN",
            "LEIT",
            "SYSADMIN"
          ]
        },
        "personenstatus_enum": {
          "name": "personenstatus_enum",
          "schema": "public",
          "items": [
            "AKTIV"
          ]
        },
        "jahrgangsstufe_enum": {
          "name": "jahrgangsstufe_enum",
          "schema": "public",
          "items": [
            "01",
            "02",
            "03",
            "04",
            "05",
            "06",
            "07",
            "08",
            "09",
            "10"
          ]
        },
        "rollen_merkmal_enum": {
          "name": "rollen_merkmal_enum",
          "schema": "public",
          "items": [
            "BEFRISTUNG_PFLICHT",
            "KOPERS_PFLICHT"
          ]
        },
        "rollen_system_recht_enum": {
          "name": "rollen_system_recht_enum",
          "schema": "public",
          "items": [
            "ROLLEN_VERWALTEN",
            "PERSONEN_SOFORT_LOESCHEN",
            "PERSONEN_VERWALTEN",
            "SCHULEN_VERWALTEN",
            "KLASSEN_VERWALTEN",
            "SCHULTRAEGER_VERWALTEN",
            "MIGRATION_DURCHFUEHREN",
            "PERSON_SYNCHRONISIEREN",
            "CRON_DURCHFUEHREN",
<<<<<<< HEAD
            "IMPORT_DURCHFUEHREN"
=======
            "IMPORT_DURCHFUEHREN",
            "PERSONEN_ANLEGEN"
>>>>>>> ca0e58f5
          ]
        },
        "service_provider_target_enum": {
          "name": "service_provider_target_enum",
          "schema": "public",
          "items": [
            "URL",
            "EMAIL",
            "SCHULPORTAL_ADMINISTRATION"
          ]
        },
        "service_provider_kategorie_enum": {
          "name": "service_provider_kategorie_enum",
          "schema": "public",
          "items": [
            "EMAIL",
            "UNTERRICHT",
            "VERWALTUNG",
            "HINWEISE",
            "ANGEBOTE"
          ]
        },
        "service_provider_system_enum": {
          "name": "service_provider_system_enum",
          "schema": "public",
          "items": [
            "NONE",
            "EMAIL",
            "ITSLEARNING"
          ]
        }
      }
    },
    {
      "columns": {
        "id": {
          "name": "id",
          "type": "uuid",
          "unsigned": false,
          "autoincrement": false,
          "primary": false,
          "nullable": false,
          "mappedType": "uuid"
        },
        "created_at": {
          "name": "created_at",
          "type": "timestamptz",
          "unsigned": false,
          "autoincrement": false,
          "primary": false,
          "nullable": false,
          "length": 6,
          "mappedType": "datetime"
        },
        "updated_at": {
          "name": "updated_at",
          "type": "timestamptz",
          "unsigned": false,
          "autoincrement": false,
          "primary": false,
          "nullable": false,
          "length": 6,
          "mappedType": "datetime"
        },
        "name": {
          "name": "name",
          "type": "varchar(255)",
          "unsigned": false,
          "autoincrement": false,
          "primary": false,
          "nullable": false,
          "mappedType": "string"
        },
        "administered_by_schulstrukturknoten": {
          "name": "administered_by_schulstrukturknoten",
          "type": "uuid",
          "unsigned": false,
          "autoincrement": false,
          "primary": false,
          "nullable": false,
          "mappedType": "uuid"
        },
        "rollenart": {
          "name": "rollenart",
          "type": "rollen_art_enum",
          "unsigned": false,
          "autoincrement": false,
          "primary": false,
          "nullable": false,
          "nativeEnumName": "rollen_art_enum",
          "enumItems": [
            "LERN",
            "LEHR",
            "EXTERN",
            "ORGADMIN",
            "LEIT",
            "SYSADMIN"
          ],
          "mappedType": "enum"
        },
        "ist_technisch": {
          "name": "ist_technisch",
          "type": "boolean",
          "unsigned": false,
          "autoincrement": false,
          "primary": false,
          "nullable": false,
          "default": "false",
          "mappedType": "boolean"
        },
        "version": {
          "name": "version",
          "type": "bigint",
          "unsigned": false,
          "autoincrement": false,
          "primary": false,
          "nullable": false,
          "default": "1",
          "mappedType": "bigint"
        }
      },
      "name": "rolle",
      "schema": "public",
      "indexes": [
        {
          "keyName": "rolle_pkey",
          "columnNames": [
            "id"
          ],
          "composite": false,
          "constraint": true,
          "primary": true,
          "unique": true
        }
      ],
      "checks": [],
      "foreignKeys": {},
      "nativeEnums": {
        "db_seed_status_enum": {
          "name": "db_seed_status_enum",
          "schema": "public",
          "items": [
            "STARTED",
            "DONE",
            "FAILED"
          ]
        },
        "referenced_entity_type_enum": {
          "name": "referenced_entity_type_enum",
          "schema": "public",
          "items": [
            "PERSON",
            "ORGANISATION",
            "ROLLE",
            "SERVICE_PROVIDER"
          ]
        },
        "organisations_typ_enum": {
          "name": "organisations_typ_enum",
          "schema": "public",
          "items": [
            "ROOT",
            "LAND",
            "TRAEGER",
            "SCHULE",
            "KLASSE",
            "ANBIETER",
            "SONSTIGE ORGANISATION / EINRICHTUNG",
            "UNBESTAETIGT"
          ]
        },
        "traegerschaft_enum": {
          "name": "traegerschaft_enum",
          "schema": "public",
          "items": [
            "01",
            "02",
            "03",
            "04",
            "05",
            "06"
          ]
        },
        "geschlecht_enum": {
          "name": "geschlecht_enum",
          "schema": "public",
          "items": [
            "m",
            "w",
            "d",
            "x"
          ]
        },
        "vertrauensstufe_enum": {
          "name": "vertrauensstufe_enum",
          "schema": "public",
          "items": [
            "KEIN",
            "UNBE",
            "TEIL",
            "VOLL"
          ]
        },
        "email_address_status_enum": {
          "name": "email_address_status_enum",
          "schema": "public",
          "items": [
            "ENABLED",
            "DISABLED",
            "REQUESTED",
            "FAILED"
          ]
        },
        "rollen_art_enum": {
          "name": "rollen_art_enum",
          "schema": "public",
          "items": [
            "LERN",
            "LEHR",
            "EXTERN",
            "ORGADMIN",
            "LEIT",
            "SYSADMIN"
          ]
        },
        "personenstatus_enum": {
          "name": "personenstatus_enum",
          "schema": "public",
          "items": [
            "AKTIV"
          ]
        },
        "jahrgangsstufe_enum": {
          "name": "jahrgangsstufe_enum",
          "schema": "public",
          "items": [
            "01",
            "02",
            "03",
            "04",
            "05",
            "06",
            "07",
            "08",
            "09",
            "10"
          ]
        },
        "rollen_merkmal_enum": {
          "name": "rollen_merkmal_enum",
          "schema": "public",
          "items": [
            "BEFRISTUNG_PFLICHT",
            "KOPERS_PFLICHT"
          ]
        },
        "rollen_system_recht_enum": {
          "name": "rollen_system_recht_enum",
          "schema": "public",
          "items": [
            "ROLLEN_VERWALTEN",
            "PERSONEN_SOFORT_LOESCHEN",
            "PERSONEN_VERWALTEN",
            "SCHULEN_VERWALTEN",
            "KLASSEN_VERWALTEN",
            "SCHULTRAEGER_VERWALTEN",
            "MIGRATION_DURCHFUEHREN",
            "PERSON_SYNCHRONISIEREN",
            "CRON_DURCHFUEHREN",
<<<<<<< HEAD
            "IMPORT_DURCHFUEHREN"
=======
            "IMPORT_DURCHFUEHREN",
            "PERSONEN_ANLEGEN"
>>>>>>> ca0e58f5
          ]
        },
        "service_provider_target_enum": {
          "name": "service_provider_target_enum",
          "schema": "public",
          "items": [
            "URL",
            "EMAIL",
            "SCHULPORTAL_ADMINISTRATION"
          ]
        },
        "service_provider_kategorie_enum": {
          "name": "service_provider_kategorie_enum",
          "schema": "public",
          "items": [
            "EMAIL",
            "UNTERRICHT",
            "VERWALTUNG",
            "HINWEISE",
            "ANGEBOTE"
          ]
        },
        "service_provider_system_enum": {
          "name": "service_provider_system_enum",
          "schema": "public",
          "items": [
            "NONE",
            "EMAIL",
            "ITSLEARNING"
          ]
        }
      }
    },
    {
      "columns": {
        "id": {
          "name": "id",
          "type": "uuid",
          "unsigned": false,
          "autoincrement": false,
          "primary": false,
          "nullable": false,
          "mappedType": "uuid"
        },
        "created_at": {
          "name": "created_at",
          "type": "timestamptz",
          "unsigned": false,
          "autoincrement": false,
          "primary": false,
          "nullable": false,
          "length": 6,
          "mappedType": "datetime"
        },
        "updated_at": {
          "name": "updated_at",
          "type": "timestamptz",
          "unsigned": false,
          "autoincrement": false,
          "primary": false,
          "nullable": false,
          "length": 6,
          "mappedType": "datetime"
        },
        "person_id": {
          "name": "person_id",
          "type": "uuid",
          "unsigned": false,
          "autoincrement": false,
          "primary": false,
          "nullable": false,
          "mappedType": "uuid"
        },
        "organisation_id": {
          "name": "organisation_id",
          "type": "uuid",
          "unsigned": false,
          "autoincrement": false,
          "primary": false,
          "nullable": true,
          "mappedType": "uuid"
        },
        "rolle_id": {
          "name": "rolle_id",
          "type": "uuid",
          "unsigned": false,
          "autoincrement": false,
          "primary": false,
          "nullable": false,
          "mappedType": "uuid"
        },
        "referrer": {
          "name": "referrer",
          "type": "varchar(255)",
          "unsigned": false,
          "autoincrement": false,
          "primary": false,
          "nullable": true,
          "mappedType": "string"
        },
        "mandant": {
          "name": "mandant",
          "type": "varchar(255)",
          "unsigned": false,
          "autoincrement": false,
          "primary": false,
          "nullable": true,
          "mappedType": "string"
        },
        "personenstatus": {
          "name": "personenstatus",
          "type": "personenstatus_enum",
          "unsigned": false,
          "autoincrement": false,
          "primary": false,
          "nullable": true,
          "nativeEnumName": "personenstatus_enum",
          "enumItems": [
            "AKTIV"
          ],
          "mappedType": "enum"
        },
        "jahrgangsstufe": {
          "name": "jahrgangsstufe",
          "type": "jahrgangsstufe_enum",
          "unsigned": false,
          "autoincrement": false,
          "primary": false,
          "nullable": true,
          "nativeEnumName": "jahrgangsstufe_enum",
          "enumItems": [
            "01",
            "02",
            "03",
            "04",
            "05",
            "06",
            "07",
            "08",
            "09",
            "10"
          ],
          "mappedType": "enum"
        },
        "sichtfreigabe": {
          "name": "sichtfreigabe",
          "type": "varchar(255)",
          "unsigned": false,
          "autoincrement": false,
          "primary": false,
          "nullable": true,
          "default": "'nein'",
          "mappedType": "string"
        },
        "loeschung_zeitpunkt": {
          "name": "loeschung_zeitpunkt",
          "type": "timestamptz",
          "unsigned": false,
          "autoincrement": false,
          "primary": false,
          "nullable": true,
          "length": 6,
          "mappedType": "datetime"
        },
        "revision": {
          "name": "revision",
          "type": "varchar(255)",
          "unsigned": false,
          "autoincrement": false,
          "primary": false,
          "nullable": false,
          "default": "'1'",
          "mappedType": "string"
        },
        "befristung": {
          "name": "befristung",
          "type": "timestamptz",
          "unsigned": false,
          "autoincrement": false,
          "primary": false,
          "nullable": true,
          "length": 6,
          "mappedType": "datetime"
        }
      },
      "name": "personenkontext",
      "schema": "public",
      "indexes": [
        {
          "columnNames": [
            "person_id"
          ],
          "composite": false,
          "keyName": "personenkontext_person_id_index",
          "constraint": false,
          "primary": false,
          "unique": false
        },
        {
          "keyName": "personenkontext_person_id_organisation_id_rolle_id_unique",
          "columnNames": [
            "person_id",
            "organisation_id",
            "rolle_id"
          ],
          "composite": true,
          "constraint": true,
          "primary": false,
          "unique": true
        },
        {
          "keyName": "personenkontext_pkey",
          "columnNames": [
            "id"
          ],
          "composite": false,
          "constraint": true,
          "primary": true,
          "unique": true
        }
      ],
      "checks": [],
      "foreignKeys": {
        "personenkontext_person_id_foreign": {
          "constraintName": "personenkontext_person_id_foreign",
          "columnNames": [
            "person_id"
          ],
          "localTableName": "public.personenkontext",
          "referencedColumnNames": [
            "id"
          ],
          "referencedTableName": "public.person",
          "deleteRule": "cascade"
        },
        "personenkontext_rolle_id_foreign": {
          "constraintName": "personenkontext_rolle_id_foreign",
          "columnNames": [
            "rolle_id"
          ],
          "localTableName": "public.personenkontext",
          "referencedColumnNames": [
            "id"
          ],
          "referencedTableName": "public.rolle",
          "updateRule": "cascade"
        }
      },
      "nativeEnums": {
        "db_seed_status_enum": {
          "name": "db_seed_status_enum",
          "schema": "public",
          "items": [
            "STARTED",
            "DONE",
            "FAILED"
          ]
        },
        "referenced_entity_type_enum": {
          "name": "referenced_entity_type_enum",
          "schema": "public",
          "items": [
            "PERSON",
            "ORGANISATION",
            "ROLLE",
            "SERVICE_PROVIDER"
          ]
        },
        "organisations_typ_enum": {
          "name": "organisations_typ_enum",
          "schema": "public",
          "items": [
            "ROOT",
            "LAND",
            "TRAEGER",
            "SCHULE",
            "KLASSE",
            "ANBIETER",
            "SONSTIGE ORGANISATION / EINRICHTUNG",
            "UNBESTAETIGT"
          ]
        },
        "traegerschaft_enum": {
          "name": "traegerschaft_enum",
          "schema": "public",
          "items": [
            "01",
            "02",
            "03",
            "04",
            "05",
            "06"
          ]
        },
        "geschlecht_enum": {
          "name": "geschlecht_enum",
          "schema": "public",
          "items": [
            "m",
            "w",
            "d",
            "x"
          ]
        },
        "vertrauensstufe_enum": {
          "name": "vertrauensstufe_enum",
          "schema": "public",
          "items": [
            "KEIN",
            "UNBE",
            "TEIL",
            "VOLL"
          ]
        },
        "email_address_status_enum": {
          "name": "email_address_status_enum",
          "schema": "public",
          "items": [
            "ENABLED",
            "DISABLED",
            "REQUESTED",
            "FAILED"
          ]
        },
        "rollen_art_enum": {
          "name": "rollen_art_enum",
          "schema": "public",
          "items": [
            "LERN",
            "LEHR",
            "EXTERN",
            "ORGADMIN",
            "LEIT",
            "SYSADMIN"
          ]
        },
        "personenstatus_enum": {
          "name": "personenstatus_enum",
          "schema": "public",
          "items": [
            "AKTIV"
          ]
        },
        "jahrgangsstufe_enum": {
          "name": "jahrgangsstufe_enum",
          "schema": "public",
          "items": [
            "01",
            "02",
            "03",
            "04",
            "05",
            "06",
            "07",
            "08",
            "09",
            "10"
          ]
        },
        "rollen_merkmal_enum": {
          "name": "rollen_merkmal_enum",
          "schema": "public",
          "items": [
            "BEFRISTUNG_PFLICHT",
            "KOPERS_PFLICHT"
          ]
        },
        "rollen_system_recht_enum": {
          "name": "rollen_system_recht_enum",
          "schema": "public",
          "items": [
            "ROLLEN_VERWALTEN",
            "PERSONEN_SOFORT_LOESCHEN",
            "PERSONEN_VERWALTEN",
            "SCHULEN_VERWALTEN",
            "KLASSEN_VERWALTEN",
            "SCHULTRAEGER_VERWALTEN",
            "MIGRATION_DURCHFUEHREN",
            "PERSON_SYNCHRONISIEREN",
            "CRON_DURCHFUEHREN",
<<<<<<< HEAD
            "IMPORT_DURCHFUEHREN"
=======
            "IMPORT_DURCHFUEHREN",
            "PERSONEN_ANLEGEN"
>>>>>>> ca0e58f5
          ]
        },
        "service_provider_target_enum": {
          "name": "service_provider_target_enum",
          "schema": "public",
          "items": [
            "URL",
            "EMAIL",
            "SCHULPORTAL_ADMINISTRATION"
          ]
        },
        "service_provider_kategorie_enum": {
          "name": "service_provider_kategorie_enum",
          "schema": "public",
          "items": [
            "EMAIL",
            "UNTERRICHT",
            "VERWALTUNG",
            "HINWEISE",
            "ANGEBOTE"
          ]
        },
        "service_provider_system_enum": {
          "name": "service_provider_system_enum",
          "schema": "public",
          "items": [
            "NONE",
            "EMAIL",
            "ITSLEARNING"
          ]
        }
      }
    },
    {
      "columns": {
        "rolle_id": {
          "name": "rolle_id",
          "type": "uuid",
          "unsigned": false,
          "autoincrement": false,
          "primary": false,
          "nullable": false,
          "mappedType": "uuid"
        },
        "merkmal": {
          "name": "merkmal",
          "type": "rollen_merkmal_enum",
          "unsigned": false,
          "autoincrement": false,
          "primary": false,
          "nullable": false,
          "nativeEnumName": "rollen_merkmal_enum",
          "enumItems": [
            "BEFRISTUNG_PFLICHT",
            "KOPERS_PFLICHT"
          ],
          "mappedType": "enum"
        }
      },
      "name": "rolle_merkmal",
      "schema": "public",
      "indexes": [
        {
          "keyName": "rolle_merkmal_pkey",
          "columnNames": [
            "rolle_id",
            "merkmal"
          ],
          "composite": true,
          "constraint": true,
          "primary": true,
          "unique": true
        }
      ],
      "checks": [],
      "foreignKeys": {
        "rolle_merkmal_rolle_id_foreign": {
          "constraintName": "rolle_merkmal_rolle_id_foreign",
          "columnNames": [
            "rolle_id"
          ],
          "localTableName": "public.rolle_merkmal",
          "referencedColumnNames": [
            "id"
          ],
          "referencedTableName": "public.rolle",
          "updateRule": "cascade"
        }
      },
      "nativeEnums": {
        "db_seed_status_enum": {
          "name": "db_seed_status_enum",
          "schema": "public",
          "items": [
            "STARTED",
            "DONE",
            "FAILED"
          ]
        },
        "referenced_entity_type_enum": {
          "name": "referenced_entity_type_enum",
          "schema": "public",
          "items": [
            "PERSON",
            "ORGANISATION",
            "ROLLE",
            "SERVICE_PROVIDER"
          ]
        },
        "organisations_typ_enum": {
          "name": "organisations_typ_enum",
          "schema": "public",
          "items": [
            "ROOT",
            "LAND",
            "TRAEGER",
            "SCHULE",
            "KLASSE",
            "ANBIETER",
            "SONSTIGE ORGANISATION / EINRICHTUNG",
            "UNBESTAETIGT"
          ]
        },
        "traegerschaft_enum": {
          "name": "traegerschaft_enum",
          "schema": "public",
          "items": [
            "01",
            "02",
            "03",
            "04",
            "05",
            "06"
          ]
        },
        "geschlecht_enum": {
          "name": "geschlecht_enum",
          "schema": "public",
          "items": [
            "m",
            "w",
            "d",
            "x"
          ]
        },
        "vertrauensstufe_enum": {
          "name": "vertrauensstufe_enum",
          "schema": "public",
          "items": [
            "KEIN",
            "UNBE",
            "TEIL",
            "VOLL"
          ]
        },
        "email_address_status_enum": {
          "name": "email_address_status_enum",
          "schema": "public",
          "items": [
            "ENABLED",
            "DISABLED",
            "REQUESTED",
            "FAILED"
          ]
        },
        "rollen_art_enum": {
          "name": "rollen_art_enum",
          "schema": "public",
          "items": [
            "LERN",
            "LEHR",
            "EXTERN",
            "ORGADMIN",
            "LEIT",
            "SYSADMIN"
          ]
        },
        "personenstatus_enum": {
          "name": "personenstatus_enum",
          "schema": "public",
          "items": [
            "AKTIV"
          ]
        },
        "jahrgangsstufe_enum": {
          "name": "jahrgangsstufe_enum",
          "schema": "public",
          "items": [
            "01",
            "02",
            "03",
            "04",
            "05",
            "06",
            "07",
            "08",
            "09",
            "10"
          ]
        },
        "rollen_merkmal_enum": {
          "name": "rollen_merkmal_enum",
          "schema": "public",
          "items": [
            "BEFRISTUNG_PFLICHT",
            "KOPERS_PFLICHT"
          ]
        },
        "rollen_system_recht_enum": {
          "name": "rollen_system_recht_enum",
          "schema": "public",
          "items": [
            "ROLLEN_VERWALTEN",
            "PERSONEN_SOFORT_LOESCHEN",
            "PERSONEN_VERWALTEN",
            "SCHULEN_VERWALTEN",
            "KLASSEN_VERWALTEN",
            "SCHULTRAEGER_VERWALTEN",
            "MIGRATION_DURCHFUEHREN",
            "PERSON_SYNCHRONISIEREN",
            "CRON_DURCHFUEHREN",
<<<<<<< HEAD
            "IMPORT_DURCHFUEHREN"
=======
            "IMPORT_DURCHFUEHREN",
            "PERSONEN_ANLEGEN"
>>>>>>> ca0e58f5
          ]
        },
        "service_provider_target_enum": {
          "name": "service_provider_target_enum",
          "schema": "public",
          "items": [
            "URL",
            "EMAIL",
            "SCHULPORTAL_ADMINISTRATION"
          ]
        },
        "service_provider_kategorie_enum": {
          "name": "service_provider_kategorie_enum",
          "schema": "public",
          "items": [
            "EMAIL",
            "UNTERRICHT",
            "VERWALTUNG",
            "HINWEISE",
            "ANGEBOTE"
          ]
        },
        "service_provider_system_enum": {
          "name": "service_provider_system_enum",
          "schema": "public",
          "items": [
            "NONE",
            "EMAIL",
            "ITSLEARNING"
          ]
        }
      }
    },
    {
      "columns": {
        "rolle_id": {
          "name": "rolle_id",
          "type": "uuid",
          "unsigned": false,
          "autoincrement": false,
          "primary": false,
          "nullable": false,
          "mappedType": "uuid"
        },
        "systemrecht": {
          "name": "systemrecht",
          "type": "rollen_system_recht_enum",
          "unsigned": false,
          "autoincrement": false,
          "primary": false,
          "nullable": false,
          "nativeEnumName": "rollen_system_recht_enum",
          "enumItems": [
            "ROLLEN_VERWALTEN",
            "PERSONEN_SOFORT_LOESCHEN",
            "PERSONEN_VERWALTEN",
            "SCHULEN_VERWALTEN",
            "KLASSEN_VERWALTEN",
            "SCHULTRAEGER_VERWALTEN",
            "MIGRATION_DURCHFUEHREN",
            "PERSON_SYNCHRONISIEREN",
            "CRON_DURCHFUEHREN",
<<<<<<< HEAD
            "IMPORT_DURCHFUEHREN"
=======
            "IMPORT_DURCHFUEHREN",
            "PERSONEN_ANLEGEN"
>>>>>>> ca0e58f5
          ],
          "mappedType": "enum"
        }
      },
      "name": "rolle_systemrecht",
      "schema": "public",
      "indexes": [
        {
          "keyName": "rolle_systemrecht_pkey",
          "columnNames": [
            "rolle_id",
            "systemrecht"
          ],
          "composite": true,
          "constraint": true,
          "primary": true,
          "unique": true
        }
      ],
      "checks": [],
      "foreignKeys": {
        "rolle_systemrecht_rolle_id_foreign": {
          "constraintName": "rolle_systemrecht_rolle_id_foreign",
          "columnNames": [
            "rolle_id"
          ],
          "localTableName": "public.rolle_systemrecht",
          "referencedColumnNames": [
            "id"
          ],
          "referencedTableName": "public.rolle",
          "updateRule": "cascade"
        }
      },
      "nativeEnums": {
        "db_seed_status_enum": {
          "name": "db_seed_status_enum",
          "schema": "public",
          "items": [
            "STARTED",
            "DONE",
            "FAILED"
          ]
        },
        "referenced_entity_type_enum": {
          "name": "referenced_entity_type_enum",
          "schema": "public",
          "items": [
            "PERSON",
            "ORGANISATION",
            "ROLLE",
            "SERVICE_PROVIDER"
          ]
        },
        "organisations_typ_enum": {
          "name": "organisations_typ_enum",
          "schema": "public",
          "items": [
            "ROOT",
            "LAND",
            "TRAEGER",
            "SCHULE",
            "KLASSE",
            "ANBIETER",
            "SONSTIGE ORGANISATION / EINRICHTUNG",
            "UNBESTAETIGT"
          ]
        },
        "traegerschaft_enum": {
          "name": "traegerschaft_enum",
          "schema": "public",
          "items": [
            "01",
            "02",
            "03",
            "04",
            "05",
            "06"
          ]
        },
        "geschlecht_enum": {
          "name": "geschlecht_enum",
          "schema": "public",
          "items": [
            "m",
            "w",
            "d",
            "x"
          ]
        },
        "vertrauensstufe_enum": {
          "name": "vertrauensstufe_enum",
          "schema": "public",
          "items": [
            "KEIN",
            "UNBE",
            "TEIL",
            "VOLL"
          ]
        },
        "email_address_status_enum": {
          "name": "email_address_status_enum",
          "schema": "public",
          "items": [
            "ENABLED",
            "DISABLED",
            "REQUESTED",
            "FAILED"
          ]
        },
        "rollen_art_enum": {
          "name": "rollen_art_enum",
          "schema": "public",
          "items": [
            "LERN",
            "LEHR",
            "EXTERN",
            "ORGADMIN",
            "LEIT",
            "SYSADMIN"
          ]
        },
        "personenstatus_enum": {
          "name": "personenstatus_enum",
          "schema": "public",
          "items": [
            "AKTIV"
          ]
        },
        "jahrgangsstufe_enum": {
          "name": "jahrgangsstufe_enum",
          "schema": "public",
          "items": [
            "01",
            "02",
            "03",
            "04",
            "05",
            "06",
            "07",
            "08",
            "09",
            "10"
          ]
        },
        "rollen_merkmal_enum": {
          "name": "rollen_merkmal_enum",
          "schema": "public",
          "items": [
            "BEFRISTUNG_PFLICHT",
            "KOPERS_PFLICHT"
          ]
        },
        "rollen_system_recht_enum": {
          "name": "rollen_system_recht_enum",
          "schema": "public",
          "items": [
            "ROLLEN_VERWALTEN",
            "PERSONEN_SOFORT_LOESCHEN",
            "PERSONEN_VERWALTEN",
            "SCHULEN_VERWALTEN",
            "KLASSEN_VERWALTEN",
            "SCHULTRAEGER_VERWALTEN",
            "MIGRATION_DURCHFUEHREN",
            "PERSON_SYNCHRONISIEREN",
            "CRON_DURCHFUEHREN",
<<<<<<< HEAD
            "IMPORT_DURCHFUEHREN"
=======
            "IMPORT_DURCHFUEHREN",
            "PERSONEN_ANLEGEN"
>>>>>>> ca0e58f5
          ]
        },
        "service_provider_target_enum": {
          "name": "service_provider_target_enum",
          "schema": "public",
          "items": [
            "URL",
            "EMAIL",
            "SCHULPORTAL_ADMINISTRATION"
          ]
        },
        "service_provider_kategorie_enum": {
          "name": "service_provider_kategorie_enum",
          "schema": "public",
          "items": [
            "EMAIL",
            "UNTERRICHT",
            "VERWALTUNG",
            "HINWEISE",
            "ANGEBOTE"
          ]
        },
        "service_provider_system_enum": {
          "name": "service_provider_system_enum",
          "schema": "public",
          "items": [
            "NONE",
            "EMAIL",
            "ITSLEARNING"
          ]
        }
      }
    },
    {
      "columns": {
        "id": {
          "name": "id",
          "type": "uuid",
          "unsigned": false,
          "autoincrement": false,
          "primary": false,
          "nullable": false,
          "mappedType": "uuid"
        },
        "created_at": {
          "name": "created_at",
          "type": "timestamptz",
          "unsigned": false,
          "autoincrement": false,
          "primary": false,
          "nullable": false,
          "length": 6,
          "mappedType": "datetime"
        },
        "updated_at": {
          "name": "updated_at",
          "type": "timestamptz",
          "unsigned": false,
          "autoincrement": false,
          "primary": false,
          "nullable": false,
          "length": 6,
          "mappedType": "datetime"
        },
        "administrative_parent_id": {
          "name": "administrative_parent_id",
          "type": "uuid",
          "unsigned": false,
          "autoincrement": false,
          "primary": false,
          "nullable": false,
          "mappedType": "uuid"
        },
        "organizational_parent_id": {
          "name": "organizational_parent_id",
          "type": "uuid",
          "unsigned": false,
          "autoincrement": false,
          "primary": false,
          "nullable": false,
          "mappedType": "uuid"
        },
        "data_provider": {
          "name": "data_provider",
          "type": "uuid",
          "unsigned": false,
          "autoincrement": false,
          "primary": false,
          "nullable": false,
          "mappedType": "uuid"
        },
        "node_type": {
          "name": "node_type",
          "type": "text",
          "unsigned": false,
          "autoincrement": false,
          "primary": false,
          "nullable": false,
          "enumItems": [
            "traeger",
            "organisation",
            "group"
          ],
          "mappedType": "enum"
        }
      },
      "name": "schulstrukturknoten",
      "schema": "public",
      "indexes": [
        {
          "columnNames": [
            "administrative_parent_id"
          ],
          "composite": false,
          "keyName": "schulstrukturknoten_administrative_parent_id_unique",
          "constraint": true,
          "primary": false,
          "unique": true
        },
        {
          "columnNames": [
            "organizational_parent_id"
          ],
          "composite": false,
          "keyName": "schulstrukturknoten_organizational_parent_id_unique",
          "constraint": true,
          "primary": false,
          "unique": true
        },
        {
          "columnNames": [
            "node_type"
          ],
          "composite": false,
          "keyName": "schulstrukturknoten_node_type_index",
          "constraint": false,
          "primary": false,
          "unique": false
        },
        {
          "keyName": "schulstrukturknoten_pkey",
          "columnNames": [
            "id"
          ],
          "composite": false,
          "constraint": true,
          "primary": true,
          "unique": true
        }
      ],
      "checks": [],
      "foreignKeys": {
        "schulstrukturknoten_administrative_parent_id_foreign": {
          "constraintName": "schulstrukturknoten_administrative_parent_id_foreign",
          "columnNames": [
            "administrative_parent_id"
          ],
          "localTableName": "public.schulstrukturknoten",
          "referencedColumnNames": [
            "id"
          ],
          "referencedTableName": "public.schulstrukturknoten",
          "updateRule": "cascade"
        },
        "schulstrukturknoten_organizational_parent_id_foreign": {
          "constraintName": "schulstrukturknoten_organizational_parent_id_foreign",
          "columnNames": [
            "organizational_parent_id"
          ],
          "localTableName": "public.schulstrukturknoten",
          "referencedColumnNames": [
            "id"
          ],
          "referencedTableName": "public.schulstrukturknoten",
          "updateRule": "cascade"
        }
      },
      "nativeEnums": {
        "db_seed_status_enum": {
          "name": "db_seed_status_enum",
          "schema": "public",
          "items": [
            "STARTED",
            "DONE",
            "FAILED"
          ]
        },
        "referenced_entity_type_enum": {
          "name": "referenced_entity_type_enum",
          "schema": "public",
          "items": [
            "PERSON",
            "ORGANISATION",
            "ROLLE",
            "SERVICE_PROVIDER"
          ]
        },
        "organisations_typ_enum": {
          "name": "organisations_typ_enum",
          "schema": "public",
          "items": [
            "ROOT",
            "LAND",
            "TRAEGER",
            "SCHULE",
            "KLASSE",
            "ANBIETER",
            "SONSTIGE ORGANISATION / EINRICHTUNG",
            "UNBESTAETIGT"
          ]
        },
        "traegerschaft_enum": {
          "name": "traegerschaft_enum",
          "schema": "public",
          "items": [
            "01",
            "02",
            "03",
            "04",
            "05",
            "06"
          ]
        },
        "geschlecht_enum": {
          "name": "geschlecht_enum",
          "schema": "public",
          "items": [
            "m",
            "w",
            "d",
            "x"
          ]
        },
        "vertrauensstufe_enum": {
          "name": "vertrauensstufe_enum",
          "schema": "public",
          "items": [
            "KEIN",
            "UNBE",
            "TEIL",
            "VOLL"
          ]
        },
        "email_address_status_enum": {
          "name": "email_address_status_enum",
          "schema": "public",
          "items": [
            "ENABLED",
            "DISABLED",
            "REQUESTED",
            "FAILED"
          ]
        },
        "rollen_art_enum": {
          "name": "rollen_art_enum",
          "schema": "public",
          "items": [
            "LERN",
            "LEHR",
            "EXTERN",
            "ORGADMIN",
            "LEIT",
            "SYSADMIN"
          ]
        },
        "personenstatus_enum": {
          "name": "personenstatus_enum",
          "schema": "public",
          "items": [
            "AKTIV"
          ]
        },
        "jahrgangsstufe_enum": {
          "name": "jahrgangsstufe_enum",
          "schema": "public",
          "items": [
            "01",
            "02",
            "03",
            "04",
            "05",
            "06",
            "07",
            "08",
            "09",
            "10"
          ]
        },
        "rollen_merkmal_enum": {
          "name": "rollen_merkmal_enum",
          "schema": "public",
          "items": [
            "BEFRISTUNG_PFLICHT",
            "KOPERS_PFLICHT"
          ]
        },
        "rollen_system_recht_enum": {
          "name": "rollen_system_recht_enum",
          "schema": "public",
          "items": [
            "ROLLEN_VERWALTEN",
            "PERSONEN_SOFORT_LOESCHEN",
            "PERSONEN_VERWALTEN",
            "SCHULEN_VERWALTEN",
            "KLASSEN_VERWALTEN",
            "SCHULTRAEGER_VERWALTEN",
            "MIGRATION_DURCHFUEHREN",
            "PERSON_SYNCHRONISIEREN",
            "CRON_DURCHFUEHREN",
<<<<<<< HEAD
            "IMPORT_DURCHFUEHREN"
=======
            "IMPORT_DURCHFUEHREN",
            "PERSONEN_ANLEGEN"
>>>>>>> ca0e58f5
          ]
        },
        "service_provider_target_enum": {
          "name": "service_provider_target_enum",
          "schema": "public",
          "items": [
            "URL",
            "EMAIL",
            "SCHULPORTAL_ADMINISTRATION"
          ]
        },
        "service_provider_kategorie_enum": {
          "name": "service_provider_kategorie_enum",
          "schema": "public",
          "items": [
            "EMAIL",
            "UNTERRICHT",
            "VERWALTUNG",
            "HINWEISE",
            "ANGEBOTE"
          ]
        },
        "service_provider_system_enum": {
          "name": "service_provider_system_enum",
          "schema": "public",
          "items": [
            "NONE",
            "EMAIL",
            "ITSLEARNING"
          ]
        }
      }
    },
    {
      "columns": {
        "id": {
          "name": "id",
          "type": "uuid",
          "unsigned": false,
          "autoincrement": false,
          "primary": false,
          "nullable": false,
          "mappedType": "uuid"
        },
        "created_at": {
          "name": "created_at",
          "type": "timestamptz",
          "unsigned": false,
          "autoincrement": false,
          "primary": false,
          "nullable": false,
          "length": 6,
          "mappedType": "datetime"
        },
        "updated_at": {
          "name": "updated_at",
          "type": "timestamptz",
          "unsigned": false,
          "autoincrement": false,
          "primary": false,
          "nullable": false,
          "length": 6,
          "mappedType": "datetime"
        },
        "name": {
          "name": "name",
          "type": "varchar(255)",
          "unsigned": false,
          "autoincrement": false,
          "primary": false,
          "nullable": false,
          "mappedType": "string"
        },
        "target": {
          "name": "target",
          "type": "service_provider_target_enum",
          "unsigned": false,
          "autoincrement": false,
          "primary": false,
          "nullable": false,
          "nativeEnumName": "service_provider_target_enum",
          "enumItems": [
            "URL",
            "EMAIL",
            "SCHULPORTAL_ADMINISTRATION"
          ],
          "mappedType": "enum"
        },
        "url": {
          "name": "url",
          "type": "varchar(255)",
          "unsigned": false,
          "autoincrement": false,
          "primary": false,
          "nullable": true,
          "mappedType": "string"
        },
        "provided_on_schulstrukturknoten": {
          "name": "provided_on_schulstrukturknoten",
          "type": "uuid",
          "unsigned": false,
          "autoincrement": false,
          "primary": false,
          "nullable": false,
          "mappedType": "uuid"
        },
        "kategorie": {
          "name": "kategorie",
          "type": "service_provider_kategorie_enum",
          "unsigned": false,
          "autoincrement": false,
          "primary": false,
          "nullable": false,
          "nativeEnumName": "service_provider_kategorie_enum",
          "enumItems": [
            "EMAIL",
            "UNTERRICHT",
            "VERWALTUNG",
            "HINWEISE",
            "ANGEBOTE"
          ],
          "mappedType": "enum"
        },
        "logo": {
          "name": "logo",
          "type": "bytea",
          "unsigned": false,
          "autoincrement": false,
          "primary": false,
          "nullable": true,
          "mappedType": "blob"
        },
        "logo_mime_type": {
          "name": "logo_mime_type",
          "type": "varchar(255)",
          "unsigned": false,
          "autoincrement": false,
          "primary": false,
          "nullable": true,
          "mappedType": "string"
        },
        "keycloak_group": {
          "name": "keycloak_group",
          "type": "varchar(255)",
          "unsigned": false,
          "autoincrement": false,
          "primary": false,
          "nullable": true,
          "mappedType": "string"
        },
        "keycloak_role": {
          "name": "keycloak_role",
          "type": "varchar(255)",
          "unsigned": false,
          "autoincrement": false,
          "primary": false,
          "nullable": true,
          "mappedType": "string"
        },
        "external_system": {
          "name": "external_system",
          "type": "service_provider_system_enum",
          "unsigned": false,
          "autoincrement": false,
          "primary": false,
          "nullable": false,
          "nativeEnumName": "service_provider_system_enum",
          "enumItems": [
            "NONE",
            "EMAIL",
            "ITSLEARNING"
          ],
          "mappedType": "enum"
        },
        "requires2fa": {
          "name": "requires2fa",
          "type": "boolean",
          "unsigned": false,
          "autoincrement": false,
          "primary": false,
          "nullable": false,
          "mappedType": "boolean"
        }
      },
      "name": "service_provider",
      "schema": "public",
      "indexes": [
        {
          "keyName": "service_provider_pkey",
          "columnNames": [
            "id"
          ],
          "composite": false,
          "constraint": true,
          "primary": true,
          "unique": true
        }
      ],
      "checks": [],
      "foreignKeys": {},
      "nativeEnums": {
        "db_seed_status_enum": {
          "name": "db_seed_status_enum",
          "schema": "public",
          "items": [
            "STARTED",
            "DONE",
            "FAILED"
          ]
        },
        "referenced_entity_type_enum": {
          "name": "referenced_entity_type_enum",
          "schema": "public",
          "items": [
            "PERSON",
            "ORGANISATION",
            "ROLLE",
            "SERVICE_PROVIDER"
          ]
        },
        "organisations_typ_enum": {
          "name": "organisations_typ_enum",
          "schema": "public",
          "items": [
            "ROOT",
            "LAND",
            "TRAEGER",
            "SCHULE",
            "KLASSE",
            "ANBIETER",
            "SONSTIGE ORGANISATION / EINRICHTUNG",
            "UNBESTAETIGT"
          ]
        },
        "traegerschaft_enum": {
          "name": "traegerschaft_enum",
          "schema": "public",
          "items": [
            "01",
            "02",
            "03",
            "04",
            "05",
            "06"
          ]
        },
        "geschlecht_enum": {
          "name": "geschlecht_enum",
          "schema": "public",
          "items": [
            "m",
            "w",
            "d",
            "x"
          ]
        },
        "vertrauensstufe_enum": {
          "name": "vertrauensstufe_enum",
          "schema": "public",
          "items": [
            "KEIN",
            "UNBE",
            "TEIL",
            "VOLL"
          ]
        },
        "email_address_status_enum": {
          "name": "email_address_status_enum",
          "schema": "public",
          "items": [
            "ENABLED",
            "DISABLED",
            "REQUESTED",
            "FAILED"
          ]
        },
        "rollen_art_enum": {
          "name": "rollen_art_enum",
          "schema": "public",
          "items": [
            "LERN",
            "LEHR",
            "EXTERN",
            "ORGADMIN",
            "LEIT",
            "SYSADMIN"
          ]
        },
        "personenstatus_enum": {
          "name": "personenstatus_enum",
          "schema": "public",
          "items": [
            "AKTIV"
          ]
        },
        "jahrgangsstufe_enum": {
          "name": "jahrgangsstufe_enum",
          "schema": "public",
          "items": [
            "01",
            "02",
            "03",
            "04",
            "05",
            "06",
            "07",
            "08",
            "09",
            "10"
          ]
        },
        "rollen_merkmal_enum": {
          "name": "rollen_merkmal_enum",
          "schema": "public",
          "items": [
            "BEFRISTUNG_PFLICHT",
            "KOPERS_PFLICHT"
          ]
        },
        "rollen_system_recht_enum": {
          "name": "rollen_system_recht_enum",
          "schema": "public",
          "items": [
            "ROLLEN_VERWALTEN",
            "PERSONEN_SOFORT_LOESCHEN",
            "PERSONEN_VERWALTEN",
            "SCHULEN_VERWALTEN",
            "KLASSEN_VERWALTEN",
            "SCHULTRAEGER_VERWALTEN",
            "MIGRATION_DURCHFUEHREN",
            "PERSON_SYNCHRONISIEREN",
            "CRON_DURCHFUEHREN",
<<<<<<< HEAD
            "IMPORT_DURCHFUEHREN"
=======
            "IMPORT_DURCHFUEHREN",
            "PERSONEN_ANLEGEN"
>>>>>>> ca0e58f5
          ]
        },
        "service_provider_target_enum": {
          "name": "service_provider_target_enum",
          "schema": "public",
          "items": [
            "URL",
            "EMAIL",
            "SCHULPORTAL_ADMINISTRATION"
          ]
        },
        "service_provider_kategorie_enum": {
          "name": "service_provider_kategorie_enum",
          "schema": "public",
          "items": [
            "EMAIL",
            "UNTERRICHT",
            "VERWALTUNG",
            "HINWEISE",
            "ANGEBOTE"
          ]
        },
        "service_provider_system_enum": {
          "name": "service_provider_system_enum",
          "schema": "public",
          "items": [
            "NONE",
            "EMAIL",
            "ITSLEARNING"
          ]
        }
      }
    },
    {
      "columns": {
        "rolle_id": {
          "name": "rolle_id",
          "type": "uuid",
          "unsigned": false,
          "autoincrement": false,
          "primary": false,
          "nullable": false,
          "mappedType": "uuid"
        },
        "service_provider_id": {
          "name": "service_provider_id",
          "type": "uuid",
          "unsigned": false,
          "autoincrement": false,
          "primary": false,
          "nullable": false,
          "mappedType": "uuid"
        }
      },
      "name": "rolle_service_provider",
      "schema": "public",
      "indexes": [
        {
          "keyName": "rolle_service_provider_pkey",
          "columnNames": [
            "rolle_id",
            "service_provider_id"
          ],
          "composite": true,
          "constraint": true,
          "primary": true,
          "unique": true
        }
      ],
      "checks": [],
      "foreignKeys": {
        "rolle_service_provider_rolle_id_foreign": {
          "constraintName": "rolle_service_provider_rolle_id_foreign",
          "columnNames": [
            "rolle_id"
          ],
          "localTableName": "public.rolle_service_provider",
          "referencedColumnNames": [
            "id"
          ],
          "referencedTableName": "public.rolle",
          "updateRule": "cascade"
        },
        "rolle_service_provider_service_provider_id_foreign": {
          "constraintName": "rolle_service_provider_service_provider_id_foreign",
          "columnNames": [
            "service_provider_id"
          ],
          "localTableName": "public.rolle_service_provider",
          "referencedColumnNames": [
            "id"
          ],
          "referencedTableName": "public.service_provider",
          "updateRule": "cascade"
        }
      },
      "nativeEnums": {
        "db_seed_status_enum": {
          "name": "db_seed_status_enum",
          "schema": "public",
          "items": [
            "STARTED",
            "DONE",
            "FAILED"
          ]
        },
        "referenced_entity_type_enum": {
          "name": "referenced_entity_type_enum",
          "schema": "public",
          "items": [
            "PERSON",
            "ORGANISATION",
            "ROLLE",
            "SERVICE_PROVIDER"
          ]
        },
        "organisations_typ_enum": {
          "name": "organisations_typ_enum",
          "schema": "public",
          "items": [
            "ROOT",
            "LAND",
            "TRAEGER",
            "SCHULE",
            "KLASSE",
            "ANBIETER",
            "SONSTIGE ORGANISATION / EINRICHTUNG",
            "UNBESTAETIGT"
          ]
        },
        "traegerschaft_enum": {
          "name": "traegerschaft_enum",
          "schema": "public",
          "items": [
            "01",
            "02",
            "03",
            "04",
            "05",
            "06"
          ]
        },
        "geschlecht_enum": {
          "name": "geschlecht_enum",
          "schema": "public",
          "items": [
            "m",
            "w",
            "d",
            "x"
          ]
        },
        "vertrauensstufe_enum": {
          "name": "vertrauensstufe_enum",
          "schema": "public",
          "items": [
            "KEIN",
            "UNBE",
            "TEIL",
            "VOLL"
          ]
        },
        "email_address_status_enum": {
          "name": "email_address_status_enum",
          "schema": "public",
          "items": [
            "ENABLED",
            "DISABLED",
            "REQUESTED",
            "FAILED"
          ]
        },
        "rollen_art_enum": {
          "name": "rollen_art_enum",
          "schema": "public",
          "items": [
            "LERN",
            "LEHR",
            "EXTERN",
            "ORGADMIN",
            "LEIT",
            "SYSADMIN"
          ]
        },
        "personenstatus_enum": {
          "name": "personenstatus_enum",
          "schema": "public",
          "items": [
            "AKTIV"
          ]
        },
        "jahrgangsstufe_enum": {
          "name": "jahrgangsstufe_enum",
          "schema": "public",
          "items": [
            "01",
            "02",
            "03",
            "04",
            "05",
            "06",
            "07",
            "08",
            "09",
            "10"
          ]
        },
        "rollen_merkmal_enum": {
          "name": "rollen_merkmal_enum",
          "schema": "public",
          "items": [
            "BEFRISTUNG_PFLICHT",
            "KOPERS_PFLICHT"
          ]
        },
        "rollen_system_recht_enum": {
          "name": "rollen_system_recht_enum",
          "schema": "public",
          "items": [
            "ROLLEN_VERWALTEN",
            "PERSONEN_SOFORT_LOESCHEN",
            "PERSONEN_VERWALTEN",
            "SCHULEN_VERWALTEN",
            "KLASSEN_VERWALTEN",
            "SCHULTRAEGER_VERWALTEN",
            "MIGRATION_DURCHFUEHREN",
            "PERSON_SYNCHRONISIEREN",
            "CRON_DURCHFUEHREN",
<<<<<<< HEAD
            "IMPORT_DURCHFUEHREN"
=======
            "IMPORT_DURCHFUEHREN",
            "PERSONEN_ANLEGEN"
>>>>>>> ca0e58f5
          ]
        },
        "service_provider_target_enum": {
          "name": "service_provider_target_enum",
          "schema": "public",
          "items": [
            "URL",
            "EMAIL",
            "SCHULPORTAL_ADMINISTRATION"
          ]
        },
        "service_provider_kategorie_enum": {
          "name": "service_provider_kategorie_enum",
          "schema": "public",
          "items": [
            "EMAIL",
            "UNTERRICHT",
            "VERWALTUNG",
            "HINWEISE",
            "ANGEBOTE"
          ]
        },
        "service_provider_system_enum": {
          "name": "service_provider_system_enum",
          "schema": "public",
          "items": [
            "NONE",
            "EMAIL",
            "ITSLEARNING"
          ]
        }
      }
    },
    {
      "columns": {
        "id": {
          "name": "id",
          "type": "uuid",
          "unsigned": false,
          "autoincrement": false,
          "primary": false,
          "nullable": false,
          "mappedType": "uuid"
        },
        "created_at": {
          "name": "created_at",
          "type": "timestamptz",
          "unsigned": false,
          "autoincrement": false,
          "primary": false,
          "nullable": false,
          "length": 6,
          "mappedType": "datetime"
        },
        "updated_at": {
          "name": "updated_at",
          "type": "timestamptz",
          "unsigned": false,
          "autoincrement": false,
          "primary": false,
          "nullable": false,
          "length": 6,
          "mappedType": "datetime"
        },
        "person_id": {
          "name": "person_id",
          "type": "uuid",
          "unsigned": false,
          "autoincrement": false,
          "primary": false,
          "nullable": false,
          "mappedType": "uuid"
        },
        "locked_by": {
          "name": "locked_by",
          "type": "varchar(255)",
          "unsigned": false,
          "autoincrement": false,
          "primary": false,
          "nullable": false,
          "mappedType": "string"
        },
        "locked_until": {
          "name": "locked_until",
          "type": "timestamptz",
          "unsigned": false,
          "autoincrement": false,
          "primary": false,
          "nullable": true,
          "length": 6,
          "mappedType": "datetime"
        },
        "locked_occasion": {
          "name": "locked_occasion",
          "type": "varchar(255)",
          "unsigned": false,
          "autoincrement": false,
          "primary": false,
          "nullable": true,
          "mappedType": "string"
        }
      },
      "name": "user_lock",
      "schema": "public",
      "indexes": [
        {
          "keyName": "user_lock_pkey",
          "columnNames": [
            "id"
          ],
          "composite": false,
          "constraint": true,
          "primary": true,
          "unique": true
        }
      ],
      "checks": [],
      "foreignKeys": {
        "user_lock_person_id_foreign": {
          "constraintName": "user_lock_person_id_foreign",
          "columnNames": [
            "person_id"
          ],
          "localTableName": "public.user_lock",
          "referencedColumnNames": [
            "id"
          ],
          "referencedTableName": "public.person",
          "deleteRule": "cascade"
        }
      },
      "nativeEnums": {
        "db_seed_status_enum": {
          "name": "db_seed_status_enum",
          "schema": "public",
          "items": [
            "STARTED",
            "DONE",
            "FAILED"
          ]
        },
        "referenced_entity_type_enum": {
          "name": "referenced_entity_type_enum",
          "schema": "public",
          "items": [
            "PERSON",
            "ORGANISATION",
            "ROLLE",
            "SERVICE_PROVIDER"
          ]
        },
        "organisations_typ_enum": {
          "name": "organisations_typ_enum",
          "schema": "public",
          "items": [
            "ROOT",
            "LAND",
            "TRAEGER",
            "SCHULE",
            "KLASSE",
            "ANBIETER",
            "SONSTIGE ORGANISATION / EINRICHTUNG",
            "UNBESTAETIGT"
          ]
        },
        "traegerschaft_enum": {
          "name": "traegerschaft_enum",
          "schema": "public",
          "items": [
            "01",
            "02",
            "03",
            "04",
            "05",
            "06"
          ]
        },
        "geschlecht_enum": {
          "name": "geschlecht_enum",
          "schema": "public",
          "items": [
            "m",
            "w",
            "d",
            "x"
          ]
        },
        "vertrauensstufe_enum": {
          "name": "vertrauensstufe_enum",
          "schema": "public",
          "items": [
            "KEIN",
            "UNBE",
            "TEIL",
            "VOLL"
          ]
        },
        "email_address_status_enum": {
          "name": "email_address_status_enum",
          "schema": "public",
          "items": [
            "ENABLED",
            "DISABLED",
            "REQUESTED",
            "FAILED"
          ]
        },
        "rollen_art_enum": {
          "name": "rollen_art_enum",
          "schema": "public",
          "items": [
            "LERN",
            "LEHR",
            "EXTERN",
            "ORGADMIN",
            "LEIT",
            "SYSADMIN"
          ]
        },
        "personenstatus_enum": {
          "name": "personenstatus_enum",
          "schema": "public",
          "items": [
            "AKTIV"
          ]
        },
        "jahrgangsstufe_enum": {
          "name": "jahrgangsstufe_enum",
          "schema": "public",
          "items": [
            "01",
            "02",
            "03",
            "04",
            "05",
            "06",
            "07",
            "08",
            "09",
            "10"
          ]
        },
        "rollen_merkmal_enum": {
          "name": "rollen_merkmal_enum",
          "schema": "public",
          "items": [
            "BEFRISTUNG_PFLICHT",
            "KOPERS_PFLICHT"
          ]
        },
        "rollen_system_recht_enum": {
          "name": "rollen_system_recht_enum",
          "schema": "public",
          "items": [
            "ROLLEN_VERWALTEN",
            "PERSONEN_SOFORT_LOESCHEN",
            "PERSONEN_VERWALTEN",
            "SCHULEN_VERWALTEN",
            "KLASSEN_VERWALTEN",
            "SCHULTRAEGER_VERWALTEN",
            "MIGRATION_DURCHFUEHREN",
            "PERSON_SYNCHRONISIEREN",
            "CRON_DURCHFUEHREN",
            "IMPORT_DURCHFUEHREN"
          ]
        },
        "service_provider_target_enum": {
          "name": "service_provider_target_enum",
          "schema": "public",
          "items": [
            "URL",
            "EMAIL",
            "SCHULPORTAL_ADMINISTRATION"
          ]
        },
        "service_provider_kategorie_enum": {
          "name": "service_provider_kategorie_enum",
          "schema": "public",
          "items": [
            "EMAIL",
            "UNTERRICHT",
            "VERWALTUNG",
            "HINWEISE",
            "ANGEBOTE"
          ]
        },
        "service_provider_system_enum": {
          "name": "service_provider_system_enum",
          "schema": "public",
          "items": [
            "NONE",
            "EMAIL",
            "ITSLEARNING"
          ]
        }
      }
    }
  ],
  "nativeEnums": {
    "db_seed_status_enum": {
      "name": "db_seed_status_enum",
      "schema": "public",
      "items": [
        "STARTED",
        "DONE",
        "FAILED"
      ]
    },
    "referenced_entity_type_enum": {
      "name": "referenced_entity_type_enum",
      "schema": "public",
      "items": [
        "PERSON",
        "ORGANISATION",
        "ROLLE",
        "SERVICE_PROVIDER"
      ]
    },
    "organisations_typ_enum": {
      "name": "organisations_typ_enum",
      "schema": "public",
      "items": [
        "ROOT",
        "LAND",
        "TRAEGER",
        "SCHULE",
        "KLASSE",
        "ANBIETER",
        "SONSTIGE ORGANISATION / EINRICHTUNG",
        "UNBESTAETIGT"
      ]
    },
    "traegerschaft_enum": {
      "name": "traegerschaft_enum",
      "schema": "public",
      "items": [
        "01",
        "02",
        "03",
        "04",
        "05",
        "06"
      ]
    },
    "geschlecht_enum": {
      "name": "geschlecht_enum",
      "schema": "public",
      "items": [
        "m",
        "w",
        "d",
        "x"
      ]
    },
    "vertrauensstufe_enum": {
      "name": "vertrauensstufe_enum",
      "schema": "public",
      "items": [
        "KEIN",
        "UNBE",
        "TEIL",
        "VOLL"
      ]
    },
    "email_address_status_enum": {
      "name": "email_address_status_enum",
      "schema": "public",
      "items": [
        "ENABLED",
        "DISABLED",
        "REQUESTED",
        "FAILED"
      ]
    },
    "rollen_art_enum": {
      "name": "rollen_art_enum",
      "schema": "public",
      "items": [
        "LERN",
        "LEHR",
        "EXTERN",
        "ORGADMIN",
        "LEIT",
        "SYSADMIN"
      ]
    },
    "personenstatus_enum": {
      "name": "personenstatus_enum",
      "schema": "public",
      "items": [
        "AKTIV"
      ]
    },
    "jahrgangsstufe_enum": {
      "name": "jahrgangsstufe_enum",
      "schema": "public",
      "items": [
        "01",
        "02",
        "03",
        "04",
        "05",
        "06",
        "07",
        "08",
        "09",
        "10"
      ]
    },
    "rollen_merkmal_enum": {
      "name": "rollen_merkmal_enum",
      "schema": "public",
      "items": [
        "BEFRISTUNG_PFLICHT",
        "KOPERS_PFLICHT"
      ]
    },
    "rollen_system_recht_enum": {
      "name": "rollen_system_recht_enum",
      "schema": "public",
      "items": [
        "ROLLEN_VERWALTEN",
        "PERSONEN_SOFORT_LOESCHEN",
        "PERSONEN_VERWALTEN",
        "SCHULEN_VERWALTEN",
        "KLASSEN_VERWALTEN",
        "SCHULTRAEGER_VERWALTEN",
        "MIGRATION_DURCHFUEHREN",
        "PERSON_SYNCHRONISIEREN",
        "CRON_DURCHFUEHREN",
<<<<<<< HEAD
        "IMPORT_DURCHFUEHREN"
=======
        "IMPORT_DURCHFUEHREN",
        "PERSONEN_ANLEGEN"
>>>>>>> ca0e58f5
      ]
    },
    "service_provider_target_enum": {
      "name": "service_provider_target_enum",
      "schema": "public",
      "items": [
        "URL",
        "EMAIL",
        "SCHULPORTAL_ADMINISTRATION"
      ]
    },
    "service_provider_kategorie_enum": {
      "name": "service_provider_kategorie_enum",
      "schema": "public",
      "items": [
        "EMAIL",
        "UNTERRICHT",
        "VERWALTUNG",
        "HINWEISE",
        "ANGEBOTE"
      ]
    },
    "service_provider_system_enum": {
      "name": "service_provider_system_enum",
      "schema": "public",
      "items": [
        "NONE",
        "EMAIL",
        "ITSLEARNING"
      ]
    }
  }
}<|MERGE_RESOLUTION|>--- conflicted
+++ resolved
@@ -202,12 +202,8 @@
             "MIGRATION_DURCHFUEHREN",
             "PERSON_SYNCHRONISIEREN",
             "CRON_DURCHFUEHREN",
-<<<<<<< HEAD
-            "IMPORT_DURCHFUEHREN"
-=======
             "IMPORT_DURCHFUEHREN",
             "PERSONEN_ANLEGEN"
->>>>>>> ca0e58f5
           ]
         },
         "service_provider_target_enum": {
@@ -421,12 +417,8 @@
             "MIGRATION_DURCHFUEHREN",
             "PERSON_SYNCHRONISIEREN",
             "CRON_DURCHFUEHREN",
-<<<<<<< HEAD
-            "IMPORT_DURCHFUEHREN"
-=======
             "IMPORT_DURCHFUEHREN",
             "PERSONEN_ANLEGEN"
->>>>>>> ca0e58f5
           ]
         },
         "service_provider_target_enum": {
@@ -662,12 +654,8 @@
             "MIGRATION_DURCHFUEHREN",
             "PERSON_SYNCHRONISIEREN",
             "CRON_DURCHFUEHREN",
-<<<<<<< HEAD
-            "IMPORT_DURCHFUEHREN"
-=======
             "IMPORT_DURCHFUEHREN",
             "PERSONEN_ANLEGEN"
->>>>>>> ca0e58f5
           ]
         },
         "service_provider_target_enum": {
@@ -895,12 +883,8 @@
             "MIGRATION_DURCHFUEHREN",
             "PERSON_SYNCHRONISIEREN",
             "CRON_DURCHFUEHREN",
-<<<<<<< HEAD
-            "IMPORT_DURCHFUEHREN"
-=======
             "IMPORT_DURCHFUEHREN",
             "PERSONEN_ANLEGEN"
->>>>>>> ca0e58f5
           ]
         },
         "service_provider_target_enum": {
@@ -1120,12 +1104,8 @@
             "MIGRATION_DURCHFUEHREN",
             "PERSON_SYNCHRONISIEREN",
             "CRON_DURCHFUEHREN",
-<<<<<<< HEAD
-            "IMPORT_DURCHFUEHREN"
-=======
             "IMPORT_DURCHFUEHREN",
             "PERSONEN_ANLEGEN"
->>>>>>> ca0e58f5
           ]
         },
         "service_provider_target_enum": {
@@ -1393,12 +1373,8 @@
             "MIGRATION_DURCHFUEHREN",
             "PERSON_SYNCHRONISIEREN",
             "CRON_DURCHFUEHREN",
-<<<<<<< HEAD
-            "IMPORT_DURCHFUEHREN"
-=======
             "IMPORT_DURCHFUEHREN",
             "PERSONEN_ANLEGEN"
->>>>>>> ca0e58f5
           ]
         },
         "service_provider_target_enum": {
@@ -1742,12 +1718,8 @@
             "MIGRATION_DURCHFUEHREN",
             "PERSON_SYNCHRONISIEREN",
             "CRON_DURCHFUEHREN",
-<<<<<<< HEAD
-            "IMPORT_DURCHFUEHREN"
-=======
             "IMPORT_DURCHFUEHREN",
             "PERSONEN_ANLEGEN"
->>>>>>> ca0e58f5
           ]
         },
         "service_provider_target_enum": {
@@ -2230,12 +2202,8 @@
             "MIGRATION_DURCHFUEHREN",
             "PERSON_SYNCHRONISIEREN",
             "CRON_DURCHFUEHREN",
-<<<<<<< HEAD
-            "IMPORT_DURCHFUEHREN"
-=======
             "IMPORT_DURCHFUEHREN",
             "PERSONEN_ANLEGEN"
->>>>>>> ca0e58f5
           ]
         },
         "service_provider_target_enum": {
@@ -2517,12 +2485,8 @@
             "MIGRATION_DURCHFUEHREN",
             "PERSON_SYNCHRONISIEREN",
             "CRON_DURCHFUEHREN",
-<<<<<<< HEAD
-            "IMPORT_DURCHFUEHREN"
-=======
             "IMPORT_DURCHFUEHREN",
             "PERSONEN_ANLEGEN"
->>>>>>> ca0e58f5
           ]
         },
         "service_provider_target_enum": {
@@ -2792,12 +2756,8 @@
             "MIGRATION_DURCHFUEHREN",
             "PERSON_SYNCHRONISIEREN",
             "CRON_DURCHFUEHREN",
-<<<<<<< HEAD
-            "IMPORT_DURCHFUEHREN"
-=======
             "IMPORT_DURCHFUEHREN",
             "PERSONEN_ANLEGEN"
->>>>>>> ca0e58f5
           ]
         },
         "service_provider_target_enum": {
@@ -3178,12 +3138,8 @@
             "MIGRATION_DURCHFUEHREN",
             "PERSON_SYNCHRONISIEREN",
             "CRON_DURCHFUEHREN",
-<<<<<<< HEAD
-            "IMPORT_DURCHFUEHREN"
-=======
             "IMPORT_DURCHFUEHREN",
             "PERSONEN_ANLEGEN"
->>>>>>> ca0e58f5
           ]
         },
         "service_provider_target_enum": {
@@ -3405,12 +3361,8 @@
             "MIGRATION_DURCHFUEHREN",
             "PERSON_SYNCHRONISIEREN",
             "CRON_DURCHFUEHREN",
-<<<<<<< HEAD
-            "IMPORT_DURCHFUEHREN"
-=======
             "IMPORT_DURCHFUEHREN",
             "PERSONEN_ANLEGEN"
->>>>>>> ca0e58f5
           ]
         },
         "service_provider_target_enum": {
@@ -3473,12 +3425,8 @@
             "MIGRATION_DURCHFUEHREN",
             "PERSON_SYNCHRONISIEREN",
             "CRON_DURCHFUEHREN",
-<<<<<<< HEAD
-            "IMPORT_DURCHFUEHREN"
-=======
             "IMPORT_DURCHFUEHREN",
             "PERSONEN_ANLEGEN"
->>>>>>> ca0e58f5
           ],
           "mappedType": "enum"
         }
@@ -3645,12 +3593,8 @@
             "MIGRATION_DURCHFUEHREN",
             "PERSON_SYNCHRONISIEREN",
             "CRON_DURCHFUEHREN",
-<<<<<<< HEAD
-            "IMPORT_DURCHFUEHREN"
-=======
             "IMPORT_DURCHFUEHREN",
             "PERSONEN_ANLEGEN"
->>>>>>> ca0e58f5
           ]
         },
         "service_provider_target_enum": {
@@ -3960,12 +3904,8 @@
             "MIGRATION_DURCHFUEHREN",
             "PERSON_SYNCHRONISIEREN",
             "CRON_DURCHFUEHREN",
-<<<<<<< HEAD
-            "IMPORT_DURCHFUEHREN"
-=======
             "IMPORT_DURCHFUEHREN",
             "PERSONEN_ANLEGEN"
->>>>>>> ca0e58f5
           ]
         },
         "service_provider_target_enum": {
@@ -4298,12 +4238,8 @@
             "MIGRATION_DURCHFUEHREN",
             "PERSON_SYNCHRONISIEREN",
             "CRON_DURCHFUEHREN",
-<<<<<<< HEAD
-            "IMPORT_DURCHFUEHREN"
-=======
             "IMPORT_DURCHFUEHREN",
             "PERSONEN_ANLEGEN"
->>>>>>> ca0e58f5
           ]
         },
         "service_provider_target_enum": {
@@ -4532,12 +4468,8 @@
             "MIGRATION_DURCHFUEHREN",
             "PERSON_SYNCHRONISIEREN",
             "CRON_DURCHFUEHREN",
-<<<<<<< HEAD
-            "IMPORT_DURCHFUEHREN"
-=======
             "IMPORT_DURCHFUEHREN",
             "PERSONEN_ANLEGEN"
->>>>>>> ca0e58f5
           ]
         },
         "service_provider_target_enum": {
@@ -4968,12 +4900,8 @@
         "MIGRATION_DURCHFUEHREN",
         "PERSON_SYNCHRONISIEREN",
         "CRON_DURCHFUEHREN",
-<<<<<<< HEAD
-        "IMPORT_DURCHFUEHREN"
-=======
         "IMPORT_DURCHFUEHREN",
         "PERSONEN_ANLEGEN"
->>>>>>> ca0e58f5
       ]
     },
     "service_provider_target_enum": {
