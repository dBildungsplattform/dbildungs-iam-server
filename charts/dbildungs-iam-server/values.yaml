nameOverride: ''
fullnameOverride: ''
namespaceOverride: ''

backendHostname: ''
keycloakHostname: ''
keycloak2ndHostname: ""
backend2ndHostname: ""

containerSecurityContext:
  enabled: true
  runAsUser: 1000
  runAsNonRoot: true
  privileged: false
  readOnlyRootFilesystem: false
  allowPrivilegeEscalation: false
  capabilities:
    drop: ['ALL']
  seccompProfile:
    type: 'RuntimeDefault'

restartPolicy: Always
environment: dev

database:
  name: 'dbildungs_iam_server'
  host: ''
  password: ''
  username: 'dbildungs_iam_server'

ldap:
  url: ldap://dbildungs-iam-ldap.spsh-xxx.svc.cluster.local
  bindDN: cn=admin,dc=schule-sh,dc=de
  oeffentlicheSchulenDomain: schule-sh.de
  ersatzschulenDomain: ersatzschule-sh.de
  base_dn: dc=schule-sh,dc=de

itslearning:
  enabled: false
  endpoint: https://enterprise.itslintegrations.com/WCFServiceLibrary/ImsEnterpriseServicesPort.svc
  root: sh
  rootOeffentlich: oeffentlich
  rootErsatz: ersatz

privacyidea:
  url: https://privacyidea.dev.spsh.dbildungsplattform.de
  renameWaitingTime: 5
  realm: ucs_users
  userResolver: ucs_users

system:
  rename_waiting_time_in_seconds: 2
  step_up_timeout_in_seconds: 900
  step_up_timeout_enabled: false

auth:
  # existingSecret: Refers to a secret already present in the cluster, which is required.
  existingSecret: ''
  secretName: dbildungs-iam-server
  keycloak_adminSecret: ''
  keycloak_clientSecret: ''
  ldap_bind_dn: ''
  ldap_admin_password: ''
  secrets_json: ''
  frontend_sessionSecret: ''
  itslearning_username: ''
  itslearning_password: ''
  pi_admin_user: ''
  pi_admin_password: ''
<<<<<<< HEAD
=======
  pi_user_resolver: ''
  pi_user_realm: ''
>>>>>>> 167889fc
  redis_password: ''
  vidis_base_url: ''
  vidis_username: ''
  vidis_password: ''
  vidis_region_name: ''
  vidis_keycloak_group: ''
  vidis_keycloak_role: ''
  import_passphrase_secret: ''
  import_passphrase_salt: ''
  ox_password: ''

ox:
  enabled: false
  username: 'oxadmin'
  endpoint: 'https://webmail.example.com'
  contextId: '10'
  contextName: '10'

backend:
  replicaCount: 1
  image:
    repository: ghcr.io/dbildungsplattform/dbildungs-iam-server
    tag: ''
    pullPolicy: Always
  containerPorts:
    http: 8080
  resources:
    limits:
      cpu: 2
      memory: 4G
    requests:
      cpu: 200m
      memory: 200Mi
  startupProbe:
    enabled: true
    initialDelaySeconds: 10
    periodSeconds: 10
    failureThreshold: 5
    httpGet:
      scheme: 'HTTP'
      port: 8080
      path: '/health'
  livenessProbe:
    enabled: true
    initialDelaySeconds: 10
    httpGet:
      scheme: 'HTTP'
      port: 8080
      path: '/health'
  readinessProbe:
    enabled: true
    initialDelaySeconds: 10
    httpGet:
      scheme: 'HTTP'
      port: 8080
      path: '/health'
  dbseeding:
    enabled: true
    command: [ "node", "dist/src/console/main.js", "db", "seed", "dev" ]
  dbmigration:
    enabled: true
    command: [ "node", "dist/src/console/main.js", "db", "migration-apply" ]
  keycloakdatamigration: 
    enabled: true
    command: [ "node", "dist/src/console/main.js", "keycloak", "update-clients", "dev" ]
  ingress:
    # Only enable if 2nd host name is defined
    enabled2nd: false
    enabled: true
    ingressClassName: nginx
    pathType: Prefix
    portnumber: 80
    automountServiceAccountToken: false
    paths:
      - /api
      - /docs
      - /docs-json
      - /docs-yaml
    annotations: []
  service:
    type: ClusterIP
    ports:
      http: 80
  serviceMonitor:
    enabled: true
    path: "/metrics"
    interval: 30m
    endpoints:
      - port: 'web'
  extraEnvVars: []
  extraVolumes: []
  volumeMounts:
    - mountPath: /app/config/config.json
      subPath: config-json
      name: config-volume
      readOnly: true
    - mountPath: /app/config/secrets.json
      subPath: secrets-json
      name: secret-volume
  extraVolumeMounts: []
  env:
    renameWaitingTimeInSeconds: 3
    stepUpTimeoutInSeconds: 900
    stepUpTimeoutEnabled: 'false'
    maxOldSpaceSize: 3584

autoscaling:
  enabled: false
  minReplicas: 1
  maxReplicas: 5
  targetCPUUtilizationPercentage: 60

podDisruptionBudget:
  enabled: true
  minAvailable: "80%"

status:
  url: 'https://status.dev.spsh.dbildungsplattform.de/'

cronjobs:
  enabled: true
  image:
    tag: '1.1.0'
    repository: docker.io/schulcloud/cron-tools
    pullPolicy: IfNotPresent
  port: 5656
  keycloakTokenUrl: '/realms/SPSH/protocol/openid-connect/token'
  keycloakClientId: spsh-service
  jwksFilePath: /keys/jwks.json
  backendHostname: '{{ $.Values.frontendHostname }}'
  scriptDir: scripts
  jobs:
    cron-trigger-1:
      schedule: 20 0 * * *
      endpoint: '/api/cron/kopers-lock'
      httpMethod: 'PUT'
      script: 'cron_trigger.sh'
    cron-trigger-2:
      schedule: 40 0 * * *
      endpoint: '/api/cron/kontext-expired'
      httpMethod: 'PUT'
      script: 'cron_trigger.sh'
    cron-trigger-3:
      schedule: 50 0 * * *
      endpoint: '/api/cron/person-without-org'
      httpMethod: 'PUT'
      script: 'cron_trigger.sh'
    cron-trigger-4:
      schedule: 10 0 * * *
      endpoint: '/api/cron/unlock'
      httpMethod: 'PUT'
      script: 'cron_trigger.sh'
    cron-trigger-5:
      schedule: 30 0 * * *
      endpoint: '/api/cron/vidis-angebote'
      httpMethod: 'PUT'
      script: 'cron_trigger.sh'

import:
  csvFileMaxSizeInMB: 10
  csvMaxNumberOfUsers: 2000<|MERGE_RESOLUTION|>--- conflicted
+++ resolved
@@ -30,7 +30,6 @@
 
 ldap:
   url: ldap://dbildungs-iam-ldap.spsh-xxx.svc.cluster.local
-  bindDN: cn=admin,dc=schule-sh,dc=de
   oeffentlicheSchulenDomain: schule-sh.de
   ersatzschulenDomain: ersatzschule-sh.de
   base_dn: dc=schule-sh,dc=de
@@ -59,6 +58,8 @@
   secretName: dbildungs-iam-server
   keycloak_adminSecret: ''
   keycloak_clientSecret: ''
+  service_account_private_jwks: ''
+  frontend_sessionSecret: ''
   ldap_bind_dn: ''
   ldap_admin_password: ''
   secrets_json: ''
@@ -67,21 +68,13 @@
   itslearning_password: ''
   pi_admin_user: ''
   pi_admin_password: ''
-<<<<<<< HEAD
-=======
-  pi_user_resolver: ''
-  pi_user_realm: ''
->>>>>>> 167889fc
   redis_password: ''
-  vidis_base_url: ''
   vidis_username: ''
   vidis_password: ''
-  vidis_region_name: ''
-  vidis_keycloak_group: ''
-  vidis_keycloak_role: ''
   import_passphrase_secret: ''
   import_passphrase_salt: ''
   ox_password: ''
+  redis_password: ''
 
 ox:
   enabled: false
@@ -89,6 +82,12 @@
   endpoint: 'https://webmail.example.com'
   contextId: '10'
   contextName: '10'
+
+vidis: 
+  url: 'https://service-stage.vidis.schule'
+  regionName: 'test-region'
+  keycloakGroup: 'VIDIS-service'
+  keycloakRole: 'VIDIS-user'
 
 backend:
   replicaCount: 1
