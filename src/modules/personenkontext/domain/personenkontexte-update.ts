--- conflicted
+++ resolved
@@ -335,11 +335,16 @@
             }
         }
 
-<<<<<<< HEAD
-        await this.publishEvent(deletedPKs, createdPKs, existingPKsAfterUpdate);
-=======
+        // Update the personalnummer if it is provided
+        if (this.personalnummer) {
+            const person: Option<Person<true>> = await this.personRepo.findById(this.personId);
+            if (person) {
+                person.personalnummer = this.personalnummer;
+                await this.personRepo.save(person);
+            }
+        }
+
         await this.publishEvent(deletedPKs, createdPKs, existingPKsAfterUpdate, ldapEntryUUID);
->>>>>>> b8c1b76c
 
         return existingPKsAfterUpdate;
     }
