--- conflicted
+++ resolved
@@ -5,7 +5,7 @@
     preset: 'ts-jest/presets/default-esm',
     moduleNameMapper: {
         '^(\\.{1,2}/.*)\\.js$': '$1',
-        "^lodash-es$": "lodash",
+        '^lodash-es$': 'lodash',
     },
     transform: {
         '^.+\\.tsx?$': [
@@ -44,17 +44,10 @@
     ],
     coverageThreshold: {
         global: {
-<<<<<<< HEAD
             statements: -100, // ~99%
             branches: -50, // ~96%
             functions: -5, // ~99%
             lines: -100, // ~99%
-=======
-            statements: 90,
-            branches: 90,
-            functions: 90,
-            lines: 90,
->>>>>>> 03b53b87
         },
     },
     testTimeout: 10000,
