--- conflicted
+++ resolved
@@ -23,10 +23,7 @@
 import { ServiceProviderRepo } from '../../service-provider/repo/service-provider.repo.js';
 import { faker } from '@faker-js/faker';
 import { OrganisationRepository } from '../../organisation/persistence/organisation.repository.js';
-<<<<<<< HEAD
-=======
 import { EventModule } from '../../../core/eventbus/event.module.js';
->>>>>>> 478c5bf2
 
 describe('PersonenkontextScope', () => {
     let module: TestingModule;
@@ -37,16 +34,12 @@
 
     beforeAll(async () => {
         module = await Test.createTestingModule({
-<<<<<<< HEAD
-            imports: [ConfigTestModule, DatabaseTestModule.forRoot({ isDatabaseRequired: true }), MapperTestModule],
-=======
             imports: [
                 ConfigTestModule,
                 DatabaseTestModule.forRoot({ isDatabaseRequired: true }),
                 MapperTestModule,
                 EventModule,
             ],
->>>>>>> 478c5bf2
             providers: [
                 PersonPersistenceMapperProfile,
                 RolleFactory,
