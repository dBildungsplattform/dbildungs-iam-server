--- conflicted
+++ resolved
@@ -24,13 +24,10 @@
 import { ConfigService } from '@nestjs/config';
 import { PrivacyIdeaConfig } from '../../shared/config/privacyidea.config.js';
 import { ServerConfig } from '../../shared/config/server.config.js';
-<<<<<<< HEAD
+import { TokenResetError } from './api/error/token-reset.error.js';
+import { TwoAuthStateError } from './api/error/two-auth-state.error.js';
 import { SoftwareTokenVerificationError } from './api/error/software-token-verification.error.js';
 import { TokenError } from './api/error/token.error.js';
-=======
-import { TokenResetError } from './api/error/token-reset.error.js';
-import { TwoAuthStateError } from './api/error/two-auth-state.error.js';
->>>>>>> e699ed56
 
 @Injectable()
 export class PrivacyIdeaAdministrationService {
@@ -316,7 +313,48 @@
         return this.assignToken(serial, token, user);
     }
 
-<<<<<<< HEAD
+    public async resetToken(user: string): Promise<ResetTokenResponse> {
+        try {
+            const token: string = await this.getJWTToken();
+            const twoAuthState: PrivacyIdeaToken | undefined = await this.getTwoAuthState(user);
+            if (!twoAuthState) {
+                throw new TwoAuthStateError();
+            }
+            const serial: string = twoAuthState.serial;
+            const response: ResetTokenResponse = await this.unassignToken(serial, token);
+            return response;
+        } catch (error) {
+            throw new TokenResetError();
+        }
+    }
+
+    public async unassignToken(serial: string, token: string): Promise<ResetTokenResponse> {
+        const endpoint: string = '/token/unassign';
+        const baseUrl: string = process.env['PI_BASE_URL'] ?? 'http://localhost:5000';
+        const url: string = baseUrl + endpoint;
+        const headers: { Authorization: string; 'Content-Type': string } = {
+            Authorization: `${token}`,
+            'Content-Type': 'application/json',
+        };
+
+        const payload: ResetTokenPayload = {
+            serial,
+        };
+
+        try {
+            const response: AxiosResponse<ResetTokenResponse> = await firstValueFrom(
+                this.httpService.post(url, payload, { headers }),
+            );
+            return response.data;
+        } catch (error) {
+            if (error instanceof Error) {
+                throw new Error(`Error unassigning token: ${error.message}`);
+            } else {
+                throw new Error(`Error unassigning token: Unknown error occurred`);
+            }
+        }
+    }
+
     public async verifyTokenEnrollment(userName: string, otp: string): Promise<void> {
         const tokenToVerify: PrivacyIdeaToken | undefined = await this.getTokenToVerify(userName);
         if (!tokenToVerify) {
@@ -377,46 +415,6 @@
                 throw new Error(`Error deleting token: ${error.message}`);
             } else {
                 throw new Error(`Error deleting token: Unknown error occurred`);
-=======
-    public async resetToken(user: string): Promise<ResetTokenResponse> {
-        try {
-            const token: string = await this.getJWTToken();
-            const twoAuthState: PrivacyIdeaToken | undefined = await this.getTwoAuthState(user);
-            if (!twoAuthState) {
-                throw new TwoAuthStateError();
-            }
-            const serial: string = twoAuthState.serial;
-            const response: ResetTokenResponse = await this.unassignToken(serial, token);
-            return response;
-        } catch (error) {
-            throw new TokenResetError();
-        }
-    }
-
-    public async unassignToken(serial: string, token: string): Promise<ResetTokenResponse> {
-        const endpoint: string = '/token/unassign';
-        const baseUrl: string = process.env['PI_BASE_URL'] ?? 'http://localhost:5000';
-        const url: string = baseUrl + endpoint;
-        const headers: { Authorization: string; 'Content-Type': string } = {
-            Authorization: `${token}`,
-            'Content-Type': 'application/json',
-        };
-
-        const payload: ResetTokenPayload = {
-            serial,
-        };
-
-        try {
-            const response: AxiosResponse<ResetTokenResponse> = await firstValueFrom(
-                this.httpService.post(url, payload, { headers }),
-            );
-            return response.data;
-        } catch (error) {
-            if (error instanceof Error) {
-                throw new Error(`Error unassigning token: ${error.message}`);
-            } else {
-                throw new Error(`Error unassigning token: Unknown error occurred`);
->>>>>>> e699ed56
             }
         }
     }
