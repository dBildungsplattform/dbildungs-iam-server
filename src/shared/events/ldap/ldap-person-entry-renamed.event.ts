--- conflicted
+++ resolved
@@ -10,17 +10,10 @@
             personRenamedEvent.personId,
             personRenamedEvent.vorname,
             personRenamedEvent.familienname,
-<<<<<<< HEAD
-            personRenamedEvent.referrer,
-            personRenamedEvent.oldVorname,
-            personRenamedEvent.oldFamilienname,
-            personRenamedEvent.oldReferrer,
-=======
             personRenamedEvent.username,
             personRenamedEvent.oldVorname,
             personRenamedEvent.oldFamilienname,
             personRenamedEvent.oldUsername,
->>>>>>> d095d8e8
         );
     }
 }