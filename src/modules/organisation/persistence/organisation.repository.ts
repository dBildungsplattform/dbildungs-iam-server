import { EntityManager, Loaded, RequiredEntityData } from '@mikro-orm/postgresql';
import { Injectable } from '@nestjs/common';
import { ConfigService } from '@nestjs/config';
import { DataConfig, ServerConfig } from '../../../shared/config/index.js';
import { OrganisationID } from '../../../shared/types/aggregate-ids.types.js';
import { Organisation } from '../domain/organisation.js';
import { OrganisationEntity } from './organisation.entity.js';
import { OrganisationScope } from './organisation.scope.js';
import { OrganisationsTyp } from '../domain/organisation.enums.js';
import { SchuleCreatedEvent } from '../../../shared/events/schule-created.event.js';
import { EventService } from '../../../core/eventbus/services/event.service.js';
<<<<<<< HEAD
import { ScopeOperator } from '../../../shared/persistence/scope.enums.js';
=======
import { DomainError } from '../../../shared/error/domain.error.js';
import { EntityNotFoundError } from '../../../shared/error/entity-not-found.error.js';
import { EntityCouldNotBeUpdated } from '../../../shared/error/entity-could-not-be-updated.error.js';
import { OrganisationSpecificationError } from '../specification/error/organisation-specification.error.js';
import { KlasseUpdatedEvent } from '../../../shared/events/klasse-updated.event.js';
>>>>>>> 957a7a41

export function mapAggregateToData(organisation: Organisation<boolean>): RequiredEntityData<OrganisationEntity> {
    return {
        id: organisation.id,
        administriertVon: organisation.administriertVon,
        zugehoerigZu: organisation.zugehoerigZu,
        kennung: organisation.kennung,
        name: organisation.name,
        namensergaenzung: organisation.namensergaenzung,
        kuerzel: organisation.kuerzel,
        typ: organisation.typ,
        traegerschaft: organisation.traegerschaft,
    };
}

export function mapEntityToAggregate(entity: OrganisationEntity): Organisation<true> {
    return Organisation.construct(
        entity.id,
        entity.createdAt,
        entity.updatedAt,
        entity.administriertVon,
        entity.zugehoerigZu,
        entity.kennung,
        entity.name,
        entity.namensergaenzung,
        entity.kuerzel,
        entity.typ,
        entity.traegerschaft,
    );
}

@Injectable()
export class OrganisationRepository {
    public readonly ROOT_ORGANISATION_ID: string;

    public constructor(
        private readonly eventService: EventService,
        private readonly em: EntityManager,
        config: ConfigService<ServerConfig>,
    ) {
        this.ROOT_ORGANISATION_ID = config.getOrThrow<DataConfig>('DATA').ROOT_ORGANISATION_ID;
    }

    public async findBy(scope: OrganisationScope): Promise<Counted<Organisation<true>>> {
        const [entities, total]: Counted<OrganisationEntity> = await scope.executeQuery(this.em);
        const organisations: Organisation<true>[] = entities.map((entity: OrganisationEntity) =>
            mapEntityToAggregate(entity),
        );

        return [organisations, total];
    }

    public async save(organisation: Organisation<boolean>): Promise<Organisation<true>> {
        if (organisation.id) {
            return this.update(organisation);
        } else {
            return this.create(organisation);
        }
    }

    public async exists(id: OrganisationID): Promise<boolean> {
        const organisation: Option<Loaded<OrganisationEntity, never, 'id', never>> = await this.em.findOne(
            OrganisationEntity,
            { id },
            { fields: ['id'] as const },
        );

        return !!organisation;
    }

    public async findChildOrgasForIds(ids: OrganisationID[]): Promise<Organisation<true>[]> {
        let rawResult: OrganisationEntity[];

        if (ids.length === 0) {
            return [];
        } else if (ids.some((id: OrganisationID) => id === this.ROOT_ORGANISATION_ID)) {
            // If id is the root, perform a simple SELECT * except root for performance enhancement.
            rawResult = await this.em.find(OrganisationEntity, { id: { $ne: this.ROOT_ORGANISATION_ID } });
        } else {
            // Otherwise, perform the recursive CTE query.
            const query: string = `
                WITH RECURSIVE sub_organisations AS (SELECT *
                                                     FROM public.organisation
                                                     WHERE administriert_von IN (?)
                                                     UNION ALL
                                                     SELECT o.*
                                                     FROM public.organisation o
                                                              INNER JOIN sub_organisations so ON o.administriert_von = so.id)
                SELECT DISTINCT ON (id) *
                FROM sub_organisations;
            `;

            rawResult = await this.em.execute(query, [ids]);
        }

        return rawResult.map(mapEntityToAggregate);
    }

    public async isOrgaAParentOfOrgaB(
        organisationIdA: OrganisationID,
        organisationIdB: OrganisationID,
    ): Promise<boolean> {
        const query: string = `
            WITH RECURSIVE parent_organisations AS (SELECT id, administriert_von
                                                    FROM public.organisation
                                                    WHERE id = ?
                                                    UNION ALL
                                                    SELECT o.id, o.administriert_von
                                                    FROM public.organisation o
                                                             INNER JOIN parent_organisations po ON o.id = po.administriert_von)
            SELECT EXISTS (SELECT 1
                           FROM parent_organisations
                           WHERE id = ?) AS is_parent;
        `;

        const result: [{ is_parent: boolean }] = await this.em.execute(query, [organisationIdB, organisationIdA]);
        return result[0].is_parent;
    }

    public async findRootDirectChildren(): Promise<
        [oeffentlich: Organisation<true> | undefined, ersatz: Organisation<true> | undefined]
    > {
        const scope: OrganisationScope = new OrganisationScope().findAdministrierteVon(this.ROOT_ORGANISATION_ID);

        const [entities]: Counted<OrganisationEntity> = await scope.executeQuery(this.em);

        const oeffentlich: OrganisationEntity | undefined = entities.find((entity: OrganisationEntity) =>
            entity.name?.includes('Öffentliche'),
        );

        const ersatz: OrganisationEntity | undefined = entities.find((entity: OrganisationEntity) =>
            entity.name?.includes('Ersatz'),
        );

        return [oeffentlich && mapEntityToAggregate(oeffentlich), ersatz && mapEntityToAggregate(ersatz)];
    }

    public async findById(id: string): Promise<Option<Organisation<true>>> {
        const organisation: Option<OrganisationEntity> = await this.em.findOne(OrganisationEntity, { id });
        if (organisation) {
            return mapEntityToAggregate(organisation);
        }
        return null;
    }

    public async findByIds(ids: string[]): Promise<Map<string, Organisation<true>>> {
        const organisationEntities: OrganisationEntity[] = await this.em.find(OrganisationEntity, { id: { $in: ids } });

        const organisationMap: Map<string, Organisation<true>> = new Map();
        organisationEntities.forEach((organisationEntity: OrganisationEntity) => {
            const organisation: Organisation<true> = mapEntityToAggregate(organisationEntity);
            organisationMap.set(organisationEntity.id, organisation);
        });

        return organisationMap;
    }

<<<<<<< HEAD
    public async findByNameOrKennungAndExcludeByOrganisationType(
        excludeOrganisationType: OrganisationsTyp,
        searchStr?: string,
        limit?: number,
    ): Promise<Organisation<true>[]> {
        const scope: OrganisationScope = new OrganisationScope();
        if (searchStr) {
            scope
                .searchString(searchStr)
                .setScopeWhereOperator(ScopeOperator.AND)
                .excludeTyp([excludeOrganisationType]);
        } else {
            scope.excludeTyp([excludeOrganisationType]).paged(0, limit);
        }

        let foundOrganisations: Organisation<true>[] = [];
        [foundOrganisations] = await this.findBy(scope);

        return foundOrganisations;
    }

    public async findByNameOrKennung(searchStr: string): Promise<Organisation<true>[]> {
        const organisations: OrganisationEntity[] = await this.em.find(OrganisationEntity, {
            $or: [{ name: { $ilike: '%' + searchStr + '%' } }, { kennung: { $ilike: '%' + searchStr + '%' } }],
        });

        return organisations.map(mapEntityToAggregate);
=======
    public async updateKlassenname(id: string, newName: string): Promise<DomainError | Organisation<true>> {
        const organisationFound: Option<Organisation<true>> = await this.findById(id);

        if (!organisationFound) {
            return new EntityNotFoundError('Organisation', id);
        }
        if (organisationFound.typ !== OrganisationsTyp.KLASSE) {
            return new EntityCouldNotBeUpdated('Organisation', id, ['Only the name of Klassen can be updated.']);
        }
        //Specifications: it needs to be clarified how the specifications can be checked using DDD principles
        {
            if (organisationFound.name !== newName) {
                organisationFound.name = newName;
                const specificationError: undefined | OrganisationSpecificationError =
                    await organisationFound.checkKlasseSpecifications(this);

                if (specificationError) {
                    return specificationError;
                }
            }
        }
        const organisationEntity: Organisation<true> = await this.save(organisationFound);
        this.eventService.publish(new KlasseUpdatedEvent(id));

        return organisationEntity;
    }

    public async saveSeedData(organisation: Organisation<boolean>): Promise<Organisation<true>> {
        return this.create(organisation);
    }

    private async create(organisation: Organisation<boolean>): Promise<Organisation<true>> {
        const organisationEntity: OrganisationEntity = this.em.create(
            OrganisationEntity,
            mapAggregateToData(organisation),
        );

        await this.em.persistAndFlush(organisationEntity);

        if (organisationEntity.typ === OrganisationsTyp.SCHULE) {
            this.eventService.publish(new SchuleCreatedEvent(organisationEntity.id));
        }

        return mapEntityToAggregate(organisationEntity);
    }

    private async update(organisation: Organisation<true>): Promise<Organisation<true>> {
        const organisationEntity: Loaded<OrganisationEntity> = await this.em.findOneOrFail(
            OrganisationEntity,
            organisation.id,
        );
        organisationEntity.assign(mapAggregateToData(organisation));

        await this.em.persistAndFlush(organisationEntity);

        return mapEntityToAggregate(organisationEntity);
>>>>>>> 957a7a41
    }
}<|MERGE_RESOLUTION|>--- conflicted
+++ resolved
@@ -9,15 +9,12 @@
 import { OrganisationsTyp } from '../domain/organisation.enums.js';
 import { SchuleCreatedEvent } from '../../../shared/events/schule-created.event.js';
 import { EventService } from '../../../core/eventbus/services/event.service.js';
-<<<<<<< HEAD
 import { ScopeOperator } from '../../../shared/persistence/scope.enums.js';
-=======
 import { DomainError } from '../../../shared/error/domain.error.js';
 import { EntityNotFoundError } from '../../../shared/error/entity-not-found.error.js';
 import { EntityCouldNotBeUpdated } from '../../../shared/error/entity-could-not-be-updated.error.js';
 import { OrganisationSpecificationError } from '../specification/error/organisation-specification.error.js';
 import { KlasseUpdatedEvent } from '../../../shared/events/klasse-updated.event.js';
->>>>>>> 957a7a41
 
 export function mapAggregateToData(organisation: Organisation<boolean>): RequiredEntityData<OrganisationEntity> {
     return {
@@ -175,7 +172,6 @@
         return organisationMap;
     }
 
-<<<<<<< HEAD
     public async findByNameOrKennungAndExcludeByOrganisationType(
         excludeOrganisationType: OrganisationsTyp,
         searchStr?: string,
@@ -203,7 +199,8 @@
         });
 
         return organisations.map(mapEntityToAggregate);
-=======
+    }
+
     public async updateKlassenname(id: string, newName: string): Promise<DomainError | Organisation<true>> {
         const organisationFound: Option<Organisation<true>> = await this.findById(id);
 
@@ -260,6 +257,5 @@
         await this.em.persistAndFlush(organisationEntity);
 
         return mapEntityToAggregate(organisationEntity);
->>>>>>> 957a7a41
     }
 }