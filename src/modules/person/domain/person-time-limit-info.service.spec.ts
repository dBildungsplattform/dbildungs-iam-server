import { DeepMocked, createMock } from '@golevelup/ts-jest';
import { TestingModule, Test } from '@nestjs/testing';
import { PersonRepository } from '../../person/persistence/person.repository.js';
import PersonTimeLimitService from './person-time-limit-info.service.js';
import { DBiamPersonenkontextService } from '../../personenkontext/domain/dbiam-personenkontext.service.js';
import { Person } from '../../person/domain/person.js';
import { DoFactory } from '../../../../test/utils/do-factory.js';
import { TimeLimitOccasion } from '../domain/time-limit-occasion.enums.js';
import { Personenkontext } from '../../personenkontext/domain/personenkontext.js';
import { PersonTimeLimitInfo } from './person-time-limit-info.js';
import { KOPERS_DEADLINE_IN_DAYS, NO_KONTEXTE_DEADLINE_IN_DAYS } from './person-time-limit.js';
<<<<<<< HEAD
import { DBiamPersonenkontextRepo } from '../../personenkontext/persistence/dbiam-personenkontext.repo.js';
import { Organisation } from '../../organisation/domain/organisation.js';
import { Rolle } from '../../rolle/domain/rolle.js';
=======
>>>>>>> 3173196b

describe('PersonTimeLimitService', () => {
    let module: TestingModule;
    let sut: PersonTimeLimitService;
    let personRepoMock: DeepMocked<PersonRepository>;
    let dBiamPersonenkontextServiceMock: DeepMocked<DBiamPersonenkontextService>;
    let dBiamPersonenkontextRepoMock: DeepMocked<DBiamPersonenkontextRepo>;

    beforeAll(async () => {
        module = await Test.createTestingModule({
            providers: [
                PersonTimeLimitService,
                {
                    provide: PersonRepository,
                    useValue: createMock<PersonRepository>(),
                },
                {
                    provide: DBiamPersonenkontextService,
                    useValue: createMock<DBiamPersonenkontextService>(),
                },
                {
                    provide: DBiamPersonenkontextRepo,
                    useValue: createMock<DBiamPersonenkontextRepo>(),
                },
            ],
        }).compile();
        sut = module.get(PersonTimeLimitService);
        personRepoMock = module.get(PersonRepository);
        dBiamPersonenkontextServiceMock = module.get(DBiamPersonenkontextService);
        dBiamPersonenkontextRepoMock = module.get(DBiamPersonenkontextRepo);
    });

    afterAll(async () => {
        await module.close();
    });

    beforeEach(() => {
        jest.resetAllMocks();
    });

    it('should be defined', () => {
        expect(sut).toBeDefined();
    });

    describe('getPersonTimeLimitInfo', () => {
        it('should return PersonTimeLimitInfo array', async () => {
            const person: Person<true> = DoFactory.createPerson(true, { orgUnassignmentDate: new Date('2024-01-01') });
            person.personalnummer = undefined;
            personRepoMock.findById.mockResolvedValue(person);

            const pesonenkontext: Personenkontext<true> = DoFactory.createPersonenkontext(true);
            dBiamPersonenkontextServiceMock.getKopersPersonenkontexte.mockResolvedValue([pesonenkontext]);
            dBiamPersonenkontextRepoMock.findByPerson.mockResolvedValue([pesonenkontext]);

            const org: Organisation<true> = DoFactory.createOrganisation(true, { name: 'Testschule' });
            const rolle: Rolle<true> = DoFactory.createRolle(true, { name: 'Testrolle' });
            const expriringPersonenKontext: Personenkontext<true> = DoFactory.createPersonenkontext(true, {
                befristung: new Date('2024-01-01'),
                organisationId: org.id,
                getOrganisation: () => Promise.resolve(org),
                getRolle: () => Promise.resolve(rolle),
            });
            dBiamPersonenkontextRepoMock.findByPerson.mockResolvedValue([expriringPersonenKontext]);

            const result: PersonTimeLimitInfo[] = await sut.getPersonTimeLimitInfo(person.id);

            const expectedKopersDeadline: Date = new Date(pesonenkontext.createdAt);
            expectedKopersDeadline.setDate(expectedKopersDeadline.getDate() + KOPERS_DEADLINE_IN_DAYS);

            const expectedNoKontexteDeadline: Date = new Date(person.orgUnassignmentDate!);
            expectedNoKontexteDeadline.setDate(expectedNoKontexteDeadline.getDate() + NO_KONTEXTE_DEADLINE_IN_DAYS);

            expect(result).toEqual<PersonTimeLimitInfo[]>([
                {
                    occasion: TimeLimitOccasion.KOPERS,
                    deadline: expectedKopersDeadline,
                },
                {
                    occasion: TimeLimitOccasion.NO_KONTEXTE,
                    deadline: expectedNoKontexteDeadline,
<<<<<<< HEAD
                },
                {
                    occasion: TimeLimitOccasion.PERSONENKONTEXT_EXPIRES,
                    deadline: new Date('2024-01-01'),
                    school: 'Testschule',
                    rolle: 'Testrolle',
=======
>>>>>>> 3173196b
                },
            ]);
        });

        it.each([
            {
                personenkontextDates: ['2021-01-02', '2021-01-01'],
                expectedDate: '2021-01-01',
            },
            {
                personenkontextDates: ['2021-01-01', '2021-01-02'],
                expectedDate: '2021-01-01',
            },
        ])(
            'should return PersonTimeLimitInfo array with earliest Koperslock',
            async ({
                personenkontextDates,
                expectedDate,
            }: {
                personenkontextDates: string[];
                expectedDate: string;
            }) => {
                const person: Person<true> = DoFactory.createPerson(true);
                person.personalnummer = undefined;
                personRepoMock.findById.mockResolvedValue(person);

                const personenkontexte: Personenkontext<true>[] = personenkontextDates.map((date: string) =>
                    DoFactory.createPersonenkontext(true, { createdAt: new Date(date), befristung: undefined }),
                );
                dBiamPersonenkontextServiceMock.getKopersPersonenkontexte.mockResolvedValue(personenkontexte);
                dBiamPersonenkontextRepoMock.findByPerson.mockResolvedValue(personenkontexte);

                const result: PersonTimeLimitInfo[] = await sut.getPersonTimeLimitInfo(person.id);

                const expectedDeadline: Date = new Date(expectedDate);
                expectedDeadline.setDate(expectedDeadline.getDate() + KOPERS_DEADLINE_IN_DAYS);

                expect(result).toEqual<PersonTimeLimitInfo[]>([
                    {
                        occasion: TimeLimitOccasion.KOPERS,
                        deadline: expectedDeadline,
                    },
                ]);
            },
        );

        it('should return empty array when person isnt found ', async () => {
            personRepoMock.findById.mockResolvedValue(null);
            const result: PersonTimeLimitInfo[] = await sut.getPersonTimeLimitInfo('');

            expect(result).toEqual<PersonTimeLimitInfo[]>([]);
        });
    });
});<|MERGE_RESOLUTION|>--- conflicted
+++ resolved
@@ -9,12 +9,9 @@
 import { Personenkontext } from '../../personenkontext/domain/personenkontext.js';
 import { PersonTimeLimitInfo } from './person-time-limit-info.js';
 import { KOPERS_DEADLINE_IN_DAYS, NO_KONTEXTE_DEADLINE_IN_DAYS } from './person-time-limit.js';
-<<<<<<< HEAD
 import { DBiamPersonenkontextRepo } from '../../personenkontext/persistence/dbiam-personenkontext.repo.js';
 import { Organisation } from '../../organisation/domain/organisation.js';
 import { Rolle } from '../../rolle/domain/rolle.js';
-=======
->>>>>>> 3173196b
 
 describe('PersonTimeLimitService', () => {
     let module: TestingModule;
@@ -62,6 +59,7 @@
     describe('getPersonTimeLimitInfo', () => {
         it('should return PersonTimeLimitInfo array', async () => {
             const person: Person<true> = DoFactory.createPerson(true, { orgUnassignmentDate: new Date('2024-01-01') });
+            const person: Person<true> = DoFactory.createPerson(true, { orgUnassignmentDate: new Date('2024-01-01') });
             person.personalnummer = undefined;
             personRepoMock.findById.mockResolvedValue(person);
 
@@ -86,6 +84,11 @@
 
             const expectedNoKontexteDeadline: Date = new Date(person.orgUnassignmentDate!);
             expectedNoKontexteDeadline.setDate(expectedNoKontexteDeadline.getDate() + NO_KONTEXTE_DEADLINE_IN_DAYS);
+            const expectedKopersDeadline: Date = new Date(pesonenkontext.createdAt);
+            expectedKopersDeadline.setDate(expectedKopersDeadline.getDate() + KOPERS_DEADLINE_IN_DAYS);
+
+            const expectedNoKontexteDeadline: Date = new Date(person.orgUnassignmentDate!);
+            expectedNoKontexteDeadline.setDate(expectedNoKontexteDeadline.getDate() + NO_KONTEXTE_DEADLINE_IN_DAYS);
 
             expect(result).toEqual<PersonTimeLimitInfo[]>([
                 {
@@ -95,15 +98,12 @@
                 {
                     occasion: TimeLimitOccasion.NO_KONTEXTE,
                     deadline: expectedNoKontexteDeadline,
-<<<<<<< HEAD
                 },
                 {
                     occasion: TimeLimitOccasion.PERSONENKONTEXT_EXPIRES,
                     deadline: new Date('2024-01-01'),
                     school: 'Testschule',
                     rolle: 'Testrolle',
-=======
->>>>>>> 3173196b
                 },
             ]);
         });
