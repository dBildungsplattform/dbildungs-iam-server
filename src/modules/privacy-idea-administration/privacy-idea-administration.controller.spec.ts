import { Test, TestingModule } from '@nestjs/testing';
import { PrivacyIdeaAdministrationController } from './privacy-idea-administration.controller.js';
import { PrivacyIdeaAdministrationService } from './privacy-idea-administration.service.js';
import { DeepMocked, createMock } from '@golevelup/ts-jest';
import { TokenStateResponse } from './token-state.response.js';
import { AssignTokenResponse, PrivacyIdeaToken } from './privacy-idea-api.types.js';
import { ResetTokenResponse } from './privacy-idea-api.types.js';
import { PersonPermissions } from '../authentication/domain/person-permissions.js';
import { PersonRepository } from '../person/persistence/person.repository.js';
import { Person } from '../person/domain/person.js';
import { faker } from '@faker-js/faker';
import { HttpException, HttpStatus } from '@nestjs/common';
import { AssignHardwareTokenBodyParams } from './api/assign-hardware-token.body.params.js';
import { AssignHardwareTokenResponse } from './api/assign-hardware-token.response.js';
import { TokenError } from './api/error/token.error.js';
import { SchulConnexErrorMapper } from '../../shared/error/schul-connex-error.mapper.js';
import { EntityCouldNotBeCreated } from '../../shared/error/entity-could-not-be-created.error.js';
import { EntityCouldNotBeUpdated } from '../../shared/error/entity-could-not-be-updated.error.js';
import { TokenRequiredResponse } from './api/token-required.response.js';

describe('PrivacyIdeaAdministrationController', () => {
    let module: TestingModule;
    let sut: PrivacyIdeaAdministrationController;
    let serviceMock: DeepMocked<PrivacyIdeaAdministrationService>;
    let personRepository: DeepMocked<PersonRepository>;
    let personPermissionsMock: DeepMocked<PersonPermissions>;

    function getPerson(emptyReferrer: boolean = false): Person<true> {
        return Person.construct(
            faker.string.uuid(),
            faker.date.past(),
            faker.date.recent(),
            faker.person.lastName(),
            faker.person.firstName(),
            '1',
            faker.lorem.word(),
            faker.lorem.word(),
            emptyReferrer ? undefined : faker.string.uuid(),
        );
    }

    beforeEach(async () => {
        module = await Test.createTestingModule({
            controllers: [PrivacyIdeaAdministrationController],
            providers: [
                {
                    provide: PrivacyIdeaAdministrationService,
                    useValue: createMock<PrivacyIdeaAdministrationService>(),
                },
                {
                    provide: PersonRepository,
                    useValue: createMock<PersonRepository>(),
                },
            ],
        }).compile();

        sut = module.get<PrivacyIdeaAdministrationController>(PrivacyIdeaAdministrationController);
        serviceMock = module.get<DeepMocked<PrivacyIdeaAdministrationService>>(PrivacyIdeaAdministrationService);
        personRepository = module.get<DeepMocked<PersonRepository>>(PersonRepository);
    });

    afterAll(async () => {
        await module.close();
    });

    it('should be defined', () => {
        expect(sut).toBeDefined();
        expect(serviceMock).toBeDefined();
    });

    describe('PrivacyIdeaAdministrationController initializeSoftwareToken', () => {
        it('should successfully create a token', async () => {
            const person: Person<true> = getPerson();

            personRepository.getPersonIfAllowed.mockResolvedValueOnce({
                ok: true,
                value: person,
            });
            personPermissionsMock = createMock<PersonPermissions>();

            serviceMock.initializeSoftwareToken.mockResolvedValue('token123');
            const response: string = await sut.initializeSoftwareToken({ personId: 'user1' }, personPermissionsMock);
            expect(response).toEqual('token123');
        });

        it('should return forbidden insufficient permissions', async () => {
            personRepository.getPersonIfAllowed.mockResolvedValueOnce({
                ok: false,
                error: new Error('Forbidden access'),
            });

            await expect(sut.initializeSoftwareToken({ personId: 'user1' }, personPermissionsMock)).rejects.toThrow(
                new HttpException('Forbidden access', HttpStatus.FORBIDDEN),
            );
        });
    });

    describe('PrivacyIdeaAdministrationController getTwoAuthState', () => {
        it('should successfully retrieve token state', async () => {
            const person: Person<true> = getPerson();
            const twoFaRequired: boolean = true;

            personRepository.getPersonIfAllowed.mockResolvedValueOnce({
                ok: true,
                value: person,
            });
            serviceMock.requires2fa.mockResolvedValueOnce(twoFaRequired);

            const mockTokenState: PrivacyIdeaToken = {
                serial: 'serial123',
                info: {
                    tokenkind: 'software',
                    timeWindow: '30',
                    hashlib: 'sha1',
                    timeStep: '30',
                    timeShift: '0',
                },
                active: false,
                count: 0,
                count_window: 0,
                description: '',
                failcount: 0,
                id: 0,
                locked: false,
                maxfail: 0,
                otplen: 0,
                realms: [],
                resolver: '',
                revoked: false,
                rollout_state: '',
                sync_window: 0,
                tokengroup: [],
                tokentype: '',
                user_editable: false,
                user_id: '',
                user_realm: '',
                username: '',
            };
            personPermissionsMock = createMock<PersonPermissions>();

            serviceMock.getTwoAuthState.mockResolvedValue(mockTokenState);
            const response: TokenStateResponse = await sut.getTwoAuthState('user1', personPermissionsMock);
            expect(response).toEqual(new TokenStateResponse(mockTokenState));
        });

        it('should successfully retrieve empty token state when user is undefined', async () => {
            const person: Person<true> = getPerson();
            const twoFaRequired: boolean = true;

            personRepository.getPersonIfAllowed.mockResolvedValueOnce({
                ok: true,
                value: person,
            });

            personPermissionsMock = createMock<PersonPermissions>();

            serviceMock.getTwoAuthState.mockResolvedValue(undefined);
            serviceMock.requires2fa.mockResolvedValue(twoFaRequired);
            const response: TokenStateResponse = await sut.getTwoAuthState('user1', personPermissionsMock);
            expect(response).toEqual(new TokenStateResponse(undefined));
        });

        it('should return forbidden insufficient permissions', async () => {
            personRepository.getPersonIfAllowed.mockResolvedValueOnce({
                ok: false,
                error: new Error('Forbidden access'),
            });

            await expect(sut.getTwoAuthState('user1', personPermissionsMock)).rejects.toThrow(
                new HttpException('Forbidden access', HttpStatus.FORBIDDEN),
            );
        });

        it('should return user not found if referrer is undefined', async () => {
            personRepository.getPersonIfAllowed.mockResolvedValueOnce({
                ok: true,
                value: getPerson(true),
            });

            await expect(sut.getTwoAuthState('user1', personPermissionsMock)).rejects.toThrow(
                new HttpException('User not found.', HttpStatus.BAD_REQUEST),
            );
        });

        it('should return user not found if referrer is undefined', async () => {
            personRepository.getPersonIfAllowed.mockResolvedValueOnce({
                ok: true,
                value: getPerson(true),
            });

            await expect(sut.getTwoAuthState('user1', personPermissionsMock)).rejects.toThrow(
                new HttpException('User not found.', HttpStatus.BAD_REQUEST),
            );
        });

        it('should return user not found if referrer is undefined self service', async () => {
            personRepository.findById.mockResolvedValueOnce(getPerson(true));
            personPermissionsMock.personFields.id = 'user1';

            await expect(sut.getTwoAuthState('user1', personPermissionsMock)).rejects.toThrow(
                new HttpException('User not found.', HttpStatus.BAD_REQUEST),
            );
        });

        it('should return valid response if referrer is valid self service', async () => {
            personRepository.findById.mockResolvedValueOnce(getPerson(false));
            personPermissionsMock.personFields.id = 'user1';

            serviceMock.getTwoAuthState.mockResolvedValue(undefined);
            const response: TokenStateResponse = await sut.getTwoAuthState('user1', personPermissionsMock);
            expect(response).toEqual(new TokenStateResponse(undefined));
        });
    });
    describe('PrivacyIdeaAdministrationController resetToken', () => {
        it('should successfully reset a token', async () => {
            const person: Person<true> = getPerson();
            personRepository.getPersonIfAllowed.mockResolvedValueOnce({
                ok: true,
                value: person,
            });
            const personId: string = 'user1';
            const mockResetTokenResponse: ResetTokenResponse = createMock<ResetTokenResponse>({
                result: { status: true },
            });
            serviceMock.resetToken.mockResolvedValue(mockResetTokenResponse);

            const response: boolean = await sut.resetToken(personId, personPermissionsMock);

            expect(response).toEqual(mockResetTokenResponse.result.status);
            expect(serviceMock.resetToken).toHaveBeenCalledWith(person.referrer);
        });

        it('should return bad request if username is not given or not found', async () => {
            const personId: string = 'user1';
            personRepository.getPersonIfAllowed.mockResolvedValueOnce({
                ok: false,
                error: new Error('Forbidden access'),
            });

            await expect(sut.resetToken(personId, personPermissionsMock)).rejects.toThrow(
                new HttpException('Forbidden access', HttpStatus.FORBIDDEN),
            );
        });

        it('should return unauthorized if not authorized to reset token', async () => {
            const personId: string = 'user1';
            personRepository.getPersonIfAllowed.mockResolvedValueOnce({
                ok: true,
                value: getPerson(true),
            });

            await expect(sut.resetToken(personId, personPermissionsMock)).rejects.toThrow(
                new HttpException('User not found.', HttpStatus.BAD_REQUEST),
            );
        });

        it('should throw TokenError if caught during resetToken', async () => {
            const person: Person<true> = getPerson();
            personRepository.getPersonIfAllowed.mockResolvedValueOnce({
                ok: true,
                value: person,
            });

            const personId: string = 'user1';
            const tokenError: TokenError = new TokenError('Something went wrong', 'Error');
            serviceMock.resetToken.mockRejectedValue(tokenError);

            await expect(sut.resetToken(personId, personPermissionsMock)).rejects.toThrow(tokenError);

            expect(serviceMock.resetToken).toHaveBeenCalledWith(person.referrer);
        });

        it('should map other errors to SchulConnexError', async () => {
            const person: Person<true> = getPerson();
            personRepository.getPersonIfAllowed.mockResolvedValueOnce({
                ok: true,
                value: person,
            });

            const personId: string = 'user1';
            const entityCouldNotBeUpdatedError: EntityCouldNotBeUpdated = createMock<EntityCouldNotBeUpdated>();
            serviceMock.resetToken.mockRejectedValue(entityCouldNotBeUpdatedError);

            await expect(sut.resetToken(personId, personPermissionsMock)).rejects.toThrow(
                SchulConnexErrorMapper.mapSchulConnexErrorToHttpException(
                    SchulConnexErrorMapper.mapDomainErrorToSchulConnexError(entityCouldNotBeUpdatedError),
                ),
            );

            expect(serviceMock.resetToken).toHaveBeenCalledWith(person.referrer);
        });
    });

    describe('PrivacyIdeaAdministrationController assignHardwareToken', () => {
        beforeEach(() => {
            personPermissionsMock = createMock<PersonPermissions>();
        });

        it('should successfully assign a hardware token', async () => {
            const mockParams: AssignHardwareTokenBodyParams = createMock<AssignHardwareTokenBodyParams>();
            const mockAssignTokenResponse: AssignTokenResponse = createMock<AssignTokenResponse>();
            const person: Person<true> = getPerson();

            personRepository.getPersonIfAllowed.mockResolvedValueOnce({
                ok: true,
                value: person,
            });

            serviceMock.assignHardwareToken.mockResolvedValueOnce(mockAssignTokenResponse);
            const response: AssignHardwareTokenResponse | undefined = await sut.assignHardwareToken(
                mockParams,
                personPermissionsMock,
            );

            expect(response).toEqual(
                new AssignHardwareTokenResponse(
                    mockAssignTokenResponse.id,
                    mockAssignTokenResponse.jsonrpc,
                    mockAssignTokenResponse.time,
                    mockAssignTokenResponse.version,
                    mockAssignTokenResponse.versionnumber,
                    mockAssignTokenResponse.signature,
                    'Token wurde erfolgreich zugeordnet.',
                ),
            );
        });

        it('should return forbidden if permissions are insufficient', async () => {
            const mockParams: AssignHardwareTokenBodyParams = createMock<AssignHardwareTokenBodyParams>();

            personRepository.getPersonIfAllowed.mockResolvedValueOnce({
                ok: false,
                error: new Error('Forbidden access'),
            });

            await expect(sut.assignHardwareToken(mockParams, personPermissionsMock)).rejects.toThrow(
                new HttpException('Forbidden access', HttpStatus.FORBIDDEN),
            );
        });

        it('should return user not found if referrer is undefined', async () => {
            const mockParams: AssignHardwareTokenBodyParams = createMock<AssignHardwareTokenBodyParams>();

            personRepository.getPersonIfAllowed.mockResolvedValueOnce({
                ok: true,
                value: getPerson(true),
            });

            await expect(sut.assignHardwareToken(mockParams, personPermissionsMock)).rejects.toThrow(
                new HttpException('User not found.', HttpStatus.BAD_REQUEST),
            );
        });

        it('should throw TokenError if service throws it', async () => {
            const mockParams: AssignHardwareTokenBodyParams = createMock<AssignHardwareTokenBodyParams>();
            const tokenError: TokenError = new TokenError('Something went wrong', 'Error');
            const person: Person<true> = getPerson();
            personRepository.getPersonIfAllowed.mockResolvedValueOnce({
                ok: true,
                value: person,
            });

            serviceMock.assignHardwareToken.mockRejectedValueOnce(tokenError);

            await expect(sut.assignHardwareToken(mockParams, personPermissionsMock)).rejects.toThrow(tokenError);
        });

        it('should return mapped internal server error for unexpected error', async () => {
            const mockParams: AssignHardwareTokenBodyParams = createMock<AssignHardwareTokenBodyParams>();
            const unexpectedError: Error = new Error('Unexpected error');
            const entityCouldNotBeCreatedError: EntityCouldNotBeCreated = createMock<EntityCouldNotBeCreated>();
            const person: Person<true> = getPerson();
            personRepository.getPersonIfAllowed.mockResolvedValueOnce({
                ok: true,
                value: person,
            });

            serviceMock.assignHardwareToken.mockRejectedValue(unexpectedError);

            await expect(sut.assignHardwareToken(mockParams, personPermissionsMock)).rejects.toThrow(
                SchulConnexErrorMapper.mapSchulConnexErrorToHttpException(
                    SchulConnexErrorMapper.mapDomainErrorToSchulConnexError(entityCouldNotBeCreatedError),
                ),
            );
        });
    });

<<<<<<< HEAD
    describe('requires2fa', () => {
        beforeEach(() => {
            jest.restoreAllMocks();
            personRepository.getPersonIfAllowed.mockResolvedValueOnce({ ok: true, value: getPerson() });
        });

        it.each([[true], [false]])('should return %s', async (expected: boolean) => {
            serviceMock.requires2fa.mockResolvedValueOnce(expected);
            const expectedResponse: TokenRequiredResponse = new TokenRequiredResponse(expected);

            const actual: TokenRequiredResponse = await sut.requiresTwoFactorAuthentication('', personPermissionsMock);

            expect(actual).toStrictEqual(expectedResponse);
=======
    describe('PrivacyIdeaAdministrationController verify', () => {
        it('should successfully verify token', async () => {
            personPermissionsMock = createMock<PersonPermissions>();
            const person: Person<true> = getPerson();

            jest.spyOn(personRepository, 'getPersonIfAllowed').mockResolvedValueOnce({
                ok: true,
                value: person,
            });

            await sut.verifyToken({ personId: 'user1', otp: '123456' }, personPermissionsMock);
        });

        it('should return forbidden insufficient permissions', async () => {
            personPermissionsMock = createMock<PersonPermissions>();

            jest.spyOn(personRepository, 'getPersonIfAllowed').mockResolvedValueOnce({
                ok: false,
                error: new Error('Forbidden access'),
            });

            await expect(sut.verifyToken({ personId: 'user1', otp: '123456' }, personPermissionsMock)).rejects.toThrow(
                new HttpException('Forbidden access', HttpStatus.FORBIDDEN),
            );
        });

        it('should return user not found if referrer is undefined', async () => {
            personPermissionsMock = createMock<PersonPermissions>();

            jest.spyOn(personRepository, 'getPersonIfAllowed').mockResolvedValueOnce({
                ok: true,
                value: getPerson(true),
            });

            await expect(sut.verifyToken({ personId: 'user1', otp: '123456' }, personPermissionsMock)).rejects.toThrow(
                new HttpException('User not found.', HttpStatus.BAD_REQUEST),
            );
>>>>>>> a554921f
        });
    });
});<|MERGE_RESOLUTION|>--- conflicted
+++ resolved
@@ -1,22 +1,21 @@
+import { faker } from '@faker-js/faker';
+import { DeepMocked, createMock } from '@golevelup/ts-jest';
+import { HttpException, HttpStatus } from '@nestjs/common';
 import { Test, TestingModule } from '@nestjs/testing';
-import { PrivacyIdeaAdministrationController } from './privacy-idea-administration.controller.js';
-import { PrivacyIdeaAdministrationService } from './privacy-idea-administration.service.js';
-import { DeepMocked, createMock } from '@golevelup/ts-jest';
-import { TokenStateResponse } from './token-state.response.js';
-import { AssignTokenResponse, PrivacyIdeaToken } from './privacy-idea-api.types.js';
-import { ResetTokenResponse } from './privacy-idea-api.types.js';
+import { EntityCouldNotBeCreated } from '../../shared/error/entity-could-not-be-created.error.js';
+import { EntityCouldNotBeUpdated } from '../../shared/error/entity-could-not-be-updated.error.js';
+import { SchulConnexErrorMapper } from '../../shared/error/schul-connex-error.mapper.js';
 import { PersonPermissions } from '../authentication/domain/person-permissions.js';
+import { Person } from '../person/domain/person.js';
 import { PersonRepository } from '../person/persistence/person.repository.js';
-import { Person } from '../person/domain/person.js';
-import { faker } from '@faker-js/faker';
-import { HttpException, HttpStatus } from '@nestjs/common';
 import { AssignHardwareTokenBodyParams } from './api/assign-hardware-token.body.params.js';
 import { AssignHardwareTokenResponse } from './api/assign-hardware-token.response.js';
 import { TokenError } from './api/error/token.error.js';
-import { SchulConnexErrorMapper } from '../../shared/error/schul-connex-error.mapper.js';
-import { EntityCouldNotBeCreated } from '../../shared/error/entity-could-not-be-created.error.js';
-import { EntityCouldNotBeUpdated } from '../../shared/error/entity-could-not-be-updated.error.js';
 import { TokenRequiredResponse } from './api/token-required.response.js';
+import { PrivacyIdeaAdministrationController } from './privacy-idea-administration.controller.js';
+import { PrivacyIdeaAdministrationService } from './privacy-idea-administration.service.js';
+import { AssignTokenResponse, PrivacyIdeaToken, ResetTokenResponse } from './privacy-idea-api.types.js';
+import { TokenStateResponse } from './token-state.response.js';
 
 describe('PrivacyIdeaAdministrationController', () => {
     let module: TestingModule;
@@ -385,7 +384,46 @@
         });
     });
 
-<<<<<<< HEAD
+    describe('PrivacyIdeaAdministrationController verify', () => {
+        it('should successfully verify token', async () => {
+            personPermissionsMock = createMock<PersonPermissions>();
+            const person: Person<true> = getPerson();
+
+            jest.spyOn(personRepository, 'getPersonIfAllowed').mockResolvedValueOnce({
+                ok: true,
+                value: person,
+            });
+
+            await sut.verifyToken({ personId: 'user1', otp: '123456' }, personPermissionsMock);
+        });
+
+        it('should return forbidden insufficient permissions', async () => {
+            personPermissionsMock = createMock<PersonPermissions>();
+
+            jest.spyOn(personRepository, 'getPersonIfAllowed').mockResolvedValueOnce({
+                ok: false,
+                error: new Error('Forbidden access'),
+            });
+
+            await expect(sut.verifyToken({ personId: 'user1', otp: '123456' }, personPermissionsMock)).rejects.toThrow(
+                new HttpException('Forbidden access', HttpStatus.FORBIDDEN),
+            );
+        });
+
+        it('should return user not found if referrer is undefined', async () => {
+            personPermissionsMock = createMock<PersonPermissions>();
+
+            jest.spyOn(personRepository, 'getPersonIfAllowed').mockResolvedValueOnce({
+                ok: true,
+                value: getPerson(true),
+            });
+
+            await expect(sut.verifyToken({ personId: 'user1', otp: '123456' }, personPermissionsMock)).rejects.toThrow(
+                new HttpException('User not found.', HttpStatus.BAD_REQUEST),
+            );
+        });
+    });
+
     describe('requires2fa', () => {
         beforeEach(() => {
             jest.restoreAllMocks();
@@ -399,45 +437,6 @@
             const actual: TokenRequiredResponse = await sut.requiresTwoFactorAuthentication('', personPermissionsMock);
 
             expect(actual).toStrictEqual(expectedResponse);
-=======
-    describe('PrivacyIdeaAdministrationController verify', () => {
-        it('should successfully verify token', async () => {
-            personPermissionsMock = createMock<PersonPermissions>();
-            const person: Person<true> = getPerson();
-
-            jest.spyOn(personRepository, 'getPersonIfAllowed').mockResolvedValueOnce({
-                ok: true,
-                value: person,
-            });
-
-            await sut.verifyToken({ personId: 'user1', otp: '123456' }, personPermissionsMock);
-        });
-
-        it('should return forbidden insufficient permissions', async () => {
-            personPermissionsMock = createMock<PersonPermissions>();
-
-            jest.spyOn(personRepository, 'getPersonIfAllowed').mockResolvedValueOnce({
-                ok: false,
-                error: new Error('Forbidden access'),
-            });
-
-            await expect(sut.verifyToken({ personId: 'user1', otp: '123456' }, personPermissionsMock)).rejects.toThrow(
-                new HttpException('Forbidden access', HttpStatus.FORBIDDEN),
-            );
-        });
-
-        it('should return user not found if referrer is undefined', async () => {
-            personPermissionsMock = createMock<PersonPermissions>();
-
-            jest.spyOn(personRepository, 'getPersonIfAllowed').mockResolvedValueOnce({
-                ok: true,
-                value: getPerson(true),
-            });
-
-            await expect(sut.verifyToken({ personId: 'user1', otp: '123456' }, personPermissionsMock)).rejects.toThrow(
-                new HttpException('User not found.', HttpStatus.BAD_REQUEST),
-            );
->>>>>>> a554921f
         });
     });
 });