--- conflicted
+++ resolved
@@ -125,37 +125,6 @@
         it('should return no rollen because there are none', async () => {
             const organisationId: OrganisationID = faker.string.uuid();
 
-<<<<<<< HEAD
-    describe('findByIdAuthorized', () => {
-        it('should return the rolle', async () => {
-            const organisationId: OrganisationID = faker.string.uuid();
-            const rolle: Rolle<true> = await sut.save(
-                DoFactory.createRolle(false, { administeredBySchulstrukturknoten: organisationId }),
-            );
-            const permissions: DeepMocked<PersonPermissions> = createMock<PersonPermissions>();
-
-            permissions.getOrgIdsWithSystemrecht.mockResolvedValueOnce([organisationId]);
-
-            const rolleResult: Result<Rolle<true>> = await sut.findByIdAuthorized(rolle.id, permissions);
-
-            expect(rolleResult.ok).toBeTruthy();
-        });
-
-        it('should return error when permissions are insufficient', async () => {
-            const rolle: Rolle<true> = await sut.save(
-                DoFactory.createRolle(false, { administeredBySchulstrukturknoten: faker.string.uuid() }),
-            );
-            const permissions: DeepMocked<PersonPermissions> = createMock<PersonPermissions>();
-
-            permissions.getOrgIdsWithSystemrecht.mockResolvedValueOnce([]);
-
-            const rolleResult: Result<Rolle<true>> = await sut.findByIdAuthorized(rolle.id, permissions);
-
-            expect(rolleResult.ok).toBeFalsy();
-        });
-    });
-
-=======
             const permissions: DeepMocked<PersonPermissions> = createMock<PersonPermissions>();
             permissions.getOrgIdsWithSystemrecht.mockResolvedValueOnce([organisationId]);
 
@@ -220,7 +189,35 @@
             expect(rolleResult?.length).toBe(1);
         });
     });
->>>>>>> a36d16c3
+    describe('findByIdAuthorized', () => {
+        it('should return the rolle', async () => {
+            const organisationId: OrganisationID = faker.string.uuid();
+            const rolle: Rolle<true> = await sut.save(
+                DoFactory.createRolle(false, { administeredBySchulstrukturknoten: organisationId }),
+            );
+            const permissions: DeepMocked<PersonPermissions> = createMock<PersonPermissions>();
+
+            permissions.getOrgIdsWithSystemrecht.mockResolvedValueOnce([organisationId]);
+
+            const rolleResult: Result<Rolle<true>> = await sut.findByIdAuthorized(rolle.id, permissions);
+
+            expect(rolleResult.ok).toBeTruthy();
+        });
+
+        it('should return error when permissions are insufficient', async () => {
+            const rolle: Rolle<true> = await sut.save(
+                DoFactory.createRolle(false, { administeredBySchulstrukturknoten: faker.string.uuid() }),
+            );
+            const permissions: DeepMocked<PersonPermissions> = createMock<PersonPermissions>();
+
+            permissions.getOrgIdsWithSystemrecht.mockResolvedValueOnce([]);
+
+            const rolleResult: Result<Rolle<true>> = await sut.findByIdAuthorized(rolle.id, permissions);
+
+            expect(rolleResult.ok).toBeFalsy();
+        });
+    });
+
     describe('findByName', () => {
         it('should return the rolle', async () => {
             const rolle: Rolle<true> = await sut.save(DoFactory.createRolle(false));
