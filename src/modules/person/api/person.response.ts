--- conflicted
+++ resolved
@@ -45,10 +45,7 @@
     public isLocked?: boolean;
 
     @ApiProperty({ nullable: true })
-<<<<<<< HEAD
     public userLock?: UserLock<true>;
-=======
-    public lockInfo?: LockInfo;
 
     @ApiProperty({
         type: Date,
@@ -56,5 +53,4 @@
         required: true,
     })
     public readonly lastModified!: Date;
->>>>>>> 85891d21
 }