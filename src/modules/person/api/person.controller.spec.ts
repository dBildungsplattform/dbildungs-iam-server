--- conflicted
+++ resolved
@@ -139,7 +139,7 @@
         expect(personController).toBeDefined();
     });
 
-    describe('createPerson', () => {
+    describe('createPersonMigration', () => {
         describe('when is authorized migration user', () => {
             it('should return PersonendatensatzResponse', async () => {
                 const person: Person<true> = getPerson();
@@ -150,14 +150,7 @@
                     username: 'fixedusername',
                     hashedPassword: '{crypt}$6$TDByqqy.tqrqUUE0$px4z5v4gOTKY',
                 };
-<<<<<<< HEAD
-                personPermissionsMock.getOrgIdsWithSystemrecht.mockResolvedValue({
-                    all: false,
-                    orgaIds: [faker.string.uuid()],
-                });
-=======
                 personPermissionsMock.hasSystemrechteAtRootOrganisation.mockResolvedValue(true);
->>>>>>> f103317f
                 personRepositoryMock.create.mockResolvedValue(person);
                 await expect(
                     personController.createPersonMigration(params, personPermissionsMock),
