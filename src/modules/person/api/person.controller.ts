--- conflicted
+++ resolved
@@ -65,15 +65,12 @@
 import { Personenkontext } from '../../personenkontext/domain/personenkontext.js';
 import { PersonenkontextService } from '../../personenkontext/domain/personenkontext.service.js';
 import { PersonApiMapper } from '../mapper/person-api.mapper.js';
-<<<<<<< HEAD
 import { KeycloakUserService } from '../../keycloak-administration/index.js';
 import { LockUserBodyParams } from './lock-user.body.params.js';
 import { PersonLockResponse } from './person-lock.response.js';
 import { NotFoundOrNoPermissionError } from '../domain/person-not-found-or-no-permission.error.js';
 import { DownstreamKeycloakError } from '../domain/person-keycloak.error.js';
-=======
 import { PersonDeleteService } from '../person-deletion/person-delete.service.js';
->>>>>>> 4bf3c8c0
 
 @UseFilters(SchulConnexValidationErrorFilter, new AuthenticationExceptionFilter(), new PersonExceptionFilter())
 @ApiTags('personen')
@@ -88,11 +85,8 @@
         private readonly personRepository: PersonRepository,
         private readonly personFactory: PersonFactory,
         private readonly personenkontextService: PersonenkontextService,
-<<<<<<< HEAD
+        private readonly personDeleteService: PersonDeleteService,
         private keycloakUserService: KeycloakUserService,
-=======
-        private readonly personDeleteService: PersonDeleteService,
->>>>>>> 4bf3c8c0
         @Inject(getMapperToken()) private readonly mapper: Mapper,
         config: ConfigService<ServerConfig>,
         private readonly personApiMapper: PersonApiMapper,
