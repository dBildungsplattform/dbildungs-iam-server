import { Mapper } from '@automapper/core';
import { getMapperToken } from '@automapper/nestjs';
import { Inject, Injectable } from '@nestjs/common';
import { Paged } from '../../../shared/paging/paged.js';
import { PersonDo } from '../../person/domain/person.do.js';
import { PersonService } from '../../person/domain/person.service.js';
import { PersonenkontextDo } from '../domain/personenkontext.do.js';
import { PersonenkontextService } from '../domain/personenkontext.service.js';
import { CreatePersonenkontextDto } from './create-personenkontext.dto.js';
import { CreatedPersonenkontextDto } from './created-personenkontext.dto.js';
import { FindPersonenkontextByIdDto } from './find-personenkontext-by-id.dto.js';
import { FindPersonenkontextDto } from './find-personenkontext.dto.js';
import { PersonDto } from '../../person/api/person.dto.js';
import { PersonendatensatzDto } from '../../person/api/personendatensatz.dto.js';
import { PersonenkontextDto } from './personenkontext.dto.js';
import { UpdatePersonenkontextDto } from './update-personenkontext.dto.js';
import { DomainError } from '../../../shared/error/domain.error.js';
import { SchulConnexError } from '../../../shared/error/schul-connex.error.js';
import { SchulConnexErrorMapper } from '../../../shared/error/schul-connex-error.mapper.js';
import { DeletePersonenkontextDto } from './delete-personkontext.dto.js';
<<<<<<< HEAD
import { PersonenkontextAnlage } from '../domain/personenkontext-anlage.js';
import { RolleRepo } from '../../rolle/repo/rolle.repo.js';
import { DBiamPersonenkontextRepo } from '../dbiam/dbiam-personenkontext.repo.js';
import { Rolle } from '../../rolle/domain/rolle.js';
import { FindRollenResponse } from './find-rollen.response.js';
import { FindPersonenkontextRollenBodyParams } from './find-personenkontext-rollen.body.params.js';
import { FindPersonenkontextSchulstrukturknotenBodyParams } from './find-personenkontext-schulstrukturknoten.body.params.js';
import { FindSchulstrukturknotenResponse } from './find-schulstrukturknoten.response.js';
import { OrganisationDo } from '../../organisation/domain/organisation.do.js';
import { OrganisationRepo } from '../../organisation/persistence/organisation.repo.js';
import { Personenkontext } from '../domain/personenkontext.js';
import { RollenSystemRecht } from '../../rolle/domain/rolle.enums.js';
=======
import { Personenkontext } from '../domain/personenkontext.js';
import { RollenSystemRecht } from '../../rolle/domain/rolle.enums.js';
import { RolleRepo } from '../../rolle/repo/rolle.repo.js';
import { Rolle } from '../../rolle/domain/rolle.js';
import { OrganisationDo } from '../../organisation/domain/organisation.do.js';
import { OrganisationRepo } from '../../organisation/persistence/organisation.repo.js';
>>>>>>> 894a7c1c
import { OrganisationService } from '../../organisation/domain/organisation.service.js';
import { SystemrechtResponse } from './personenkontext-systemrecht.response.js';
import { OrganisationResponse } from '../../organisation/api/organisation.response.js';

@Injectable()
export class PersonenkontextUc {
    public constructor(
        private readonly personService: PersonService,
        private readonly personenkontextService: PersonenkontextService,
        private readonly rolleRepo: RolleRepo,
        private readonly organisationRepo: OrganisationRepo,
<<<<<<< HEAD
        private readonly dBiamPersonenkontextRepo: DBiamPersonenkontextRepo,
=======
>>>>>>> 894a7c1c
        private readonly organisationService: OrganisationService,
        @Inject(getMapperToken()) private readonly mapper: Mapper,
    ) {}

    public async createPersonenkontext(
        personenkontextDto: CreatePersonenkontextDto,
    ): Promise<CreatedPersonenkontextDto | SchulConnexError> {
        const personenkontextDo: PersonenkontextDo<false> = this.mapper.map(
            personenkontextDto,
            CreatePersonenkontextDto,
            PersonenkontextDo,
        );
        const result: Result<
            PersonenkontextDo<true>,
            DomainError
        > = await this.personenkontextService.createPersonenkontext(personenkontextDo);

        if (result.ok) {
            return this.mapper.map(result.value, PersonenkontextDo, CreatedPersonenkontextDto);
        }
        return SchulConnexErrorMapper.mapDomainErrorToSchulConnexError(result.error);
    }

    public async findAll(findPersonenkontextDto: FindPersonenkontextDto): Promise<Paged<PersonenkontextDto>> {
        const personenkontextDo: PersonenkontextDo<false> = this.mapper.map(
            findPersonenkontextDto,
            FindPersonenkontextDto,
            PersonenkontextDo,
        );

        const result: Paged<PersonenkontextDo<true>> = await this.personenkontextService.findAllPersonenkontexte(
            personenkontextDo,
            findPersonenkontextDto.offset,
            findPersonenkontextDto.limit,
        );

        const personenkontexte: PersonenkontextDto[] = this.mapper.mapArray(
            result.items,
            PersonenkontextDo,
            PersonenkontextDto,
        );

        return {
            total: result.total,
            offset: result.offset,
            limit: result.limit,
            items: personenkontexte,
        };
    }

    public async findPersonenkontextById(
        dto: FindPersonenkontextByIdDto,
    ): Promise<PersonendatensatzDto | SchulConnexError> {
        const personenkontextResult: Result<
            PersonenkontextDo<true>,
            DomainError
        > = await this.personenkontextService.findPersonenkontextById(dto.personenkontextId);

        if (!personenkontextResult.ok) {
            return SchulConnexErrorMapper.mapDomainErrorToSchulConnexError(personenkontextResult.error);
        }

        const personResult: Result<PersonDo<true>, DomainError> = await this.personService.findPersonById(
            personenkontextResult.value.personId,
        );

        if (!personResult.ok) {
            return SchulConnexErrorMapper.mapDomainErrorToSchulConnexError(personResult.error);
        }

        return new PersonendatensatzDto({
            person: this.mapper.map(personResult.value, PersonDo, PersonDto),
            personenkontexte: [this.mapper.map(personenkontextResult.value, PersonenkontextDo, PersonenkontextDto)],
        });
    }

    public async hatSystemRecht(personId: string, systemRecht: RollenSystemRecht): Promise<SystemrechtResponse> {
        const organisationDos: OrganisationDo<true>[] = [];
        const personenkontexte: Personenkontext<true>[] =
            await this.personenkontextService.findPersonenkontexteByPersonId(personId);
        for (const personenkontext of personenkontexte) {
            const rolle: Option<Rolle<true>> = await this.rolleRepo.findById(personenkontext.rolleId);
            if (!rolle) continue;
            if (rolle.hasSystemRecht(systemRecht)) {
                const organisation: Option<OrganisationDo<true>> = await this.organisationRepo.findById(
                    personenkontext.organisationId,
                );
                if (organisation) {
                    organisationDos.push(organisation);
                    const children: Option<Paged<OrganisationDo<true>>> =
                        await this.organisationService.findAllAdministriertVon(personenkontext.organisationId);
                    organisationDos.push(...children.items);
                }
            }
        }
        const systemrechtResponse: SystemrechtResponse = new SystemrechtResponse();
        const organisationResponses: OrganisationResponse[] = this.mapper.mapArray(
            organisationDos,
            OrganisationDo,
            OrganisationResponse,
        );
        systemrechtResponse[RollenSystemRecht.ROLLEN_VERWALTEN] = organisationResponses;
        return systemrechtResponse;
    }

    public async updatePersonenkontext(
        updateDto: UpdatePersonenkontextDto,
    ): Promise<PersonendatensatzDto | SchulConnexError> {
        const personenkontextDo: PersonenkontextDo<true> = this.mapper.map(
            updateDto,
            UpdatePersonenkontextDto,
            PersonenkontextDo,
        );
        const result: Result<
            PersonenkontextDo<true>,
            DomainError
        > = await this.personenkontextService.updatePersonenkontext(personenkontextDo);

        if (!result.ok) {
            return SchulConnexErrorMapper.mapDomainErrorToSchulConnexError(result.error);
        }

        const personResult: Result<PersonDo<true>, DomainError> = await this.personService.findPersonById(
            result.value.personId,
        );

        if (!personResult.ok) {
            return SchulConnexErrorMapper.mapDomainErrorToSchulConnexError(personResult.error);
        }

        return new PersonendatensatzDto({
            person: this.mapper.map(personResult.value, PersonDo, PersonDto),
            personenkontexte: [this.mapper.map(result.value, PersonenkontextDo, PersonenkontextDto)],
        });
    }

    public async deletePersonenkontextById(
        deletePersonenkontextDto: DeletePersonenkontextDto,
    ): Promise<void | SchulConnexError> {
        const result: Result<void, DomainError> = await this.personenkontextService.deletePersonenkontextById(
            deletePersonenkontextDto.id,
            deletePersonenkontextDto.revision,
        );

        if (!result.ok) {
            return SchulConnexErrorMapper.mapDomainErrorToSchulConnexError(result.error);
        }
    }

    public async findRollen(params: FindPersonenkontextRollenBodyParams): Promise<FindRollenResponse> {
        const anlage: PersonenkontextAnlage = PersonenkontextAnlage.construct(
            this.rolleRepo,
            this.organisationRepo,
            this.dBiamPersonenkontextRepo,
        );
        const rollen: Rolle<true>[] = await anlage.findRollen(params.rolleName);
        const response: FindRollenResponse = {
            moeglicheRollen: rollen,
            total: rollen.length,
        };
        return response;
    }

    public async findSchulstrukturknoten(
        params: FindPersonenkontextSchulstrukturknotenBodyParams,
    ): Promise<FindSchulstrukturknotenResponse> {
        const anlage: PersonenkontextAnlage = PersonenkontextAnlage.construct(
            this.rolleRepo,
            this.organisationRepo,
            this.dBiamPersonenkontextRepo,
        );
        const ssks: OrganisationDo<true>[] = await anlage.findSchulstrukturknoten(params.rolleId, params.sskName);
        const sskResponses: OrganisationResponse[] = this.mapper.mapArray(ssks, OrganisationDo, OrganisationResponse);
        const response: FindSchulstrukturknotenResponse = {
            moeglicheSkks: sskResponses,
            total: ssks.length,
        };
        return response;
    }
}<|MERGE_RESOLUTION|>--- conflicted
+++ resolved
@@ -18,11 +18,8 @@
 import { SchulConnexError } from '../../../shared/error/schul-connex.error.js';
 import { SchulConnexErrorMapper } from '../../../shared/error/schul-connex-error.mapper.js';
 import { DeletePersonenkontextDto } from './delete-personkontext.dto.js';
-<<<<<<< HEAD
 import { PersonenkontextAnlage } from '../domain/personenkontext-anlage.js';
-import { RolleRepo } from '../../rolle/repo/rolle.repo.js';
 import { DBiamPersonenkontextRepo } from '../dbiam/dbiam-personenkontext.repo.js';
-import { Rolle } from '../../rolle/domain/rolle.js';
 import { FindRollenResponse } from './find-rollen.response.js';
 import { FindPersonenkontextRollenBodyParams } from './find-personenkontext-rollen.body.params.js';
 import { FindPersonenkontextSchulstrukturknotenBodyParams } from './find-personenkontext-schulstrukturknoten.body.params.js';
@@ -31,14 +28,8 @@
 import { OrganisationRepo } from '../../organisation/persistence/organisation.repo.js';
 import { Personenkontext } from '../domain/personenkontext.js';
 import { RollenSystemRecht } from '../../rolle/domain/rolle.enums.js';
-=======
-import { Personenkontext } from '../domain/personenkontext.js';
-import { RollenSystemRecht } from '../../rolle/domain/rolle.enums.js';
 import { RolleRepo } from '../../rolle/repo/rolle.repo.js';
 import { Rolle } from '../../rolle/domain/rolle.js';
-import { OrganisationDo } from '../../organisation/domain/organisation.do.js';
-import { OrganisationRepo } from '../../organisation/persistence/organisation.repo.js';
->>>>>>> 894a7c1c
 import { OrganisationService } from '../../organisation/domain/organisation.service.js';
 import { SystemrechtResponse } from './personenkontext-systemrecht.response.js';
 import { OrganisationResponse } from '../../organisation/api/organisation.response.js';
@@ -50,10 +41,7 @@
         private readonly personenkontextService: PersonenkontextService,
         private readonly rolleRepo: RolleRepo,
         private readonly organisationRepo: OrganisationRepo,
-<<<<<<< HEAD
         private readonly dBiamPersonenkontextRepo: DBiamPersonenkontextRepo,
-=======
->>>>>>> 894a7c1c
         private readonly organisationService: OrganisationService,
         @Inject(getMapperToken()) private readonly mapper: Mapper,
     ) {}
