--- conflicted
+++ resolved
@@ -18,13 +18,10 @@
 import { PersonDto } from './person.dto.js';
 import { PersonUc } from './person.uc.js';
 import { PersonendatensatzDto } from './personendatensatz.dto.js';
-<<<<<<< HEAD
 import { UserRepository } from '../../user/user.repository.js';
 import { User } from '../../user/user.js';
-=======
 import { LoggerModule } from '../../../core/logging/logger.module.js';
 import { UpdatePersonDto } from './update-person.dto.js';
->>>>>>> 88d64072
 
 describe('PersonUc', () => {
     let module: TestingModule;
@@ -36,11 +33,7 @@
 
     beforeAll(async () => {
         module = await Test.createTestingModule({
-<<<<<<< HEAD
-            imports: [MapperTestModule, ConfigTestModule, DatabaseTestModule.forRoot()],
-=======
             imports: [MapperTestModule, ConfigTestModule, DatabaseTestModule.forRoot(), LoggerModule.register('Test')],
->>>>>>> 88d64072
             providers: [
                 PersonUc,
                 PersonApiMapperProfile,
