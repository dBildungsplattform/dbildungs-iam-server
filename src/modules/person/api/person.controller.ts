--- conflicted
+++ resolved
@@ -1,7 +1,6 @@
 import { Mapper } from '@automapper/core';
 import { getMapperToken } from '@automapper/nestjs';
 import {
-    BadRequestException,
     Body,
     Controller,
     Get,
@@ -65,20 +64,13 @@
     ) {}
 
     @Post()
-<<<<<<< HEAD
-    @HttpCode(200)
-=======
     @HttpCode(HttpStatus.CREATED)
->>>>>>> 88d64072
     @ApiCreatedResponse({ description: 'The person was successfully created.', type: PersonendatensatzResponse })
     @ApiBadRequestResponse({ description: 'A username was given. Creation with username is not supported' })
     @ApiUnauthorizedResponse({ description: 'Not authorized to create the person.' })
     @ApiForbiddenResponse({ description: 'Insufficient permissions to create the person.' })
     @ApiInternalServerErrorResponse({ description: 'Internal server error while creating the person.' })
     public async createPerson(@Body() params: CreatePersonBodyParams): Promise<PersonendatensatzResponse> {
-        if (params.username.length > 0) {
-            throw new BadRequestException('Username will be assigned and is not supported, leave empty.');
-        }
         const dto: CreatePersonDto = this.mapper.map(params, CreatePersonBodyParams, CreatePersonDto);
         const result: PersonDto | SchulConnexError = await this.personUc.createPerson(dto);
 
