--- conflicted
+++ resolved
@@ -91,7 +91,11 @@
               secretKeyRef:
                   name: {{ default .Values.auth.existingSecret .Values.auth.secretName }}
                   key: pi-rename-waiting-time
-<<<<<<< HEAD
+          - name: REDIS_PASSWORD
+            valueFrom:
+              secretKeyRef:
+                  name: {{ default .Values.auth.existingSecret .Values.auth.secretName }}
+                  key: redis-password
           - name: VIDIS_BASE_URL
             valueFrom:
               secretKeyRef:
@@ -107,11 +111,4 @@
               secretKeyRef:
                   name: {{ default .Values.auth.existingSecret .Values.auth.secretName }}
                   key: vidis-password
-=======
-          - name: REDIS_PASSWORD
-            valueFrom:
-              secretKeyRef:
-                  name: {{ default .Values.auth.existingSecret .Values.auth.secretName }}
-                  key: redis-password
->>>>>>> 9fe2492a
 {{- end}}