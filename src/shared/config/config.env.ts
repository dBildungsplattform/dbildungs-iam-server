--- conflicted
+++ resolved
@@ -20,15 +20,11 @@
     ITSLEARNING: Partial<ItsLearningConfig>;
     PRIVACYIDEA: Partial<PrivacyIdeaConfig>;
     OX: Partial<OxConfig>;
-<<<<<<< HEAD
+    SYSTEM: Partial<SystemConfig>;
     VIDIS: Partial<VidisConfig>;
-} => ({
-=======
-    SYSTEM: Partial<SystemConfig>;
 };
 
 export default (): Config => ({
->>>>>>> 932d4a7c
     DB: {
         DB_NAME: process.env['DB_NAME'],
         USERNAME: process.env['DB_USERNAME'],
@@ -80,15 +76,6 @@
         USERNAME: process.env['OX_USERNAME'],
         PASSWORD: process.env['OX_PASSWORD'],
     },
-<<<<<<< HEAD
-    VIDIS: {
-        BASE_URL: process.env['VIDIS_BASE_URL'],
-        USERNAME: process.env['VIDIS_USERNAME'],
-        PASSWORD: process.env['VIDIS_PASSWORD'],
-        REGION_NAME: process.env['VIDIS_REGION_NAME'],
-        KEYCLOAK_GROUP: process.env['VIDIS_KEYCLOAK_GROUP'],
-        KEYCLOAK_ROLE: process.env['VIDIS_KEYCLOAK_ROLE'],
-=======
     SYSTEM: {
         RENAME_WAITING_TIME_IN_SECONDS: process.env['SYSTEM_RENAME_WAITING_TIME_IN_SECONDS']
             ? parseInt(process.env['SYSTEM_RENAME_WAITING_TIME_IN_SECONDS'])
@@ -97,6 +84,13 @@
             ? parseInt(process.env['SYSTEM_STEP_UP_TIMEOUT_IN_SECONDS'])
             : undefined,
         STEP_UP_TIMEOUT_ENABLED: process.env['SYSTEM_STEP_UP_TIMEOUT_ENABLED']?.toLowerCase() as 'true' | 'false',
->>>>>>> 932d4a7c
+    },
+    VIDIS: {
+        BASE_URL: process.env['VIDIS_BASE_URL'],
+        USERNAME: process.env['VIDIS_USERNAME'],
+        PASSWORD: process.env['VIDIS_PASSWORD'],
+        REGION_NAME: process.env['VIDIS_REGION_NAME'],
+        KEYCLOAK_GROUP: process.env['VIDIS_KEYCLOAK_GROUP'],
+        KEYCLOAK_ROLE: process.env['VIDIS_KEYCLOAK_ROLE'],
     },
 });