--- conflicted
+++ resolved
@@ -6,12 +6,6 @@
 import { Organisation } from '../domain/organisation.js';
 import { OrganisationEntity } from './organisation.entity.js';
 import { OrganisationScope } from './organisation.scope.js';
-<<<<<<< HEAD
-import { OrganisationID } from '../../../shared/types/index.js';
-import { ServerConfig, DataConfig } from '../../../shared/config/index.js';
-import { ConfigService } from '@nestjs/config';
-=======
->>>>>>> 9b01c044
 
 export function mapAggregateToData(organisation: Organisation<boolean>): RequiredEntityData<OrganisationEntity> {
     return {
@@ -54,16 +48,6 @@
         this.ROOT_ORGANISATION_ID = config.getOrThrow<DataConfig>('DATA').ROOT_ORGANISATION_ID;
     }
 
-    public async findById(id: OrganisationID): Promise<Option<Organisation<true>>> {
-        const organisation: Option<OrganisationEntity> = await this.em.findOne(OrganisationEntity, {
-            id,
-        });
-        if (organisation) {
-            return mapEntityToAggregate(organisation);
-        }
-        return null;
-    }
-
     public async findBy(scope: OrganisationScope): Promise<Counted<Organisation<true>>> {
         const [entities, total]: Counted<OrganisationEntity> = await scope.executeQuery(this.em);
         const organisations: Organisation<true>[] = entities.map((entity: OrganisationEntity) =>
@@ -73,7 +57,6 @@
         return [organisations, total];
     }
 
-<<<<<<< HEAD
     public async save(organisation: Organisation<boolean>): Promise<Organisation<true>> {
         const organisationEntity: OrganisationEntity = this.em.create(
             OrganisationEntity,
@@ -83,7 +66,8 @@
         await this.em.persistAndFlush(organisationEntity);
 
         return mapEntityToAggregate(organisationEntity);
-=======
+    }
+
     public async exists(id: OrganisationID): Promise<boolean> {
         const organisation: Option<Loaded<OrganisationEntity, never, 'id', never>> = await this.em.findOne(
             OrganisationEntity,
@@ -121,7 +105,6 @@
         }
 
         return rawResult.map(mapEntityToAggregate);
->>>>>>> 9b01c044
     }
 
     public async findRootDirectChildren(): Promise<Organisation<true>[]> {
