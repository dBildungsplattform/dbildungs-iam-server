import { Mapper } from '@automapper/core';
import { getMapperToken } from '@automapper/nestjs';
import { faker } from '@faker-js/faker';
import { EntityManager, MikroORM, RequiredEntityData } from '@mikro-orm/core';
import { Test, TestingModule } from '@nestjs/testing';
import {
    ConfigTestModule,
    DatabaseTestModule,
    DEFAULT_TIMEOUT_FOR_TESTCONTAINERS,
    DoFactory,
    MapperTestModule,
} from '../../../../test/utils/index.js';
import { OrganisationRepository, mapAggregateToData, mapEntityToAggregate } from './organisation.repository.js';
import { OrganisationPersistenceMapperProfile } from './organisation-persistence.mapper.profile.js';
import { OrganisationEntity } from './organisation.entity.js';
import { OrganisationDo } from '../domain/organisation.do.js';
import { Organisation } from '../domain/organisation.js';
import { OrganisationScope } from './organisation.scope.js';
import { OrganisationsTyp } from '../domain/organisation.enums.js';
import { ScopeOperator } from '../../../shared/persistence/index.js';
import { ConfigService } from '@nestjs/config';
import { ServerConfig } from '../../../shared/config/server.config.js';
import { DataConfig } from '../../../shared/config/index.js';
import { EventService } from '../../../core/eventbus/services/event.service.js';
import { createMock } from '@golevelup/ts-jest';
<<<<<<< HEAD
import { EntityNotFoundError } from '../../../shared/error/entity-not-found.error.js';
import { DomainError } from '../../../shared/error/domain.error.js';
import { EntityCouldNotBeUpdated } from '../../../shared/error/entity-could-not-be-updated.error.js';
=======
import { DomainError } from '../../../shared/error/domain.error.js';
import { EntityNotFoundError } from '../../../shared/error/entity-not-found.error.js';
import { EntityCouldNotBeUpdated } from '../../../shared/error/entity-could-not-be-updated.error.js';
import { OrganisationSpecificationError } from '../specification/error/organisation-specification.error.js';
>>>>>>> 30923102

describe('OrganisationRepository', () => {
    let module: TestingModule;
    let sut: OrganisationRepository;
    let orm: MikroORM;
    let em: EntityManager;
    let mapper: Mapper;
    let config: ConfigService<ServerConfig>;
    // eslint-disable-next-line @typescript-eslint/no-unused-vars
    let ROOT_ORGANISATION_ID: string;

    beforeAll(async () => {
        module = await Test.createTestingModule({
            imports: [ConfigTestModule, DatabaseTestModule.forRoot({ isDatabaseRequired: true }), MapperTestModule],
            providers: [
                OrganisationPersistenceMapperProfile,
                OrganisationRepository,
                {
                    provide: EventService,
                    useValue: createMock<EventService>(),
                },
            ],
        }).compile();
        sut = module.get(OrganisationRepository);
        orm = module.get(MikroORM);
        em = module.get(EntityManager);
        mapper = module.get(getMapperToken());
        config = module.get(ConfigService<ServerConfig>);

        await DatabaseTestModule.setupDatabase(orm);
    }, DEFAULT_TIMEOUT_FOR_TESTCONTAINERS);

    afterAll(async () => {
        await module.close();
    });

    beforeAll(() => {
        ROOT_ORGANISATION_ID = config.getOrThrow<DataConfig>('DATA').ROOT_ORGANISATION_ID;
    });

    beforeEach(async () => {
        await DatabaseTestModule.clearDatabase(orm);
        jest.resetAllMocks();
    });

    it('should be defined', () => {
        expect(sut).toBeDefined();
    });

    describe('findById', () => {
        it('should return one organisation by id', async () => {
            const orga: Organisation<false> = Organisation.createNew();
            const organisaiton: Organisation<true> = await sut.save(orga);
            const foundOrganisation: Option<Organisation<true>> = await sut.findById(organisaiton.id);

            expect(foundOrganisation).toBeTruthy();
            expect(foundOrganisation).toEqual(organisaiton);
        });

        it('should return undefined when organisation cannot be found', async () => {
            const foundOrganisation: Option<Organisation<true>> = await sut.findById(faker.string.uuid());
            expect(foundOrganisation).toBeFalsy();
            expect(foundOrganisation).toBeNull();
        });
    });

    describe('mapAggregateToData', () => {
        it('should return Person RequiredEntityData', () => {
            const organisation: Organisation<true> = Organisation.construct(
                faker.string.uuid(),
                faker.date.past(),
                faker.date.recent(),
                faker.string.uuid(),
                faker.string.uuid(),
                faker.lorem.word(),
                faker.lorem.word(),
                faker.lorem.word(),
                faker.string.uuid(),
                undefined,
                undefined,
            );

            const expectedProperties: string[] = [
                'administriertVon',
                'zugehoerigZu',
                'kennung',
                'name',
                'namensergaenzung',
                'kuerzel',
                'typ',
                'traegerschaft',
            ];

            const result: RequiredEntityData<OrganisationEntity> = mapAggregateToData(organisation);

            expectedProperties.forEach((prop: string) => {
                expect(result).toHaveProperty(prop);
            });
        });
    });

    describe('mapEntityToAggregate', () => {
        it('should return New Aggregate', () => {
            const organisationEntity: OrganisationEntity = mapper.map(
                DoFactory.createOrganisation(true),
                OrganisationDo,
                OrganisationEntity,
            );
            const organisation: Organisation<true> = mapEntityToAggregate(organisationEntity);

            expect(organisation).toBeInstanceOf(Organisation);
        });
    });

    describe('exists', () => {
        it('should return true if the orga exists', async () => {
            const orga: OrganisationEntity = em.create(
                OrganisationEntity,
                mapAggregateToData(
                    Organisation.createNew(
                        sut.ROOT_ORGANISATION_ID,
                        sut.ROOT_ORGANISATION_ID,
                        faker.string.numeric(6),
                        faker.company.name(),
                    ),
                ),
            );
            await em.persistAndFlush(orga);

            await expect(sut.exists(orga.id)).resolves.toBe(true);
        });

        it('should return false if the orga does not exists', async () => {
            await expect(sut.exists(faker.string.uuid())).resolves.toBe(false);
        });
    });

    describe('findById', () => {
        it('should return the organisation if it exists', async () => {
            const orga: OrganisationEntity = em.create(
                OrganisationEntity,
                mapAggregateToData(
                    Organisation.createNew(
                        sut.ROOT_ORGANISATION_ID,
                        sut.ROOT_ORGANISATION_ID,
                        faker.string.numeric(6),
                        faker.company.name(),
                    ),
                ),
            );
            await em.persistAndFlush(orga);

            await expect(sut.findById(orga.id)).resolves.toBeInstanceOf(Organisation);
        });

        it('should return null', async () => {
            await expect(sut.findById(faker.string.uuid())).resolves.toBeNull();
        });
    });

    describe('findBy', () => {
        let organisation1: Organisation<false>;
        let organisation2: Organisation<false>;
        let organisation3: Organisation<false>;
        let organisationEntity1: OrganisationEntity;
        let organisationEntity2: OrganisationEntity;
        let organisationEntity3: OrganisationEntity;

        beforeEach(async () => {
            organisation1 = Organisation.construct(
                faker.string.uuid(),
                faker.date.past(),
                faker.date.recent(),
                faker.string.uuid(),
                faker.string.uuid(),
                '05674',
                'Name1',
                faker.lorem.word(),
                faker.string.uuid(),
                OrganisationsTyp.SCHULE,
                undefined,
            );
            organisation2 = Organisation.construct(
                faker.string.uuid(),
                faker.date.past(),
                faker.date.recent(),
                faker.string.uuid(),
                faker.string.uuid(),
                '44123',
                'Name2',
                faker.lorem.word(),
                faker.string.uuid(),
                OrganisationsTyp.ROOT,
                undefined,
            );
            organisation3 = Organisation.construct(
                faker.string.uuid(),
                faker.date.past(),
                faker.date.recent(),
                faker.string.uuid(),
                faker.string.uuid(),
                '75693',
                'TestSchule',
                faker.lorem.word(),
                faker.string.uuid(),
                OrganisationsTyp.SCHULE,
                undefined,
            );
            organisationEntity1 = em.create(OrganisationEntity, mapAggregateToData(organisation1));
            organisationEntity2 = em.create(OrganisationEntity, mapAggregateToData(organisation2));
            organisationEntity3 = em.create(OrganisationEntity, mapAggregateToData(organisation3));
            await em.persistAndFlush([organisationEntity1, organisationEntity2, organisationEntity3]);
        });

        afterEach(async () => {
            await em.removeAndFlush([organisationEntity1, organisationEntity2]);
        });
        describe('When Called Only With searchString', () => {
            it('should return Correct Aggregates By SearchString', async () => {
                const [result]: Counted<OrganisationDo<true>> = await sut.findBy(
                    new OrganisationScope().searchString(organisation1.kennung),
                );

                expect(result).toBeInstanceOf(Array);
                expect(result).toHaveLength(1);
                expect(result.at(0)?.kennung).toEqual(organisation1.kennung);
            });

            it('should return Correct Aggregates By SearchString', async () => {
                const [result]: Counted<OrganisationDo<true>> = await sut.findBy(
                    new OrganisationScope().searchString('Name2'),
                );

                expect(result).toBeInstanceOf(Array);
                expect(result).toHaveLength(1);
                expect(result.at(0)?.kennung).toEqual(organisation2.kennung);
            });

            it('should return Correct Aggregates By SearchString', async () => {
                const [result]: Counted<OrganisationDo<true>> = await sut.findBy(
                    new OrganisationScope().searchString('Name'),
                );

                expect(result).toBeInstanceOf(Array);
                expect(result).toHaveLength(2);
            });
        });
        describe('When Called Only With filters', () => {
            it('should return Correct Aggregates By Filters', async () => {
                const [result]: Counted<OrganisationDo<true>> = await sut.findBy(
                    new OrganisationScope().findBy({
                        kennung: organisation1.kennung as string,
                    }),
                );

                expect(result).toBeInstanceOf(Array);
                expect(result).toHaveLength(1);
                expect(result.at(0)?.kennung).toEqual(organisation1.kennung);
            });

            it('should return Correct Aggregates By Filters', async () => {
                const [result]: Counted<OrganisationDo<true>> = await sut.findBy(
                    new OrganisationScope().findBy({
                        typ: OrganisationsTyp.SCHULE as string,
                    }),
                );

                expect(result).toBeInstanceOf(Array);
                expect(result).toHaveLength(2);
            });
        });
        describe('When Called With searchString & filters and scopeWhere Operator AND', () => {
            it('should return Correct Aggregates By Filters AND searchString', async () => {
                const [result]: Counted<OrganisationDo<true>> = await sut.findBy(
                    new OrganisationScope()
                        .findBy({
                            typ: OrganisationsTyp.SCHULE as string,
                        })
                        .setScopeWhereOperator(ScopeOperator.AND)
                        .searchString('Test'),
                );

                expect(result).toBeInstanceOf(Array);
                expect(result).toHaveLength(1);
                expect(result.at(0)?.kennung).toEqual(organisation3.kennung);
            });
        });

        describe('When Called With searchString & filters and scopeWhere Operator OR', () => {
            it('should return Correct Aggregates By Filters OR searchString', async () => {
                const [result]: Counted<OrganisationDo<true>> = await sut.findBy(
                    new OrganisationScope()
                        .findBy({
                            typ: OrganisationsTyp.SCHULE as string,
                        })
                        .setScopeWhereOperator(ScopeOperator.OR)
                        .searchString('Test'),
                );

                expect(result).toBeInstanceOf(Array);
                expect(result).toHaveLength(2);
            });
        });
    });

    describe('findChildOrgasByIds', () => {
        async function createOrgaTree(): Promise<[root: string, traeger: string, schule: string]> {
            const root: Organisation<true> = Organisation.construct(
                sut.ROOT_ORGANISATION_ID,
                faker.date.past(),
                faker.date.recent(),
                undefined,
                undefined,
                faker.string.numeric(6),
                faker.string.alphanumeric(10),
                faker.lorem.word(),
                faker.string.uuid(),
                OrganisationsTyp.ROOT,
                undefined,
            );

            const traeger: Organisation<true> = Organisation.construct(
                faker.string.uuid(),
                faker.date.past(),
                faker.date.recent(),
                root.id,
                root.id,
                faker.string.numeric(6),
                faker.string.alphanumeric(10),
                faker.lorem.word(),
                faker.string.uuid(),
                OrganisationsTyp.ROOT,
                undefined,
            );

            const schule: Organisation<true> = Organisation.construct(
                faker.string.uuid(),
                faker.date.past(),
                faker.date.recent(),
                traeger.id,
                traeger.id,
                faker.string.numeric(6),
                faker.string.alphanumeric(10),
                faker.lorem.word(),
                faker.string.uuid(),
                OrganisationsTyp.ROOT,
                undefined,
            );

            await em.persistAndFlush([
                em.create(OrganisationEntity, mapAggregateToData(root)),
                em.create(OrganisationEntity, mapAggregateToData(traeger)),
                em.create(OrganisationEntity, mapAggregateToData(schule)),
            ]);

            return [root.id, traeger.id, schule.id];
        }

        describe('when no input IDs are given', () => {
            it('should return empty array', async () => {
                const result: Organisation<true>[] = await sut.findChildOrgasForIds([]);

                expect(result).toHaveLength(0);
            });
        });

        describe('when root organisation', () => {
            it('should return all organisations', async () => {
                const [rootId]: [string, string, string] = await createOrgaTree();

                const result: Organisation<true>[] = await sut.findChildOrgasForIds([rootId]);

                expect(result).toHaveLength(2);
            });
        });

        describe('when not root organisation', () => {
            it('should return all child organisations', async () => {
                const [, traegerId]: [string, string, string] = await createOrgaTree();

                const result: Organisation<true>[] = await sut.findChildOrgasForIds([traegerId]);

                expect(result).toHaveLength(1);
            });
        });
    });

    describe('findRootDirectChildren', () => {
        let root: Organisation<false>;
        let oeffentlich: Organisation<false>;
        let ersatz: Organisation<false>;
        let organisationEntity1: OrganisationEntity;
        let organisationEntity2: OrganisationEntity;
        let organisationEntity3: OrganisationEntity;

        beforeEach(async () => {
            root = Organisation.construct(
                ROOT_ORGANISATION_ID,
                faker.date.past(),
                faker.date.recent(),
                faker.string.uuid(),
                faker.string.uuid(),
                faker.string.numeric(),
                'Root',
                faker.lorem.word(),
                faker.string.uuid(),
                OrganisationsTyp.SCHULE,
                undefined,
            );
            oeffentlich = Organisation.construct(
                faker.string.uuid(),
                faker.date.past(),
                faker.date.recent(),
                ROOT_ORGANISATION_ID,
                faker.string.uuid(),
                faker.string.numeric(),
                'Öffentliche Schulen Land Schleswig-Holstein',
                faker.lorem.word(),
                faker.string.uuid(),
                OrganisationsTyp.ROOT,
                undefined,
            );
            ersatz = Organisation.construct(
                faker.string.uuid(),
                faker.date.past(),
                faker.date.recent(),
                ROOT_ORGANISATION_ID,
                faker.string.uuid(),
                faker.string.numeric(),
                'Ersatzschulen Land Schleswig-Holstein',
                faker.lorem.word(),
                faker.string.uuid(),
                OrganisationsTyp.SCHULE,
                undefined,
            );
            organisationEntity1 = em.create(OrganisationEntity, mapAggregateToData(root));
            organisationEntity2 = em.create(OrganisationEntity, mapAggregateToData(oeffentlich));
            organisationEntity3 = em.create(OrganisationEntity, mapAggregateToData(ersatz));
            await em.persistAndFlush([organisationEntity1, organisationEntity2, organisationEntity3]);
        });

        describe('When Called', () => {
            it('should return flaged oeffentlich & ersatz root nodes', async () => {
                const result: [Organisation<true> | undefined, Organisation<true> | undefined] =
                    await sut.findRootDirectChildren();

                expect(result).toBeInstanceOf(Array);
                expect(result).toHaveLength(2);
            });
        });
    });

<<<<<<< HEAD
    describe('deleteKlasse', () => {
        describe('when all validations succeed', () => {
            it('should succeed', async () => {
                const organisation: Organisation<false> = DoFactory.createOrganisationAggregate(false, {
                    typ: OrganisationsTyp.KLASSE,
                });
                const savedOrganisaiton: Organisation<true> = await sut.save(organisation);

                await sut.deleteKlasse(savedOrganisaiton.id);
                const exists: boolean = await sut.exists(savedOrganisaiton.id);

                expect(exists).toBe(false);
            });
        });

        describe('when organisation does not exist', () => {
            it('should return EntityNotFoundError', async () => {
                const id: string = faker.string.uuid();
                const result: Option<DomainError> = await sut.deleteKlasse(id);
=======
    describe('updateKlassenname', () => {
        describe('when organisation does not exist', () => {
            it('should return EntityNotFoundError', async () => {
                const id: string = faker.string.uuid();
                const result: DomainError | Organisation<true> = await sut.updateKlassenname(id, faker.company.name());

>>>>>>> 30923102
                expect(result).toEqual(new EntityNotFoundError('Organisation', id));
            });
        });

        describe('when organisation is not a Klasse', () => {
            it('should return EntityCouldNotBeUpdated', async () => {
                const organisation: Organisation<false> = DoFactory.createOrganisationAggregate(false, {
                    typ: OrganisationsTyp.SONSTIGE,
                    name: 'test',
                });
                const savedOrganisaiton: Organisation<true> = await sut.save(organisation);
<<<<<<< HEAD

                const result: Option<DomainError> = await sut.deleteKlasse(savedOrganisaiton.id);
=======
                const result: DomainError | Organisation<true> = await sut.updateKlassenname(
                    savedOrganisaiton.id,
                    faker.company.name(),
                );
>>>>>>> 30923102

                expect(result).toBeInstanceOf(EntityCouldNotBeUpdated);
            });
        });
<<<<<<< HEAD
=======

        describe('when name of organisation is empty', () => {
            it('should return OrganisationSpecificationError', async () => {
                const organisation: Organisation<false> = DoFactory.createOrganisationAggregate(false, {
                    typ: OrganisationsTyp.KLASSE,
                    name: 'test',
                });
                const savedOrganisaiton: Organisation<true> = await sut.save(organisation);
                const result: DomainError | Organisation<true> = await sut.updateKlassenname(savedOrganisaiton.id, '');

                expect(result).toBeInstanceOf(OrganisationSpecificationError);
            });
        });

        describe('when all validations are passed', () => {
            it('should update class name and return void', async () => {
                const parentOrga: Organisation<true> = DoFactory.createOrganisationAggregate(true, {
                    typ: OrganisationsTyp.SCHULE,
                });
                const organisation: Organisation<false> = DoFactory.createOrganisationAggregate(false, {
                    typ: OrganisationsTyp.KLASSE,
                    name: 'name',
                    administriertVon: parentOrga.id,
                });
                const otherChildOrga: Organisation<false> = DoFactory.createOrganisationAggregate(false, {
                    typ: OrganisationsTyp.KLASSE,
                    administriertVon: parentOrga.id,
                });

                const organisationEntity1: OrganisationEntity = em.create(
                    OrganisationEntity,
                    mapAggregateToData(parentOrga),
                );
                const organisationEntity2: OrganisationEntity = em.create(
                    OrganisationEntity,
                    mapAggregateToData(organisation),
                );
                const organisationEntity3: OrganisationEntity = em.create(
                    OrganisationEntity,
                    mapAggregateToData(otherChildOrga),
                );
                await em.persistAndFlush([organisationEntity1, organisationEntity2, organisationEntity3]);

                const result: DomainError | Organisation<true> = await sut.updateKlassenname(
                    organisationEntity2.id,
                    'newName',
                );

                expect(result).not.toBeInstanceOf(DomainError);
            });
        });

        describe('when name did not change', () => {
            it('should not check specifications, update class name and return void', async () => {
                const parentOrga: Organisation<true> = DoFactory.createOrganisationAggregate(true, {
                    typ: OrganisationsTyp.SCHULE,
                });
                const organisation: Organisation<false> = DoFactory.createOrganisationAggregate(false, {
                    typ: OrganisationsTyp.KLASSE,
                    name: 'name',
                    administriertVon: parentOrga.id,
                });

                const organisationEntity1: OrganisationEntity = em.create(
                    OrganisationEntity,
                    mapAggregateToData(parentOrga),
                );
                const organisationEntity2: OrganisationEntity = em.create(
                    OrganisationEntity,
                    mapAggregateToData(organisation),
                );
                await em.persistAndFlush([organisationEntity1, organisationEntity2]);

                const result: DomainError | Organisation<true> = await sut.updateKlassenname(
                    organisationEntity2.id,
                    'name',
                );

                expect(result).not.toBeInstanceOf(DomainError);
            });
        });
>>>>>>> 30923102
    });
});<|MERGE_RESOLUTION|>--- conflicted
+++ resolved
@@ -23,16 +23,10 @@
 import { DataConfig } from '../../../shared/config/index.js';
 import { EventService } from '../../../core/eventbus/services/event.service.js';
 import { createMock } from '@golevelup/ts-jest';
-<<<<<<< HEAD
-import { EntityNotFoundError } from '../../../shared/error/entity-not-found.error.js';
-import { DomainError } from '../../../shared/error/domain.error.js';
-import { EntityCouldNotBeUpdated } from '../../../shared/error/entity-could-not-be-updated.error.js';
-=======
 import { DomainError } from '../../../shared/error/domain.error.js';
 import { EntityNotFoundError } from '../../../shared/error/entity-not-found.error.js';
 import { EntityCouldNotBeUpdated } from '../../../shared/error/entity-could-not-be-updated.error.js';
 import { OrganisationSpecificationError } from '../specification/error/organisation-specification.error.js';
->>>>>>> 30923102
 
 describe('OrganisationRepository', () => {
     let module: TestingModule;
@@ -485,7 +479,6 @@
         });
     });
 
-<<<<<<< HEAD
     describe('deleteKlasse', () => {
         describe('when all validations succeed', () => {
             it('should succeed', async () => {
@@ -505,14 +498,30 @@
             it('should return EntityNotFoundError', async () => {
                 const id: string = faker.string.uuid();
                 const result: Option<DomainError> = await sut.deleteKlasse(id);
-=======
+                expect(result).toEqual(new EntityNotFoundError('Organisation', id));
+            });
+        });
+
+        describe('when organisation is not a Klasse', () => {
+            it('should return EntityCouldNotBeUpdated', async () => {
+                const organisation: Organisation<false> = DoFactory.createOrganisationAggregate(false, {
+                    typ: OrganisationsTyp.SONSTIGE,
+                    name: 'test',
+                });
+                const savedOrganisaiton: Organisation<true> = await sut.save(organisation);
+
+                const result: Option<DomainError> = await sut.deleteKlasse(savedOrganisaiton.id);
+
+                expect(result).toBeInstanceOf(EntityCouldNotBeUpdated);
+            });
+        });
+    });
     describe('updateKlassenname', () => {
         describe('when organisation does not exist', () => {
             it('should return EntityNotFoundError', async () => {
                 const id: string = faker.string.uuid();
                 const result: DomainError | Organisation<true> = await sut.updateKlassenname(id, faker.company.name());
 
->>>>>>> 30923102
                 expect(result).toEqual(new EntityNotFoundError('Organisation', id));
             });
         });
@@ -524,21 +533,14 @@
                     name: 'test',
                 });
                 const savedOrganisaiton: Organisation<true> = await sut.save(organisation);
-<<<<<<< HEAD
-
-                const result: Option<DomainError> = await sut.deleteKlasse(savedOrganisaiton.id);
-=======
                 const result: DomainError | Organisation<true> = await sut.updateKlassenname(
                     savedOrganisaiton.id,
                     faker.company.name(),
                 );
->>>>>>> 30923102
 
                 expect(result).toBeInstanceOf(EntityCouldNotBeUpdated);
             });
         });
-<<<<<<< HEAD
-=======
 
         describe('when name of organisation is empty', () => {
             it('should return OrganisationSpecificationError', async () => {
@@ -620,6 +622,5 @@
                 expect(result).not.toBeInstanceOf(DomainError);
             });
         });
->>>>>>> 30923102
     });
 });