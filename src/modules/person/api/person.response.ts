--- conflicted
+++ resolved
@@ -2,12 +2,8 @@
 import { PersonBirthParams } from './person-birth.params.js';
 import { Vertrauensstufe, VertrauensstufeTypName } from '../domain/person.enums.js';
 import { ApiProperty } from '@nestjs/swagger';
-<<<<<<< HEAD
 import { UserLockParams } from '../../keycloak-administration/api/user-lock.params.js';
-=======
-import { LockInfo } from '../domain/person.js';
 import { PersonEmailResponse } from './person-email-response.js';
->>>>>>> 8c8c9179
 
 export class PersonResponse {
     @ApiProperty()
