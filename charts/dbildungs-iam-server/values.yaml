--- conflicted
+++ resolved
@@ -204,15 +204,12 @@
       endpoint: '/api/cron/unlock'
       httpMethod: 'PUT'
       script: 'cron_trigger.sh'
-<<<<<<< HEAD
     cron-trigger-5:
       schedule: 30 0 * * *
       endpoint: '/api/cron/vidis-angebote'
       httpMethod: 'PUT'
       script: 'cron_trigger.sh'
-=======
 
 import:
   csvFileMaxSizeInMB: 10
-  csvMaxNumberOfUsers: 2000
->>>>>>> 97a4e7c9
+  csvMaxNumberOfUsers: 2000