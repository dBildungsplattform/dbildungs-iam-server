--- conflicted
+++ resolved
@@ -85,11 +85,8 @@
         KeycloakConfigModule,
         ItsLearningModule,
         LdapModule,
-<<<<<<< HEAD
+        EmailModule,
         PrivacyIdeaAdministrationModule,
-=======
-        EmailModule,
->>>>>>> c6051c5d
     ],
     providers: [
         {
