--- conflicted
+++ resolved
@@ -28,11 +28,8 @@
 import { LdapCreateLehrerError } from '../error/ldap-create-lehrer.error.js';
 import { LdapModifyEmailError } from '../error/ldap-modify-email.error.js';
 import { LdapInstanceConfig } from '../ldap-instance-config.js';
-<<<<<<< HEAD
-=======
 import { LdapAddPersonToGroupError } from '../error/ldap-add-person-to-group.error.js';
 import { LdapRemovePersonFromGroupError } from '../error/ldap-remove-person-from-group.error.js';
->>>>>>> 3555dd5d
 import { LdapModifyUserPasswordError } from '../error/ldap-modify-user-password.error.js';
 
 describe('LDAP Client Service', () => {
@@ -86,11 +83,8 @@
             .useValue(createMock<ClassLogger>())
             .overrideProvider(EventService)
             .useValue(createMock<EventService>())
-<<<<<<< HEAD
-=======
             .overrideProvider(LdapInstanceConfig)
             .useValue(mockLdapInstanceConfig)
->>>>>>> 3555dd5d
             .compile();
 
         orm = module.get(MikroORM);
@@ -1508,8 +1502,125 @@
         });
     });
 
-<<<<<<< HEAD
-=======
+    describe('changeUserPasswordByPersonId', () => {
+        describe('when bind returns error', () => {
+            it('should return falsy result', async () => {
+                ldapClientMock.getClient.mockImplementation(() => {
+                    clientMock.bind.mockRejectedValueOnce(new Error());
+                    return clientMock;
+                });
+                const result: Result<PersonID> = await ldapClientService.changeUserPasswordByPersonId(
+                    faker.string.uuid(),
+                    faker.internet.userName(),
+                );
+
+                expect(result.ok).toBeFalsy();
+            });
+        });
+
+        describe('when person cannot be found by personID', () => {
+            it('should return LdapSearchError', async () => {
+                ldapClientMock.getClient.mockImplementation(() => {
+                    clientMock.bind.mockResolvedValueOnce();
+                    clientMock.search.mockResolvedValueOnce(
+                        createMock<SearchResult>({
+                            searchEntries: [],
+                        }),
+                    );
+                    return clientMock;
+                });
+
+                const result: Result<PersonID> = await ldapClientService.changeUserPasswordByPersonId(
+                    faker.string.uuid(),
+                    faker.internet.userName(),
+                );
+
+                expect(result.ok).toBeFalsy();
+                expect(result).toEqual({
+                    ok: false,
+                    error: new LdapSearchError(LdapEntityType.LEHRER),
+                });
+            });
+        });
+
+        describe('when person can be found but modification fails', () => {
+            const fakePersonID: string = faker.string.uuid();
+            const fakeDN: string = faker.string.alpha();
+
+            it('should NOT publish event and throw LdapPersonEntryChangedEvent', async () => {
+                ldapClientMock.getClient.mockImplementation(() => {
+                    clientMock.bind.mockResolvedValueOnce();
+                    clientMock.search.mockResolvedValueOnce(
+                        createMock<SearchResult>({
+                            searchEntries: [
+                                createMock<Entry>({
+                                    dn: fakeDN,
+                                }),
+                            ],
+                        }),
+                    );
+                    clientMock.modify.mockRejectedValueOnce(new Error());
+
+                    return clientMock;
+                });
+
+                const result: Result<PersonID> = await ldapClientService.changeUserPasswordByPersonId(
+                    fakePersonID,
+                    faker.internet.userName(),
+                );
+
+                if (result.ok) throw Error();
+                expect(result.error).toStrictEqual(new LdapModifyUserPasswordError());
+                expect(loggerMock.error).toHaveBeenLastCalledWith(
+                    `LDAP: Modifying userPassword (UEM) FAILED, errMsg:{}`,
+                );
+                expect(eventServiceMock.publish).toHaveBeenCalledTimes(0);
+            });
+        });
+
+        describe('when person can be found and userPassword can be modified', () => {
+            let fakePersonID: string;
+            let fakeDN: string;
+
+            beforeEach(() => {
+                fakePersonID = faker.string.uuid();
+                fakeDN = faker.string.alpha();
+            });
+
+            describe('when', () => {
+                it('should publish event and return new (UEM) userPassword', async () => {
+                    ldapClientMock.getClient.mockImplementation(() => {
+                        clientMock.bind.mockResolvedValueOnce();
+                        clientMock.search.mockResolvedValueOnce(
+                            createMock<SearchResult>({
+                                searchEntries: [
+                                    createMock<Entry>({
+                                        dn: fakeDN,
+                                    }),
+                                ],
+                            }),
+                        );
+                        clientMock.modify.mockResolvedValueOnce(undefined);
+
+                        return clientMock;
+                    });
+
+                    const result: Result<PersonID> = await ldapClientService.changeUserPasswordByPersonId(
+                        fakePersonID,
+                        faker.internet.userName(),
+                    );
+
+                    if (!result.ok) throw Error();
+                    expect(result.value).toHaveLength(8);
+                    expect(loggerMock.info).toHaveBeenLastCalledWith(
+                        `LDAP: Successfully modified userPassword (UEM) for personId:${fakePersonID}`,
+                    );
+                    expect(eventServiceMock.publish).toHaveBeenCalledTimes(1);
+                });
+            });
+        });
+    });
+
     describe('removePersonFromGroup', () => {
         const fakeGroupId: string = 'lehrer-123';
         const fakePersonUid: string = 'user123';
@@ -1784,7 +1895,6 @@
         });
     });
 
->>>>>>> 3555dd5d
     describe('changeUserPasswordByPersonId', () => {
         describe('when bind returns error', () => {
             it('should return falsy result', async () => {
@@ -1903,8 +2013,6 @@
             });
         });
     });
-<<<<<<< HEAD
-=======
     describe('createNewLehrerUidFromOldUid', () => {
         it('should replace the old uid with the new referrer and join the DN parts with commas', () => {
             const oldUid: string = 'uid=oldUser,ou=users,dc=example,dc=com';
@@ -1933,5 +2041,4 @@
             expect(result).toBe('uid=newUser');
         });
     });
->>>>>>> 3555dd5d
 });