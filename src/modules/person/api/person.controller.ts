import {
    Body,
    Controller,
    Delete,
    Get,
    HttpCode,
    HttpStatus,
    NotImplementedException,
    Param,
    Patch,
    Post,
    Put,
    Query,
    UseFilters,
    UseInterceptors,
} from '@nestjs/common';
import {
    ApiAcceptedResponse,
    ApiBadGatewayResponse,
    ApiBadRequestResponse,
    ApiBearerAuth,
    ApiCreatedResponse,
    ApiForbiddenResponse,
    ApiInternalServerErrorResponse,
    ApiNoContentResponse,
    ApiNotFoundResponse,
    ApiOAuth2,
    ApiOkResponse,
    ApiOperation,
    ApiParam,
    ApiTags,
    ApiUnauthorizedResponse,
} from '@nestjs/swagger';
import { SchulConnexErrorMapper } from '../../../shared/error/schul-connex-error.mapper.js';
import { SchulConnexValidationErrorFilter } from '../../../shared/error/schulconnex-validation-error.filter.js';
import { ApiOkResponsePaginated, Paged, PagedResponse, PagingHeadersObject } from '../../../shared/paging/index.js';
import { ResultInterceptor } from '../../../shared/util/result-interceptor.js';
import { CreatePersonBodyParams } from './create-person.body.params.js';
import { PersonByIdParams } from './person-by-id.param.js';
import { PersonenQueryParams } from './personen-query.param.js';
import { PersonenkontextQueryParams } from '../../personenkontext/api/param/personenkontext-query.params.js';
import { PersonenkontextResponse } from '../../personenkontext/api/response/personenkontext.response.js';
import { UpdatePersonBodyParams } from './update-person.body.params.js';
import { PersonRepository } from '../persistence/person.repository.js';
import { DomainError, EntityNotFoundError } from '../../../shared/error/index.js';
import { LockInfo, Person } from '../domain/person.js';
import { PersonendatensatzResponse } from './personendatensatz.response.js';
import { PersonScope } from '../persistence/person.scope.js';
import { ScopeOrder } from '../../../shared/persistence/index.js';
import { PersonFactory } from '../domain/person.factory.js';
import { PersonPermissions } from '../../authentication/domain/person-permissions.js';
import { Permissions } from '../../authentication/api/permissions.decorator.js';
import { OrganisationID } from '../../../shared/types/index.js';
import { RollenSystemRecht } from '../../rolle/domain/rolle.enums.js';
import { DataConfig, ServerConfig } from '../../../shared/config/index.js';
import { ConfigService } from '@nestjs/config';
import { AuthenticationExceptionFilter } from '../../authentication/api/authentication-exception-filter.js';
import { PersonDomainError } from '../domain/person-domain.error.js';
import { PersonExceptionFilter } from './person-exception-filter.js';
import { Personenkontext } from '../../personenkontext/domain/personenkontext.js';
import { PersonenkontextService } from '../../personenkontext/domain/personenkontext.service.js';
import { PersonApiMapper } from '../mapper/person-api.mapper.js';
import { KeycloakUserService } from '../../keycloak-administration/index.js';
import { LockUserBodyParams } from './lock-user.body.params.js';
import { PersonLockResponse } from './person-lock.response.js';
import { NotFoundOrNoPermissionError } from '../domain/person-not-found-or-no-permission.error.js';
import { DownstreamKeycloakError } from '../domain/person-keycloak.error.js';
import { PersonDeleteService } from '../person-deletion/person-delete.service.js';
import { PersonByPersonalnummerBodyParams } from './person-by-personalnummer.body.param.js';
import { DbiamPersonError } from './dbiam-person.error.js';
import { DuplicatePersonalnummerError } from '../../../shared/error/duplicate-personalnummer.error.js';

@UseFilters(SchulConnexValidationErrorFilter, new AuthenticationExceptionFilter(), new PersonExceptionFilter())
@ApiTags('personen')
@ApiBearerAuth()
@ApiOAuth2(['openid'])
@Controller({ path: 'personen' })
export class PersonController {
    public readonly ROOT_ORGANISATION_ID: string;

    public constructor(
        private readonly personRepository: PersonRepository,
        private readonly personFactory: PersonFactory,
        private readonly personenkontextService: PersonenkontextService,
        private readonly personDeleteService: PersonDeleteService,
        private keycloakUserService: KeycloakUserService,
        config: ConfigService<ServerConfig>,
        private readonly personApiMapper: PersonApiMapper,
    ) {
        this.ROOT_ORGANISATION_ID = config.getOrThrow<DataConfig>('DATA').ROOT_ORGANISATION_ID;
    }

    @Post()
    @HttpCode(HttpStatus.CREATED)
    @ApiCreatedResponse({ description: 'The person was successfully created.', type: PersonendatensatzResponse })
    @ApiBadRequestResponse({ description: 'A username was given. Creation with username is not supported.' })
    @ApiUnauthorizedResponse({ description: 'Not authorized to create the person.' })
    @ApiForbiddenResponse({ description: 'Insufficient permissions to create the person.' })
    @ApiNotFoundResponse({ description: 'Insufficient permissions to create the person.' })
    @ApiInternalServerErrorResponse({ description: 'Internal server error while creating the person.' })
    public async createPerson(
        @Body() params: CreatePersonBodyParams,
        @Permissions() permissions: PersonPermissions,
    ): Promise<PersonendatensatzResponse> {
        // Find all organisations where user has permission
        const isMigrationCall: boolean = !(!params.hashedPassword && !params.username);
        let organisationIDs: OrganisationID[];

        if (isMigrationCall === true) {
            organisationIDs = await permissions.getOrgIdsWithSystemrecht(
                [RollenSystemRecht.MIGRATION_DURCHFUEHREN],
                true,
            );
        } else {
            organisationIDs = await permissions.getOrgIdsWithSystemrecht([RollenSystemRecht.PERSONEN_VERWALTEN], true);
        }
        if (organisationIDs.length < 1) {
            throw SchulConnexErrorMapper.mapSchulConnexErrorToHttpException(
                SchulConnexErrorMapper.mapDomainErrorToSchulConnexError(new EntityNotFoundError('Person')),
            );
        }
        const person: Person<false> | DomainError = await this.personFactory.createNew({
            vorname: params.name.vorname,
            familienname: params.name.familienname,
            initialenFamilienname: params.name.initialenfamilienname,
            initialenVorname: params.name.initialenvorname,
            rufname: params.name.rufname,
            nameTitel: params.name.titel,
            nameAnrede: params.name.anrede,
            namePraefix: params.name.namenspraefix,
            nameSuffix: params.name.namenssuffix,
            nameSortierindex: params.name.sortierindex,
            auskunftssperre: params.auskunftssperre,
            geburtsdatum: params.geburt?.datum,
            geburtsort: params.geburt?.geburtsort,
            username: params.username,
            personalnummer: params.personalnummer,
            ...params,
        });
        if (person instanceof DomainError) {
            if (person instanceof PersonDomainError) {
                throw person;
            }

            throw SchulConnexErrorMapper.mapSchulConnexErrorToHttpException(
                SchulConnexErrorMapper.mapDomainErrorToSchulConnexError(person),
            );
        }

        const result: Person<true> | DomainError = await this.personRepository.create(person, params.hashedPassword);
        if (result instanceof DomainError) {
            throw SchulConnexErrorMapper.mapSchulConnexErrorToHttpException(
                SchulConnexErrorMapper.mapDomainErrorToSchulConnexError(result),
            );
        }

        return new PersonendatensatzResponse(result, isMigrationCall === true ? false : true);
    }

    @Delete(':personId')
    @HttpCode(HttpStatus.NO_CONTENT)
    @ApiNoContentResponse({
        description: 'The person and all their kontexte were successfully deleted.',
    })
    @ApiBadRequestResponse({ description: 'Request has wrong format.' })
    @ApiUnauthorizedResponse({ description: 'Request is not authorized.' })
    @ApiNotFoundResponse({ description: 'The person was not found.' })
    @ApiForbiddenResponse({ description: 'Insufficient permissions to perform operation.' })
    @ApiInternalServerErrorResponse({ description: 'An internal server error occurred.' })
    public async deletePersonById(
        @Param() params: PersonByIdParams,
        @Permissions() permissions: PersonPermissions,
    ): Promise<void> {
        const response: Result<void, DomainError> = await this.personDeleteService.deletePerson(
            params.personId,
            permissions,
        );
        // Throw an HTTP exception if the delete response is an error
        if (!response.ok) {
            throw SchulConnexErrorMapper.mapSchulConnexErrorToHttpException(
                SchulConnexErrorMapper.mapDomainErrorToSchulConnexError(response.error),
            );
        }
    }

    @Get(':personId')
    @ApiOkResponse({ description: 'The person was successfully returned.', type: PersonendatensatzResponse })
    @ApiBadRequestResponse({ description: 'Person ID is required' })
    @ApiUnauthorizedResponse({ description: 'Not authorized to get the person.' })
    @ApiNotFoundResponse({ description: 'The person does not exist or insufficient permissions.' })
    @ApiForbiddenResponse({ description: 'Insufficient permissions to get the person.' })
    @ApiInternalServerErrorResponse({ description: 'Internal server error while getting the person.' })
    public async findPersonById(
        @Param() params: PersonByIdParams,
        @Permissions() permissions: PersonPermissions,
    ): Promise<PersonendatensatzResponse> {
        //check that logged-in user is allowed to update person
        const personResult: Result<Person<true>> = await this.personRepository.getPersonIfAllowed(
            params.personId,
            permissions,
        );
        if (!personResult.ok) {
            throw SchulConnexErrorMapper.mapSchulConnexErrorToHttpException(
                SchulConnexErrorMapper.mapDomainErrorToSchulConnexError(
                    new EntityNotFoundError('Person', params.personId),
                ),
            );
        }

        const response: PersonendatensatzResponse = new PersonendatensatzResponse(personResult.value, false);
        return response;
    }

    /**
     * @deprecated This endpoint is no longer used.
     */
    @Post(':personId/personenkontexte')
    @HttpCode(200)
    @ApiOperation({ deprecated: true })
    @ApiParam({ name: 'personId', type: String })
    @ApiOkResponse({ description: 'The personenkontext was successfully created.' })
    @ApiBadRequestResponse({ description: 'The personenkontext already exists.' })
    @ApiUnauthorizedResponse({ description: 'Not authorized to create the personenkontext.' })
    @ApiForbiddenResponse({ description: 'Not permitted to create the personenkontext.' })
    @ApiNotFoundResponse({ description: 'Insufficient permissions to create personenkontext for person.' })
    @ApiInternalServerErrorResponse({ description: 'Internal server error while creating the personenkontext.' })
    public createPersonenkontext(): Promise<PersonenkontextResponse> {
        throw new NotImplementedException();
    }

    @Get(':personId/personenkontexte')
    @ApiOkResponsePaginated(PersonenkontextResponse, {
        description: 'The personenkontexte were successfully pulled.',
        headers: PagingHeadersObject,
    })
    @ApiUnauthorizedResponse({ description: 'Not authorized to get personenkontexte.' })
    @ApiForbiddenResponse({ description: 'Insufficient permissions to get personenkontexte.' })
    @ApiNotFoundResponse({ description: 'No personenkontexte were found.' })
    @ApiInternalServerErrorResponse({ description: 'Internal server error while getting all personenkontexte.' })
    public async findPersonenkontexte(
        @Param() pathParams: PersonByIdParams,
        @Query() queryParams: PersonenkontextQueryParams,
        @Permissions() permissions: PersonPermissions,
    ): Promise<PagedResponse<PersonenkontextResponse>> {
        // check that logged-in user is allowed to update person
        const personResult: Result<Person<true>> = await this.personRepository.getPersonIfAllowed(
            pathParams.personId,
            permissions,
        );
        if (!personResult.ok) {
            throw SchulConnexErrorMapper.mapSchulConnexErrorToHttpException(
                SchulConnexErrorMapper.mapDomainErrorToSchulConnexError(
                    new EntityNotFoundError('Person', pathParams.personId),
                ),
            );
        }

        const updatedQueryParams: PersonenkontextQueryParams = { ...queryParams, personId: personResult.value.id };
        // orgnisationID is undefined
        const personenkontexts: Paged<Personenkontext<true>> =
            await this.personenkontextService.findAllPersonenkontexte(
                updatedQueryParams,
                undefined,
                updatedQueryParams.offset,
                updatedQueryParams.limit,
            );

        const responseItems: PersonenkontextResponse[] = await Promise.all(
            personenkontexts.items.map(async (item: Personenkontext<true>) =>
                this.personApiMapper.mapToPersonenkontextResponse(item),
            ),
        );

        return new PagedResponse({
            items: responseItems,
            offset: personenkontexts.offset,
            limit: personenkontexts.limit,
            total: personenkontexts.total,
        });
    }

    @Get()
    @ApiOkResponse({
        description:
            'The persons were successfully returned. WARNING: This endpoint returns all persons as default when no paging parameters were set.',
        type: [PersonendatensatzResponse],
        headers: PagingHeadersObject,
    })
    @ApiUnauthorizedResponse({ description: 'Not authorized to get persons.' })
    @ApiForbiddenResponse({ description: 'Insufficient permissions to get persons.' })
    @ApiInternalServerErrorResponse({ description: 'Internal server error while getting all persons.' })
    public async findPersons(
        @Query() queryParams: PersonenQueryParams,
        @Permissions() permissions: PersonPermissions,
    ): Promise<PagedResponse<PersonendatensatzResponse>> {
        // Find all organisations where user has permission
        let organisationIDs: OrganisationID[] | undefined = await permissions.getOrgIdsWithSystemrecht(
            [RollenSystemRecht.PERSONEN_VERWALTEN],
            true,
        );

        // Check if user has permission on root organisation
        if (organisationIDs?.includes(this.ROOT_ORGANISATION_ID)) {
            organisationIDs = undefined;
        }

        // Find all Personen on child-orgas (+root orgas)
        const scope: PersonScope = new PersonScope()
            .findBy({ organisationen: organisationIDs })
            .sortBy('vorname', ScopeOrder.ASC)
            .paged(queryParams.offset, queryParams.limit);

        const [persons, total]: Counted<Person<true>> = await this.personRepository.findBy(scope);

        const response: PagedResponse<PersonendatensatzResponse> = new PagedResponse({
            offset: queryParams.offset ?? 0,
            limit: queryParams.limit ?? total,
            total: total,
            items: persons.map((person: Person<true>) => new PersonendatensatzResponse(person, false)),
        });

        return response;
    }

    @Put(':personId')
    @ApiOkResponse({
        description: 'The person was successfully updated.',
        type: PersonendatensatzResponse,
    })
    @ApiBadRequestResponse({ description: 'Request has wrong format.' })
    @ApiUnauthorizedResponse({ description: 'Request is not authorized.' })
    @ApiNotFoundResponse({ description: 'The person was not found or insufficient permissions to update person.' })
    @ApiForbiddenResponse({ description: 'Insufficient permissions to perform operation.' })
    @ApiInternalServerErrorResponse({ description: 'An internal server error occurred.' })
    public async updatePerson(
        @Param() params: PersonByIdParams,
        @Body() body: UpdatePersonBodyParams,
        @Permissions() permissions: PersonPermissions,
    ): Promise<PersonendatensatzResponse> {
        //check that logged-in user is allowed to update person
        const personResult: Result<Person<true>> = await this.personRepository.getPersonIfAllowed(
            params.personId,
            permissions,
        );
        if (!personResult.ok) {
            throw SchulConnexErrorMapper.mapSchulConnexErrorToHttpException(
                SchulConnexErrorMapper.mapDomainErrorToSchulConnexError(
                    new EntityNotFoundError('Person', params.personId),
                ),
            );
        }
        const updateResult: void | DomainError = personResult.value.update(
            body.revision,
            body.name.familienname,
            body.name.vorname,
            body.referrer,
            body.stammorganisation,
            body.name.initialenfamilienname,
            body.name.initialenvorname,
            body.name.rufname,
            body.name.titel,
            body.name.anrede,
            body.name.namenspraefix,
            body.name.namenssuffix,
            body.name.sortierindex,
            body.geburt?.datum,
            body.geburt?.geburtsort,
            body.geschlecht,
            body.lokalisierung,
            body.vertrauensstufe,
            body.auskunftssperre,
        );
        if (updateResult instanceof DomainError) {
            if (updateResult instanceof PersonDomainError) {
                throw updateResult;
            }

            throw SchulConnexErrorMapper.mapSchulConnexErrorToHttpException(
                SchulConnexErrorMapper.mapDomainErrorToSchulConnexError(updateResult),
            );
        }
        await this.personRepository.update(personResult.value);

        return new PersonendatensatzResponse(personResult.value, false);
    }

    @Patch(':personId/password')
    @HttpCode(HttpStatus.ACCEPTED)
    @ApiAcceptedResponse({ description: 'Password for person was successfully reset.', type: String })
    @ApiNotFoundResponse({ description: 'The person does not exist or insufficient permissions to update person.' })
    @ApiInternalServerErrorResponse({ description: 'Internal server error.' })
    @UseInterceptors(ResultInterceptor)
    public async resetPasswordByPersonId(
        @Param() params: PersonByIdParams,
        @Permissions() permissions: PersonPermissions,
    ): Promise<Result<string>> {
        //check that logged-in user is allowed to update person
        const personResult: Result<Person<true>> = await this.personRepository.getPersonIfAllowed(
            params.personId,
            permissions,
        );
        if (!personResult.ok) {
            throw SchulConnexErrorMapper.mapSchulConnexErrorToHttpException(
                SchulConnexErrorMapper.mapDomainErrorToSchulConnexError(
                    new EntityNotFoundError('Person', params.personId),
                ),
            );
        }
        personResult.value.resetPassword();
        const saveResult: Person<true> | DomainError = await this.personRepository.update(personResult.value);

        if (saveResult instanceof DomainError) {
            throw SchulConnexErrorMapper.mapSchulConnexErrorToHttpException(
                SchulConnexErrorMapper.mapDomainErrorToSchulConnexError(saveResult),
            );
        }

        return { ok: true, value: personResult.value.newPassword! };
    }

<<<<<<< HEAD
    @Patch(':personId/personalnummer')
    @ApiNoContentResponse({
        description: 'The personalnummer was successfully updated.',
    })
    @ApiBadRequestResponse({ description: 'Request has a wrong format.', type: DbiamPersonError })
    @ApiUnauthorizedResponse({ description: 'Not authorized to update the personalnummer.' })
    @ApiForbiddenResponse({ description: 'Not permitted to update the personalnummer.' })
    @ApiInternalServerErrorResponse({ description: 'Internal server error while updating the personalnummer.' })
    public async updatePersonalnummer(
        @Param() params: PersonByIdParams,
        @Body() body: PersonByPersonalnummerBodyParams,
    ): Promise<void | DomainError> {
        const result: Person<true> | DomainError = await this.personRepository.updatePersonalnummer(
            params.personId,
            body.personalnummer,
            body.lastModified,
            body.revision,
        );

        if (result instanceof DomainError) {
            if (result instanceof PersonDomainError || result instanceof DuplicatePersonalnummerError) {
                throw result;
            }

            throw SchulConnexErrorMapper.mapSchulConnexErrorToHttpException(
                SchulConnexErrorMapper.mapDomainErrorToSchulConnexError(result),
            );
        }
=======
    @Put(':personId/lock-user')
    @HttpCode(HttpStatus.ACCEPTED)
    @ApiOkResponse({ description: 'User has been successfully updated.', type: PersonLockResponse })
    @ApiNotFoundResponse({ description: 'The person was not found.' })
    @ApiForbiddenResponse({ description: 'Insufficient permissions to perform operation.' })
    @ApiInternalServerErrorResponse({ description: 'An internal server error occurred.' })
    @ApiBadGatewayResponse({ description: 'A downstream server returned an error.' })
    public async lockPerson(
        @Param('personId') personId: string,
        @Body() lockUserBodyParams: LockUserBodyParams,
        @Permissions() permissions: PersonPermissions,
    ): Promise<PersonLockResponse> {
        const personResult: Result<Person<true>> = await this.personRepository.getPersonIfAllowed(
            personId,
            permissions,
        );

        if (!personResult.ok) {
            throw new NotFoundOrNoPermissionError(personId);
        }

        if (!personResult.value?.keycloakUserId) {
            throw new PersonDomainError(`Person with id ${personId} has no keycloak id`, personId);
        }

        const lockInfo: LockInfo = {
            lock_locked_from: lockUserBodyParams.locked_from,
            lock_timestamp: new Date().toISOString(),
        };

        const result: Result<void, DomainError> = await this.keycloakUserService.updateKeycloakUserStatus(
            personResult.value.keycloakUserId,
            !lockUserBodyParams.lock,
            lockInfo,
        );
        if (!result.ok) {
            throw new DownstreamKeycloakError(result.error.message, personId, [result.error.details]);
        }
        return new PersonLockResponse(`User has been successfully ${lockUserBodyParams.lock ? '' : 'un'}locked.`);
>>>>>>> b8c1b76c
    }
}<|MERGE_RESOLUTION|>--- conflicted
+++ resolved
@@ -418,7 +418,47 @@
         return { ok: true, value: personResult.value.newPassword! };
     }
 
-<<<<<<< HEAD
+    @Put(':personId/lock-user')
+    @HttpCode(HttpStatus.ACCEPTED)
+    @ApiOkResponse({ description: 'User has been successfully updated.', type: PersonLockResponse })
+    @ApiNotFoundResponse({ description: 'The person was not found.' })
+    @ApiForbiddenResponse({ description: 'Insufficient permissions to perform operation.' })
+    @ApiInternalServerErrorResponse({ description: 'An internal server error occurred.' })
+    @ApiBadGatewayResponse({ description: 'A downstream server returned an error.' })
+    public async lockPerson(
+        @Param('personId') personId: string,
+        @Body() lockUserBodyParams: LockUserBodyParams,
+        @Permissions() permissions: PersonPermissions,
+    ): Promise<PersonLockResponse> {
+        const personResult: Result<Person<true>> = await this.personRepository.getPersonIfAllowed(
+            personId,
+            permissions,
+        );
+
+        if (!personResult.ok) {
+            throw new NotFoundOrNoPermissionError(personId);
+        }
+
+        if (!personResult.value?.keycloakUserId) {
+            throw new PersonDomainError(`Person with id ${personId} has no keycloak id`, personId);
+        }
+
+        const lockInfo: LockInfo = {
+            lock_locked_from: lockUserBodyParams.locked_from,
+            lock_timestamp: new Date().toISOString(),
+        };
+
+        const result: Result<void, DomainError> = await this.keycloakUserService.updateKeycloakUserStatus(
+            personResult.value.keycloakUserId,
+            !lockUserBodyParams.lock,
+            lockInfo,
+        );
+        if (!result.ok) {
+            throw new DownstreamKeycloakError(result.error.message, personId, [result.error.details]);
+        }
+        return new PersonLockResponse(`User has been successfully ${lockUserBodyParams.lock ? '' : 'un'}locked.`);
+    }
+
     @Patch(':personId/personalnummer')
     @ApiNoContentResponse({
         description: 'The personalnummer was successfully updated.',
@@ -447,46 +487,5 @@
                 SchulConnexErrorMapper.mapDomainErrorToSchulConnexError(result),
             );
         }
-=======
-    @Put(':personId/lock-user')
-    @HttpCode(HttpStatus.ACCEPTED)
-    @ApiOkResponse({ description: 'User has been successfully updated.', type: PersonLockResponse })
-    @ApiNotFoundResponse({ description: 'The person was not found.' })
-    @ApiForbiddenResponse({ description: 'Insufficient permissions to perform operation.' })
-    @ApiInternalServerErrorResponse({ description: 'An internal server error occurred.' })
-    @ApiBadGatewayResponse({ description: 'A downstream server returned an error.' })
-    public async lockPerson(
-        @Param('personId') personId: string,
-        @Body() lockUserBodyParams: LockUserBodyParams,
-        @Permissions() permissions: PersonPermissions,
-    ): Promise<PersonLockResponse> {
-        const personResult: Result<Person<true>> = await this.personRepository.getPersonIfAllowed(
-            personId,
-            permissions,
-        );
-
-        if (!personResult.ok) {
-            throw new NotFoundOrNoPermissionError(personId);
-        }
-
-        if (!personResult.value?.keycloakUserId) {
-            throw new PersonDomainError(`Person with id ${personId} has no keycloak id`, personId);
-        }
-
-        const lockInfo: LockInfo = {
-            lock_locked_from: lockUserBodyParams.locked_from,
-            lock_timestamp: new Date().toISOString(),
-        };
-
-        const result: Result<void, DomainError> = await this.keycloakUserService.updateKeycloakUserStatus(
-            personResult.value.keycloakUserId,
-            !lockUserBodyParams.lock,
-            lockInfo,
-        );
-        if (!result.ok) {
-            throw new DownstreamKeycloakError(result.error.message, personId, [result.error.details]);
-        }
-        return new PersonLockResponse(`User has been successfully ${lockUserBodyParams.lock ? '' : 'un'}locked.`);
->>>>>>> b8c1b76c
     }
 }