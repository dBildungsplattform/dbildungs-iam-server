import { DbiamPersonenkontextBodyParams } from '../api/param/dbiam-personenkontext.body.params.js';
import { DBiamPersonenkontextRepo } from '../persistence/dbiam-personenkontext.repo.js';
import { Personenkontext } from './personenkontext.js';
import { UpdateCountError } from './error/update-count.error.js';
import { UpdateOutdatedError } from './error/update-outdated.error.js';
import { OrganisationID, PersonID, RolleID } from '../../../shared/types/index.js';
import { UpdatePersonIdMismatchError } from './error/update-person-id-mismatch.error.js';
import { PersonenkontexteUpdateError } from './error/personenkontexte-update.error.js';
import { PersonenkontextFactory } from './personenkontext.factory.js';
import { EventService } from '../../../core/eventbus/index.js';
import { UpdatePersonNotFoundError } from './error/update-person-not-found.error.js';
import { PersonenkontextUpdatedEvent } from '../../../shared/events/personenkontext-updated.event.js';
import { PersonRepository } from '../../person/persistence/person.repository.js';
import { RolleRepo } from '../../rolle/repo/rolle.repo.js';
import { OrganisationRepository } from '../../organisation/persistence/organisation.repository.js';
import { Person } from '../../person/domain/person.js';
import { Rolle } from '../../rolle/domain/rolle.js';
import { Organisation } from '../../organisation/domain/organisation.js';
import { RollenSystemRecht } from '../../rolle/domain/rolle.enums.js';
import { DomainError } from '../../../shared/error/domain.error.js';
import { MissingPermissionsError } from '../../../shared/error/missing-permissions.error.js';
import { UpdateInvalidRollenartForLernError } from './error/update-invalid-rollenart-for-lern.error.js';
import { IPersonPermissions } from '../../../shared/permissions/person-permissions.interface.js';
import { CheckRollenartSpecification } from '../specification/nur-gleiche-rolle.js';
import { ClassLogger } from '../../../core/logging/class-logger.js';
import { CheckBefristungSpecification } from '../specification/befristung-required-bei-rolle-befristungspflicht.js';
import { PersonenkontextBefristungRequiredError } from './error/personenkontext-befristung-required.error.js';
import { DBiamPersonenkontextRepoInternal } from '../persistence/internal-dbiam-personenkontext.repo.js';

export class PersonenkontexteUpdate {
    private constructor(
        private readonly eventService: EventService,
        private readonly logger: ClassLogger,
        private readonly dBiamPersonenkontextRepo: DBiamPersonenkontextRepo,
        private readonly dBiamPersonenkontextRepoInternal: DBiamPersonenkontextRepoInternal,
        private readonly personRepo: PersonRepository,
        private readonly rolleRepo: RolleRepo,
        private readonly organisationRepo: OrganisationRepository,
        private readonly personenkontextFactory: PersonenkontextFactory,
        private readonly personId: PersonID,
        private readonly lastModified: Date | undefined,
        private readonly count: number,
        private readonly dBiamPersonenkontextBodyParams: DbiamPersonenkontextBodyParams[],
        private readonly permissions: IPersonPermissions,
        private readonly personalnummer?: string,
    ) {}

    public static createNew(
        eventService: EventService,
        logger: ClassLogger,
        dBiamPersonenkontextRepo: DBiamPersonenkontextRepo,
        dBiamPersonenkontextRepoInternal: DBiamPersonenkontextRepoInternal,
        personRepo: PersonRepository,
        rolleRepo: RolleRepo,
        organisationRepo: OrganisationRepository,
        personenkontextFactory: PersonenkontextFactory,
        personId: PersonID,
        lastModified: Date | undefined,
        count: number,
        dBiamPersonenkontextBodyParams: DbiamPersonenkontextBodyParams[],
        permissions: IPersonPermissions,
        personalnummer?: string,
    ): PersonenkontexteUpdate {
        return new PersonenkontexteUpdate(
            eventService,
            logger,
            dBiamPersonenkontextRepo,
            dBiamPersonenkontextRepoInternal,
            personRepo,
            rolleRepo,
            organisationRepo,
            personenkontextFactory,
            personId,
            lastModified,
            count,
            dBiamPersonenkontextBodyParams,
            permissions,
            personalnummer,
        );
    }

    /* eslint-disable no-await-in-loop */
    private async getSentPersonenkontexte(): Promise<Personenkontext<boolean>[] | PersonenkontexteUpdateError> {
        const personenKontexte: Personenkontext<boolean>[] = [];
        for (const pkBodyParam of this.dBiamPersonenkontextBodyParams) {
            if (pkBodyParam.personId != this.personId) {
                return new UpdatePersonIdMismatchError();
            }
            const pk: Option<Personenkontext<true>> = await this.dBiamPersonenkontextRepo.find(
                pkBodyParam.personId,
                pkBodyParam.organisationId,
                pkBodyParam.rolleId,
            );
            if (!pk) {
                const newPK: Personenkontext<false> = this.personenkontextFactory.createNew(
                    pkBodyParam.personId,
                    pkBodyParam.organisationId,
                    pkBodyParam.rolleId,
                    undefined,
                    undefined,
                    undefined,
                    undefined,
                    undefined,
                    undefined,
                    pkBodyParam.befristung,
                );
                personenKontexte.push(newPK); // New
            } else {
                personenKontexte.push(pk); // Old
            }
        }

        return personenKontexte;
    }

    /* eslint-disable no-await-in-loop */
    private async validate(existingPKs: Personenkontext<true>[]): Promise<Option<PersonenkontexteUpdateError>> {
        const person: Option<Person<true>> = await this.personRepo.findById(this.personId);

        if (!person) {
            return new UpdatePersonNotFoundError();
        }

        if (existingPKs.length !== this.count) {
            return new UpdateCountError();
        }

        if (existingPKs.length === 0) {
            // If there are no existing PKs and lastModified is undefined, it's okay and validation stops here with no error
            return null;
        }

        const sortedExistingPKs: Personenkontext<true>[] = existingPKs.sort(
            (pk1: Personenkontext<true>, pk2: Personenkontext<true>) => (pk1.updatedAt < pk2.updatedAt ? 1 : -1),
        );
        const mostRecentUpdatedAt: Date | undefined = sortedExistingPKs[0]?.updatedAt;

        if (this.lastModified === undefined) {
            // If there are existing PKs but lastModified is undefined, return an error
            return new UpdateOutdatedError();
        }

        if (mostRecentUpdatedAt && mostRecentUpdatedAt.getTime() > this.lastModified.getTime()) {
            // The existing data is newer than the incoming update
            return new UpdateOutdatedError();
        }

        // If mostRecentUpdatedAt is less than or equal to this.lastModified, no error is returned
        return null;
    }

    private async checkPermissionsForChanged(
        existingPKs: Personenkontext<true>[],
        sentPKs: Personenkontext<true>[],
    ): Promise<Option<DomainError>> {
        // Check if the target person can be modified
        if (!(await this.permissions.canModifyPerson(this.personId))) {
            return new MissingPermissionsError('Can not modify person');
        }

        // Find all new and deleted personenkontexte
        const modifiedPKs: Personenkontext<true>[] = [];

        for (const existingPK of existingPKs) {
            if (
                !sentPKs.some(
                    (pk: Personenkontext<true>) =>
                        pk.personId === existingPK.personId &&
                        pk.organisationId === existingPK.organisationId &&
                        pk.rolleId === existingPK.rolleId,
                )
            ) {
                modifiedPKs.push(existingPK);
            }
        }

        for (const sentPK of sentPKs) {
            if (
                !existingPKs.some(
                    (pk: Personenkontext<true>) =>
                        pk.personId === sentPK.personId &&
                        pk.organisationId === sentPK.organisationId &&
                        pk.rolleId === sentPK.rolleId,
                )
            ) {
                modifiedPKs.push(sentPK);
            }
        }

        const modifiedOrgIDs: OrganisationID[] = [
            ...new Set(modifiedPKs.map((pk: Personenkontext<true>) => pk.organisationId)),
        ];

        // Check for permissions at the target organisations
        const hasPermissions: boolean = (
            await Promise.all(
                modifiedOrgIDs.map((orgID: OrganisationID) =>
                    this.permissions.hasSystemrechtAtOrganisation(orgID, RollenSystemRecht.PERSONEN_VERWALTEN),
                ),
            )
        ).every(Boolean);

        if (!hasPermissions) {
            return new MissingPermissionsError('Can not modify person');
        }

        return undefined;
    }

    private async delete(
        existingPKs: Personenkontext<true>[],
        sentPKs: Personenkontext<boolean>[],
    ): Promise<Personenkontext<true>[]> {
        const deletedPKs: Personenkontext<true>[] = [];

        for (const existingPK of existingPKs) {
            if (
                !sentPKs.some(
                    (pk: Personenkontext<true>) =>
                        pk.personId == existingPK.personId &&
                        pk.organisationId == existingPK.organisationId &&
                        pk.rolleId == existingPK.rolleId,
                )
            ) {
                try {
                    /* eslint-disable no-await-in-loop */
                    await this.dBiamPersonenkontextRepoInternal.delete(existingPK).then(() => {});
                    deletedPKs.push(existingPK);
                    /* eslint-disable no-await-in-loop */
                } catch (err) {
                    this.logger.error(`Personenkontext with ID ${existingPK.id} could not be deleted!`, err);
                }
            }
        }

        return deletedPKs;
    }

    /* eslint-disable no-await-in-loop */
    private async add(
        existingPKs: Personenkontext<true>[],
        sentPKs: Personenkontext<boolean>[],
    ): Promise<Personenkontext<true>[]> {
        const createdPKs: Personenkontext<true>[] = [];

        for (const sentPK of sentPKs) {
            if (
                !existingPKs.some(
                    (existingPK: Personenkontext<true>) =>
                        existingPK.personId == sentPK.personId &&
                        existingPK.organisationId == sentPK.organisationId &&
                        existingPK.rolleId == sentPK.rolleId,
                )
            ) {
                try {
                    const savedPK: Personenkontext<true> = await this.dBiamPersonenkontextRepoInternal.save(sentPK);
                    createdPKs.push(savedPK);
                } catch (err) {
                    this.logger.error(
                        `Personenkontext with (person: ${sentPK.personId}, organisation: ${sentPK.organisationId}, rolle: ${sentPK.rolleId}) could not be added!`,
                        err,
                    );
                }
            }
        }
        /* eslint-disable no-await-in-loop */

        return createdPKs;
    }

    private async checkRollenartSpecification(
        sentPKs: Personenkontext<boolean>[],
    ): Promise<Option<PersonenkontexteUpdateError>> {
        const isSatisfied: boolean = await new CheckRollenartSpecification(
            this.dBiamPersonenkontextRepo,
            this.rolleRepo,
<<<<<<< HEAD
        ).isSatisfiedBy(sentPKs);
=======
        ).checkRollenart(sentPKs);
>>>>>>> c889272d

        if (!isSatisfied) {
            return new UpdateInvalidRollenartForLernError();
        }

        return undefined;
    }

    private async checkBefristungSpecification(
        sentPKs: Personenkontext<boolean>[],
    ): Promise<Option<PersonenkontexteUpdateError>> {
        const isSatisfied: boolean = await new CheckBefristungSpecification(this.rolleRepo).isSatisfiedBy(sentPKs);

        if (!isSatisfied) {
            return new PersonenkontextBefristungRequiredError();
        }

        return undefined;
    }

    public async update(ldapEntryUUID?: string): Promise<Personenkontext<true>[] | PersonenkontexteUpdateError> {
        //If first lehrer kontext is created and a UUID is passed as ldapEntryUUID it is used as internal LDAP entryUUID (needed for migration, can be build back afterwards)
        const sentPKs: Personenkontext<true>[] | PersonenkontexteUpdateError = await this.getSentPersonenkontexte();
        if (sentPKs instanceof PersonenkontexteUpdateError) {
            return sentPKs;
        }

        const existingPKs: Personenkontext<true>[] = await this.dBiamPersonenkontextRepo.findByPerson(this.personId);

        const validationForLernError: Option<PersonenkontexteUpdateError> =
            await this.checkRollenartSpecification(sentPKs);
        if (validationForLernError) {
            return validationForLernError;
        }

        const validationForBefristung: Option<PersonenkontexteUpdateError> =
            await this.checkBefristungSpecification(sentPKs);
        if (validationForBefristung) {
            return validationForBefristung;
        }
        const validationError: Option<PersonenkontexteUpdateError> = await this.validate(existingPKs);
        if (validationError) {
            return validationError;
        }

        const permissionsError: Option<DomainError> = await this.checkPermissionsForChanged(existingPKs, sentPKs);
        if (permissionsError) {
            return permissionsError;
        }

        const deletedPKs: Personenkontext<true>[] = await this.delete(existingPKs, sentPKs);
        const createdPKs: Personenkontext<true>[] = await this.add(existingPKs, sentPKs);

        const existingPKsAfterUpdate: Personenkontext<true>[] = await this.dBiamPersonenkontextRepo.findByPerson(
            this.personId,
        );

        // Update the personalnummer if it is provided
        if (this.personalnummer) {
            const person: Option<Person<true>> = await this.personRepo.findById(this.personId);
            if (person) {
                person.personalnummer = this.personalnummer;
                await this.personRepo.save(person);
            }
        }

        // Set value with current date in database, when person has no Personenkontext anymore
        if (existingPKsAfterUpdate.length == 0) {
            const person: Option<Person<true>> = await this.personRepo.findById(this.personId);
            if (person) {
                person.orgUnassignmentDate = new Date();
                await this.personRepo.save(person);
            }
        } else {
            const person: Option<Person<true>> = await this.personRepo.findById(this.personId);
            if (person && person.orgUnassignmentDate) {
                person.orgUnassignmentDate = undefined;
                await this.personRepo.save(person);
            }
        }

        await this.publishEvent(deletedPKs, createdPKs, existingPKsAfterUpdate, ldapEntryUUID);

        return existingPKsAfterUpdate;
    }

    private async publishEvent(
        deletedPKs: Personenkontext<true>[],
        createdPKs: Personenkontext<true>[],
        existingPKs: Personenkontext<true>[],
        ldapEntryUUID?: string,
    ): Promise<void> {
        const deletedRollenIDs: RolleID[] = deletedPKs.map((pk: Personenkontext<true>) => pk.rolleId);
        const createdRollenIDs: RolleID[] = createdPKs.map((pk: Personenkontext<true>) => pk.rolleId);
        const existingRollenIDs: RolleID[] = existingPKs.map((pk: Personenkontext<true>) => pk.rolleId);
        const rollenIDs: Set<RolleID> = new Set([...deletedRollenIDs, ...createdRollenIDs, ...existingRollenIDs]);

        const deletedOrgaIDs: OrganisationID[] = deletedPKs.map((pk: Personenkontext<true>) => pk.organisationId);
        const createdOrgaIDs: OrganisationID[] = createdPKs.map((pk: Personenkontext<true>) => pk.organisationId);
        const existingOrgaIDs: OrganisationID[] = existingPKs.map((pk: Personenkontext<true>) => pk.organisationId);
        const orgaIDs: Set<OrganisationID> = new Set([...deletedOrgaIDs, ...createdOrgaIDs, ...existingOrgaIDs]);

        const [person, orgas, rollen]: [
            Option<Person<true>>,
            Map<OrganisationID, Organisation<true>>,
            Map<RolleID, Rolle<true>>,
        ] = await Promise.all([
            this.personRepo.findById(this.personId),
            this.organisationRepo.findByIds([...orgaIDs]),
            this.rolleRepo.findByIds([...rollenIDs]),
        ]);

        if (!person) {
            this.logger.error(
                `Could not find person with ID ${this.personId} while building PersonenkontextUpdatedEvent`,
            );
            return; // Person can not be found
        }

        this.eventService.publish(
            PersonenkontextUpdatedEvent.fromPersonenkontexte(
                person,
                createdPKs.map((pk: Personenkontext<true>) => [
                    pk,
                    orgas.get(pk.organisationId)!,
                    rollen.get(pk.rolleId)!,
                ]),
                deletedPKs.map((pk: Personenkontext<true>) => [
                    pk,
                    orgas.get(pk.organisationId)!,
                    rollen.get(pk.rolleId)!,
                ]),
                existingPKs.map((pk: Personenkontext<true>) => [
                    pk,
                    orgas.get(pk.organisationId)!,
                    rollen.get(pk.rolleId)!,
                ]),
                ldapEntryUUID,
            ),
        );
    }
}<|MERGE_RESOLUTION|>--- conflicted
+++ resolved
@@ -274,11 +274,7 @@
         const isSatisfied: boolean = await new CheckRollenartSpecification(
             this.dBiamPersonenkontextRepo,
             this.rolleRepo,
-<<<<<<< HEAD
         ).isSatisfiedBy(sentPKs);
-=======
-        ).checkRollenart(sentPKs);
->>>>>>> c889272d
 
         if (!isSatisfied) {
             return new UpdateInvalidRollenartForLernError();
