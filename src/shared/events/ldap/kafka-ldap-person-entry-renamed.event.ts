--- conflicted
+++ resolved
@@ -18,15 +18,10 @@
             personRenamedEvent.personId,
             personRenamedEvent.vorname,
             personRenamedEvent.familienname,
-<<<<<<< HEAD
-            personRenamedEvent.referrer,
-=======
             personRenamedEvent.username,
-            personRenamedEvent.oldUsername,
->>>>>>> d095d8e8
             personRenamedEvent.oldVorname,
             personRenamedEvent.oldFamilienname,
-            personRenamedEvent.oldReferrer,
+            personRenamedEvent.oldUsername,
         );
     }
 }