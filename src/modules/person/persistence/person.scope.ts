import { EntityName, QBFilterQuery } from '@mikro-orm/core';
import { ScopeBase, ScopeOperator } from '../../../shared/persistence/index.js';
import { PersonEntity } from './person.entity.js';
<<<<<<< HEAD
import { OrganisationID, RolleID } from '../../../shared/types/aggregate-ids.types.js';

export type FindProps = {
=======
import { OrganisationID, PersonID } from '../../../shared/types/aggregate-ids.types.js';

type FindProps = {
    id: PersonID;
>>>>>>> be638881
    vorname: string;
    familienname: string;
    geburtsdatum: Date;
    organisationen: OrganisationID[];
    rolle: RolleID;
};

export class PersonScope extends ScopeBase<PersonEntity> {
    public override get entityName(): EntityName<PersonEntity> {
        return PersonEntity;
    }

    public findBy(findProps: Findable<FindProps>, operator: ScopeOperator = ScopeOperator.AND): this {
        const filters: QBFilterQuery<PersonEntity> = {
            [operator]: [
                findProps.id !== undefined && { id: findProps.id },
                findProps.vorname !== undefined && { vorname: findProps.vorname },
                findProps.familienname !== undefined && { familienname: findProps.familienname },
                findProps.geburtsdatum !== undefined && { geburtsdatum: findProps.geburtsdatum },
                findProps.organisationen !== undefined && {
                    personenKontexte: { $some: { organisationId: { $in: findProps.organisationen } } },
                },
                findProps.rolle !== undefined && {
                    personenKontexte: { $some: { rolleId: findProps.rolle } },
                },
            ].filter(Boolean),
        };

        this.findByQuery(filters);

        return this;
    }

    public findBySearchString(searchStr: string): this {
        this.findBySubstring(['vorname', 'familienname', 'referrer', 'personalnummer'], searchStr, ScopeOperator.OR);

        return this;
    }
}<|MERGE_RESOLUTION|>--- conflicted
+++ resolved
@@ -1,16 +1,10 @@
 import { EntityName, QBFilterQuery } from '@mikro-orm/core';
 import { ScopeBase, ScopeOperator } from '../../../shared/persistence/index.js';
 import { PersonEntity } from './person.entity.js';
-<<<<<<< HEAD
-import { OrganisationID, RolleID } from '../../../shared/types/aggregate-ids.types.js';
-
-export type FindProps = {
-=======
-import { OrganisationID, PersonID } from '../../../shared/types/aggregate-ids.types.js';
+import { OrganisationID, PersonID, RolleID } from '../../../shared/types/aggregate-ids.types.js';
 
 type FindProps = {
     id: PersonID;
->>>>>>> be638881
     vorname: string;
     familienname: string;
     geburtsdatum: Date;
