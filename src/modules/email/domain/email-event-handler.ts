--- conflicted
+++ resolved
@@ -188,17 +188,11 @@
     @EventHandler(PersonenkontextUpdatedEvent)
     // currently receiving of this event is not causing a deletion of email and the related addresses for the affected user, this is intentional
     public async handlePersonenkontextUpdatedEvent(event: PersonenkontextUpdatedEvent): Promise<void> {
-<<<<<<< HEAD
-        this.logger.info(`Received PersonenkontextUpdatedEvent, personId:${event.person.id}`);
-
-        await this.handlePerson(event.person.id, event.removedKontexte);
-=======
         this.logger.info(
-            `Received handlePersonenkontextUpdatedEvent, personId:${event.person.id}, referrer:${event.person.referrer}`,
-        );
-
-        await this.handlePerson(event.person.id, event.person.referrer);
->>>>>>> 167889fc
+            `Received PersonenkontextUpdatedEvent, personId:${event.person.id}, referrer:${event.person.referrer}`,
+        );
+
+        await this.handlePerson(event.person.id, event.person.referrer, event.removedKontexte);
     }
 
     // this method cannot make use of handlePerson(personId) method, because personId is already null when event is received
@@ -325,22 +319,19 @@
             };
         }
 
-<<<<<<< HEAD
-        this.logger.info(`Found referrer:${person.referrer} For personId:${personId}`);
-=======
         this.logger.info(`Found referrer:${person.referrer} for personId:${personId}`);
->>>>>>> 167889fc
+
         return {
             ok: true,
             value: person.referrer,
         };
     }
 
-<<<<<<< HEAD
-    private async handlePerson(personId: PersonID, removedKontexte?: PersonenkontextEventKontextData[]): Promise<void> {
-=======
-    private async handlePerson(personId: PersonID, referrer: PersonReferrer | undefined): Promise<void> {
->>>>>>> 167889fc
+    private async handlePerson(
+        personId: PersonID,
+        referrer: PersonReferrer | undefined,
+        removedKontexte?: PersonenkontextEventKontextData[],
+    ): Promise<void> {
         // Map to store combinations of rolleId and organisationId as the key
         const rolleIdPKMap: Map<string, Personenkontext<true>> = new Map<string, Personenkontext<true>>();
 
@@ -349,7 +340,7 @@
         // in case PersonenkontextUpdateEvent is result of PersonDeletion, no PK that is going to be removed, should trigger createOrEnableEmail
         if (removedKontexte) {
             personenkontexte = personenkontexte.filter((pk: Personenkontext<true>) =>
-                removedKontexte.every((removedPK: PersonenkontextEventKontextData) => removedPK.id != pk.id),
+                removedKontexte.every((removedPK: PersonenkontextEventKontextData) => removedPK.id !== pk.id),
             );
         }
 
@@ -374,18 +365,20 @@
         if (rollenIdWithSPReference) {
             await this.handlePersonWithEmailSPReference(
                 personId,
+                referrer,
                 personenkontexte,
                 rollenIdWithSPReference,
                 rolleIdPKMap,
             );
         } else {
             // If no role references an SP, disable any existing emails
-            await this.handlePersonWithoutEmailSPReference(personId);
+            await this.handlePersonWithoutEmailSPReference(personId, referrer);
         }
     }
 
     private async handlePersonWithEmailSPReference(
         personId: PersonID,
+        referrer: PersonReferrer | undefined,
         personenkontexte: Personenkontext<true>[],
         rollenIdWithSPReference: string,
         rolleIdPKMap: Map<string, Personenkontext<true>>,
@@ -404,10 +397,11 @@
             }
         }
 
-<<<<<<< HEAD
         // Process each valid Personenkontext
         if (pkOfRolleWithSPReferenceList.length > 0) {
-            this.logger.info(`Person with id:${personId} needs an email, creating or enabling address`);
+            this.logger.info(
+                `Person with personId:${personId}, referrer:${referrer} needs an email, creating or enabling address`,
+            );
             // Iterate over all valid Personenkontext objects and trigger email creation
             for (const pkOfRolleWithSPReference of pkOfRolleWithSPReferenceList) {
                 // eslint-disable-next-line no-await-in-loop
@@ -415,59 +409,15 @@
             }
         } else {
             this.logger.error(
-                `Rolle with id:${rollenIdWithSPReference} references SP, but no matching Personenkontext found.`,
-            );
-        }
-    }
-=======
-            // Process each valid Personenkontext
-            if (pkOfRolleWithSPReferenceList.length > 0) {
-                this.logger.info(
-                    `Person with personId:${personId}, referrer:${referrer} needs an email, creating or enabling address`,
-                );
-                // Iterate over all valid Personenkontext objects and trigger email creation
-                for (const pkOfRolleWithSPReference of pkOfRolleWithSPReferenceList) {
-                    // eslint-disable-next-line no-await-in-loop
-                    await this.createOrEnableEmail(personId, pkOfRolleWithSPReference.organisationId);
-                }
-            } else {
-                this.logger.error(
-                    `Rolle with id:${rollenIdWithSPReference} references SP, but no matching Personenkontext found.`,
-                );
-            }
-        } else {
-            // If no role references an SP, disable any existing emails
-            const existingEmails: Option<EmailAddress<true>[]> =
-                await this.emailRepo.findByPersonSortedByUpdatedAtDesc(personId);
-
-            let anyEmailWasDisabled: boolean = false;
-            if (existingEmails) {
-                await Promise.allSettled(
-                    existingEmails
-                        .filter((existingEmail: EmailAddress<true>) => !existingEmail.disabled)
-                        .map(async (existingEmail: EmailAddress<true>) => {
-                            this.logger.info(
-                                `Existing email found for personId:${personId}, referrer:${referrer}, address:${existingEmail.address}`,
-                            );
-                            existingEmail.disable();
-                            const persistenceResult: EmailAddress<true> | DomainError =
-                                await this.emailRepo.save(existingEmail);
-
-                            if (persistenceResult instanceof EmailAddress) {
-                                anyEmailWasDisabled = true;
-                                this.logger.info(
-                                    `DISABLED and saved address:${persistenceResult.address}, personId:${personId}, referrer:${referrer}`,
-                                );
-                            } else {
-                                this.logger.error(
-                                    `Could not DISABLE email, error is ${persistenceResult.message}, personId:${personId}, referrer:${referrer}`,
-                                );
-                            }
-                        }),
-                );
->>>>>>> 167889fc
-
-    private async handlePersonWithoutEmailSPReference(personId: PersonID): Promise<void> {
+                `Rolle with id:${rollenIdWithSPReference} references SP, but no matching Personenkontext was found`,
+            );
+        }
+    }
+
+    private async handlePersonWithoutEmailSPReference(
+        personId: PersonID,
+        referrer: PersonReferrer | undefined,
+    ): Promise<void> {
         const existingEmails: Option<EmailAddress<true>[]> =
             await this.emailRepo.findByPersonSortedByUpdatedAtDesc(personId);
 
@@ -486,9 +436,13 @@
 
                         if (persistenceResult instanceof EmailAddress) {
                             anyEmailWasDisabled = true;
-                            this.logger.info(`Disabled and saved address:${persistenceResult.address}`);
+                            this.logger.info(
+                                `DISABLED and saved address:${persistenceResult.address}, personId:${personId}, referrer:${referrer}`,
+                            );
                         } else {
-                            this.logger.error(`Could not disable email, error is ${persistenceResult.message}`);
+                            this.logger.error(
+                                `Could not DISABLE email, error is ${persistenceResult.message}, personId:${personId}, referrer:${referrer}`,
+                            );
                         }
                     }),
             );
