--- conflicted
+++ resolved
@@ -1,12 +1,9 @@
-<<<<<<< HEAD
-=======
 import { DomainError } from '../../../shared/error/domain.error.js';
 import { EntityCouldNotBeCreated } from '../../../shared/error/entity-could-not-be-created.error.js';
 import { EntityCouldNotBeDeleted } from '../../../shared/error/entity-could-not-be-deleted.error.js';
 import { EntityNotFoundError } from '../../../shared/error/entity-not-found.error.js';
 import { ServiceProvider } from '../../service-provider/domain/service-provider.js';
 import { ServiceProviderRepo } from '../../service-provider/repo/service-provider.repo.js';
->>>>>>> 30f1cb9f
 import { RollenArt, RollenMerkmal, RollenSystemRecht } from './rolle.enums.js';
 
 export class Rolle<WasPersisted extends boolean> {
@@ -20,10 +17,7 @@
         public rollenart: RollenArt,
         public merkmale: RollenMerkmal[],
         public systemrechte: RollenSystemRecht[],
-<<<<<<< HEAD
-=======
         public serviceProviderIds: string[],
->>>>>>> 30f1cb9f
     ) {}
 
     public static createNew(
@@ -33,15 +27,10 @@
         rollenart: RollenArt,
         merkmale: RollenMerkmal[],
         systemrechte: RollenSystemRecht[],
-<<<<<<< HEAD
-    ): Rolle<false> {
-        return new Rolle(
-=======
         serviceProviderIds: string[],
     ): Rolle<false> {
         return new Rolle(
             serviceProviderRepo,
->>>>>>> 30f1cb9f
             undefined,
             undefined,
             undefined,
@@ -50,10 +39,7 @@
             rollenart,
             merkmale,
             systemrechte,
-<<<<<<< HEAD
-=======
             serviceProviderIds,
->>>>>>> 30f1cb9f
         );
     }
 
@@ -67,15 +53,10 @@
         rollenart: RollenArt,
         merkmale: RollenMerkmal[],
         systemrechte: RollenSystemRecht[],
-<<<<<<< HEAD
-    ): Rolle<WasPersisted> {
-        return new Rolle(
-=======
         serviceProviderIds: string[],
     ): Rolle<WasPersisted> {
         return new Rolle(
             serviceProviderRepo,
->>>>>>> 30f1cb9f
             id,
             createdAt,
             updatedAt,
@@ -84,10 +65,7 @@
             rollenart,
             merkmale,
             systemrechte,
-<<<<<<< HEAD
-=======
             serviceProviderIds,
->>>>>>> 30f1cb9f
         );
     }
 
@@ -113,8 +91,6 @@
     public hasSystemRecht(systemRecht: RollenSystemRecht): boolean {
         return this.systemrechte.includes(systemRecht);
     }
-<<<<<<< HEAD
-=======
 
     public async attachServiceProvider(serviceProviderId: string): Promise<void | DomainError> {
         const serviceProvider: Option<ServiceProvider<true>> =
@@ -135,5 +111,4 @@
         }
         this.serviceProviderIds = this.serviceProviderIds.filter((id: string) => id !== serviceProviderId);
     }
->>>>>>> 30f1cb9f
 }