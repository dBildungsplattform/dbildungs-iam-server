--- conflicted
+++ resolved
@@ -34,6 +34,7 @@
 import { Person } from '../../person/domain/person.js';
 import { DomainError } from '../../../shared/error/domain.error.js';
 import { Organisation } from '../../organisation/domain/organisation.js';
+import { DbiamUpdatePersonenkontexteBodyParams } from './param/dbiam-update-personenkontexte.body.params.js';
 
 describe('dbiam Personenkontext API', () => {
     let app: INestApplication;
@@ -115,7 +116,6 @@
             const personA: Person<true> | DomainError = await personRepo.save(DoFactory.createPerson(false));
             const personB: Person<true> | DomainError = await personRepo.save(DoFactory.createPerson(false));
 
-<<<<<<< HEAD
             if (personA instanceof DomainError || personB instanceof DomainError) {
                 return;
             }
@@ -141,32 +141,11 @@
                     ),
                 ],
             );
-=======
-            await Promise.all([
-                personenkontextRepo.save(
-                    createPersonenkontext(personenkontextFactory, false, {
-                        personId: personA.id,
-                        rolleId: rolleA.id,
-                    }),
-                ),
-                personenkontextRepo.save(
-                    createPersonenkontext(personenkontextFactory, false, {
-                        personId: personA.id,
-                        rolleId: rolleB.id,
-                    }),
-                ),
-                personenkontextRepo.save(
-                    createPersonenkontext(personenkontextFactory, false, {
-                        personId: personB.id,
-                        rolleId: rolleC.id,
-                    }),
-                ),
-            ]);
->>>>>>> 957a7a41
 
             const personpermissions: DeepMocked<PersonPermissions> = createMock();
             personpermissions.canModifyPerson.mockResolvedValueOnce(true);
             personpermissionsRepoMock.loadPersonPermissions.mockResolvedValue(personpermissions);
+            personpermissions.getOrgIdsWithSystemrecht.mockResolvedValueOnce([pk1.organisationId, pk2.organisationId]);
             const response: Response = await request(app.getHttpServer() as App)
                 .get(`/dbiam/personenkontext/${personA.id}`)
                 .send();
@@ -480,61 +459,58 @@
                 expect(response.status).toBe(400);
             });
         });
+
+        describe('/PUT update multiple personenkontexte', () => {
+            describe('when sending no PKs', () => {
+                it('should delete and therefore return 200', async () => {
+                    const person: Person<true> | DomainError = await personRepo.save(DoFactory.createPerson(false));
+                    if (person instanceof DomainError) {
+                        return;
+                    }
+                    const rolle: Rolle<true> = await rolleRepo.save(DoFactory.createRolle(false));
+                    const savedPK: Personenkontext<true> = await personenkontextRepo.save(
+                        DoFactory.createPersonenkontext(false, { personId: person.id, rolleId: rolle.id }),
+                    );
+
+                    const updatePKsRequest: DbiamUpdatePersonenkontexteBodyParams =
+                        createMock<DbiamUpdatePersonenkontexteBodyParams>({
+                            count: 1,
+                            lastModified: savedPK.updatedAt,
+                            personenkontexte: [],
+                        });
+
+                    const response: Response = await request(app.getHttpServer() as App)
+                        .put(`/dbiam/personenkontext/${person.id}`)
+                        .send(updatePKsRequest);
+
+                    expect(response.status).toBe(200);
+                });
+            });
+
+            describe('when errors occur (e.g. because count is wrong)', () => {
+                it('should return error', async () => {
+                    const person: Person<true> | DomainError = await personRepo.save(DoFactory.createPerson(false));
+                    if (person instanceof DomainError) {
+                        return;
+                    }
+                    const rolle: Rolle<true> = await rolleRepo.save(DoFactory.createRolle(false));
+                    const savedPK: Personenkontext<true> = await personenkontextRepo.save(
+                        DoFactory.createPersonenkontext(false, { personId: person.id, rolleId: rolle.id }),
+                    );
+                    const updatePKsRequest: DbiamUpdatePersonenkontexteBodyParams =
+                        createMock<DbiamUpdatePersonenkontexteBodyParams>({
+                            count: 0,
+                            lastModified: savedPK.updatedAt,
+                            personenkontexte: [],
+                        });
+
+                    const response: Response = await request(app.getHttpServer() as App)
+                        .put(`/dbiam/personenkontext/${person.id}`)
+                        .send(updatePKsRequest);
+
+                    expect(response.status).toBe(400);
+                });
+            });
+        });
     });
-<<<<<<< HEAD
-
-    describe('/PUT update multiple personenkontexte', () => {
-        describe('when sending no PKs', () => {
-            it('should delete and therefore return 200', async () => {
-                const person: Person<true> | DomainError = await personRepo.save(DoFactory.createPerson(false));
-                if (person instanceof DomainError) {
-                    return;
-                }
-                const rolle: Rolle<true> = await rolleRepo.save(DoFactory.createRolle(false));
-                const savedPK: Personenkontext<true> = await personenkontextRepo.save(
-                    DoFactory.createPersonenkontext(false, { personId: person.id, rolleId: rolle.id }),
-                );
-
-                const updatePKsRequest: DbiamUpdatePersonenkontexteBodyParams =
-                    createMock<DbiamUpdatePersonenkontexteBodyParams>({
-                        count: 1,
-                        lastModified: savedPK.updatedAt,
-                        personenkontexte: [],
-                    });
-
-                const response: Response = await request(app.getHttpServer() as App)
-                    .put(`/dbiam/personenkontext/${person.id}`)
-                    .send(updatePKsRequest);
-
-                expect(response.status).toBe(200);
-            });
-        });
-
-        describe('when errors occur (e.g. because count is wrong)', () => {
-            it('should return error', async () => {
-                const person: Person<true> | DomainError = await personRepo.save(DoFactory.createPerson(false));
-                if (person instanceof DomainError) {
-                    return;
-                }
-                const rolle: Rolle<true> = await rolleRepo.save(DoFactory.createRolle(false));
-                const savedPK: Personenkontext<true> = await personenkontextRepo.save(
-                    DoFactory.createPersonenkontext(false, { personId: person.id, rolleId: rolle.id }),
-                );
-                const updatePKsRequest: DbiamUpdatePersonenkontexteBodyParams =
-                    createMock<DbiamUpdatePersonenkontexteBodyParams>({
-                        count: 0,
-                        lastModified: savedPK.updatedAt,
-                        personenkontexte: [],
-                    });
-
-                const response: Response = await request(app.getHttpServer() as App)
-                    .put(`/dbiam/personenkontext/${person.id}`)
-                    .send(updatePKsRequest);
-
-                expect(response.status).toBe(400);
-            });
-        });
-    });
-=======
->>>>>>> 957a7a41
 });