import { faker } from '@faker-js/faker';
import { createMock, DeepMocked } from '@golevelup/ts-jest';
import { Test, TestingModule } from '@nestjs/testing';
import { DoFactory, MapperTestModule } from '../../../../test/utils/index.js';
import { EntityCouldNotBeCreated } from '../../../shared/error/entity-could-not-be-created.error.js';
import { EntityNotFoundError } from '../../../shared/error/entity-not-found.error.js';
import { Paged } from '../../../shared/paging/paged.js';
import { PersonDo } from '../../person/domain/person.do.js';
import { PersonService } from '../../person/domain/person.service.js';
import { PersonenkontextDo } from '../domain/personenkontext.do.js';
import { Personenstatus, Rolle, SichtfreigabeType } from '../domain/personenkontext.enums.js';
import { PersonenkontextService } from '../domain/personenkontext.service.js';
import { CreatePersonenkontextDto } from './create-personenkontext.dto.js';
import { CreatedPersonenkontextDto } from './created-personenkontext.dto.js';
import { FindPersonenkontextByIdDto } from './find-personenkontext-by-id.dto.js';
import { FindPersonenkontextDto } from './find-personenkontext.dto.js';
import { PersonApiMapperProfile } from '../../person/api/person-api.mapper.profile.js';
import { PersonenkontextDto } from './personenkontext.dto.js';
import { PersonenkontextUc } from './personenkontext.uc.js';
import { PersonendatensatzDto } from '../../person/api/personendatensatz.dto.js';
import { SchulConnexError } from '../../../shared/error/schul-connex.error.js';
import { DeletePersonenkontextDto } from './delete-personkontext.dto.js';
import { RolleRepo } from '../../rolle/repo/rolle.repo.js';
import { OrganisationRepo } from '../../organisation/persistence/organisation.repo.js';
import { RollenArt, RollenSystemRecht } from '../../rolle/domain/rolle.enums.js';
import { OrganisationDo } from '../../organisation/domain/organisation.do.js';
import { Personenkontext } from '../domain/personenkontext.js';
import { Rolle as RolleAggregate } from '../../rolle/domain/rolle.js';
import { SystemrechtResponse } from './personenkontext-systemrecht.response.js';
import { OrganisationService } from '../../organisation/domain/organisation.service.js';
<<<<<<< HEAD
=======
import { OrganisationApiMapperProfile } from '../../organisation/api/organisation-api.mapper.profile.js';
>>>>>>> 94adbd0f

function createPersonenkontext(): Personenkontext<true>[] {
    return [
        {
            id: '1',
            personId: '1',
            rolleId: '1',
            organisationId: '1',
            createdAt: faker.date.past(),
            updatedAt: faker.date.recent(),
        },
    ];
}

function createRolle(): RolleAggregate<true> {
    return RolleAggregate.construct('1', faker.date.past(), faker.date.recent(), 'Rolle1', '1', RollenArt.LEHR, [], []);
}

describe('PersonenkontextUc', () => {
    let module: TestingModule;
    let sut: PersonenkontextUc;
    let personServiceMock: DeepMocked<PersonService>;
    let personenkontextServiceMock: DeepMocked<PersonenkontextService>;
    let rolleRepoMock: DeepMocked<RolleRepo>;
    let organisationRepoMock: DeepMocked<OrganisationRepo>;
    let organisationServiceMock: DeepMocked<OrganisationService>;

    beforeAll(async () => {
        module = await Test.createTestingModule({
            imports: [MapperTestModule],
            providers: [
                PersonenkontextUc,
                PersonApiMapperProfile,
                OrganisationApiMapperProfile,
                {
                    provide: RolleRepo,
                    useValue: createMock<RolleRepo>(),
                },
                {
                    provide: OrganisationRepo,
                    useValue: createMock<OrganisationRepo>(),
                },
                {
                    provide: OrganisationService,
                    useValue: createMock<OrganisationService>(),
                },
                {
                    provide: RolleRepo,
                    useValue: createMock<RolleRepo>(),
                },
                {
                    provide: OrganisationRepo,
                    useValue: createMock<OrganisationRepo>(),
                },
                {
                    provide: OrganisationService,
                    useValue: createMock<OrganisationService>(),
                },
                {
                    provide: PersonService,
                    useValue: createMock<PersonService>(),
                },
                {
                    provide: PersonenkontextService,
                    useValue: createMock<PersonenkontextService>(),
                },
            ],
        }).compile();
        sut = module.get(PersonenkontextUc);
        personServiceMock = module.get(PersonService);
        personenkontextServiceMock = module.get(PersonenkontextService);
        rolleRepoMock = module.get(RolleRepo);
        organisationRepoMock = module.get(OrganisationRepo);
        organisationServiceMock = module.get(OrganisationService);
    });

    afterAll(async () => {
        await module.close();
    });

    beforeEach(() => {
        jest.resetAllMocks();
    });

    it('should be defined', () => {
        expect(sut).toBeDefined();
    });

    describe('createPersonenkontext', () => {
        describe('when creation of personenkontext is successful', () => {
            it('should return CreatedPersonenkontextDto', async () => {
                const personenkontextDo: PersonenkontextDo<true> = DoFactory.createPersonenkontext(true);
                personenkontextServiceMock.createPersonenkontext.mockResolvedValue({
                    ok: true,
                    value: personenkontextDo,
                });

                const result: CreatedPersonenkontextDto | SchulConnexError = await sut.createPersonenkontext(
                    {} as CreatePersonenkontextDto,
                );

                expect(result).toBeInstanceOf(CreatedPersonenkontextDto);
            });
        });

        describe('when creation of personenkontext is not successful', () => {
            it('should return SchulConnexError', async () => {
                const error: EntityCouldNotBeCreated = new EntityCouldNotBeCreated('Personenkontext');
                personenkontextServiceMock.createPersonenkontext.mockResolvedValue({
                    ok: false,
                    error: error,
                });

                const result: CreatedPersonenkontextDto | SchulConnexError = await sut.createPersonenkontext(
                    {} as CreatePersonenkontextDto,
                );

                expect(result).toBeInstanceOf(SchulConnexError);
            });
        });
    });

    describe('findAll', () => {
        describe('When searching for personenkontexte', () => {
            it('should find all persons that match with query param', async () => {
                const findPersonenkontextDto: FindPersonenkontextDto = {
                    personId: faker.string.uuid(),
                    referrer: 'referrer',
                    sichtfreigabe: SichtfreigabeType.NEIN,
                    personenstatus: Personenstatus.AKTIV,
                    rolle: Rolle.LERNENDER,
                };

                const firstPersonenkontext: PersonenkontextDo<true> = DoFactory.createPersonenkontext(true);
                const secondPersonenkontext: PersonenkontextDo<true> = DoFactory.createPersonenkontext(true);
                const personenkontexte: PersonenkontextDo<true>[] = [firstPersonenkontext, secondPersonenkontext];
                personenkontextServiceMock.findAllPersonenkontexte.mockResolvedValue({
                    items: personenkontexte,
                    total: personenkontexte.length,
                    limit: personenkontexte.length,
                    offset: 0,
                });

                const result: Paged<PersonenkontextDto> = await sut.findAll(findPersonenkontextDto);
                expect(result.items).toHaveLength(2);
            });

            it('should return empty array when no matching persons are found', async () => {
                const findPersonenkontextDto: FindPersonenkontextDto = {
                    personId: faker.string.uuid(),
                    referrer: 'referrer',
                    sichtfreigabe: SichtfreigabeType.NEIN,
                    personenstatus: Personenstatus.AKTIV,
                    rolle: Rolle.LERNENDER,
                };

                const emptyResult: Paged<PersonenkontextDo<true>> = {
                    items: [],
                    total: 0,
                    limit: 0,
                    offset: 0,
                };
                personenkontextServiceMock.findAllPersonenkontexte.mockResolvedValue(emptyResult);

                const result: Paged<PersonenkontextDto> = await sut.findAll(findPersonenkontextDto);

                expect(result.items).toHaveLength(0);
            });
        });
    });

    describe('findPersonenkontextById', () => {
        describe('when finding personenkontext with id', () => {
            it('should return personenkontext', async () => {
                const personDo: PersonDo<true> = DoFactory.createPerson(true);
                const personenkontextDo: PersonenkontextDo<true> = DoFactory.createPersonenkontext(true);
                const dto: FindPersonenkontextByIdDto = {
                    personenkontextId: personenkontextDo.id,
                };

                personServiceMock.findPersonById.mockResolvedValue({ ok: true, value: personDo });
                personenkontextServiceMock.findPersonenkontextById.mockResolvedValue({
                    ok: true,
                    value: personenkontextDo,
                });

                await expect(sut.findPersonenkontextById(dto)).resolves.not.toThrow();
            });
        });

        describe('when NOT finding personenkontext with id', () => {
            it('should return SchulConnexError with code 404 for personenkontext not found', async () => {
                const dto: FindPersonenkontextByIdDto = {
                    personenkontextId: faker.string.uuid(),
                };

                personenkontextServiceMock.findPersonenkontextById.mockResolvedValue({
                    ok: false,
                    error: new EntityNotFoundError('Personenkontext'),
                });

                const result: PersonendatensatzDto | SchulConnexError = await sut.findPersonenkontextById(dto);

                if (result instanceof PersonendatensatzDto) {
                    fail('Expected SchulConnexError');
                }
                expect(result.code).toBe(404);
            });

            // AI next 13 lines
            it('should return SchulConnexError with code 404 for person not found', async () => {
                const personenkontextDo: PersonenkontextDo<true> = DoFactory.createPersonenkontext(true);
                const dto: FindPersonenkontextByIdDto = {
                    personenkontextId: personenkontextDo.id,
                };

                personenkontextServiceMock.findPersonenkontextById.mockResolvedValue({
                    ok: true,
                    value: personenkontextDo,
                });
                personServiceMock.findPersonById.mockResolvedValue({
                    ok: false,
                    error: new EntityNotFoundError('Person'),
                });

                const result: PersonendatensatzDto | SchulConnexError = await sut.findPersonenkontextById(dto);

                if (result instanceof PersonendatensatzDto) {
                    fail('Expected SchulConnexError');
                }
                expect(result.code).toBe(404);
            });
        });
    });

    describe('hatSystemRecht', () => {
        describe('when personenkontext is referencing rolle with a systemrecht in systemrechte array', () => {
            it('should return an array with the matching organisation as SSK, parent and children', async () => {
                const personenkontexte: Personenkontext<true>[] = createPersonenkontext();
                const rolle: RolleAggregate<true> = createRolle();
                rolle.systemrechte = [RollenSystemRecht.ROLLEN_VERWALTEN];
                const organisation: OrganisationDo<true> = DoFactory.createOrganisation(true);
                rolleRepoMock.findById.mockResolvedValue(rolle);
                organisationRepoMock.findById.mockResolvedValue(organisation);

                const children: OrganisationDo<true>[] = [
                    DoFactory.createOrganisation(true),
                    DoFactory.createOrganisation(true),
                    DoFactory.createOrganisation(true),
                ];

                const findAllAdministriertVon: Paged<OrganisationDo<true>> = {
                    items: children,
                    offset: 0,
                    limit: children.length,
                    total: children.length,
                };
                organisationServiceMock.findAllAdministriertVon.mockResolvedValue(findAllAdministriertVon);
                personenkontextServiceMock.findPersonenkontexteByPersonId.mockResolvedValue(personenkontexte);
                const result: SystemrechtResponse = await sut.hatSystemRecht('1', RollenSystemRecht.ROLLEN_VERWALTEN);
<<<<<<< HEAD
                expect(result['ROLLEN_VERWALTEN']).toBeTruthy();
                expect(result['ROLLEN_VERWALTEN']).toHaveLength(4);
=======
                expect(result.ROLLEN_VERWALTEN).toBeTruthy();
                expect(result.ROLLEN_VERWALTEN).toHaveLength(4);
>>>>>>> 94adbd0f
            });
        });

        describe('when no rollen with a non-empty systemrechte-array exist', () => {
            it('should return an empty array', async () => {
                const personenkontexte: Personenkontext<true>[] = createPersonenkontext();
                const rolle: RolleAggregate<true> = createRolle();
                const organisation: OrganisationDo<true> = DoFactory.createOrganisation(true);
                rolleRepoMock.findById.mockResolvedValue(rolle);
                organisationRepoMock.findById.mockResolvedValue(organisation);
                personenkontextServiceMock.findPersonenkontexteByPersonId.mockResolvedValue(personenkontexte);
                const result: SystemrechtResponse = await sut.hatSystemRecht('1', RollenSystemRecht.ROLLEN_VERWALTEN);
<<<<<<< HEAD
                expect(result['ROLLEN_VERWALTEN']).toBeTruthy();
                expect(result['ROLLEN_VERWALTEN']).toHaveLength(0);
=======
                expect(result.ROLLEN_VERWALTEN).toBeTruthy();
                expect(result.ROLLEN_VERWALTEN).toHaveLength(0);
>>>>>>> 94adbd0f
            });
        });

        describe('when no organisations are found via organisationId of personenkontext', () => {
            it('should return an empty array', async () => {
                const personenkontexte: Personenkontext<true>[] = createPersonenkontext();
                const rolle: RolleAggregate<true> = createRolle();
                rolleRepoMock.findById.mockResolvedValue(rolle);
                organisationRepoMock.findById.mockResolvedValue(undefined);
                personenkontextServiceMock.findPersonenkontexteByPersonId.mockResolvedValue(personenkontexte);
                const result: SystemrechtResponse = await sut.hatSystemRecht('1', RollenSystemRecht.ROLLEN_VERWALTEN);
<<<<<<< HEAD
                expect(result['ROLLEN_VERWALTEN']).toBeTruthy();
                expect(result['ROLLEN_VERWALTEN']).toHaveLength(0);
=======
                expect(result.ROLLEN_VERWALTEN).toBeTruthy();
                expect(result.ROLLEN_VERWALTEN).toHaveLength(0);
>>>>>>> 94adbd0f
            });
        });

        describe('when no rollen are found via rolleId of personenkontext', () => {
            it('should return an empty array', async () => {
                const personenkontexte: Personenkontext<true>[] = createPersonenkontext();
                rolleRepoMock.findById.mockResolvedValue(undefined);
                personenkontextServiceMock.findPersonenkontexteByPersonId.mockResolvedValue(personenkontexte);
                const result: SystemrechtResponse = await sut.hatSystemRecht('1', RollenSystemRecht.ROLLEN_VERWALTEN);
<<<<<<< HEAD
                expect(result['ROLLEN_VERWALTEN']).toBeTruthy();
                expect(result['ROLLEN_VERWALTEN']).toHaveLength(0);
=======
                expect(result.ROLLEN_VERWALTEN).toBeTruthy();
                expect(result.ROLLEN_VERWALTEN).toHaveLength(0);
>>>>>>> 94adbd0f
            });
        });
    });

    describe('updatePersonenkontext', () => {
        // AI next 34 lines
        describe('when updating personenkontext is successful', () => {
            it('should return a PersonendatensatzDto', async () => {
                const personDo: PersonDo<true> = DoFactory.createPerson(true);
                const personenkontextDo: PersonenkontextDo<true> = DoFactory.createPersonenkontext(true);

                personServiceMock.findPersonById.mockResolvedValue({ ok: true, value: personDo });
                personenkontextServiceMock.updatePersonenkontext.mockResolvedValue({
                    ok: true,
                    value: personenkontextDo,
                });

                const updatePersonPromise: Promise<PersonendatensatzDto | SchulConnexError> = sut.updatePersonenkontext(
                    {} as PersonenkontextDto,
                );

                await expect(updatePersonPromise).resolves.toBeInstanceOf(PersonendatensatzDto);
            });
        });

        describe('when updating personenkontext is not successful', () => {
            it('should return SchulConnexError', async () => {
                const error: EntityCouldNotBeCreated = new EntityCouldNotBeCreated('Personenkontext');
                personenkontextServiceMock.updatePersonenkontext.mockResolvedValue({
                    ok: false,
                    error: error,
                });

                const updatePersonPromise: Promise<PersonendatensatzDto | SchulConnexError> = sut.updatePersonenkontext(
                    {} as PersonenkontextDto,
                );

                await expect(updatePersonPromise).resolves.toBeInstanceOf(SchulConnexError);
            });
        });

        describe('when person for personenkontext could not be found', () => {
            it('should return SchulConnexError', async () => {
                // AI next 13 lines
                const personenkontextDo: PersonenkontextDo<true> = DoFactory.createPersonenkontext(true);
                const error: EntityNotFoundError = new EntityNotFoundError('Person');

                personenkontextServiceMock.updatePersonenkontext.mockResolvedValue({
                    ok: true,
                    value: personenkontextDo,
                });
                personServiceMock.findPersonById.mockResolvedValue({ ok: false, error: error });

                const updatePersonPromise: Promise<PersonendatensatzDto | SchulConnexError> = sut.updatePersonenkontext(
                    {} as PersonenkontextDto,
                );

                await expect(updatePersonPromise).resolves.toBeInstanceOf(SchulConnexError);
            });
        });
    });

    describe('deletePersonenkontextById', () => {
        const deletePersonenkontextDto: DeletePersonenkontextDto = {
            id: faker.string.uuid(),
            revision: '1',
        };

        describe('when deleting personenkontext is successful', () => {
            it('should return nothing', async () => {
                personenkontextServiceMock.deletePersonenkontextById.mockResolvedValue({
                    ok: true,
                    value: undefined,
                });

                const result: void | SchulConnexError = await sut.deletePersonenkontextById(deletePersonenkontextDto);

                expect(result).toBeUndefined();
            });
        });

        describe('when personenkontext that should be deleted was not found', () => {
            it('should return SchulConnexError', async () => {
                personenkontextServiceMock.deletePersonenkontextById.mockResolvedValue({
                    ok: false,
                    error: new EntityNotFoundError('Personenkontext'),
                });

                const result: void | SchulConnexError = await sut.deletePersonenkontextById(deletePersonenkontextDto);

                expect(result).toBeInstanceOf(SchulConnexError);
                expect(result?.code).toBe(404);
            });
        });
    });
});<|MERGE_RESOLUTION|>--- conflicted
+++ resolved
@@ -28,10 +28,7 @@
 import { Rolle as RolleAggregate } from '../../rolle/domain/rolle.js';
 import { SystemrechtResponse } from './personenkontext-systemrecht.response.js';
 import { OrganisationService } from '../../organisation/domain/organisation.service.js';
-<<<<<<< HEAD
-=======
 import { OrganisationApiMapperProfile } from '../../organisation/api/organisation-api.mapper.profile.js';
->>>>>>> 94adbd0f
 
 function createPersonenkontext(): Personenkontext<true>[] {
     return [
@@ -66,18 +63,6 @@
                 PersonenkontextUc,
                 PersonApiMapperProfile,
                 OrganisationApiMapperProfile,
-                {
-                    provide: RolleRepo,
-                    useValue: createMock<RolleRepo>(),
-                },
-                {
-                    provide: OrganisationRepo,
-                    useValue: createMock<OrganisationRepo>(),
-                },
-                {
-                    provide: OrganisationService,
-                    useValue: createMock<OrganisationService>(),
-                },
                 {
                     provide: RolleRepo,
                     useValue: createMock<RolleRepo>(),
@@ -292,13 +277,8 @@
                 organisationServiceMock.findAllAdministriertVon.mockResolvedValue(findAllAdministriertVon);
                 personenkontextServiceMock.findPersonenkontexteByPersonId.mockResolvedValue(personenkontexte);
                 const result: SystemrechtResponse = await sut.hatSystemRecht('1', RollenSystemRecht.ROLLEN_VERWALTEN);
-<<<<<<< HEAD
-                expect(result['ROLLEN_VERWALTEN']).toBeTruthy();
-                expect(result['ROLLEN_VERWALTEN']).toHaveLength(4);
-=======
                 expect(result.ROLLEN_VERWALTEN).toBeTruthy();
                 expect(result.ROLLEN_VERWALTEN).toHaveLength(4);
->>>>>>> 94adbd0f
             });
         });
 
@@ -311,13 +291,8 @@
                 organisationRepoMock.findById.mockResolvedValue(organisation);
                 personenkontextServiceMock.findPersonenkontexteByPersonId.mockResolvedValue(personenkontexte);
                 const result: SystemrechtResponse = await sut.hatSystemRecht('1', RollenSystemRecht.ROLLEN_VERWALTEN);
-<<<<<<< HEAD
-                expect(result['ROLLEN_VERWALTEN']).toBeTruthy();
-                expect(result['ROLLEN_VERWALTEN']).toHaveLength(0);
-=======
                 expect(result.ROLLEN_VERWALTEN).toBeTruthy();
                 expect(result.ROLLEN_VERWALTEN).toHaveLength(0);
->>>>>>> 94adbd0f
             });
         });
 
@@ -329,13 +304,8 @@
                 organisationRepoMock.findById.mockResolvedValue(undefined);
                 personenkontextServiceMock.findPersonenkontexteByPersonId.mockResolvedValue(personenkontexte);
                 const result: SystemrechtResponse = await sut.hatSystemRecht('1', RollenSystemRecht.ROLLEN_VERWALTEN);
-<<<<<<< HEAD
-                expect(result['ROLLEN_VERWALTEN']).toBeTruthy();
-                expect(result['ROLLEN_VERWALTEN']).toHaveLength(0);
-=======
                 expect(result.ROLLEN_VERWALTEN).toBeTruthy();
                 expect(result.ROLLEN_VERWALTEN).toHaveLength(0);
->>>>>>> 94adbd0f
             });
         });
 
@@ -345,13 +315,8 @@
                 rolleRepoMock.findById.mockResolvedValue(undefined);
                 personenkontextServiceMock.findPersonenkontexteByPersonId.mockResolvedValue(personenkontexte);
                 const result: SystemrechtResponse = await sut.hatSystemRecht('1', RollenSystemRecht.ROLLEN_VERWALTEN);
-<<<<<<< HEAD
-                expect(result['ROLLEN_VERWALTEN']).toBeTruthy();
-                expect(result['ROLLEN_VERWALTEN']).toHaveLength(0);
-=======
                 expect(result.ROLLEN_VERWALTEN).toBeTruthy();
                 expect(result.ROLLEN_VERWALTEN).toHaveLength(0);
->>>>>>> 94adbd0f
             });
         });
     });
