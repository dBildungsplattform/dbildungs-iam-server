import { Injectable } from '@nestjs/common';
import { ClassLogger } from '../../logging/class-logger.js';
import { Attribute, Change, Client, Control, SearchResult } from 'ldapts';
<<<<<<< HEAD
import { LdapEntityType, LdapPersonEntry } from './ldap.types.js';
=======
import { LdapEntityType, LdapOrganisationEntry, LdapPersonEntry, LdapRoleEntry } from './ldap.types.js';
import { KennungRequiredForSchuleError } from '../../../modules/organisation/specification/error/kennung-required-for-schule.error.js';
>>>>>>> d2715dbb
import { LdapClient } from './ldap-client.js';
import { LdapInstanceConfig } from '../ldap-instance-config.js';
import { UsernameRequiredError } from '../../../modules/person/domain/username-required.error.js';
import { Mutex } from 'async-mutex';
import { LdapSearchError } from '../error/ldap-search.error.js';
import { PersonID } from '../../../shared/types/aggregate-ids.types.js';
import { EventService } from '../../eventbus/services/event.service.js';
import { LdapPersonEntryChangedEvent } from '../../../shared/events/ldap-person-entry-changed.event.js';
<<<<<<< HEAD
import { LdapEmailAddressError } from '../error/ldap-email-address.error.js';
=======
>>>>>>> d2715dbb

export type PersonData = {
    vorname: string;
    familienname: string;
    id: string;
    referrer?: string;
    ldapEntryUUID?: string;
};

@Injectable()
export class LdapClientService {
    private mutex: Mutex;

    public constructor(
        private readonly ldapClient: LdapClient,
        private readonly ldapInstanceConfig: LdapInstanceConfig,
        private readonly logger: ClassLogger,
        private readonly eventService: EventService,
    ) {
        this.mutex = new Mutex();
    }

    private async bind(): Promise<Result<boolean>> {
        this.logger.info('LDAP: bind');
        try {
            await this.ldapClient
                .getClient()
                .bind(this.ldapInstanceConfig.BIND_DN, this.ldapInstanceConfig.ADMIN_PASSWORD);
            this.logger.info('LDAP: Successfully connected');
            return {
                ok: true,
                value: true,
            };
        } catch (err) {
            const errMsg: string = `Could not connect to LDAP, message: ${JSON.stringify(err)}`;
            this.logger.error(errMsg);
            return { ok: false, error: new Error(errMsg) };
        }
    }

    private getRootName(emailDomain?: string): string {
        let rootName: string = 'oeffentlicheSchulen';
        if (emailDomain && emailDomain === 'ersatzschule-sh.de') {
            rootName = 'ersatzSchulen';
        }
        return rootName;
    }

    private getLehrerUid(referrer: string, domain: string | undefined): string {
        const rootName: string = this.getRootName(domain);
        return `uid=${referrer},ou=${rootName},dc=schule-sh,dc=de`;
    }

    public async createLehrer(
        person: PersonData,
        mail?: string, //Wird hier erstmal seperat mit reingegeben bis die Umstellung auf primary/alternative erfolgt
        domain?: string,
    ): Promise<Result<PersonData>> {
        if (!person.referrer) {
            return {
                ok: false,
                error: new UsernameRequiredError(
                    `Lehrer ${person.vorname} ${person.familienname} does not have a username`,
                ),
            };
        }
        const rootName: string = this.getRootName(domain);
        const lehrerUid: string = this.getLehrerUid(person.referrer, domain);
        return this.mutex.runExclusive(async () => {
            this.logger.info('LDAP: createLehrer');
            const client: Client = this.ldapClient.getClient();
            const bindResult: Result<boolean> = await this.bind();
            if (!bindResult.ok) return bindResult;

            const searchResultLehrer: SearchResult = await client.search(`ou=${rootName},dc=schule-sh,dc=de`, {
                filter: `(uid=${person.referrer})`,
            });
            if (searchResultLehrer.searchEntries.length > 0) {
                this.logger.info(`LDAP: Lehrer ${lehrerUid} exists, nothing to create`);

                return { ok: true, value: person };
            }
            const entry: LdapPersonEntry = {
                cn: person.vorname,
                sn: person.familienname,
                objectclass: ['inetOrgPerson', 'univentionMail'],
                mailPrimaryAddress: mail ?? ``,
                mailAlternativeAddress: mail ?? ``,
            };

            const controls: Control[] = [];
            const relaxRulesControlOID: string = '1.3.6.1.4.1.4203.666.5.12';
            entry.entryUUID = person.ldapEntryUUID ?? person.id;
            controls.push(new Control(relaxRulesControlOID));

            await client.add(lehrerUid, entry, controls);
            this.logger.info(`LDAP: Successfully created lehrer ${lehrerUid}`);

            return { ok: true, value: person };
        });
    }

    public async isLehrerExisting(referrer: string, domain?: string): Promise<Result<boolean>> {
        return this.mutex.runExclusive(async () => {
            this.logger.info('LDAP: isLehrerExisting');
            const client: Client = this.ldapClient.getClient();
            const bindResult: Result<boolean> = await this.bind();
            if (!bindResult.ok) return bindResult;

            const rootName: string = this.getRootName(domain);
            const searchResultLehrer: SearchResult = await client.search(`ou=${rootName},dc=schule-sh,dc=de`, {
                filter: `(uid=${referrer})`,
            });
            if (searchResultLehrer.searchEntries.length > 0) {
                return { ok: true, value: true };
            }
            return { ok: true, value: false };
        });
    }

    public async deleteLehrerByPersonId(personId: PersonID, domain?: string): Promise<Result<PersonID>> {
        return this.mutex.runExclusive(async () => {
            this.logger.info('LDAP: deleteLehrer');
            const client: Client = this.ldapClient.getClient();
            const bindResult: Result<boolean> = await this.bind();
            if (!bindResult.ok) return bindResult;

            const rootName: string = this.getRootName(domain);
            const searchResultLehrer: SearchResult = await client.search(`ou=${rootName},dc=schule-sh,dc=de`, {
                scope: 'sub',
                filter: `(entryUUID=${personId})`,
            });
            if (!searchResultLehrer.searchEntries[0]) {
                return {
                    ok: false,
                    error: new LdapSearchError(LdapEntityType.LEHRER),
                };
            }
            await client.del(searchResultLehrer.searchEntries[0].dn);
            this.logger.info(`LDAP: Successfully deleted lehrer by personId:${personId}`);

            return { ok: true, value: personId };
        });
    }

    public async deleteLehrer(person: PersonData, domain?: string): Promise<Result<PersonData>> {
        return this.mutex.runExclusive(async () => {
            this.logger.info('LDAP: deleteLehrer');
            const client: Client = this.ldapClient.getClient();
            const bindResult: Result<boolean> = await this.bind();
            if (!bindResult.ok) return bindResult;
            if (!person.referrer)
                return {
                    ok: false,
                    error: new UsernameRequiredError(
                        `Lehrer ${person.vorname} ${person.familienname} does not have a username`,
                    ),
                };
            const lehrerUid: string = this.getLehrerUid(person.referrer, domain);
            await client.del(lehrerUid);
            this.logger.info(`LDAP: Successfully deleted lehrer ${lehrerUid}`);

            return { ok: true, value: person };
        });
    }

    public async changeEmailAddressByPersonId(personId: PersonID, newEmailAddress: string): Promise<Result<PersonID>> {
        return this.mutex.runExclusive(async () => {
            this.logger.info('LDAP: changeEmailAddress');
<<<<<<< HEAD
            const splitted: string[] = newEmailAddress.split('@');
            if (!splitted || !splitted[1]) {
                this.logger.error(`LDAP: Invalid email-address:${newEmailAddress}`);

                return {
                    ok: false,
                    error: new LdapEmailAddressError(),
                };
            }
            const domain: string = splitted[1];
            const client: Client = this.ldapClient.getClient();
            const bindResult: Result<boolean> = await this.bind();
            if (!bindResult.ok) return bindResult;
            const rootName: string = this.getRootName(domain);
            const searchResult: SearchResult = await client.search(`ou=${rootName},dc=schule-sh,dc=de`, {
=======
            const client: Client = this.ldapClient.getClient();
            const bindResult: Result<boolean> = await this.bind();
            if (!bindResult.ok) return bindResult;

            const searchResult: SearchResult = await client.search(`ou=oeffentlicheSchulen,dc=schule-sh,dc=de`, {
>>>>>>> d2715dbb
                scope: 'sub',
                filter: `(entryUUID=${personId})`,
                attributes: ['mailPrimaryAddress', 'mailAlternativeAddress'],
                returnAttributeValues: true,
            });
            if (!searchResult.searchEntries[0]) {
<<<<<<< HEAD
                this.logger.error(`Changing email-address in LDAP FAILED, no entry for personId:${personId}`);
=======
>>>>>>> d2715dbb
                return {
                    ok: false,
                    error: new LdapSearchError(LdapEntityType.LEHRER),
                };
            }

<<<<<<< HEAD
            const currentEmailAddressArray: string = searchResult.searchEntries[0]['mailPrimaryAddress'] as string;
            const currentEmailAddress: string = currentEmailAddressArray[0] ?? newEmailAddress;
=======
            const currentEmailAddressString: string | undefined = searchResult.searchEntries[0][
                'mailPrimaryAddress'
            ] as string;
            const currentEmailAddress: string = currentEmailAddressString ?? newEmailAddress;
>>>>>>> d2715dbb

            await client.modify(searchResult.searchEntries[0].dn, [
                new Change({
                    operation: 'replace',
                    modification: new Attribute({ type: 'mailPrimaryAddress', values: [newEmailAddress] }),
                }),
            ]);
            await client.modify(searchResult.searchEntries[0].dn, [
                new Change({
                    operation: 'replace',
                    modification: new Attribute({ type: 'mailAlternativeAddress', values: [currentEmailAddress] }),
                }),
            ]);
            this.logger.info(
                `LDAP: Successfully modified mailPrimaryAddress and mailAlternativeAddress for personId:${personId}`,
            );

            this.eventService.publish(new LdapPersonEntryChangedEvent(personId, newEmailAddress, currentEmailAddress));

            return { ok: true, value: personId };
        });
    }
}<|MERGE_RESOLUTION|>--- conflicted
+++ resolved
@@ -1,12 +1,7 @@
 import { Injectable } from '@nestjs/common';
 import { ClassLogger } from '../../logging/class-logger.js';
 import { Attribute, Change, Client, Control, SearchResult } from 'ldapts';
-<<<<<<< HEAD
 import { LdapEntityType, LdapPersonEntry } from './ldap.types.js';
-=======
-import { LdapEntityType, LdapOrganisationEntry, LdapPersonEntry, LdapRoleEntry } from './ldap.types.js';
-import { KennungRequiredForSchuleError } from '../../../modules/organisation/specification/error/kennung-required-for-schule.error.js';
->>>>>>> d2715dbb
 import { LdapClient } from './ldap-client.js';
 import { LdapInstanceConfig } from '../ldap-instance-config.js';
 import { UsernameRequiredError } from '../../../modules/person/domain/username-required.error.js';
@@ -15,10 +10,7 @@
 import { PersonID } from '../../../shared/types/aggregate-ids.types.js';
 import { EventService } from '../../eventbus/services/event.service.js';
 import { LdapPersonEntryChangedEvent } from '../../../shared/events/ldap-person-entry-changed.event.js';
-<<<<<<< HEAD
 import { LdapEmailAddressError } from '../error/ldap-email-address.error.js';
-=======
->>>>>>> d2715dbb
 
 export type PersonData = {
     vorname: string;
@@ -188,7 +180,6 @@
     public async changeEmailAddressByPersonId(personId: PersonID, newEmailAddress: string): Promise<Result<PersonID>> {
         return this.mutex.runExclusive(async () => {
             this.logger.info('LDAP: changeEmailAddress');
-<<<<<<< HEAD
             const splitted: string[] = newEmailAddress.split('@');
             if (!splitted || !splitted[1]) {
                 this.logger.error(`LDAP: Invalid email-address:${newEmailAddress}`);
@@ -204,38 +195,27 @@
             if (!bindResult.ok) return bindResult;
             const rootName: string = this.getRootName(domain);
             const searchResult: SearchResult = await client.search(`ou=${rootName},dc=schule-sh,dc=de`, {
-=======
-            const client: Client = this.ldapClient.getClient();
-            const bindResult: Result<boolean> = await this.bind();
-            if (!bindResult.ok) return bindResult;
-
-            const searchResult: SearchResult = await client.search(`ou=oeffentlicheSchulen,dc=schule-sh,dc=de`, {
->>>>>>> d2715dbb
                 scope: 'sub',
                 filter: `(entryUUID=${personId})`,
                 attributes: ['mailPrimaryAddress', 'mailAlternativeAddress'],
                 returnAttributeValues: true,
             });
             if (!searchResult.searchEntries[0]) {
-<<<<<<< HEAD
                 this.logger.error(`Changing email-address in LDAP FAILED, no entry for personId:${personId}`);
-=======
->>>>>>> d2715dbb
                 return {
                     ok: false,
                     error: new LdapSearchError(LdapEntityType.LEHRER),
                 };
             }
 
-<<<<<<< HEAD
-            const currentEmailAddressArray: string = searchResult.searchEntries[0]['mailPrimaryAddress'] as string;
-            const currentEmailAddress: string = currentEmailAddressArray[0] ?? newEmailAddress;
-=======
-            const currentEmailAddressString: string | undefined = searchResult.searchEntries[0][
+            let currentEmailAddressString: string | undefined = searchResult.searchEntries[0][
                 'mailPrimaryAddress'
             ] as string;
+            // yes, that check looks crazy, although currentEmailAddressString is defined as string|undefined, sometimes it's an array with one element
+            if (Array.isArray(currentEmailAddressString)) {
+                currentEmailAddressString = (currentEmailAddressString as string[])[0];
+            }
             const currentEmailAddress: string = currentEmailAddressString ?? newEmailAddress;
->>>>>>> d2715dbb
 
             await client.modify(searchResult.searchEntries[0].dn, [
                 new Change({
