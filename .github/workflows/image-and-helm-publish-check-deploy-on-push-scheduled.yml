name: "Publish image and helm chart on push and (scheduled) trivy, deployment on push, delete namespace on branch deletion"

# All triggers have to be in one file, so that the trivy results can be compared to identify introduced vulnerabilities
# See DBP-340
on:
  push:
  schedule:
    - cron:  '0 2 * * *'
  delete:

concurrency:
  group: dbildungs-iam-server-${{ github.event.ref }}
  cancel-in-progress: true

jobs:
  codeql_analyze:
    name: "CodeQL"
    if: ${{ github.event_name == 'push' }}
    uses: dBildungsplattform/dbp-github-workflows/.github/workflows/check-codeql.yaml@2.1.0
    permissions:
      actions: read
      contents: read
      security-events: write

  nest_lint:
    name: "Linting"
    if: ${{ github.event_name == 'push' }}
    uses: dBildungsplattform/dbp-github-workflows/.github/workflows/check-nest-lint.yaml@2.1.0
    with:
      node_version: '18'
    permissions:
      contents: read

  tests_and_sonarcloud:
    name: "Tests and Sonarcloud"
    if: ${{ github.event_name == 'push' }}
    uses: dBildungsplattform/dbp-github-workflows/.github/workflows/check-nest-test-sonarcloud.yaml@2.1.0
    with:
      node_version: '18'
      deploy_stage: 'dev'
    permissions:
      contents: read
    secrets: inherit

  build_image_on_push:
    name: "Publish image and scan with trivy"
    if: ${{ github.event_name == 'push' }}
    needs:
      - codeql_analyze
      - nest_lint
      - tests_and_sonarcloud
    permissions:
      packages: write
      security-events: write
      contents: read
    uses: dBildungsplattform/dbp-github-workflows/.github/workflows/image-publish-trivy.yaml@2.1.0
    with:
      image_name: "dbildungs-iam-server"
      run_trivy_scan: true
      tag_generation: ${{ ( github.ref_name == 'main' || startsWith(github.ref_name,'dependabot/') )  && 'commit_hash' || 'ticket_from_branch' }}
      add_latest_tag: ${{ github.ref_name == 'main' }}
      container_registry: "ghcr.io"
      fail_on_vulnerabilites: true
      report_location: "Dockerfile"
  
  scheduled_trivy_scan:
    name: "Scheduled trivy scan of latest image"
    if: ${{ github.event_name == 'schedule' }}
    permissions:
      packages: read
      security-events: write
    uses: dBildungsplattform/dbp-github-workflows/.github/workflows/check-trivy.yaml@2.1.0
    with:
      image_ref: 'ghcr.io/${{ github.repository_owner }}/dbildungs-iam-server:latest'
      fail_on_vulnerabilites: false
      report_location: "Dockerfile"

  scan_helm:
    if: ${{ github.event_name == 'push' && !startsWith(github.ref_name,'dependabot/') }}
    uses: dBildungsplattform/dbp-github-workflows/.github/workflows/check-helm-kics.yaml@1.3.1
    permissions:
      contents: read

  select_helm_version_generation:
    if: ${{ github.event_name == 'push' && !startsWith(github.ref_name,'dependabot/') }}
    needs: 
      - scan_helm
    runs-on: ubuntu-latest
    outputs: 
      SELECT_HELM_VERION_GENERATION: ${{ steps.select_generation.outputs.SELECT_HELM_VERION_GENERATION }}
      SELECT_IMAGE_TAG_GENERATION: ${{ steps.select_generation.outputs.SELECT_IMAGE_TAG_GENERATION }}
    steps:
      - id: select_generation
        shell: bash
        run: |
          if ${{ github.ref_name == 'main' }}; then
<<<<<<< HEAD
              echo "SELECT_HELM_VERION_GENERATION=short_hash" >> "$GITHUB_OUTPUT"
              echo "SELECT_IMAGE_TAG_GENERATION=commit_hash" >> "$GITHUB_OUTPUT"

          else
              echo "SELECT_HELM_VERION_GENERATION=ticket_from_branch_short_hash" >> "$GITHUB_OUTPUT"
              echo "SELECT_IMAGE_TAG_GENERATION=ticket_from_branch" >> "$GITHUB_OUTPUT"
=======
              echo "SELECT_HELM_VERION_GENERATION=timestamp" >> "$GITHUB_OUTPUT"
          else
              echo "SELECT_HELM_VERION_GENERATION=ticket_from_branch_timestamp" >> "$GITHUB_OUTPUT"
>>>>>>> 4e14da18
          fi

  release_helm:
    if: ${{ github.event_name == 'push' && !startsWith(github.ref_name,'dependabot/') }}
    needs: 
      - select_helm_version_generation
<<<<<<< HEAD
    uses: dBildungsplattform/dbp-github-workflows/.github/workflows/chart-release.yaml@3.0.1
=======
    uses: dBildungsplattform/dbp-github-workflows/.github/workflows/chart-release.yaml@3.1.0
>>>>>>> 4e14da18
    secrets: inherit
    with:
      chart_name: dbildungs-iam
      version_generation: ${{ needs.select_helm_version_generation.outputs.SELECT_HELM_VERION_GENERATION  }}
      tag_generation: ${{ needs.select_helm_version_generation.outputs.SELECT_IMAGE_TAG_GENERATION  }}

  branch_meta:
    if: ${{ github.event_name == 'push' && !startsWith(github.ref_name,'dependabot/') }}
    uses: dBildungsplattform/spsh-app-deploy/.github/workflows/get-branch-meta.yml@main

  create_branch_identifier:
    if: ${{ github.event_name == 'push' && !startsWith(github.ref_name,'dependabot/') }}
    needs: 
      - branch_meta
    uses: dBildungsplattform/spsh-app-deploy/.github/workflows/branch-to-namespace.yml@main
    with:
      branch: ${{ needs.branch_meta.outputs.branch }}

  deploy:
    if: ${{ github.event_name == 'push' && !startsWith(github.ref_name,'dependabot/') }}
    needs:
      - branch_meta
      - create_branch_identifier
      - release_helm
      - build_image_on_push
    uses: dBildungsplattform/spsh-app-deploy/.github/workflows/deploy.yml@main
    with:
      dbildungs_iam_server_branch: ${{ needs.branch_meta.outputs.ticket }}
      dbildungs_iam_client_branch: main
      dbildungs_iam_keycloak_branch: main
      namespace: ${{ needs.create_branch_identifier.outputs.namespace_from_branch }}
    secrets:
      SPSH_DEV_KUBECONFIG: ${{ secrets.SPSH_DEV_KUBECONFIG }}

  create_branch_identifier_for_deletion:
    if: ${{ github.event_name == 'delete' && github.event.ref_type == 'branch' }}
    uses: dBildungsplattform/spsh-app-deploy/.github/workflows/branch-to-namespace.yml@main
    with:
      branch: ${{ github.event.ref }}

  delete_namespace:
    if: ${{ github.event_name == 'delete' && github.event.ref_type == 'branch'}}
    needs:
      - create_branch_identifier_for_deletion
    uses: dBildungsplattform/spsh-app-deploy/.github/workflows/delete-namespace.yml@main
    with:
      namespace: ${{ needs.create_branch_identifier_for_deletion.outputs.namespace_from_branch }}
    secrets:
      SPSH_DEV_KUBECONFIG: ${{ secrets.SPSH_DEV_KUBECONFIG }}

  delete_successful:
    if: ${{ github.event_name == 'delete' && github.event.ref_type == 'branch' }}
    needs:
      - delete_namespace
      - create_branch_identifier_for_deletion
    runs-on: ubuntu-latest
    steps:
      - run: echo "Deletion workflow of namespace" ${{ needs.create_branch_identifier_for_deletion.outputs.namespace_from_branch }} "done" <|MERGE_RESOLUTION|>--- conflicted
+++ resolved
@@ -94,29 +94,17 @@
         shell: bash
         run: |
           if ${{ github.ref_name == 'main' }}; then
-<<<<<<< HEAD
-              echo "SELECT_HELM_VERION_GENERATION=short_hash" >> "$GITHUB_OUTPUT"
-              echo "SELECT_IMAGE_TAG_GENERATION=commit_hash" >> "$GITHUB_OUTPUT"
-
+            echo "SELECT_HELM_VERION_GENERATION=timestamp" >> "$GITHUB_OUTPUT"
+            echo "SELECT_IMAGE_TAG_GENERATION=commit_hash" >> "$GITHUB_OUTPUT"
           else
-              echo "SELECT_HELM_VERION_GENERATION=ticket_from_branch_short_hash" >> "$GITHUB_OUTPUT"
-              echo "SELECT_IMAGE_TAG_GENERATION=ticket_from_branch" >> "$GITHUB_OUTPUT"
-=======
-              echo "SELECT_HELM_VERION_GENERATION=timestamp" >> "$GITHUB_OUTPUT"
-          else
-              echo "SELECT_HELM_VERION_GENERATION=ticket_from_branch_timestamp" >> "$GITHUB_OUTPUT"
->>>>>>> 4e14da18
+            echo "SELECT_HELM_VERION_GENERATION=ticket_from_branch_timestamp" >> "$GITHUB_OUTPUT"
+            echo "SELECT_IMAGE_TAG_GENERATION=ticket_from_branch" >> "$GITHUB_OUTPUT"
           fi
-
   release_helm:
     if: ${{ github.event_name == 'push' && !startsWith(github.ref_name,'dependabot/') }}
     needs: 
       - select_helm_version_generation
-<<<<<<< HEAD
-    uses: dBildungsplattform/dbp-github-workflows/.github/workflows/chart-release.yaml@3.0.1
-=======
     uses: dBildungsplattform/dbp-github-workflows/.github/workflows/chart-release.yaml@3.1.0
->>>>>>> 4e14da18
     secrets: inherit
     with:
       chart_name: dbildungs-iam
