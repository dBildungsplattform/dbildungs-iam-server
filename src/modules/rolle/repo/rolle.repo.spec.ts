--- conflicted
+++ resolved
@@ -19,11 +19,8 @@
 import { PersonPermissions } from '../../authentication/domain/person-permissions.js';
 import { createMock, DeepMocked } from '@golevelup/ts-jest';
 import { OrganisationID } from '../../../shared/types/index.js';
-<<<<<<< HEAD
 import { DomainError } from '../../../shared/error/domain.error.js';
 import { RollenMerkmal, RollenSystemRecht } from '../domain/rolle.enums.js';
-=======
->>>>>>> 78e5bbf9
 
 describe('RolleRepo', () => {
     let module: TestingModule;
@@ -128,6 +125,35 @@
             expect(rolle).toBeNull();
         });
     });
+
+    describe('findByIdAuthorized', () => {
+        it('should return the rolle', async () => {
+            const organisationId: OrganisationID = faker.string.uuid();
+            const rolle: Rolle<true> = await sut.save(
+                DoFactory.createRolle(false, { administeredBySchulstrukturknoten: organisationId }),
+            );
+            const permissions: DeepMocked<PersonPermissions> = createMock<PersonPermissions>();
+
+            permissions.getOrgIdsWithSystemrecht.mockResolvedValueOnce([organisationId]);
+
+            const rolleResult: Result<Rolle<true>> = await sut.findByIdAuthorized(rolle.id, permissions);
+
+            expect(rolleResult.ok).toBeTruthy();
+        });
+
+        it('should return error when permissions are insufficient', async () => {
+            const rolle: Rolle<true> = await sut.save(
+                DoFactory.createRolle(false, { administeredBySchulstrukturknoten: faker.string.uuid() }),
+            );
+            const permissions: DeepMocked<PersonPermissions> = createMock<PersonPermissions>();
+
+            permissions.getOrgIdsWithSystemrecht.mockResolvedValueOnce([]);
+
+            const rolleResult: Result<Rolle<true>> = await sut.findByIdAuthorized(rolle.id, permissions);
+
+            expect(rolleResult.ok).toBeFalsy();
+        });
+    });
     describe('findRollenAuthorized', () => {
         it('should return no rollen because there are none', async () => {
             const organisationId: OrganisationID = faker.string.uuid();
@@ -196,35 +222,6 @@
             expect(rolleResult?.length).toBe(1);
         });
     });
-    describe('findByIdAuthorized', () => {
-        it('should return the rolle', async () => {
-            const organisationId: OrganisationID = faker.string.uuid();
-            const rolle: Rolle<true> = await sut.save(
-                DoFactory.createRolle(false, { administeredBySchulstrukturknoten: organisationId }),
-            );
-            const permissions: DeepMocked<PersonPermissions> = createMock<PersonPermissions>();
-
-            permissions.getOrgIdsWithSystemrecht.mockResolvedValueOnce([organisationId]);
-
-            const rolleResult: Result<Rolle<true>> = await sut.findByIdAuthorized(rolle.id, permissions);
-
-            expect(rolleResult.ok).toBeTruthy();
-        });
-
-        it('should return error when permissions are insufficient', async () => {
-            const rolle: Rolle<true> = await sut.save(
-                DoFactory.createRolle(false, { administeredBySchulstrukturknoten: faker.string.uuid() }),
-            );
-            const permissions: DeepMocked<PersonPermissions> = createMock<PersonPermissions>();
-
-            permissions.getOrgIdsWithSystemrecht.mockResolvedValueOnce([]);
-
-            const rolleResult: Result<Rolle<true>> = await sut.findByIdAuthorized(rolle.id, permissions);
-
-            expect(rolleResult.ok).toBeFalsy();
-        });
-    });
-
     describe('findByIdAuthorized', () => {
         it('should return the rolle', async () => {
             const organisationId: OrganisationID = faker.string.uuid();
