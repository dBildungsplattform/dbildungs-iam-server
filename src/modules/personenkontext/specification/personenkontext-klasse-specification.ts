import { Personenkontext } from '../domain/personenkontext.js';
import { NurLehrUndLernAnKlasse } from './nur-lehr-und-lern-an-klasse.js';
import { GleicheRolleAnKlasseWieSchule } from './gleiche-rolle-an-klasse-wie-schule.js';
import { DomainError } from '../../../shared/error/index.js';
import { NurLehrUndLernAnKlasseError } from './error/nur-lehr-und-lern-an-klasse.error.js';
import { GleicheRolleAnKlasseWieSchuleError } from './error/gleiche-rolle-an-klasse-wie-schule.error.js';
import { CheckRollenartSpecification } from './nur-gleiche-rolle.js';
import { UpdateInvalidRollenartForLernError } from '../domain/error/update-invalid-rollenart-for-lern.error.js';
import { CheckBefristungSpecification } from './befristung-required-bei-rolle-befristungspflicht.js';
import { PersonenkontextBefristungRequiredError } from '../domain/error/personenkontext-befristung-required.error.js';
import { Injectable } from '@nestjs/common';

/**
 * 'This specification is not extending CompositeSpecification, but combines specifications for Personenkontexte
 * referencing Klassen and returns dedicated errors instead of simply true or false.'
 */
@Injectable()
export class PersonenkontextKlasseSpecification {
    public constructor(
        protected readonly nurLehrUndLernAnKlasse: NurLehrUndLernAnKlasse,
        protected readonly gleicheRolleAnKlasseWieSchule: GleicheRolleAnKlasseWieSchule,
        protected readonly nurGleicheRolle: CheckRollenartSpecification,
        protected readonly befristungRequired: CheckBefristungSpecification,
    ) {}

    public async returnsError(p: Personenkontext<boolean>): Promise<Option<DomainError>> {
<<<<<<< HEAD
        if (!(await this.nurRollenartLern.isSatisfiedBy([p]))) {
=======
        if (!(await this.nurGleicheRolle.checkRollenart([p]))) {
>>>>>>> c889272d
            return new UpdateInvalidRollenartForLernError();
        }
        if (!(await this.befristungRequired.isSatisfiedBy([p]))) {
            return new PersonenkontextBefristungRequiredError();
        }
        if (!(await this.nurLehrUndLernAnKlasse.isSatisfiedBy(p))) {
            return new NurLehrUndLernAnKlasseError();
        }
        if (!(await this.gleicheRolleAnKlasseWieSchule.isSatisfiedBy(p))) {
            return new GleicheRolleAnKlasseWieSchuleError();
        }
        return undefined;
    }
}<|MERGE_RESOLUTION|>--- conflicted
+++ resolved
@@ -24,11 +24,7 @@
     ) {}
 
     public async returnsError(p: Personenkontext<boolean>): Promise<Option<DomainError>> {
-<<<<<<< HEAD
-        if (!(await this.nurRollenartLern.isSatisfiedBy([p]))) {
-=======
-        if (!(await this.nurGleicheRolle.checkRollenart([p]))) {
->>>>>>> c889272d
+        if (!(await this.nurGleicheRolle.isSatisfiedBy([p]))) {
             return new UpdateInvalidRollenartForLernError();
         }
         if (!(await this.befristungRequired.isSatisfiedBy([p]))) {
