--- conflicted
+++ resolved
@@ -1,8 +1,4 @@
-<<<<<<< HEAD
 import { IsBooleanString, IsOptional, IsString } from 'class-validator';
-=======
-import { IsBoolean, IsNumberString, IsString } from 'class-validator';
->>>>>>> eb0ae23c
 
 export class OxConfig {
     @IsBoolean()
