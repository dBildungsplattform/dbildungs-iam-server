--- conflicted
+++ resolved
@@ -1,96 +1,94 @@
 {
-  "HOST": {
-    "PORT": 8080
-  },
-  "FRONTEND": {
-    "PORT": 8080,
-    "SECURE_COOKIE": true,
-    "SESSION_SECRET": "SessionSecretForDevelopment",
-    "SESSION_TTL_MS": 3600000,
-    "BACKEND_ADDRESS": "http://dbildungs-iam-server-backend:80",
-    "DEFAULT_AUTH_REDIRECT": "/",
-    "TRUST_PROXY": 1,
-    "ERROR_PAGE_REDIRECT": "/login-error"
-  },
-  "DB": {
-    "USE_SSL": true
-  },
-  "KEYCLOAK": {
-    "ADMIN_REALM_NAME": "SPSH",
-    "REALM_NAME": "SPSH",
-    "ADMIN_CLIENT_ID": "spsh-admin",
-    "CLIENT_ID": "spsh",
-    "TEST_CLIENT_ID": "spsh-test",
-    "SERVICE_CLIENT_ID": "spsh-service"
-  },
-  "REDIS": {
-    "HOST": "dbildungs-iam-redis-master.spsh.svc.cluster.local",
-    "PORT": 6379,
-    "USERNAME": "default",
-    "PASSWORD": "",
-    "USE_TLS": false
-  },
+    "HOST": {
+        "PORT": 8080
+    },
+    "FRONTEND": {
+        "PORT": 8080,
+        "SECURE_COOKIE": true,
+        "SESSION_SECRET": "SessionSecretForDevelopment",
+        "SESSION_TTL_MS": 3600000,
+        "BACKEND_ADDRESS": "http://dbildungs-iam-server-backend:80",
+        "DEFAULT_AUTH_REDIRECT": "/",
+        "TRUST_PROXY": 1,
+        "ERROR_PAGE_REDIRECT": "/login-error"
+    },
+    "DB": {
+        "USE_SSL": true
+    },
+    "KEYCLOAK": {
+        "ADMIN_REALM_NAME": "SPSH",
+        "REALM_NAME": "SPSH",
+        "ADMIN_CLIENT_ID": "spsh-admin",
+        "CLIENT_ID": "spsh",
+        "TEST_CLIENT_ID": "spsh-test",
+        "SERVICE_CLIENT_ID": "spsh-service"
+    },
+    "REDIS": {
+        "HOST": "dbildungs-iam-redis-master.spsh.svc.cluster.local",
+        "PORT": 6379,
+        "USERNAME": "default",
+        "PASSWORD": "",
+        "USE_TLS": false
+    },
 
-  "LDAP": {
-    "URL": "ldap://spsh-xxx.svc.cluster.local",
-    "BIND_DN": "cn=admin,dc=schule-sh,dc=de",
-    "ADMIN_PASSWORD": "password",
-    "BASE_DN": "dc=schule-sh,dc=de"
-  },
+    "LDAP": {
+        "URL": "ldap://spsh-xxx.svc.cluster.local",
+        "BIND_DN": "cn=admin,dc=schule-sh,dc=de",
+        "ADMIN_PASSWORD": "password",
+        "BASE_DN": "dc=schule-sh,dc=de"
+    },
 
-  "DATA": {
-    "ROOT_ORGANISATION_ID": "d39cb7cf-2f9b-45f1-849f-973661f2f057"
-  },
-  "LOGGING": {
-    "DEFAULT_LOG_LEVEL": "info",
-    "PERSON_MODULE_LOG_LEVEL": "debug",
-    "PERSON_API_MODULE_LOG_LEVEL": "debug",
-    "ORGANISATION_MODULE_LOG_LEVEL": "debug",
-    "ORGANISATION_API_MODULE_LOG_LEVEL": "debug",
-    "ROLLE_MODULE_LOG_LEVEL": "debug",
-    "ROLLE_API_MODULE_LOG_LEVEL": "debug",
-    "KEYCLOAK_ADMINISTRATION_MODULE_LOG_LEVEL": "debug",
-    "HEALTH_MODULE_LOG_LEVEL": "debug",
-    "BACKEND_FOR_FRONTEND_MODULE_LOG_LEVEL": "debug"
-  },
-  "ITSLEARNING": {
-    "ROOT": "sh",
-    "ROOT_OEFFENTLICH": "oeffentlich",
-    "ROOT_ERSATZ": "ersatz"
-  },
-  "PRIVACYIDEA": {
-    "ENDPOINT": "http://localhost:5000",
-    "USERNAME": "admin",
-    "PASSWORD": "admin",
-    "USER_RESOLVER": "mariadb_resolver",
-    "REALM": "defrealm"
-  },
-  "IMPORT": {
-    "CSV_FILE_MAX_SIZE_IN_MB": 5,
-    "CSV_MAX_NUMBER_OF_USERS": 2001,
-    "PASSPHRASE_SECRET": "44abDqJk2qgwRbpGfO0VZx7DpXeFsm7R",
-    "PASSPHRASE_SALT": "YDp6fYkbUcj4ZkyAOnbAHGQ9O72htc5M"
-  },
-  "SYSTEM": {
-    "RENAME_WAITING_TIME_IN_SECONDS": 3,
-    "STEP_UP_TIMEOUT_ENABLED": "true",
-    "STEP_UP_TIMEOUT_IN_SECONDS": 10
-  },
-  "VIDIS": {
-      "BASE_URL": "https://service-stage.vidis.schule",
-      "USERNAME": "",
-      "PASSWORD": "",
-      "REGION_NAME": "test-region",
-      "KEYCLOAK_GROUP": "VIDIS-service",
-      "KEYCLOAK_ROLE": "VIDIS-user"
-  },
-<<<<<<< HEAD
-  "FEATUREFLAG": {
-    "FEATURE_FLAG_ROLLE_BEARBEITEN": false,
-    "FEATURE_FLAG_BEFRISTUNG_BEARBEITEN": true
-=======
-  "HEADER_API_KEY": {
-    "INTERNAL_COMMUNICATION_API_KEY": "api-key"
->>>>>>> d162a580
-  }
+    "DATA": {
+        "ROOT_ORGANISATION_ID": "d39cb7cf-2f9b-45f1-849f-973661f2f057"
+    },
+    "LOGGING": {
+        "DEFAULT_LOG_LEVEL": "info",
+        "PERSON_MODULE_LOG_LEVEL": "debug",
+        "PERSON_API_MODULE_LOG_LEVEL": "debug",
+        "ORGANISATION_MODULE_LOG_LEVEL": "debug",
+        "ORGANISATION_API_MODULE_LOG_LEVEL": "debug",
+        "ROLLE_MODULE_LOG_LEVEL": "debug",
+        "ROLLE_API_MODULE_LOG_LEVEL": "debug",
+        "KEYCLOAK_ADMINISTRATION_MODULE_LOG_LEVEL": "debug",
+        "HEALTH_MODULE_LOG_LEVEL": "debug",
+        "BACKEND_FOR_FRONTEND_MODULE_LOG_LEVEL": "debug"
+    },
+    "ITSLEARNING": {
+        "ROOT": "sh",
+        "ROOT_OEFFENTLICH": "oeffentlich",
+        "ROOT_ERSATZ": "ersatz"
+    },
+    "PRIVACYIDEA": {
+        "ENDPOINT": "http://localhost:5000",
+        "USERNAME": "admin",
+        "PASSWORD": "admin",
+        "USER_RESOLVER": "mariadb_resolver",
+        "REALM": "defrealm"
+    },
+    "IMPORT": {
+        "CSV_FILE_MAX_SIZE_IN_MB": 5,
+        "CSV_MAX_NUMBER_OF_USERS": 2001,
+        "PASSPHRASE_SECRET": "44abDqJk2qgwRbpGfO0VZx7DpXeFsm7R",
+        "PASSPHRASE_SALT": "YDp6fYkbUcj4ZkyAOnbAHGQ9O72htc5M"
+    },
+    "SYSTEM": {
+        "RENAME_WAITING_TIME_IN_SECONDS": 3,
+        "STEP_UP_TIMEOUT_ENABLED": "true",
+        "STEP_UP_TIMEOUT_IN_SECONDS": 10
+    },
+    "VIDIS": {
+        "BASE_URL": "https://service-stage.vidis.schule",
+        "USERNAME": "",
+        "PASSWORD": "",
+        "REGION_NAME": "test-region",
+        "KEYCLOAK_GROUP": "VIDIS-service",
+        "KEYCLOAK_ROLE": "VIDIS-user"
+    },
+    "HEADER_API_KEY": {
+        "INTERNAL_COMMUNICATION_API_KEY": "api-key"
+    },
+    "FEATUREFLAG": {
+        "FEATURE_FLAG_ROLLE_BEARBEITEN": false,
+        "FEATURE_FLAG_BEFRISTUNG_BEARBEITEN": true
+    }
 }