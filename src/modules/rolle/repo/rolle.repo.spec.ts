import { faker } from '@faker-js/faker';
import { EntityManager, MikroORM } from '@mikro-orm/core';
import { Test, TestingModule } from '@nestjs/testing';

import {
    ConfigTestModule,
    DEFAULT_TIMEOUT_FOR_TESTCONTAINERS,
    DatabaseTestModule,
    DoFactory,
} from '../../../../test/utils/index.js';
import { Rolle } from '../domain/rolle.js';
import { RolleRepo } from './rolle.repo.js';
import { RolleFactory } from '../domain/rolle.factory.js';
import { ServiceProviderRepo } from '../../service-provider/repo/service-provider.repo.js';
import { ServiceProvider } from '../../service-provider/domain/service-provider.js';
<<<<<<< HEAD
import { EventService } from '../../../core/eventbus/index.js';
import { ClassLogger } from '../../../core/logging/class-logger.js';
import { DeepMocked, createMock } from '@golevelup/ts-jest';
import { ModuleLogger } from '../../../core/logging/module-logger.js';
=======
import { OrganisationRepository } from '../../organisation/persistence/organisation.repository.js';
>>>>>>> 320dfbcb

describe('RolleRepo', () => {
    let module: TestingModule;
    let sut: RolleRepo;
    let orm: MikroORM;
    let em: EntityManager;
    let serviceProviderRepo: ServiceProviderRepo;
    let moduleLogger: DeepMocked<ModuleLogger>;

    beforeAll(async () => {
        moduleLogger = createMock<ModuleLogger>();
        module = await Test.createTestingModule({
            imports: [ConfigTestModule, DatabaseTestModule.forRoot({ isDatabaseRequired: true })],
<<<<<<< HEAD
            providers: [
                RolleRepo,
                RolleFactory,
                ServiceProviderRepo,
                EventService,
                ClassLogger,
                { provide: ModuleLogger, useValue: moduleLogger },
            ],
=======
            providers: [RolleRepo, RolleFactory, ServiceProviderRepo, OrganisationRepository],
>>>>>>> 320dfbcb
        }).compile();

        sut = module.get(RolleRepo);
        orm = module.get(MikroORM);
        em = module.get(EntityManager);
        serviceProviderRepo = module.get(ServiceProviderRepo);

        await DatabaseTestModule.setupDatabase(orm);
    }, DEFAULT_TIMEOUT_FOR_TESTCONTAINERS);

    afterAll(async () => {
        await orm.close();
        await module.close();
    });

    beforeEach(async () => {
        await DatabaseTestModule.clearDatabase(orm);
    });

    it('should be defined', () => {
        expect(sut).toBeDefined();
        expect(em).toBeDefined();
    });

    describe('save', () => {
        it('should save a new rolle', async () => {
            const rolle: Rolle<false> = DoFactory.createRolle(false);

            const savedRolle: Rolle<true> = await sut.save(rolle);

            expect(savedRolle.id).toBeDefined();
        });

        it('should update an existing rolle', async () => {
            const existingRolle: Rolle<true> = await sut.save(DoFactory.createRolle(false));
            const update: Rolle<false> = DoFactory.createRolle(false);
            update.id = existingRolle.id;

            const savedRolle: Rolle<true> = await sut.save(existingRolle);

            expect(savedRolle).toEqual(existingRolle);
        });

        it('should save with service provider', async () => {
            const serviceProvider: ServiceProvider<true> = await serviceProviderRepo.save(
                DoFactory.createServiceProvider(false),
            );
            const rolle: Rolle<false> = DoFactory.createRolle(false, { serviceProviderIds: [serviceProvider.id] });

            const savedRolle: Rolle<true> = await sut.save(rolle);

            expect(savedRolle.id).toBeDefined();
            expect(savedRolle.serviceProviderIds).toContain(serviceProvider.id);
        });
    });

    describe('find', () => {
        it('should return all rollen', async () => {
            const serviceProvider: ServiceProvider<true> = await serviceProviderRepo.save(
                DoFactory.createServiceProvider(false),
            );
            const rollen: Rolle<true>[] = await Promise.all([
                sut.save(DoFactory.createRolle(false, { serviceProviderIds: [serviceProvider.id] })),
                sut.save(DoFactory.createRolle(false, { serviceProviderIds: [serviceProvider.id] })),
                sut.save(DoFactory.createRolle(false, { serviceProviderIds: [serviceProvider.id] })),
            ]);

            const rollenResult: Rolle<true>[] = await sut.find();

            expect(rollenResult).toHaveLength(3);
            expect(rollenResult).toEqual(rollen);
        });
    });

    describe('findById', () => {
        it('should return the rolle', async () => {
            const rolle: Rolle<true> = await sut.save(DoFactory.createRolle(false));

            const rolleResult: Option<Rolle<true>> = await sut.findById(rolle.id);

            expect(rolleResult).toBeDefined();
            expect(rolleResult).toBeInstanceOf(Rolle);
        });

        it('should return undefined if the entity does not exist', async () => {
            const rolle: Option<Rolle<true>> = await sut.findById(faker.string.uuid());

            expect(rolle).toBeNull();
        });
    });

    describe('findByName', () => {
        it('should return the rolle', async () => {
            const rolle: Rolle<true> = await sut.save(DoFactory.createRolle(false));
            const rolleResult: Option<Rolle<true>[]> = await sut.findByName(rolle.name, 1);

            expect(rolleResult).toBeDefined();
            expect(rolleResult).toHaveLength(1);
        });

        it('should return undefined if the entity does not exist', async () => {
            const rolleResult: Option<Rolle<true>[]> = await sut.findByName(faker.string.alpha(), 1);

            expect(rolleResult).toBeDefined();
            expect(rolleResult).toHaveLength(0);
        });
    });

    describe('exists', () => {
        it('should return true, if the rolle exists', async () => {
            const rolle: Rolle<true> = await sut.save(DoFactory.createRolle(false));

            const exists: boolean = await sut.exists(rolle.id);

            expect(exists).toBe(true);
        });

        it('should return false, if the rolle does not exists', async () => {
            const exists: boolean = await sut.exists(faker.string.uuid());

            expect(exists).toBe(false);
        });
    });
});<|MERGE_RESOLUTION|>--- conflicted
+++ resolved
@@ -13,14 +13,11 @@
 import { RolleFactory } from '../domain/rolle.factory.js';
 import { ServiceProviderRepo } from '../../service-provider/repo/service-provider.repo.js';
 import { ServiceProvider } from '../../service-provider/domain/service-provider.js';
-<<<<<<< HEAD
 import { EventService } from '../../../core/eventbus/index.js';
 import { ClassLogger } from '../../../core/logging/class-logger.js';
 import { DeepMocked, createMock } from '@golevelup/ts-jest';
 import { ModuleLogger } from '../../../core/logging/module-logger.js';
-=======
 import { OrganisationRepository } from '../../organisation/persistence/organisation.repository.js';
->>>>>>> 320dfbcb
 
 describe('RolleRepo', () => {
     let module: TestingModule;
@@ -34,18 +31,15 @@
         moduleLogger = createMock<ModuleLogger>();
         module = await Test.createTestingModule({
             imports: [ConfigTestModule, DatabaseTestModule.forRoot({ isDatabaseRequired: true })],
-<<<<<<< HEAD
             providers: [
                 RolleRepo,
                 RolleFactory,
                 ServiceProviderRepo,
+                OrganisationRepository,
                 EventService,
                 ClassLogger,
                 { provide: ModuleLogger, useValue: moduleLogger },
             ],
-=======
-            providers: [RolleRepo, RolleFactory, ServiceProviderRepo, OrganisationRepository],
->>>>>>> 320dfbcb
         }).compile();
 
         sut = module.get(RolleRepo);
