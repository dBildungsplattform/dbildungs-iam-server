--- conflicted
+++ resolved
@@ -12,15 +12,9 @@
 import { InvalidCharacterSetError } from './invalid-character-set.error.js';
 import { InvalidAttributeLengthError } from './invalid-attribute-length.error.js';
 import { InvalidNameError } from './invalid-name.error.js';
-<<<<<<< HEAD
-import { KennungRequiredForSchuleError } from '../../modules/organisation/specification/error/kennung-required-for-schule.error.js';
 import { NurLehrUndLernAnKlasseError } from '../../modules/personenkontext/specification/error/nur-lehr-und-lern-an-klasse.error.js';
 import { GleicheRolleAnKlasseWieSchuleError } from '../../modules/personenkontext/specification/error/gleiche-rolle-an-klasse-wie-schule.error.js';
-import { KlasseNurVonSchuleAdministriertError } from '../../modules/organisation/specification/error/klasse-nur-von-schule-administriert.error.js';
-import { KlassenNameAnSchuleEindeutigError } from '../../modules/organisation/specification/error/klassen-name-an-schule-eindeutig.error.js';
 import { MissingPermissionsError } from './missing-permissions.error.js';
-=======
->>>>>>> 16b0c43d
 
 export class SchulConnexErrorMapper {
     private static SCHULCONNEX_ERROR_MAPPINGS: Map<string, SchulConnexError> = new Map([
@@ -124,7 +118,6 @@
                 beschreibung: 'Die Anfrage ist fehlerhaft: Es konnte kein Benutzername generiert werden',
             }),
         ],
-<<<<<<< HEAD
         [
             NurLehrUndLernAnKlasseError.name,
             new SchulConnexError({
@@ -154,8 +147,6 @@
                     'Die Autorisierung war erfolgreich, aber die erforderlichen Rechte für die Nutzung dieses Endpunktes sind nicht vorhanden.',
             }),
         ],
-=======
->>>>>>> 16b0c43d
     ]);
 
     private static NO_MAPPING_FOUND: SchulConnexError = new SchulConnexError({
