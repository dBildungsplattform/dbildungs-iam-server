import { EntityManager, RequiredEntityData, Loaded } from '@mikro-orm/postgresql';
import { Injectable } from '@nestjs/common';
import { ConfigService } from '@nestjs/config';
import { OrganisationEntity } from './organisation.entity.js';
import { Organisation } from '../domain/organisation.js';
import { OrganisationScope } from './organisation.scope.js';
<<<<<<< HEAD
import { OrganisationID } from '../../../shared/types/aggregate-ids.types.js';
import { ServerConfig, DataConfig } from '../../../shared/config/index.js';
=======
import { ConfigService } from '@nestjs/config';
import { ServerConfig, DataConfig } from '../../../shared/config/index.js';
import { OrganisationID } from '../../../shared/types/aggregate-ids.types.js';
>>>>>>> 4718ae83

export function mapAggregateToData(organisation: Organisation<boolean>): RequiredEntityData<OrganisationEntity> {
    return {
        id: organisation.id,
        administriertVon: organisation.administriertVon,
        zugehoerigZu: organisation.zugehoerigZu,
        kennung: organisation.kennung,
        name: organisation.name,
        namensergaenzung: organisation.namensergaenzung,
        kuerzel: organisation.kuerzel,
        typ: organisation.typ,
        traegerschaft: organisation.traegerschaft,
    };
}

export function mapEntityToAggregate(entity: OrganisationEntity): Organisation<true> {
    return Organisation.construct(
        entity.id,
        entity.createdAt,
        entity.updatedAt,
        entity.administriertVon,
        entity.zugehoerigZu,
        entity.kennung,
        entity.name,
        entity.namensergaenzung,
        entity.kuerzel,
        entity.typ,
        entity.traegerschaft,
    );
}

@Injectable()
export class OrganisationRepository {
    public readonly ROOT_ORGANISATION_ID: string;

    public constructor(
        private readonly em: EntityManager,
        config: ConfigService<ServerConfig>,
    ) {
        this.ROOT_ORGANISATION_ID = config.getOrThrow<DataConfig>('DATA').ROOT_ORGANISATION_ID;
    }

    public async findBy(scope: OrganisationScope): Promise<Counted<Organisation<true>>> {
        const [entities, total]: Counted<OrganisationEntity> = await scope.executeQuery(this.em);
        const organisations: Organisation<true>[] = entities.map((entity: OrganisationEntity) =>
            mapEntityToAggregate(entity),
        );

        return [organisations, total];
    }

<<<<<<< HEAD
    public async exists(id: OrganisationID): Promise<boolean> {
        const organisation: Option<Loaded<OrganisationEntity, never, 'id', never>> = await this.em.findOne(
            OrganisationEntity,
            { id },
            { fields: ['id'] as const },
        );

        return !!organisation;
    }

=======
>>>>>>> 4718ae83
    public async findChildOrgasForIds(ids: OrganisationID[]): Promise<Organisation<true>[]> {
        let rawResult: OrganisationEntity[];

        if (ids.length === 0) {
            return [];
        } else if (ids.some((id: OrganisationID) => id === this.ROOT_ORGANISATION_ID)) {
            // If id is the root, perform a simple SELECT * except root for performance enhancement.
            rawResult = await this.em.find(OrganisationEntity, { id: { $ne: this.ROOT_ORGANISATION_ID } });
        } else {
            // Otherwise, perform the recursive CTE query.
            const query: string = `
            WITH RECURSIVE sub_organisations AS (
                SELECT *
                FROM public.organisation
                WHERE administriert_von IN (?)
                UNION ALL
                SELECT o.*
                FROM public.organisation o
                INNER JOIN sub_organisations so ON o.administriert_von = so.id
            )
            SELECT DISTINCT ON (id) * FROM sub_organisations;
            `;

            rawResult = await this.em.execute(query, [ids]);
        }

        return rawResult.map(mapEntityToAggregate);
    }
<<<<<<< HEAD

    public async findRootDirectChildren(): Promise<Organisation<true>[]> {
        const scope: OrganisationScope = new OrganisationScope().findAdministrierteVon(this.ROOT_ORGANISATION_ID);

        const [entities]: Counted<OrganisationEntity> = await scope.executeQuery(this.em);
        const organisations: Organisation<true>[] = entities.map((entity: OrganisationEntity) =>
            mapEntityToAggregate(entity),
        );

        return organisations;
    }
=======
>>>>>>> 4718ae83
}<|MERGE_RESOLUTION|>--- conflicted
+++ resolved
@@ -1,17 +1,11 @@
-import { EntityManager, RequiredEntityData, Loaded } from '@mikro-orm/postgresql';
+import { EntityManager, Loaded, RequiredEntityData } from '@mikro-orm/postgresql';
 import { Injectable } from '@nestjs/common';
 import { ConfigService } from '@nestjs/config';
+import { DataConfig, ServerConfig } from '../../../shared/config/index.js';
+import { OrganisationID } from '../../../shared/types/aggregate-ids.types.js';
+import { Organisation } from '../domain/organisation.js';
 import { OrganisationEntity } from './organisation.entity.js';
-import { Organisation } from '../domain/organisation.js';
 import { OrganisationScope } from './organisation.scope.js';
-<<<<<<< HEAD
-import { OrganisationID } from '../../../shared/types/aggregate-ids.types.js';
-import { ServerConfig, DataConfig } from '../../../shared/config/index.js';
-=======
-import { ConfigService } from '@nestjs/config';
-import { ServerConfig, DataConfig } from '../../../shared/config/index.js';
-import { OrganisationID } from '../../../shared/types/aggregate-ids.types.js';
->>>>>>> 4718ae83
 
 export function mapAggregateToData(organisation: Organisation<boolean>): RequiredEntityData<OrganisationEntity> {
     return {
@@ -63,7 +57,6 @@
         return [organisations, total];
     }
 
-<<<<<<< HEAD
     public async exists(id: OrganisationID): Promise<boolean> {
         const organisation: Option<Loaded<OrganisationEntity, never, 'id', never>> = await this.em.findOne(
             OrganisationEntity,
@@ -74,8 +67,6 @@
         return !!organisation;
     }
 
-=======
->>>>>>> 4718ae83
     public async findChildOrgasForIds(ids: OrganisationID[]): Promise<Organisation<true>[]> {
         let rawResult: OrganisationEntity[];
 
@@ -104,7 +95,6 @@
 
         return rawResult.map(mapEntityToAggregate);
     }
-<<<<<<< HEAD
 
     public async findRootDirectChildren(): Promise<Organisation<true>[]> {
         const scope: OrganisationScope = new OrganisationScope().findAdministrierteVon(this.ROOT_ORGANISATION_ID);
@@ -116,6 +106,4 @@
 
         return organisations;
     }
-=======
->>>>>>> 4718ae83
 }