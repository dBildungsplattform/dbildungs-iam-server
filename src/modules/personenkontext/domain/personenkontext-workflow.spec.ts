import { Test, TestingModule } from '@nestjs/testing';
import { createMock, DeepMocked } from '@golevelup/ts-jest';
import { PersonenkontextWorkflowAggregate } from './personenkontext-workflow.js';
import { RolleRepo } from '../../rolle/repo/rolle.repo.js';
import { DoFactory } from '../../../../test/utils/index.js';
import { Personenkontext } from './personenkontext.js';
import { Rolle } from '../../rolle/domain/rolle.js';
import { faker } from '@faker-js/faker';
import { DBiamPersonenkontextRepo } from '../persistence/dbiam-personenkontext.repo.js';
import { PersonenkontextWorkflowFactory } from './personenkontext-workflow.factory.js';
import { RollenArt } from '../../rolle/domain/rolle.enums.js';
import { OrganisationsTyp } from '../../organisation/domain/organisation.enums.js';
import { PersonenkontextFactory } from './personenkontext.factory.js';
import { OrganisationRepository } from '../../organisation/persistence/organisation.repository.js';
import { PersonRepository } from '../../person/persistence/person.repository.js';
import { PersonPermissions } from '../../authentication/domain/person-permissions.js';
import { DbiamPersonenkontextFactory } from './dbiam-personenkontext.factory.js';
import { DbiamPersonenkontextBodyParams } from '../api/param/dbiam-personenkontext.body.params.js';
import { PersonenkontexteUpdateError } from './error/personenkontexte-update.error.js';
import { Organisation } from '../../organisation/domain/organisation.js';
import { DomainError } from '../../../shared/error/domain.error.js';
import { ConfigService } from '@nestjs/config';
import { OperationContext } from './personenkontext.enums.js';
import { PersonenkontextWorkflowSharedKernel } from './personenkontext-workflow-shared-kernel.js';

describe('PersonenkontextWorkflow', () => {
    let module: TestingModule;
    let rolleRepoMock: DeepMocked<RolleRepo>;
    let organisationRepoMock: DeepMocked<OrganisationRepository>;
    let anlage: PersonenkontextWorkflowAggregate;
    let personenkontextKontextRepoMock: DeepMocked<DBiamPersonenkontextRepo>;
    let personenkontextAnlageFactory: PersonenkontextWorkflowFactory;
    let personpermissionsMock: DeepMocked<PersonPermissions>;
    let dbiamPersonenkontextFactoryMock: DeepMocked<DbiamPersonenkontextFactory>;
    let configMock: DeepMocked<ConfigService>;
    let personenkontextWorkflowSharedKernelMock: DeepMocked<PersonenkontextWorkflowSharedKernel>;

    beforeAll(async () => {
        module = await Test.createTestingModule({
            providers: [
                PersonenkontextWorkflowFactory,
                PersonenkontextFactory,
                {
                    provide: RolleRepo,
                    useValue: createMock<RolleRepo>(),
                },
                {
                    provide: OrganisationRepository,
                    useValue: createMock<OrganisationRepository>(),
                },
                {
                    provide: PersonRepository,
                    useValue: createMock<PersonRepository>(),
                },
                {
                    provide: DBiamPersonenkontextRepo,
                    useValue: createMock<DBiamPersonenkontextRepo>(),
                },
                {
                    provide: PersonPermissions,
                    useValue: createMock<PersonPermissions>(),
                },
                {
                    provide: DbiamPersonenkontextFactory,
                    useValue: createMock<DbiamPersonenkontextFactory>(),
                },
                {
                    provide: ConfigService,
                    useValue: createMock<ConfigService>(),
                },
                {
                    provide: PersonenkontextWorkflowSharedKernel,
                    useValue: createMock<PersonenkontextWorkflowSharedKernel>(),
                },
            ],
        }).compile();
        rolleRepoMock = module.get(RolleRepo);
        organisationRepoMock = module.get(OrganisationRepository);
        dbiamPersonenkontextFactoryMock = module.get(DbiamPersonenkontextFactory);
        personenkontextAnlageFactory = module.get(PersonenkontextWorkflowFactory);
        personenkontextKontextRepoMock = module.get(DBiamPersonenkontextRepo);
        anlage = personenkontextAnlageFactory.createNew();
        personpermissionsMock = module.get(PersonPermissions);
        configMock = module.get(ConfigService);
        personenkontextWorkflowSharedKernelMock = module.get(PersonenkontextWorkflowSharedKernel);
    });

    afterAll(async () => {
        await module.close();
    });

    beforeEach(() => {
        jest.resetAllMocks();
    });

    it('should be defined', () => {
        expect(anlage).toBeDefined();
    });

    describe('initialize', () => {
        it('should initialize the aggregate with the selected Organisation and Rolle', () => {
            anlage.initialize('person-id', 'org-id', ['role-id']);
            expect(anlage.personId).toBe('person-id');
            expect(anlage.selectedOrganisationId).toBe('org-id');
            expect(anlage.selectedRolleIds).toStrictEqual(['role-id']);
        });
    });

    describe('findAllSchulstrukturknoten', () => {
        it('should return only the organisations that the admin has rights on', async () => {
            const organisation: Organisation<true> = DoFactory.createOrganisation(true);
            const organisations: Organisation<true>[] = [organisation];
            organisationRepoMock.findByNameOrKennungAndExcludeByOrganisationType.mockResolvedValue(organisations);
            personpermissionsMock.getOrgIdsWithSystemrecht.mockResolvedValueOnce({
                all: false,
                orgaIds: [organisation.id],
            });

            const result: Organisation<true>[] = await anlage.findAllSchulstrukturknoten(
                personpermissionsMock,
                undefined,
            );
            expect(result.length).toBe(2);
        });

        it('should return organisations based on name or kennung if provided', async () => {
            const organisation: Organisation<true> = DoFactory.createOrganisation(true);
            const organisations: Organisation<true>[] = [organisation];
            organisationRepoMock.findByNameOrKennungAndExcludeByOrganisationType.mockResolvedValue(organisations);
            personpermissionsMock.getOrgIdsWithSystemrecht.mockResolvedValueOnce({
                all: false,
                orgaIds: [organisation.id],
            });

            const result: Organisation<true>[] = await anlage.findAllSchulstrukturknoten(
                personpermissionsMock,
                organisation.name,
            );
            expect(result.length).toBe(1);
        });

        it('should return an empty array if no organisations are found', async () => {
            organisationRepoMock.findByNameOrKennungAndExcludeByOrganisationType.mockResolvedValue([]);
            personpermissionsMock.getOrgIdsWithSystemrecht.mockResolvedValueOnce({ all: false, orgaIds: [] });

            const result: Organisation<true>[] = await anlage.findAllSchulstrukturknoten(
                personpermissionsMock,
                undefined,
            );
            expect(result.length).toBe(0);
        });

        it('should sort organisations by name and kennung', async () => {
            const org1: Organisation<true> = DoFactory.createOrganisation(true, {
                kennung: 'K1',
                name: 'Beta School',
            });
            const org2: Organisation<true> = DoFactory.createOrganisation(true, {
                kennung: 'K2',
                name: 'Alpha School',
            });
            const org3: Organisation<true> = DoFactory.createOrganisation(true, { name: 'Gamma School' });
            const org4: Organisation<true> = DoFactory.createOrganisation(true, { kennung: 'K3' });
            const orgsWithRecht: string[] = [org1.id, org2.id, org3.id, org4.id];

            organisationRepoMock.findByNameOrKennungAndExcludeByOrganisationType.mockResolvedValue([
                org1,
                org2,
                org3,
                org4,
            ]);
            personpermissionsMock.getOrgIdsWithSystemrecht.mockResolvedValue({ all: false, orgaIds: orgsWithRecht });

            const result: Organisation<true>[] = await anlage.findAllSchulstrukturknoten(
                personpermissionsMock,
                undefined,
            );

            expect(result.length).toBe(4);
        });

        it('should sort organisations with only kennung defined', async () => {
            const org1: Organisation<true> = DoFactory.createOrganisation(true, { kennung: 'K2' });
            const org2: Organisation<true> = DoFactory.createOrganisation(true, { kennung: 'K1' });
            const orgsWithRecht: string[] = [org1.id, org2.id];

            organisationRepoMock.findByNameOrKennungAndExcludeByOrganisationType.mockResolvedValue([org1, org2]);
            personpermissionsMock.getOrgIdsWithSystemrecht.mockResolvedValue({ all: false, orgaIds: orgsWithRecht });

            const result: Organisation<true>[] = await anlage.findAllSchulstrukturknoten(
                personpermissionsMock,
                undefined,
            );

            expect(result.length).toBe(2);
        });

        it('should handle organisations with undefined kennung and name', async () => {
            const org1: Organisation<true> = DoFactory.createOrganisation(true, { kennung: 'K1' });
            const org2: Organisation<true> = DoFactory.createOrganisation(true, { name: 'Alpha School' });
            const org3: Organisation<true> = DoFactory.createOrganisation(true, {});
            const orgsWithRecht: string[] = [org1.id, org2.id, org3.id];

            organisationRepoMock.findByNameOrKennungAndExcludeByOrganisationType.mockResolvedValue([org1, org2, org3]);
            personpermissionsMock.getOrgIdsWithSystemrecht.mockResolvedValue({ all: false, orgaIds: orgsWithRecht });

            const result: Organisation<true>[] = await anlage.findAllSchulstrukturknoten(
                personpermissionsMock,
                undefined,
            );

            expect(result.length).toBe(3);
        });

        it('should handle organisations with kennung but undefined name', async () => {
            const org1: Organisation<true> = DoFactory.createOrganisation(true, { kennung: 'K1', name: 'tootie' });
            const org2: Organisation<true> = DoFactory.createOrganisation(true, { name: undefined });
            const org3: Organisation<true> = DoFactory.createOrganisation(true, {});
            const orgsWithRecht: string[] = [org1.id, org2.id, org3.id];

            organisationRepoMock.findByNameOrKennungAndExcludeByOrganisationType.mockResolvedValue([org1, org2, org3]);
            personpermissionsMock.getOrgIdsWithSystemrecht.mockResolvedValue({ all: false, orgaIds: orgsWithRecht });

            const result: Organisation<true>[] = await anlage.findAllSchulstrukturknoten(
                personpermissionsMock,
                undefined,
            );

            expect(result.length).toBe(3);
        });

        it('should handle organisations with name but undefined kennung', async () => {
            const org1: Organisation<true> = DoFactory.createOrganisation(true, {
                kennung: undefined,
                name: 'rolle',
            });
            const org2: Organisation<true> = DoFactory.createOrganisation(true, { name: 'tootie' });
            const org3: Organisation<true> = DoFactory.createOrganisation(true, {});
            const orgsWithRecht: string[] = [org1.id, org2.id, org3.id];

            organisationRepoMock.findByNameOrKennungAndExcludeByOrganisationType.mockResolvedValue([org1, org2, org3]);
            personpermissionsMock.getOrgIdsWithSystemrecht.mockResolvedValue({ all: false, orgaIds: orgsWithRecht });

            const result: Organisation<true>[] = await anlage.findAllSchulstrukturknoten(
                personpermissionsMock,
                undefined,
            );

            expect(result.length).toBe(3);
        });
        it('should sort organisations with neither kennung nor name defined', async () => {
            const org1: Organisation<true> = DoFactory.createOrganisation(true, {});
            const org2: Organisation<true> = DoFactory.createOrganisation(true, {});
            const orgsWithRecht: string[] = [org1.id, org2.id];

            organisationRepoMock.findByNameOrKennungAndExcludeByOrganisationType.mockResolvedValue([org1, org2]);
            personpermissionsMock.getOrgIdsWithSystemrecht.mockResolvedValue({ all: false, orgaIds: orgsWithRecht });

            const result: Organisation<true>[] = await anlage.findAllSchulstrukturknoten(
                personpermissionsMock,
                undefined,
            );

            expect(result.length).toBe(2);
        });

        it('should handle mixed cases of kennung and name', async () => {
            const org1: Organisation<true> = DoFactory.createOrganisation(true, {
                kennung: 'K2',
                name: 'Beta School',
            });
            const org2: Organisation<true> = DoFactory.createOrganisation(true, { name: 'Alpha School' });
            const org3: Organisation<true> = DoFactory.createOrganisation(true, { kennung: 'K1' });
            const org4: Organisation<true> = DoFactory.createOrganisation(true, {});
            const orgsWithRecht: string[] = [org1.id, org2.id, org3.id, org4.id];

            organisationRepoMock.findByNameOrKennungAndExcludeByOrganisationType.mockResolvedValue([
                org1,
                org2,
                org3,
                org4,
            ]);
            personpermissionsMock.getOrgIdsWithSystemrecht.mockResolvedValue({ all: false, orgaIds: orgsWithRecht });

            const result: Organisation<true>[] = await anlage.findAllSchulstrukturknoten(
                personpermissionsMock,
                undefined,
            );

            expect(result.length).toBe(4);
        });

        it('should sort organisations with only name defined', async () => {
            const org1: Organisation<true> = DoFactory.createOrganisation(true, { name: 'Beta School' });
            const org2: Organisation<true> = DoFactory.createOrganisation(true, { name: 'Alpha School' });
            const orgsWithRecht: string[] = [org1.id, org2.id];

            organisationRepoMock.findByNameOrKennungAndExcludeByOrganisationType.mockResolvedValue([org1, org2]);
            personpermissionsMock.getOrgIdsWithSystemrecht.mockResolvedValue({ all: false, orgaIds: orgsWithRecht });

            const result: Organisation<true>[] = await anlage.findAllSchulstrukturknoten(
                personpermissionsMock,
                undefined,
            );

            expect(result.length).toBe(2);
        });
        it('should handle organisations with neither kennung nor name defined and return them as equal', async () => {
            const org1: Organisation<true> = DoFactory.createOrganisation(true, {
                name: undefined,
                kennung: undefined,
            });
            const org2: Organisation<true> = DoFactory.createOrganisation(true, {
                name: undefined,
                kennung: undefined,
            });
            const orgsWithRecht: string[] = [org1.id, org2.id];

            organisationRepoMock.findByNameOrKennungAndExcludeByOrganisationType.mockResolvedValue([org1, org2]);
            personpermissionsMock.getOrgIdsWithSystemrecht.mockResolvedValue({ all: false, orgaIds: orgsWithRecht });

            const result: Organisation<true>[] = await anlage.findAllSchulstrukturknoten(
                personpermissionsMock,
                undefined,
            );

            expect(result.length).toEqual(2);
        });
        it('should handle organisations with kennung defined but name undefined', async () => {
            const org1: Organisation<true> = DoFactory.createOrganisation(true, {
                name: undefined,
                kennung: '123',
            });
            const org2: Organisation<true> = DoFactory.createOrganisation(true, {
                name: undefined,
                kennung: '123',
            });
            const orgsWithRecht: string[] = [org1.id, org2.id];

            organisationRepoMock.findByNameOrKennungAndExcludeByOrganisationType.mockResolvedValue([org1, org2]);
            personpermissionsMock.getOrgIdsWithSystemrecht.mockResolvedValue({ all: false, orgaIds: orgsWithRecht });

            const result: Organisation<true>[] = await anlage.findAllSchulstrukturknoten(
                personpermissionsMock,
                undefined,
            );

            expect(result.length).toEqual(2);
        });
        it('should handle organisations with kennung defined but name undefined', async () => {
            const org1: Organisation<true> = DoFactory.createOrganisation(true, {
                name: undefined,
                kennung: undefined,
            });
            const org2: Organisation<true> = DoFactory.createOrganisation(true, {
                name: undefined,
                kennung: '123',
            });
            const orgsWithRecht: string[] = [org1.id, org2.id];

            organisationRepoMock.findByNameOrKennungAndExcludeByOrganisationType.mockResolvedValue([org1, org2]);
            personpermissionsMock.getOrgIdsWithSystemrecht.mockResolvedValue({ all: false, orgaIds: orgsWithRecht });

            const result: Organisation<true>[] = await anlage.findAllSchulstrukturknoten(
                personpermissionsMock,
                undefined,
            );

            expect(result.length).toEqual(2);
        });
        it('should handle organisations with name and kennung', async () => {
            const org1: Organisation<true> = DoFactory.createOrganisation(true, {
                name: 'Carl-Orff',
                kennung: '123',
            });
            const org2: Organisation<true> = DoFactory.createOrganisation(true, {
                name: 'Amalie',
                kennung: '321',
            });
            const orgsWithRecht: string[] = [org1.id, org2.id];

            organisationRepoMock.findByNameOrKennungAndExcludeByOrganisationType.mockResolvedValue([org1, org2]);
            personpermissionsMock.getOrgIdsWithSystemrecht.mockResolvedValue({ all: false, orgaIds: orgsWithRecht });

            const result: Organisation<true>[] = await anlage.findAllSchulstrukturknoten(
                personpermissionsMock,
                undefined,
            );

            expect(result.length).toEqual(2);
        });
        it('should handle organisations with name and kennung', async () => {
            const org1: Organisation<true> = DoFactory.createOrganisation(true, {
                name: 'Carl-Orff',
                kennung: undefined,
            });
            const org2: Organisation<true> = DoFactory.createOrganisation(true, {
                name: 'Amalie',
                kennung: '321',
            });
            const orgsWithRecht: string[] = [org1.id, org2.id];

            organisationRepoMock.findByNameOrKennungAndExcludeByOrganisationType.mockResolvedValue([org1, org2]);
            personpermissionsMock.getOrgIdsWithSystemrecht.mockResolvedValue({ all: false, orgaIds: orgsWithRecht });

            const result: Organisation<true>[] = await anlage.findAllSchulstrukturknoten(
                personpermissionsMock,
                undefined,
            );

            expect(result.length).toEqual(2);
        });
        it('should handle organisations with name and kennung', async () => {
            const org1: Organisation<true> = DoFactory.createOrganisation(true, {
                name: 'Carl-Orff',
                kennung: '321',
            });
            const org2: Organisation<true> = DoFactory.createOrganisation(true, {
                name: 'Amalie',
                kennung: undefined,
            });
            const orgsWithRecht: string[] = [org1.id, org2.id];

            organisationRepoMock.findByNameOrKennungAndExcludeByOrganisationType.mockResolvedValue([org1, org2]);
            personpermissionsMock.getOrgIdsWithSystemrecht.mockResolvedValue({ all: false, orgaIds: orgsWithRecht });

            const result: Organisation<true>[] = await anlage.findAllSchulstrukturknoten(
                personpermissionsMock,
                undefined,
            );

            expect(result.length).toEqual(2);
        });

        it('should call findByNameOrKennungAndExcludeByOrganisationType with undefined orgaIds when all permissions are granted', async () => {
            const organisation: Organisation<true> = DoFactory.createOrganisation(true);
            const organisations: Organisation<true>[] = [organisation];

            organisationRepoMock.findByNameOrKennungAndExcludeByOrganisationType.mockResolvedValue(organisations);
            personpermissionsMock.getOrgIdsWithSystemrecht.mockResolvedValue({
                all: true,
            });

            const result: Organisation<true>[] = await anlage.findAllSchulstrukturknoten(
                personpermissionsMock,
                undefined,
            );

            // Ensure that the method is called with undefined orgaIds
            expect(organisationRepoMock.findByNameOrKennungAndExcludeByOrganisationType).toHaveBeenCalledWith(
                OrganisationsTyp.KLASSE,
                undefined,
                undefined,
                undefined,
            );

            expect(result).toEqual(organisations);
        });

        it('should return an empty array if no organisations are found', async () => {
            organisationRepoMock.findByNameOrKennungAndExcludeByOrganisationType.mockResolvedValue([]);
            personpermissionsMock.getOrgIdsWithSystemrecht.mockResolvedValueOnce({ all: false, orgaIds: ['someId'] });

            const result: Organisation<true>[] = await anlage.findAllSchulstrukturknoten(
                personpermissionsMock,
                undefined,
            );

            expect(result.length).toBe(0); // Verify that the result is empty
        });

        it('should filter organisations by permittedOrgaIds when all permissions are not granted', async () => {
            const organisation1: Organisation<true> = DoFactory.createOrganisation(true, { name: 'Org 1' });
            const organisation2: Organisation<true> = DoFactory.createOrganisation(true, { name: 'Org 2' });
            const permittedOrgaIds: string[] = [organisation1.id]; // Only Org 1 is permitted

            // Mock the repository to return both organisations
            organisationRepoMock.findByNameOrKennungAndExcludeByOrganisationType.mockResolvedValue([
                organisation1,
                organisation2,
            ]);

            // Mock permissions to indicate that all organisations are not permitted
            personpermissionsMock.getOrgIdsWithSystemrecht.mockResolvedValueOnce({
                all: false,
                orgaIds: permittedOrgaIds, // Only permit Org 1
            });

            const result: Organisation<true>[] = await anlage.findAllSchulstrukturknoten(
                personpermissionsMock,
                undefined,
            );

            // Ensure only the permitted organisation is returned
            expect(result.length).toEqual(1); // Only Org 1 should be returned
        });
    });

    describe('findRollenForOrganisation', () => {
        it('should return an empty array if no roles are found by name', async () => {
            anlage.initialize(undefined, 'organisation-id');
            rolleRepoMock.findByName.mockResolvedValue([]);
            const organisation: Organisation<true> = createMock<Organisation<true>>();
            organisationRepoMock.findById.mockResolvedValue(organisation);

            const result: Rolle<true>[] = await anlage.findRollenForOrganisation(
                createMock<PersonPermissions>(),
                'rolle-name',
                [],
                10,
            );

            expect(result).toEqual([]);
        });

        it('should return an empty array if no personId is set but permissions are missing', async () => {
            const permissions: DeepMocked<PersonPermissions> = createMock<PersonPermissions>();
            permissions.canModifyPerson.mockResolvedValue(false);

            anlage.initialize('person-id', 'organisation-id');

            const result: Rolle<true>[] = await anlage.findRollenForOrganisation(permissions);

            expect(result).toEqual([]);
        });

        it('should return an empty array if no organisations with system rights are found', async () => {
            rolleRepoMock.find.mockResolvedValue([createMock<Rolle<true>>()]);
            const permissions: DeepMocked<PersonPermissions> = createMock<PersonPermissions>();
            permissions.hasSystemrechtAtOrganisation.mockResolvedValue(true);

            anlage.initialize(undefined, 'organisation-id');

            const result: Rolle<true>[] = await anlage.findRollenForOrganisation(permissions);

            expect(result).toEqual([]);
        });

        it('should return an empty array if the organisation is not found', async () => {
            const rolle: DeepMocked<Rolle<true>> = createMock<Rolle<true>>();
            rolleRepoMock.find.mockResolvedValue([createMock<Rolle<true>>()]);
            rolleRepoMock.find.mockResolvedValue([rolle]);

            const permissions: DeepMocked<PersonPermissions> = createMock<PersonPermissions>();
            permissions.hasSystemrechtAtOrganisation.mockResolvedValue(true);

            organisationRepoMock.findById.mockResolvedValue(undefined);

            anlage.initialize(undefined, 'org-id');

            const result: Rolle<true>[] = await anlage.findRollenForOrganisation(permissions);

            expect(result).toEqual([]);
        });

        it('should return an empty array if user does not have permission to view roles for the organisation', async () => {
            const rolle: DeepMocked<Rolle<true>> = createMock<Rolle<true>>();
            const organisation: DeepMocked<Organisation<true>> = createMock<Organisation<true>>();
            rolleRepoMock.find.mockResolvedValue([rolle]);
            organisationRepoMock.findById.mockResolvedValue(organisation);

            const permissions: DeepMocked<PersonPermissions> = createMock<PersonPermissions>();
            permissions.hasSystemrechteAtOrganisation.mockResolvedValue(false);

            anlage.initialize(undefined, 'organisation-id');

            const result: Rolle<true>[] = await anlage.findRollenForOrganisation(permissions);

            expect(result).toEqual([]);
        });

        it('should add roles to allowedRollen if user has permissions', async () => {
            const organisation: Organisation<true> = DoFactory.createOrganisation(true, {
                typ: OrganisationsTyp.LAND,
            });
            const childOrganisation: Organisation<true> = DoFactory.createOrganisation(true, {
                typ: OrganisationsTyp.KLASSE,
            });
            const rolle: Rolle<true> = DoFactory.createRolle(true, {
                rollenart: RollenArt.ORGADMIN,
                name: 'Alpha',
            });
            const rolle1: Rolle<true> = DoFactory.createRolle(true, {
                rollenart: RollenArt.ORGADMIN,
                name: 'Beta',
            });
            const rollen: Rolle<true>[] = [rolle, rolle1];
            const orgsWithRecht: string[] = [organisation.id, childOrganisation.id];

            organisationRepoMock.findById.mockResolvedValue(organisation);
            organisationRepoMock.findChildOrgasForIds.mockResolvedValue([childOrganisation]);
            organisationRepoMock.findByIds.mockResolvedValue(
                new Map(orgsWithRecht.map((id: string) => [id, DoFactory.createOrganisation(true, { id })])),
            );
            rolleRepoMock.find.mockResolvedValue(rollen);

            const permissions: DeepMocked<PersonPermissions> = createMock<PersonPermissions>();
            permissions.hasSystemrechteAtOrganisation.mockResolvedValue(true);

<<<<<<< HEAD
            personenkontextWorkflowSharedKernelMock.checkReferences.mockResolvedValue(undefined);

            anlage.initialize(organisation.id);
=======
            anlage.initialize(undefined, organisation.id);
>>>>>>> d3908829

            const result: Rolle<true>[] = await anlage.findRollenForOrganisation(permissions);

            expect(result).toHaveLength(2);
        });

        it('should limit allowedRollen based on set personId', async () => {
            rolleRepoMock.find.mockResolvedValue([]);

            const organisation: Organisation<true> = DoFactory.createOrganisation(true);
            organisationRepoMock.findById.mockResolvedValue(organisation);

            const permissions: DeepMocked<PersonPermissions> = createMock<PersonPermissions>();
            permissions.hasSystemrechtAtOrganisation.mockResolvedValue(true);
            permissions.canModifyPerson.mockResolvedValueOnce(true);

            personenkontextKontextRepoMock.findByPerson.mockResolvedValueOnce([DoFactory.createPersonenkontext(true)]);

            const personRollen: Rolle<true>[] = [DoFactory.createRolle(true)];
            rolleRepoMock.findByIds.mockResolvedValueOnce(new Map(personRollen.map((r: Rolle<true>) => [r.id, r])));

            anlage.initialize('person-id', organisation.id);

            const result: Rolle<true>[] = await anlage.findRollenForOrganisation(permissions);

            expect(result).toHaveLength(0);
        });

        it('should limit allowedRollen based on set personId when rollenarten are passed in', async () => {
            rolleRepoMock.find.mockResolvedValue([]);

            const organisation: Organisation<true> = DoFactory.createOrganisation(true);
            organisationRepoMock.findById.mockResolvedValue(organisation);

            const permissions: DeepMocked<PersonPermissions> = createMock<PersonPermissions>();
            permissions.hasSystemrechtAtOrganisation.mockResolvedValue(true);
            permissions.canModifyPerson.mockResolvedValueOnce(true);

            personenkontextKontextRepoMock.findByPerson.mockResolvedValueOnce([DoFactory.createPersonenkontext(true)]);

            const personRollen: Rolle<true>[] = [DoFactory.createRolle(true)];
            rolleRepoMock.findByIds.mockResolvedValueOnce(new Map(personRollen.map((r: Rolle<true>) => [r.id, r])));

            anlage.initialize('person-id', organisation.id);

            const result: Rolle<true>[] = await anlage.findRollenForOrganisation(
                permissions,
                undefined,
                undefined,
                undefined,
                [RollenArt.LEHR],
            );

            expect(result).toHaveLength(0);
        });

        it('should handle empty roles array', async () => {
            rolleRepoMock.find.mockResolvedValue([]);

            const organisation: Organisation<true> = DoFactory.createOrganisation(true);
            organisationRepoMock.findById.mockResolvedValue(organisation);

            const permissions: DeepMocked<PersonPermissions> = createMock<PersonPermissions>();
            permissions.hasSystemrechtAtOrganisation.mockResolvedValue(true);

            anlage.initialize(undefined, organisation.id);

            const result: Rolle<true>[] = await anlage.findRollenForOrganisation(permissions);

            expect(result).toHaveLength(0);
        });

        it('should limit roles returned allowedRollen if limit is set', async () => {
            const organisation: Organisation<true> = DoFactory.createOrganisation(true, {
                typ: OrganisationsTyp.LAND,
            });
            const childOrganisation: Organisation<true> = DoFactory.createOrganisation(true, {
                typ: OrganisationsTyp.KLASSE,
            });
            const rolle1: Rolle<true> = DoFactory.createRolle(true, {
                rollenart: RollenArt.ORGADMIN,
                name: 'rolle1',
            });
            const rolle2: Rolle<true> = DoFactory.createRolle(true, {
                rollenart: RollenArt.ORGADMIN,
                name: 'rolle2',
            });
            const rolle3: Rolle<true> = DoFactory.createRolle(true, {
                rollenart: RollenArt.ORGADMIN,
                name: 'rolle3',
            });
            const rolle4: Rolle<true> = DoFactory.createRolle(true, {
                rollenart: RollenArt.ORGADMIN,
                name: 'rolle4',
            });
            const rollen: Rolle<true>[] = [rolle1, rolle2, rolle3, rolle4];
            const orgsWithRecht: string[] = [organisation.id, childOrganisation.id];

            organisationRepoMock.findById.mockResolvedValue(organisation);
            organisationRepoMock.findChildOrgasForIds.mockResolvedValue([childOrganisation]);
            organisationRepoMock.findByIds.mockResolvedValue(
                new Map(orgsWithRecht.map((id: string) => [id, DoFactory.createOrganisation(true, { id })])),
            );
            rolleRepoMock.find.mockResolvedValue(rollen);

            const permissions: DeepMocked<PersonPermissions> = createMock<PersonPermissions>();
            permissions.hasSystemrechtAtOrganisation.mockResolvedValue(true);

            organisationRepoMock.findById.mockResolvedValue(organisation);
            rolleRepoMock.findById.mockResolvedValue(rolle1);

            anlage.initialize(undefined, organisation.id);

            jest.spyOn(anlage, 'checkReferences').mockResolvedValue(undefined);

            const result: Rolle<true>[] = await anlage.findRollenForOrganisation(permissions, undefined, [], 2);

            expect(result).toHaveLength(2);
        });

        it('should filter out roles that do not pass the reference check', async () => {
            const organisation: Organisation<true> = DoFactory.createOrganisation(true, {
                typ: OrganisationsTyp.LAND,
            });
            const childOrganisation: Organisation<true> = DoFactory.createOrganisation(true, {
                typ: OrganisationsTyp.KLASSE,
            });
            const rolle1: Rolle<true> = DoFactory.createRolle(true, {
                rollenart: RollenArt.ORGADMIN,
                name: 'rolle1',
            });
            const rolle2: Rolle<true> = DoFactory.createRolle(true, {
                rollenart: RollenArt.ORGADMIN,
                name: 'rolle2',
            });
            const rollen: Rolle<true>[] = [rolle1, rolle2];
            const orgsWithRecht: string[] = [organisation.id, childOrganisation.id];

            organisationRepoMock.findById.mockResolvedValue(organisation);
            organisationRepoMock.findChildOrgasForIds.mockResolvedValue([childOrganisation]);
            organisationRepoMock.findByIds.mockResolvedValue(
                new Map(orgsWithRecht.map((id: string) => [id, DoFactory.createOrganisation(true, { id })])),
            );
            rolleRepoMock.find.mockResolvedValue(rollen);

            const permissions: DeepMocked<PersonPermissions> = createMock<PersonPermissions>();
            permissions.hasSystemrechtAtOrganisation.mockResolvedValue(true);

            organisationRepoMock.findById.mockResolvedValue(organisation);
            rolleRepoMock.findById.mockResolvedValue(rolle1);

            anlage.initialize(undefined, organisation.id);

            const mockDomainError: DomainError = {
                name: 'ReferenceCheckError',
                message: 'Some error message',
                code: 'ERROR_CODE',
            };

            // Mock checkReferences to return the mockDomainError for the first call (for rolle1)
            jest.spyOn(anlage, 'checkReferences')
                .mockResolvedValueOnce(mockDomainError) // For rolle1
                .mockResolvedValueOnce(undefined); // For rolle2
            const result: Rolle<true>[] = await anlage.findRollenForOrganisation(permissions);

            // Only rolle2 should be included because rolle1 fails the reference check
            expect(result).toHaveLength(1);
            expect(result[0]).toEqual(rolle2);
        });

        it('should always include roles passed via rollenIds even if over the limit', async () => {
            const organisation: Organisation<true> = DoFactory.createOrganisation(true, {
                typ: OrganisationsTyp.LAND,
            });
            const childOrganisation: Organisation<true> = DoFactory.createOrganisation(true, {
                typ: OrganisationsTyp.KLASSE,
            });

            const rolle1: Rolle<true> = DoFactory.createRolle(true, { id: 'id-1', name: 'rolle1' });
            const rolle2: Rolle<true> = DoFactory.createRolle(true, { id: 'id-2', name: 'rolle2' });
            const rolle3: Rolle<true> = DoFactory.createRolle(true, { id: 'id-3', name: 'rolle3' }); // passed via rollenIds

            const rollen: Rolle<true>[] = [rolle1, rolle2]; // only rolle1 and rolle2 returned via .find

            organisationRepoMock.findById.mockResolvedValue(organisation);
            organisationRepoMock.findChildOrgasForIds.mockResolvedValue([childOrganisation]);
            organisationRepoMock.findByIds.mockResolvedValue(
                new Map([organisation, childOrganisation].map((org: Organisation<true>) => [org.id, org])),
            );

            const rolleMap: Map<string, Rolle<true>> = new Map([
                [rolle3.id, rolle3],
                [rolle3.id, rolle3],
            ]);
            rolleRepoMock.find.mockResolvedValue(rollen);
            rolleRepoMock.findByIds.mockResolvedValue(rolleMap); // simulate lookup of passed rollenIds

            const permissions: DeepMocked<PersonPermissions> = createMock<PersonPermissions>();
            permissions.hasSystemrechteAtOrganisation.mockResolvedValue(true);

            jest.spyOn(anlage, 'checkReferences').mockResolvedValue(undefined);

            anlage.initialize(undefined, organisation.id);

            const result: Rolle<true>[] = await anlage.findRollenForOrganisation(permissions, undefined, ['id-3'], 2);

            // Check that rolle3 is included even if it's outside the limit
            expect(result.map((r: Rolle<true>) => r.id)).toEqual(expect.arrayContaining(['id-1', 'id-3']));
            expect(result.length).toBe(2);
        });
    });
    describe('commit', () => {
        it('should successfully commit personenkontexte', async () => {
            const personId: string = faker.string.uuid();
            const lastModified: Date = faker.date.recent();
            const count: number = 1;
            const personenkontexte: DbiamPersonenkontextBodyParams[] = [];

            const personenkontext: Personenkontext<true> = createMock<Personenkontext<true>>();
            const updateResult: Personenkontext<true>[] = [personenkontext];

            dbiamPersonenkontextFactoryMock.createNewPersonenkontexteUpdate.mockReturnValue({
                update: jest.fn().mockResolvedValue(updateResult),
            } as never);

            const result: Personenkontext<true>[] | PersonenkontexteUpdateError = await anlage.commit(
                personId,
                lastModified,
                count,
                personenkontexte,
                personpermissionsMock,
            );

            expect(result).toEqual(updateResult);
        });

        it('should return an error if PersonenkontexteUpdateError is returned', async () => {
            const personId: string = faker.string.uuid();
            const lastModified: Date = faker.date.recent();
            const count: number = 1;
            const personenkontexte: DbiamPersonenkontextBodyParams[] = [];

            const updateError: PersonenkontexteUpdateError = new PersonenkontexteUpdateError('Error message');
            dbiamPersonenkontextFactoryMock.createNewPersonenkontexteUpdate.mockReturnValue({
                update: jest.fn().mockResolvedValue(updateError),
            } as never);

            const result: PersonenkontexteUpdateError | Personenkontext<true>[] = await anlage.commit(
                personId,
                lastModified,
                count,
                personenkontexte,
                personpermissionsMock,
            );

            expect(result).toBeInstanceOf(PersonenkontexteUpdateError);
        });
    });

    describe('checkPermissions', () => {
        it('should return undefined if user has limited anlegen permissions and only limited rollen are assigned', async () => {
            configMock.getOrThrow.mockReturnValueOnce({
                LIMITED_ROLLENART_ALLOWLIST: [RollenArt.LERN, RollenArt.LEIT],
            });
            const permissions: DeepMocked<PersonPermissions> = createMock<PersonPermissions>();
            permissions.hasSystemrechtAtOrganisation.mockResolvedValueOnce(false);
            permissions.hasSystemrechtAtOrganisation.mockResolvedValueOnce(true);

            const lehrRolle: Rolle<true> = DoFactory.createRolle(true, {
                id: faker.string.uuid(),
                name: 'Test Rolle',
                rollenart: RollenArt.LERN,
            });
            const leitRolle: Rolle<true> = DoFactory.createRolle(true, {
                id: faker.string.uuid(),
                name: 'Test Rolle',
                rollenart: RollenArt.LEIT,
            });
            const rolleMap: Map<string, Rolle<true>> = new Map([
                [lehrRolle.id, lehrRolle],
                [leitRolle.id, leitRolle],
            ]);
            rolleRepoMock.findByIds.mockResolvedValue(rolleMap);

            const result: Option<DomainError> = await anlage.checkPermissions(
                permissions,
                undefined,
                'orgId',
                [lehrRolle.id, leitRolle.id],
                OperationContext.PERSON_ANLEGEN,
            );

            expect(result).toBe(undefined);
        });

        it('should return undefined if context is PERSON_BEARBEITEN and user has systemrecht PERSONEN_VERWALTEN', async () => {
            const permissions: DeepMocked<PersonPermissions> = createMock<PersonPermissions>();
            permissions.hasSystemrechtAtOrganisation.mockResolvedValueOnce(true);

            const result: Option<DomainError> = await anlage.checkPermissions(
                permissions,
                undefined,
                'orgId',
                [],
                OperationContext.PERSON_BEARBEITEN,
            );

            expect(result).toBe(undefined);
        });

        describe.each([[OperationContext.PERSON_ANLEGEN], [OperationContext.PERSON_BEARBEITEN]])(
            'when context is %s',
            (operationContext: OperationContext) => {
                it('should return error if user does not have the correct rights', async () => {
                    const permissions: DeepMocked<PersonPermissions> = createMock<PersonPermissions>();
                    if (operationContext === OperationContext.PERSON_ANLEGEN) {
                        permissions.hasSystemrechtAtOrganisation.mockResolvedValueOnce(false);
                        permissions.hasSystemrechtAtOrganisation.mockResolvedValueOnce(false);
                    } else if (operationContext === OperationContext.PERSON_BEARBEITEN) {
                        permissions.hasSystemrechtAtOrganisation.mockResolvedValueOnce(false);
                    }

                    const lehrRolle: Rolle<true> = DoFactory.createRolle(true, {
                        id: faker.string.uuid(),
                        name: 'Test Rolle',
                        rollenart: RollenArt.LERN,
                    });
                    const leitRolle: Rolle<true> = DoFactory.createRolle(true, {
                        id: faker.string.uuid(),
                        name: 'Test Rolle',
                        rollenart: RollenArt.LEIT,
                    });
                    const rolleMap: Map<string, Rolle<true>> = new Map([
                        [lehrRolle.id, lehrRolle],
                        [leitRolle.id, leitRolle],
                    ]);
                    rolleRepoMock.findByIds.mockResolvedValue(rolleMap);

                    const result: Option<DomainError> = await anlage.checkPermissions(
                        permissions,
                        undefined,
                        'orgId',
                        [lehrRolle.id, leitRolle.id],
                        operationContext,
                    );

                    expect(result).toBeInstanceOf(DomainError);
                });

                it('should return error if config is not set for limited rollenarten', async () => {
                    configMock.getOrThrow.mockReturnValueOnce({ LIMITED_ROLLENART_ALLOWLIST: undefined });

                    const permissions: DeepMocked<PersonPermissions> = createMock<PersonPermissions>();
                    permissions.hasSystemrechtAtOrganisation.mockResolvedValueOnce(false);
                    permissions.hasSystemrechtAtOrganisation.mockResolvedValueOnce(true);

                    const lehrRolle: Rolle<true> = DoFactory.createRolle(true, {
                        id: faker.string.uuid(),
                        name: 'Test Rolle',
                        rollenart: RollenArt.LERN,
                    });
                    const rolleMap: Map<string, Rolle<true>> = new Map([[lehrRolle.id, lehrRolle]]);
                    rolleRepoMock.findByIds.mockResolvedValue(rolleMap);

                    const result: Option<DomainError> = await anlage.checkPermissions(
                        permissions,
                        undefined,
                        'orgId',
                        [lehrRolle.id],
                        operationContext,
                    );

                    expect(result).toBeInstanceOf(DomainError);
                });

                it('should return error if personid is set but user is not allowed to modify', async () => {
                    const permissions: DeepMocked<PersonPermissions> = createMock<PersonPermissions>();
                    permissions.canModifyPerson.mockResolvedValueOnce(false);

                    const result: Option<DomainError> = await anlage.checkPermissions(
                        permissions,
                        'personId',
                        'orgId',
                        ['rolleId'],
                        operationContext,
                    );

                    expect(result).toBeInstanceOf(DomainError);
                });
            },
        );
    });

    it('should return an empty array if no personenkontexte are passed', async () => {
        const personId: string = faker.string.uuid();
        const lastModified: Date = faker.date.recent();
        const count: number = 0;
        const personenkontexte: DbiamPersonenkontextBodyParams[] = [];

        dbiamPersonenkontextFactoryMock.createNewPersonenkontexteUpdate.mockReturnValue({
            update: jest.fn().mockResolvedValue([]),
        } as never);

        const result: Personenkontext<true>[] | PersonenkontexteUpdateError = await anlage.commit(
            personId,
            lastModified,
            count,
            personenkontexte,
            personpermissionsMock,
        );

        expect(result).toEqual([]);
    });
});<|MERGE_RESOLUTION|>--- conflicted
+++ resolved
@@ -1,27 +1,27 @@
+import { faker } from '@faker-js/faker';
+import { createMock, DeepMocked } from '@golevelup/ts-jest';
+import { ConfigService } from '@nestjs/config';
 import { Test, TestingModule } from '@nestjs/testing';
-import { createMock, DeepMocked } from '@golevelup/ts-jest';
-import { PersonenkontextWorkflowAggregate } from './personenkontext-workflow.js';
-import { RolleRepo } from '../../rolle/repo/rolle.repo.js';
 import { DoFactory } from '../../../../test/utils/index.js';
-import { Personenkontext } from './personenkontext.js';
-import { Rolle } from '../../rolle/domain/rolle.js';
-import { faker } from '@faker-js/faker';
-import { DBiamPersonenkontextRepo } from '../persistence/dbiam-personenkontext.repo.js';
-import { PersonenkontextWorkflowFactory } from './personenkontext-workflow.factory.js';
-import { RollenArt } from '../../rolle/domain/rolle.enums.js';
+import { DomainError } from '../../../shared/error/domain.error.js';
+import { PersonPermissions } from '../../authentication/domain/person-permissions.js';
 import { OrganisationsTyp } from '../../organisation/domain/organisation.enums.js';
-import { PersonenkontextFactory } from './personenkontext.factory.js';
+import { Organisation } from '../../organisation/domain/organisation.js';
 import { OrganisationRepository } from '../../organisation/persistence/organisation.repository.js';
 import { PersonRepository } from '../../person/persistence/person.repository.js';
-import { PersonPermissions } from '../../authentication/domain/person-permissions.js';
+import { RollenArt } from '../../rolle/domain/rolle.enums.js';
+import { Rolle } from '../../rolle/domain/rolle.js';
+import { RolleRepo } from '../../rolle/repo/rolle.repo.js';
+import { DbiamPersonenkontextBodyParams } from '../api/param/dbiam-personenkontext.body.params.js';
+import { DBiamPersonenkontextRepo } from '../persistence/dbiam-personenkontext.repo.js';
 import { DbiamPersonenkontextFactory } from './dbiam-personenkontext.factory.js';
-import { DbiamPersonenkontextBodyParams } from '../api/param/dbiam-personenkontext.body.params.js';
 import { PersonenkontexteUpdateError } from './error/personenkontexte-update.error.js';
-import { Organisation } from '../../organisation/domain/organisation.js';
-import { DomainError } from '../../../shared/error/domain.error.js';
-import { ConfigService } from '@nestjs/config';
+import { PersonenkontextWorkflowSharedKernel } from './personenkontext-workflow-shared-kernel.js';
+import { PersonenkontextWorkflowFactory } from './personenkontext-workflow.factory.js';
+import { PersonenkontextWorkflowAggregate } from './personenkontext-workflow.js';
 import { OperationContext } from './personenkontext.enums.js';
-import { PersonenkontextWorkflowSharedKernel } from './personenkontext-workflow-shared-kernel.js';
+import { PersonenkontextFactory } from './personenkontext.factory.js';
+import { Personenkontext } from './personenkontext.js';
 
 describe('PersonenkontextWorkflow', () => {
     let module: TestingModule;
@@ -597,13 +597,9 @@
             const permissions: DeepMocked<PersonPermissions> = createMock<PersonPermissions>();
             permissions.hasSystemrechteAtOrganisation.mockResolvedValue(true);
 
-<<<<<<< HEAD
             personenkontextWorkflowSharedKernelMock.checkReferences.mockResolvedValue(undefined);
 
-            anlage.initialize(organisation.id);
-=======
             anlage.initialize(undefined, organisation.id);
->>>>>>> d3908829
 
             const result: Rolle<true>[] = await anlage.findRollenForOrganisation(permissions);
 
