--- conflicted
+++ resolved
@@ -337,7 +337,38 @@
             expect(response.status).toBe(400);
         });
 
-<<<<<<< HEAD
+        it('should return 400 with CSV_FILE_INVALID_HEADER_ERROR if the csv file has an invalid header', async () => {
+            const filePath: string = path.resolve('./', `test/imports/invalid_klasse_header_import_SuS.csv`);
+
+            const fileExists: boolean = fs.existsSync(filePath);
+            if (!fileExists) throw new Error('file does not exist');
+
+            const schule: OrganisationEntity = new OrganisationEntity();
+            schule.typ = OrganisationsTyp.SCHULE;
+            await em.persistAndFlush(schule);
+            await em.findOneOrFail(OrganisationEntity, { id: schule.id });
+
+            const sus: Rolle<true> = await rolleRepo.save(
+                DoFactory.createRolle(false, {
+                    rollenart: RollenArt.LERN,
+                    administeredBySchulstrukturknoten: schule.id,
+                }),
+            );
+
+            const response: Response = await request(app.getHttpServer() as App)
+                .post('/import/upload')
+                .set('content-type', 'multipart/form-data')
+                .field('organisationId', schule.id)
+                .field('rolleId', sus.id)
+                .attach('file', filePath);
+
+            expect(response.status).toBe(400);
+            expect(response.body).toEqual({
+                code: 400,
+                i18nKey: 'CSV_FILE_INVALID_HEADER_ERROR',
+            });
+        });
+
         it('should return 400 if the file mime type is excel and the file content is correct', async () => {
             const filePath: string = path.resolve('./', `test/imports/invalid_filetype_excel.xlsx`);
 
@@ -359,17 +390,12 @@
 
         it('should return 201 OK with ImportUploadResponse if the CSV file has the mime type application/vnd.ms-excel due to firefox', async () => {
             const filePath: string = path.resolve('./', `test/imports/valid_test_import_SuS_type_MsExcel.csv`);
-=======
-        it('should return 400 with CSV_FILE_INVALID_HEADER_ERROR if the csv file has an invalid header', async () => {
-            const filePath: string = path.resolve('./', `test/imports/invalid_klasse_header_import_SuS.csv`);
->>>>>>> d813b709
-
-            const fileExists: boolean = fs.existsSync(filePath);
-            if (!fileExists) throw new Error('file does not exist');
-
-            const schule: OrganisationEntity = new OrganisationEntity();
-            schule.typ = OrganisationsTyp.SCHULE;
-<<<<<<< HEAD
+
+            const fileExists: boolean = fs.existsSync(filePath);
+            if (!fileExists) throw new Error('file does not exist');
+
+            const schule: OrganisationEntity = new OrganisationEntity();
+            schule.typ = OrganisationsTyp.SCHULE;
             schule.name = 'Import Schule';
             await em.persistAndFlush(schule);
             await em.findOneOrFail(OrganisationEntity, { id: schule.id });
@@ -382,11 +408,6 @@
             await em.persistAndFlush(klasse1A);
             await em.findOneOrFail(OrganisationEntity, { id: klasse1A.id });
 
-=======
-            await em.persistAndFlush(schule);
-            await em.findOneOrFail(OrganisationEntity, { id: schule.id });
-
->>>>>>> d813b709
             const sus: Rolle<true> = await rolleRepo.save(
                 DoFactory.createRolle(false, {
                     rollenart: RollenArt.LERN,
@@ -399,7 +420,6 @@
                 .set('content-type', 'multipart/form-data')
                 .field('organisationId', schule.id)
                 .field('rolleId', sus.id)
-<<<<<<< HEAD
                 .attach('file', filePath, { contentType: 'application/vnd.ms-excel' });
 
             expect(response.status).toBe(201);
@@ -409,14 +429,6 @@
                 totalImportDataItems: 1,
                 totalInvalidImportDataItems: 0,
                 invalidImportDataItems: [],
-=======
-                .attach('file', filePath);
-
-            expect(response.status).toBe(400);
-            expect(response.body).toEqual({
-                code: 400,
-                i18nKey: 'CSV_FILE_INVALID_HEADER_ERROR',
->>>>>>> d813b709
             });
         });
     });
