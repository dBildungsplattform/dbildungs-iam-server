--- conflicted
+++ resolved
@@ -83,21 +83,21 @@
             }),
         ],
         [
-<<<<<<< HEAD
             EntityAlreadyExistsError.name,
             new SchulConnexError({
                 code: 400,
                 subcode: '00',
                 titel: 'Fehlerhafte Anfrage',
                 beschreibung: 'Die Anfrage ist Fehlerhaft: Die Entität existiert bereits.',
-=======
+            }),
+        ],
+        [
             KennungRequiredForSchuleError.name,
             new SchulConnexError({
                 code: 400,
                 subcode: '01',
                 titel: 'Fehlerhafte Anfrage',
                 beschreibung: "Das Feld 'kennung' darf nicht leer sein, wenn der Organisationstyp 'SCHULE' ist.",
->>>>>>> 40ddde67
             }),
         ],
         [
