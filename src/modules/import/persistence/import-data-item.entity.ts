import { TimestampedEntity } from '../../../persistence/timestamped.entity.js';
import { ArrayType, Entity, Enum, ManyToOne, Property, Ref } from '@mikro-orm/core';
import { ImportVorgangEntity } from './import-vorgang.entity.js';
import { ImportDataItemStatus } from '../domain/importDataItem.enum.js';

@Entity({ tableName: 'importdataitem' })
export class ImportDataItemEntity extends TimestampedEntity {
    @ManyToOne({
        fieldName: 'importvorgang_id',
        columnType: 'uuid',
        ref: true,
        nullable: false,
        entity: () => ImportVorgangEntity,
    })
    public readonly importvorgangId!: Ref<ImportVorgangEntity>;

    @Property()
    public readonly nachname!: string;

    @Property()
    public readonly vorname!: string;

    @Property({ nullable: true })
    public readonly klasse?: string;

    @Property({ nullable: true })
    public personalnummer?: string;

    @Property({ type: ArrayType, nullable: true })
    public validationErrors?: string[];

    @Property({ nullable: true, length: 50 })
    public username?: string;

    @Property({ nullable: true })
    public password?: string;

    @Enum({
        items: () => ImportDataItemStatus,
        nativeEnumName: 'import_data_item_status_enum',
    })
<<<<<<< HEAD
    public status!: ImportDataItemStatus;
=======
    public status?: ImportDataItemStatus = ImportDataItemStatus.PENDING;
>>>>>>> 002f3385
}<|MERGE_RESOLUTION|>--- conflicted
+++ resolved
@@ -39,9 +39,5 @@
         items: () => ImportDataItemStatus,
         nativeEnumName: 'import_data_item_status_enum',
     })
-<<<<<<< HEAD
-    public status!: ImportDataItemStatus;
-=======
     public status?: ImportDataItemStatus = ImportDataItemStatus.PENDING;
->>>>>>> 002f3385
 }