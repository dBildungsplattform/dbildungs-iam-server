--- conflicted
+++ resolved
@@ -1,9 +1,5 @@
 import { Mapper } from '@automapper/core';
 import { getMapperToken } from '@automapper/nestjs';
-<<<<<<< HEAD
-=======
-import { Body, Controller, Get, HttpCode, HttpException, HttpStatus, Inject, Param, Post, Query } from '@nestjs/common';
->>>>>>> a5ef942d
 import {
     Body,
     Controller,
@@ -46,14 +42,8 @@
 import { PersonenkontextQueryParams } from './personenkontext-query.params.js';
 import { PersonenkontextResponse } from './personenkontext.response.js';
 import { PersonenkontextUc } from './personenkontext.uc.js';
-<<<<<<< HEAD
-import { PersonenkontextQueryParams } from './personenkontext-query.params.js';
-import { FindPersonenkontextDto } from './find-personenkontext.dto.js';
-import { Public } from 'nest-keycloak-connect';
 import { ResultInterceptor } from '../../../shared/util/result-interceptor.js';
-=======
 import { PersonenkontextDto } from './personenkontext.dto.js';
->>>>>>> a5ef942d
 
 @ApiTags('personen')
 @Controller({ path: 'personen' })
