--- conflicted
+++ resolved
@@ -273,12 +273,9 @@
             userReprDto.username,
             userReprDto.email,
             new Date(userReprDto.createdTimestamp),
-<<<<<<< HEAD
+            {}, // UserAttributes
             userReprDto.enabled,
             userReprDto.attributes,
-=======
-            {}, // UserAttributes
->>>>>>> c189c831
         );
 
         return { ok: true, value: userDo };
