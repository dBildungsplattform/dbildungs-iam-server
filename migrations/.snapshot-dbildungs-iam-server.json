--- conflicted
+++ resolved
@@ -1143,20 +1143,6 @@
             "10"
           ]
         },
-        "import_status_enum": {
-          "name": "import_status_enum",
-          "schema": "public",
-          "items": [
-            "CANCELLED",
-            "COMPLETED",
-            "FAILED",
-            "FINISHED",
-            "INPROGRESS",
-            "INVALID",
-            "STARTED",
-            "VALID"
-          ]
-        },
         "rollen_merkmal_enum": {
           "name": "rollen_merkmal_enum",
           "schema": "public",
@@ -1244,8 +1230,8 @@
           "length": 6,
           "mappedType": "datetime"
         },
-        "administriert_von": {
-          "name": "administriert_von",
+        "import_by_person_id": {
+          "name": "import_by_person_id",
           "type": "uuid",
           "unsigned": false,
           "autoincrement": false,
@@ -1253,8 +1239,17 @@
           "nullable": true,
           "mappedType": "uuid"
         },
-        "zugehoerig_zu": {
-          "name": "zugehoerig_zu",
+        "import_by_username": {
+          "name": "import_by_username",
+          "type": "varchar(255)",
+          "unsigned": false,
+          "autoincrement": false,
+          "primary": false,
+          "nullable": false,
+          "mappedType": "string"
+        },
+        "rolle_id": {
+          "name": "rolle_id",
           "type": "uuid",
           "unsigned": false,
           "autoincrement": false,
@@ -1262,81 +1257,61 @@
           "nullable": true,
           "mappedType": "uuid"
         },
-        "kennung": {
-          "name": "kennung",
+        "rollename": {
+          "name": "rollename",
           "type": "varchar(255)",
           "unsigned": false,
           "autoincrement": false,
           "primary": false,
+          "nullable": false,
+          "mappedType": "string"
+        },
+        "organisation_id": {
+          "name": "organisation_id",
+          "type": "uuid",
+          "unsigned": false,
+          "autoincrement": false,
+          "primary": false,
           "nullable": true,
+          "mappedType": "uuid"
+        },
+        "organisationsname": {
+          "name": "organisationsname",
+          "type": "varchar(255)",
+          "unsigned": false,
+          "autoincrement": false,
+          "primary": false,
+          "nullable": false,
           "mappedType": "string"
         },
-        "name": {
-          "name": "name",
-          "type": "varchar(255)",
-          "unsigned": false,
-          "autoincrement": false,
-          "primary": false,
-          "nullable": true,
-          "mappedType": "string"
-        },
-        "namensergaenzung": {
-          "name": "namensergaenzung",
-          "type": "varchar(255)",
-          "unsigned": false,
-          "autoincrement": false,
-          "primary": false,
-          "nullable": true,
-          "mappedType": "string"
-        },
-        "kuerzel": {
-          "name": "kuerzel",
-          "type": "varchar(255)",
-          "unsigned": false,
-          "autoincrement": false,
-          "primary": false,
-          "nullable": true,
-          "mappedType": "string"
-        },
-        "typ": {
-          "name": "typ",
-          "type": "organisations_typ_enum",
-          "unsigned": false,
-          "autoincrement": false,
-          "primary": false,
-          "nullable": true,
-          "nativeEnumName": "organisations_typ_enum",
+        "data_item_count": {
+          "name": "data_item_count",
+          "type": "int",
+          "unsigned": false,
+          "autoincrement": false,
+          "primary": false,
+          "nullable": false,
+          "mappedType": "integer"
+        },
+        "status": {
+          "name": "status",
+          "type": "import_status_enum",
+          "unsigned": false,
+          "autoincrement": false,
+          "primary": false,
+          "nullable": false,
+          "nativeEnumName": "import_status_enum",
           "enumItems": [
-            "ROOT",
-            "LAND",
-            "TRAEGER",
-            "SCHULE",
-            "KLASSE",
-            "ANBIETER",
-            "SONSTIGE ORGANISATION / EINRICHTUNG",
-            "UNBESTAETIGT"
+            "CANCELLED",
+            "COMPLETED",
+            "FAILED",
+            "FINISHED",
+            "INPROGRESS",
+            "INVALID",
+            "STARTED",
+            "VALID"
           ],
           "mappedType": "enum"
-        },
-        "traegerschaft": {
-          "name": "traegerschaft",
-          "type": "traegerschaft_enum",
-          "unsigned": false,
-          "autoincrement": false,
-          "primary": false,
-          "nullable": true,
-          "nativeEnumName": "traegerschaft_enum",
-          "enumItems": [
-            "01",
-            "02",
-            "03",
-            "04",
-            "05",
-            "06"
-          ],
-          "mappedType": "enum"
-<<<<<<< HEAD
-=======
         },
         "total_data_item_imported": {
           "name": "total_data_item_imported",
@@ -1373,92 +1348,6 @@
             "DONE",
             "FAILED"
           ]
->>>>>>> 53e16e02
-        },
-        "email_domain": {
-          "name": "email_domain",
-          "type": "varchar(255)",
-          "unsigned": false,
-          "autoincrement": false,
-          "primary": false,
-          "nullable": true,
-          "mappedType": "string"
-        },
-        "email_address": {
-          "name": "email_address",
-          "type": "varchar(255)",
-          "unsigned": false,
-          "autoincrement": false,
-          "primary": false,
-          "nullable": true,
-          "mappedType": "string"
-        },
-        "itslearning_enabled": {
-          "name": "itslearning_enabled",
-          "type": "boolean",
-          "unsigned": false,
-          "autoincrement": false,
-          "primary": false,
-          "nullable": false,
-          "default": "false",
-          "mappedType": "boolean"
-        },
-        "version": {
-          "name": "version",
-          "type": "bigint",
-          "unsigned": false,
-          "autoincrement": false,
-          "primary": false,
-          "nullable": false,
-          "default": "1",
-          "mappedType": "bigint"
-        }
-      },
-      "name": "organisation",
-      "schema": "public",
-      "indexes": [
-        {
-          "columnNames": [
-            "administriert_von"
-          ],
-          "composite": false,
-          "keyName": "organisation_administriert_von_index",
-          "constraint": false,
-          "primary": false,
-          "unique": false
-        },
-        {
-          "columnNames": [
-            "typ"
-          ],
-          "composite": false,
-          "keyName": "organisation_typ_index",
-          "constraint": false,
-          "primary": false,
-          "unique": false
-        },
-        {
-          "keyName": "organisation_pkey",
-          "columnNames": [
-            "id"
-          ],
-          "composite": false,
-          "constraint": true,
-          "primary": true,
-          "unique": true
-        }
-      ],
-      "checks": [],
-      "foreignKeys": {},
-      "nativeEnums": {
-        "db_seed_status_enum": {
-          "name": "db_seed_status_enum",
-          "schema": "public",
-          "items": [
-            "STARTED",
-            "DONE",
-            "FAILED"
-          ]
         },
         "referenced_entity_type_enum": {
           "name": "referenced_entity_type_enum",
@@ -1468,97 +1357,6 @@
             "ORGANISATION",
             "ROLLE",
             "SERVICE_PROVIDER"
-          ]
-        },
-        "organisations_typ_enum": {
-          "name": "organisations_typ_enum",
-          "schema": "public",
-          "items": [
-            "ROOT",
-            "LAND",
-            "TRAEGER",
-            "SCHULE",
-            "KLASSE",
-            "ANBIETER",
-            "SONSTIGE ORGANISATION / EINRICHTUNG",
-            "UNBESTAETIGT"
-          ]
-        },
-        "traegerschaft_enum": {
-          "name": "traegerschaft_enum",
-          "schema": "public",
-          "items": [
-            "01",
-            "02",
-            "03",
-            "04",
-            "05",
-            "06"
-          ]
-        },
-        "geschlecht_enum": {
-          "name": "geschlecht_enum",
-          "schema": "public",
-          "items": [
-            "m",
-            "w",
-            "d",
-            "x"
-          ]
-        },
-        "vertrauensstufe_enum": {
-          "name": "vertrauensstufe_enum",
-          "schema": "public",
-          "items": [
-            "KEIN",
-            "UNBE",
-            "TEIL",
-            "VOLL"
-          ]
-        },
-        "email_address_status_enum": {
-          "name": "email_address_status_enum",
-          "schema": "public",
-          "items": [
-            "ENABLED",
-            "DISABLED",
-            "REQUESTED",
-            "FAILED"
-          ]
-        },
-        "rollen_art_enum": {
-          "name": "rollen_art_enum",
-          "schema": "public",
-          "items": [
-            "LERN",
-            "LEHR",
-            "EXTERN",
-            "ORGADMIN",
-            "LEIT",
-            "SYSADMIN"
-          ]
-        },
-        "personenstatus_enum": {
-          "name": "personenstatus_enum",
-          "schema": "public",
-          "items": [
-            "AKTIV"
-          ]
-        },
-        "jahrgangsstufe_enum": {
-          "name": "jahrgangsstufe_enum",
-          "schema": "public",
-          "items": [
-            "01",
-            "02",
-            "03",
-            "04",
-            "05",
-            "06",
-            "07",
-            "08",
-            "09",
-            "10"
           ]
         },
         "import_status_enum": {
@@ -1663,13 +1461,31 @@
           "length": 6,
           "mappedType": "datetime"
         },
-        "email": {
-          "name": "email",
+        "administriert_von": {
+          "name": "administriert_von",
+          "type": "uuid",
+          "unsigned": false,
+          "autoincrement": false,
+          "primary": false,
+          "nullable": true,
+          "mappedType": "uuid"
+        },
+        "zugehoerig_zu": {
+          "name": "zugehoerig_zu",
+          "type": "uuid",
+          "unsigned": false,
+          "autoincrement": false,
+          "primary": false,
+          "nullable": true,
+          "mappedType": "uuid"
+        },
+        "kennung": {
+          "name": "kennung",
           "type": "varchar(255)",
           "unsigned": false,
           "autoincrement": false,
           "primary": false,
-          "nullable": false,
+          "nullable": true,
           "mappedType": "string"
         },
         "name": {
@@ -1678,24 +1494,129 @@
           "unsigned": false,
           "autoincrement": false,
           "primary": false,
-          "nullable": false,
+          "nullable": true,
           "mappedType": "string"
         },
-        "username": {
-          "name": "username",
+        "namensergaenzung": {
+          "name": "namensergaenzung",
           "type": "varchar(255)",
           "unsigned": false,
           "autoincrement": false,
           "primary": false,
-          "nullable": false,
+          "nullable": true,
           "mappedType": "string"
+        },
+        "kuerzel": {
+          "name": "kuerzel",
+          "type": "varchar(255)",
+          "unsigned": false,
+          "autoincrement": false,
+          "primary": false,
+          "nullable": true,
+          "mappedType": "string"
+        },
+        "typ": {
+          "name": "typ",
+          "type": "organisations_typ_enum",
+          "unsigned": false,
+          "autoincrement": false,
+          "primary": false,
+          "nullable": true,
+          "nativeEnumName": "organisations_typ_enum",
+          "enumItems": [
+            "ROOT",
+            "LAND",
+            "TRAEGER",
+            "SCHULE",
+            "KLASSE",
+            "ANBIETER",
+            "SONSTIGE ORGANISATION / EINRICHTUNG",
+            "UNBESTAETIGT"
+          ],
+          "mappedType": "enum"
+        },
+        "traegerschaft": {
+          "name": "traegerschaft",
+          "type": "traegerschaft_enum",
+          "unsigned": false,
+          "autoincrement": false,
+          "primary": false,
+          "nullable": true,
+          "nativeEnumName": "traegerschaft_enum",
+          "enumItems": [
+            "01",
+            "02",
+            "03",
+            "04",
+            "05",
+            "06"
+          ],
+          "mappedType": "enum"
+        },
+        "email_domain": {
+          "name": "email_domain",
+          "type": "varchar(255)",
+          "unsigned": false,
+          "autoincrement": false,
+          "primary": false,
+          "nullable": true,
+          "mappedType": "string"
+        },
+        "email_address": {
+          "name": "email_address",
+          "type": "varchar(255)",
+          "unsigned": false,
+          "autoincrement": false,
+          "primary": false,
+          "nullable": true,
+          "mappedType": "string"
+        },
+        "itslearning_enabled": {
+          "name": "itslearning_enabled",
+          "type": "boolean",
+          "unsigned": false,
+          "autoincrement": false,
+          "primary": false,
+          "nullable": false,
+          "default": "false",
+          "mappedType": "boolean"
+        },
+        "version": {
+          "name": "version",
+          "type": "bigint",
+          "unsigned": false,
+          "autoincrement": false,
+          "primary": false,
+          "nullable": false,
+          "default": "1",
+          "mappedType": "bigint"
         }
       },
-      "name": "ox_user_blacklist",
+      "name": "organisation",
       "schema": "public",
       "indexes": [
         {
-          "keyName": "ox_user_blacklist_pkey",
+          "columnNames": [
+            "administriert_von"
+          ],
+          "composite": false,
+          "keyName": "organisation_administriert_von_index",
+          "constraint": false,
+          "primary": false,
+          "unique": false
+        },
+        {
+          "columnNames": [
+            "typ"
+          ],
+          "composite": false,
+          "keyName": "organisation_typ_index",
+          "constraint": false,
+          "primary": false,
+          "unique": false
+        },
+        {
+          "keyName": "organisation_pkey",
           "columnNames": [
             "id"
           ],
@@ -1920,6 +1841,262 @@
           "length": 6,
           "mappedType": "datetime"
         },
+        "email": {
+          "name": "email",
+          "type": "varchar(255)",
+          "unsigned": false,
+          "autoincrement": false,
+          "primary": false,
+          "nullable": false,
+          "mappedType": "string"
+        },
+        "name": {
+          "name": "name",
+          "type": "varchar(255)",
+          "unsigned": false,
+          "autoincrement": false,
+          "primary": false,
+          "nullable": false,
+          "mappedType": "string"
+        },
+        "username": {
+          "name": "username",
+          "type": "varchar(255)",
+          "unsigned": false,
+          "autoincrement": false,
+          "primary": false,
+          "nullable": false,
+          "mappedType": "string"
+        }
+      },
+      "name": "ox_user_blacklist",
+      "schema": "public",
+      "indexes": [
+        {
+          "keyName": "ox_user_blacklist_pkey",
+          "columnNames": [
+            "id"
+          ],
+          "composite": false,
+          "constraint": true,
+          "primary": true,
+          "unique": true
+        }
+      ],
+      "checks": [],
+      "foreignKeys": {},
+      "nativeEnums": {
+        "db_seed_status_enum": {
+          "name": "db_seed_status_enum",
+          "schema": "public",
+          "items": [
+            "STARTED",
+            "DONE",
+            "FAILED"
+          ]
+        },
+        "referenced_entity_type_enum": {
+          "name": "referenced_entity_type_enum",
+          "schema": "public",
+          "items": [
+            "PERSON",
+            "ORGANISATION",
+            "ROLLE",
+            "SERVICE_PROVIDER"
+          ]
+        },
+        "organisations_typ_enum": {
+          "name": "organisations_typ_enum",
+          "schema": "public",
+          "items": [
+            "ROOT",
+            "LAND",
+            "TRAEGER",
+            "SCHULE",
+            "KLASSE",
+            "ANBIETER",
+            "SONSTIGE ORGANISATION / EINRICHTUNG",
+            "UNBESTAETIGT"
+          ]
+        },
+        "traegerschaft_enum": {
+          "name": "traegerschaft_enum",
+          "schema": "public",
+          "items": [
+            "01",
+            "02",
+            "03",
+            "04",
+            "05",
+            "06"
+          ]
+        },
+        "geschlecht_enum": {
+          "name": "geschlecht_enum",
+          "schema": "public",
+          "items": [
+            "m",
+            "w",
+            "d",
+            "x"
+          ]
+        },
+        "vertrauensstufe_enum": {
+          "name": "vertrauensstufe_enum",
+          "schema": "public",
+          "items": [
+            "KEIN",
+            "UNBE",
+            "TEIL",
+            "VOLL"
+          ]
+        },
+        "email_address_status_enum": {
+          "name": "email_address_status_enum",
+          "schema": "public",
+          "items": [
+            "ENABLED",
+            "DISABLED",
+            "REQUESTED",
+            "FAILED"
+          ]
+        },
+        "rollen_art_enum": {
+          "name": "rollen_art_enum",
+          "schema": "public",
+          "items": [
+            "LERN",
+            "LEHR",
+            "EXTERN",
+            "ORGADMIN",
+            "LEIT",
+            "SYSADMIN"
+          ]
+        },
+        "personenstatus_enum": {
+          "name": "personenstatus_enum",
+          "schema": "public",
+          "items": [
+            "AKTIV"
+          ]
+        },
+        "jahrgangsstufe_enum": {
+          "name": "jahrgangsstufe_enum",
+          "schema": "public",
+          "items": [
+            "01",
+            "02",
+            "03",
+            "04",
+            "05",
+            "06",
+            "07",
+            "08",
+            "09",
+            "10"
+          ]
+        },
+        "import_status_enum": {
+          "name": "import_status_enum",
+          "schema": "public",
+          "items": [
+            "CANCELLED",
+            "COMPLETED",
+            "FAILED",
+            "FINISHED",
+            "INPROGRESS",
+            "INVALID",
+            "STARTED",
+            "VALID"
+          ]
+        },
+        "rollen_merkmal_enum": {
+          "name": "rollen_merkmal_enum",
+          "schema": "public",
+          "items": [
+            "BEFRISTUNG_PFLICHT",
+            "KOPERS_PFLICHT"
+          ]
+        },
+        "rollen_system_recht_enum": {
+          "name": "rollen_system_recht_enum",
+          "schema": "public",
+          "items": [
+            "ROLLEN_VERWALTEN",
+            "PERSONEN_SOFORT_LOESCHEN",
+            "PERSONEN_VERWALTEN",
+            "SCHULEN_VERWALTEN",
+            "KLASSEN_VERWALTEN",
+            "SCHULTRAEGER_VERWALTEN",
+            "MIGRATION_DURCHFUEHREN",
+            "PERSON_SYNCHRONISIEREN",
+            "CRON_DURCHFUEHREN",
+            "PERSONEN_ANLEGEN",
+            "IMPORT_DURCHFUEHREN"
+          ]
+        },
+        "service_provider_target_enum": {
+          "name": "service_provider_target_enum",
+          "schema": "public",
+          "items": [
+            "URL",
+            "EMAIL",
+            "SCHULPORTAL_ADMINISTRATION"
+          ]
+        },
+        "service_provider_kategorie_enum": {
+          "name": "service_provider_kategorie_enum",
+          "schema": "public",
+          "items": [
+            "EMAIL",
+            "UNTERRICHT",
+            "VERWALTUNG",
+            "HINWEISE",
+            "ANGEBOTE"
+          ]
+        },
+        "service_provider_system_enum": {
+          "name": "service_provider_system_enum",
+          "schema": "public",
+          "items": [
+            "NONE",
+            "EMAIL",
+            "ITSLEARNING"
+          ]
+        }
+      }
+    },
+    {
+      "columns": {
+        "id": {
+          "name": "id",
+          "type": "uuid",
+          "unsigned": false,
+          "autoincrement": false,
+          "primary": false,
+          "nullable": false,
+          "mappedType": "uuid"
+        },
+        "created_at": {
+          "name": "created_at",
+          "type": "timestamptz",
+          "unsigned": false,
+          "autoincrement": false,
+          "primary": false,
+          "nullable": false,
+          "length": 6,
+          "mappedType": "datetime"
+        },
+        "updated_at": {
+          "name": "updated_at",
+          "type": "timestamptz",
+          "unsigned": false,
+          "autoincrement": false,
+          "primary": false,
+          "nullable": false,
+          "length": 6,
+          "mappedType": "datetime"
+        },
         "keycloak_user_id": {
           "name": "keycloak_user_id",
           "type": "varchar(255)",
@@ -2705,7 +2882,8 @@
             "PERSON_SYNCHRONISIEREN",
             "CRON_DURCHFUEHREN",
             "PERSONEN_ANLEGEN",
-            "IMPORT_DURCHFUEHREN"
+            "IMPORT_DURCHFUEHREN",
+            "PERSONEN_LESEN"
           ]
         },
         "service_provider_target_enum": {
@@ -3397,8 +3575,7 @@
             "PERSON_SYNCHRONISIEREN",
             "CRON_DURCHFUEHREN",
             "PERSONEN_ANLEGEN",
-            "IMPORT_DURCHFUEHREN",
-            "PERSONEN_LESEN"
+            "IMPORT_DURCHFUEHREN"
           ]
         },
         "service_provider_target_enum": {
@@ -3759,8 +3936,322 @@
             "PERSON_SYNCHRONISIEREN",
             "CRON_DURCHFUEHREN",
             "PERSONEN_ANLEGEN",
-            "IMPORT_DURCHFUEHREN",
-            "PERSONEN_LESEN"
+            "IMPORT_DURCHFUEHREN"
+          ]
+        },
+        "service_provider_target_enum": {
+          "name": "service_provider_target_enum",
+          "schema": "public",
+          "items": [
+            "URL",
+            "EMAIL",
+            "SCHULPORTAL_ADMINISTRATION"
+          ]
+        },
+        "service_provider_kategorie_enum": {
+          "name": "service_provider_kategorie_enum",
+          "schema": "public",
+          "items": [
+            "EMAIL",
+            "UNTERRICHT",
+            "VERWALTUNG",
+            "HINWEISE",
+            "ANGEBOTE"
+          ]
+        },
+        "service_provider_system_enum": {
+          "name": "service_provider_system_enum",
+          "schema": "public",
+          "items": [
+            "NONE",
+            "EMAIL",
+            "ITSLEARNING"
+          ]
+        }
+      }
+    },
+    {
+      "columns": {
+        "id": {
+          "name": "id",
+          "type": "uuid",
+          "unsigned": false,
+          "autoincrement": false,
+          "primary": false,
+          "nullable": false,
+          "mappedType": "uuid"
+        },
+        "created_at": {
+          "name": "created_at",
+          "type": "timestamptz",
+          "unsigned": false,
+          "autoincrement": false,
+          "primary": false,
+          "nullable": false,
+          "length": 6,
+          "mappedType": "datetime"
+        },
+        "updated_at": {
+          "name": "updated_at",
+          "type": "timestamptz",
+          "unsigned": false,
+          "autoincrement": false,
+          "primary": false,
+          "nullable": false,
+          "length": 6,
+          "mappedType": "datetime"
+        },
+        "importvorgang_id": {
+          "name": "importvorgang_id",
+          "type": "uuid",
+          "unsigned": false,
+          "autoincrement": false,
+          "primary": false,
+          "nullable": false,
+          "mappedType": "uuid"
+        },
+        "nachname": {
+          "name": "nachname",
+          "type": "varchar(255)",
+          "unsigned": false,
+          "autoincrement": false,
+          "primary": false,
+          "nullable": false,
+          "mappedType": "string"
+        },
+        "vorname": {
+          "name": "vorname",
+          "type": "varchar(255)",
+          "unsigned": false,
+          "autoincrement": false,
+          "primary": false,
+          "nullable": false,
+          "mappedType": "string"
+        },
+        "klasse": {
+          "name": "klasse",
+          "type": "varchar(255)",
+          "unsigned": false,
+          "autoincrement": false,
+          "primary": false,
+          "nullable": true,
+          "mappedType": "string"
+        },
+        "personalnummer": {
+          "name": "personalnummer",
+          "type": "varchar(255)",
+          "unsigned": false,
+          "autoincrement": false,
+          "primary": false,
+          "nullable": true,
+          "mappedType": "string"
+        },
+        "validation_errors": {
+          "name": "validation_errors",
+          "type": "text[]",
+          "unsigned": false,
+          "autoincrement": false,
+          "primary": false,
+          "nullable": true,
+          "mappedType": "array"
+        },
+        "username": {
+          "name": "username",
+          "type": "varchar(50)",
+          "unsigned": false,
+          "autoincrement": false,
+          "primary": false,
+          "nullable": true,
+          "length": 50,
+          "mappedType": "string"
+        },
+        "password": {
+          "name": "password",
+          "type": "varchar(255)",
+          "unsigned": false,
+          "autoincrement": false,
+          "primary": false,
+          "nullable": true,
+          "mappedType": "string"
+        }
+      },
+      "name": "importdataitem",
+      "schema": "public",
+      "indexes": [
+        {
+          "keyName": "importdataitem_pkey",
+          "columnNames": [
+            "id"
+          ],
+          "composite": false,
+          "constraint": true,
+          "primary": true,
+          "unique": true
+        }
+      ],
+      "checks": [],
+      "foreignKeys": {
+        "importdataitem_importvorgang_id_foreign": {
+          "constraintName": "importdataitem_importvorgang_id_foreign",
+          "columnNames": [
+            "importvorgang_id"
+          ],
+          "localTableName": "public.importdataitem",
+          "referencedColumnNames": [
+            "id"
+          ],
+          "referencedTableName": "public.importvorgang",
+          "updateRule": "cascade"
+        }
+      },
+      "nativeEnums": {
+        "db_seed_status_enum": {
+          "name": "db_seed_status_enum",
+          "schema": "public",
+          "items": [
+            "STARTED",
+            "DONE",
+            "FAILED"
+          ]
+        },
+        "referenced_entity_type_enum": {
+          "name": "referenced_entity_type_enum",
+          "schema": "public",
+          "items": [
+            "PERSON",
+            "ORGANISATION",
+            "ROLLE",
+            "SERVICE_PROVIDER"
+          ]
+        },
+        "organisations_typ_enum": {
+          "name": "organisations_typ_enum",
+          "schema": "public",
+          "items": [
+            "ROOT",
+            "LAND",
+            "TRAEGER",
+            "SCHULE",
+            "KLASSE",
+            "ANBIETER",
+            "SONSTIGE ORGANISATION / EINRICHTUNG",
+            "UNBESTAETIGT"
+          ]
+        },
+        "traegerschaft_enum": {
+          "name": "traegerschaft_enum",
+          "schema": "public",
+          "items": [
+            "01",
+            "02",
+            "03",
+            "04",
+            "05",
+            "06"
+          ]
+        },
+        "geschlecht_enum": {
+          "name": "geschlecht_enum",
+          "schema": "public",
+          "items": [
+            "m",
+            "w",
+            "d",
+            "x"
+          ]
+        },
+        "vertrauensstufe_enum": {
+          "name": "vertrauensstufe_enum",
+          "schema": "public",
+          "items": [
+            "KEIN",
+            "UNBE",
+            "TEIL",
+            "VOLL"
+          ]
+        },
+        "email_address_status_enum": {
+          "name": "email_address_status_enum",
+          "schema": "public",
+          "items": [
+            "ENABLED",
+            "DISABLED",
+            "REQUESTED",
+            "FAILED"
+          ]
+        },
+        "rollen_art_enum": {
+          "name": "rollen_art_enum",
+          "schema": "public",
+          "items": [
+            "LERN",
+            "LEHR",
+            "EXTERN",
+            "ORGADMIN",
+            "LEIT",
+            "SYSADMIN"
+          ]
+        },
+        "personenstatus_enum": {
+          "name": "personenstatus_enum",
+          "schema": "public",
+          "items": [
+            "AKTIV"
+          ]
+        },
+        "jahrgangsstufe_enum": {
+          "name": "jahrgangsstufe_enum",
+          "schema": "public",
+          "items": [
+            "01",
+            "02",
+            "03",
+            "04",
+            "05",
+            "06",
+            "07",
+            "08",
+            "09",
+            "10"
+          ]
+        },
+        "import_status_enum": {
+          "name": "import_status_enum",
+          "schema": "public",
+          "items": [
+            "CANCELLED",
+            "COMPLETED",
+            "FAILED",
+            "FINISHED",
+            "INPROGRESS",
+            "INVALID",
+            "STARTED",
+            "VALID"
+          ]
+        },
+        "rollen_merkmal_enum": {
+          "name": "rollen_merkmal_enum",
+          "schema": "public",
+          "items": [
+            "BEFRISTUNG_PFLICHT",
+            "KOPERS_PFLICHT"
+          ]
+        },
+        "rollen_system_recht_enum": {
+          "name": "rollen_system_recht_enum",
+          "schema": "public",
+          "items": [
+            "ROLLEN_VERWALTEN",
+            "PERSONEN_SOFORT_LOESCHEN",
+            "PERSONEN_VERWALTEN",
+            "SCHULEN_VERWALTEN",
+            "KLASSEN_VERWALTEN",
+            "SCHULTRAEGER_VERWALTEN",
+            "MIGRATION_DURCHFUEHREN",
+            "PERSON_SYNCHRONISIEREN",
+            "CRON_DURCHFUEHREN",
+            "PERSONEN_ANLEGEN",
+            "IMPORT_DURCHFUEHREN"
           ]
         },
         "service_provider_target_enum": {
