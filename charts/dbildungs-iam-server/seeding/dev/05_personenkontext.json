{
    "entityName": "Personenkontext",
    "entities": [
        {
<<<<<<< HEAD
            "personId": 1,
            "organisationId": 0,
            "rolleId": 3
        },
        {
            "personId": 2,
            "organisationId": 0,
            "rolleId": 3
        },
        {
            "personId": 4,
            "organisationId": 4,
            "rolleId": 0
        },
        {
            "personId": 5,
            "organisationId": 6,
            "rolleId": 1
        },
        {
            "personId": 6,
            "organisationId": 4,
            "rolleId": 4
        },
        {
            "personId": 7,
            "organisationId": 4,
            "rolleId": 2
        },
        {
            "personId": 8,
            "organisationId": 2,
            "rolleId": 1
=======
            "personId": 2,
            "organisationId": 0,
            "rolleId": 0
>>>>>>> e5a21516
        }
    ]
}<|MERGE_RESOLUTION|>--- conflicted
+++ resolved
@@ -2,25 +2,24 @@
     "entityName": "Personenkontext",
     "entities": [
         {
-<<<<<<< HEAD
             "personId": 1,
             "organisationId": 0,
-            "rolleId": 3
+            "rolleId": 0
         },
         {
             "personId": 2,
             "organisationId": 0,
-            "rolleId": 3
+            "rolleId": 0
         },
         {
             "personId": 4,
             "organisationId": 4,
-            "rolleId": 0
+            "rolleId": 1
         },
         {
             "personId": 5,
             "organisationId": 6,
-            "rolleId": 1
+            "rolleId": 2
         },
         {
             "personId": 6,
@@ -28,19 +27,14 @@
             "rolleId": 4
         },
         {
-            "personId": 7,
+            "personId": 8,
             "organisationId": 4,
-            "rolleId": 2
+            "rolleId": 3
         },
         {
-            "personId": 8,
-            "organisationId": 2,
-            "rolleId": 1
-=======
-            "personId": 2,
-            "organisationId": 0,
-            "rolleId": 0
->>>>>>> e5a21516
+            "personId": 9,
+            "organisationId": 5,
+            "rolleId": 2
         }
     ]
 }