--- conflicted
+++ resolved
@@ -40,10 +40,7 @@
 import { PagedResponse } from '../../../shared/paging/paged.response.js';
 import { ImportVorgangResponse } from './importvorgang.response.js';
 import { ImportStatus } from '../domain/import.enums.js';
-<<<<<<< HEAD
-=======
 import { StepUpGuard } from '../../authentication/api/steup-up.guard.js';
->>>>>>> 8ce6865a
 
 describe('Import API', () => {
     let app: INestApplication;
