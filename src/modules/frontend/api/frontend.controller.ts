--- conflicted
+++ resolved
@@ -47,18 +47,15 @@
 import { CreatePersonBodyParams } from '../../person/api/create-person.body.params.js';
 import { PersonenQueryParams } from '../../person/api/personen-query.param.js';
 import { UserinfoResponse } from './userinfo.response.js';
-<<<<<<< HEAD
-import { RolleService } from '../outbound/rolle.service.js';
-import { CreateRolleBodyParams } from '../../rolle/api/create-rolle.body.params.js';
-import { RolleResponse } from '../../rolle/api/rolle.response.js';
-=======
 import { CreateOrganisationBodyParams } from '../../organisation/api/create-organisation.body.params.js';
 import { Observable } from 'rxjs';
 import { OrganisationResponse } from '../../organisation/api/organisation.response.js';
 import { OrganisationService } from '../outbound/organisation.service.js';
 import { OrganisationByIdParams } from '../../organisation/api/organisation-by-id.params.js';
 import { FindOrganisationQueryParams } from '../../organisation/api/find-organisation-query.param.js';
->>>>>>> fac59d10
+import { RolleService } from '../outbound/rolle.service.js';
+import { CreateRolleBodyParams } from '../../rolle/api/create-rolle.body.params.js';
+import { RolleResponse } from '../../rolle/api/rolle.response.js';
 
 @ApiTags('frontend')
 @Controller({ path: 'frontend' })
@@ -74,11 +71,8 @@
         @Inject(OIDC_CLIENT) private client: Client,
         private providerService: ProviderService,
         private personService: PersonService,
-<<<<<<< HEAD
+        private organisationService: OrganisationService,
         private rolleService: RolleService,
-=======
-        private organisationService: OrganisationService,
->>>>>>> fac59d10
     ) {
         const frontendConfig: FrontendConfig = configService.getOrThrow<FrontendConfig>('FRONTEND');
         this.defaultLoginRedirect = frontendConfig.DEFAULT_LOGIN_REDIRECT;
@@ -196,7 +190,51 @@
         return this.personService.resetPassword(params.personId, user);
     }
 
-<<<<<<< HEAD
+    @Post('organisationen')
+    @UseGuards(AuthenticatedGuard)
+    @ApiOperation({ summary: 'Creates an Organisation.' })
+    @ApiCreatedResponse({ description: 'The organisation was successfully created.', type: OrganisationResponse })
+    @ApiBadRequestResponse({ description: 'The organisation already exists.' })
+    @ApiUnauthorizedResponse({ description: 'Not authorized to create the organisation.' })
+    @ApiForbiddenResponse({ description: 'Not permitted to create the organisation.' })
+    @ApiInternalServerErrorResponse({ description: 'Internal server error while creating the organisation.' })
+    public createOrganisation(
+        @Body() body: CreateOrganisationBodyParams,
+        @CurrentUser() user: User,
+    ): Observable<OrganisationResponse> {
+        return this.organisationService.create(body, user);
+    }
+
+    @Get('organisationen/:organisationId')
+    @UseGuards(AuthenticatedGuard)
+    @ApiOperation({ summary: 'Finds an Organisation by ID.' })
+    @ApiOkResponse({ description: 'The organization was successfully pulled.', type: OrganisationResponse })
+    @ApiBadRequestResponse({ description: 'Organization ID is required' })
+    @ApiUnauthorizedResponse({ description: 'Not authorized to get the organization.' })
+    @ApiNotFoundResponse({ description: 'The organization does not exist.' })
+    @ApiForbiddenResponse({ description: 'Insufficient permissions to get the organization.' })
+    @ApiInternalServerErrorResponse({ description: 'Internal server error while getting the organization.' })
+    public findOrganisationById(
+        @Param() params: OrganisationByIdParams,
+        @CurrentUser() user: User,
+    ): Observable<OrganisationResponse> {
+        return this.organisationService.findById(params.organisationId, user);
+    }
+
+    @Get('organisationen')
+    @UseGuards(AuthenticatedGuard)
+    @ApiOperation({ summary: 'Finds multiple Organisationen.' })
+    @ApiOkResponsePaginated(OrganisationResponse, { description: 'The organizations were successfully returned' })
+    @ApiUnauthorizedResponse({ description: 'Not authorized to get organizations.' })
+    @ApiForbiddenResponse({ description: 'Insufficient permissions to get organizations.' })
+    @ApiInternalServerErrorResponse({ description: 'Internal server error while getting all organizations.' })
+    public findOrganisationen(
+        @Query() queryParams: FindOrganisationQueryParams,
+        @CurrentUser() user: User,
+    ): Observable<PaginatedResponseDto<OrganisationResponse>> {
+        return this.organisationService.find(queryParams, user);
+    }
+
     @Post('/rolle')
     @HttpCode(HttpStatus.CREATED)
     @ApiOperation({ description: 'Create a new rolle.' })
@@ -207,50 +245,5 @@
     @ApiInternalServerErrorResponse({ description: 'Internal serve rerror while creating the person.' })
     public createRolle(@Body() params: CreateRolleBodyParams, @CurrentUser() user: User): Promise<RolleResponse> {
         return this.rolleService.createRolle(params, user);
-=======
-    @Post('organisationen')
-    @UseGuards(AuthenticatedGuard)
-    @ApiOperation({ summary: 'Creates an Organisation.' })
-    @ApiCreatedResponse({ description: 'The organisation was successfully created.', type: OrganisationResponse })
-    @ApiBadRequestResponse({ description: 'The organisation already exists.' })
-    @ApiUnauthorizedResponse({ description: 'Not authorized to create the organisation.' })
-    @ApiForbiddenResponse({ description: 'Not permitted to create the organisation.' })
-    @ApiInternalServerErrorResponse({ description: 'Internal server error while creating the organisation.' })
-    public createOrganisation(
-        @Body() body: CreateOrganisationBodyParams,
-        @CurrentUser() user: User,
-    ): Observable<OrganisationResponse> {
-        return this.organisationService.create(body, user);
-    }
-
-    @Get('organisationen/:organisationId')
-    @UseGuards(AuthenticatedGuard)
-    @ApiOperation({ summary: 'Finds an Organisation by ID.' })
-    @ApiOkResponse({ description: 'The organization was successfully pulled.', type: OrganisationResponse })
-    @ApiBadRequestResponse({ description: 'Organization ID is required' })
-    @ApiUnauthorizedResponse({ description: 'Not authorized to get the organization.' })
-    @ApiNotFoundResponse({ description: 'The organization does not exist.' })
-    @ApiForbiddenResponse({ description: 'Insufficient permissions to get the organization.' })
-    @ApiInternalServerErrorResponse({ description: 'Internal server error while getting the organization.' })
-    public findOrganisationById(
-        @Param() params: OrganisationByIdParams,
-        @CurrentUser() user: User,
-    ): Observable<OrganisationResponse> {
-        return this.organisationService.findById(params.organisationId, user);
-    }
-
-    @Get('organisationen')
-    @UseGuards(AuthenticatedGuard)
-    @ApiOperation({ summary: 'Finds multiple Organisationen.' })
-    @ApiOkResponsePaginated(OrganisationResponse, { description: 'The organizations were successfully returned' })
-    @ApiUnauthorizedResponse({ description: 'Not authorized to get organizations.' })
-    @ApiForbiddenResponse({ description: 'Insufficient permissions to get organizations.' })
-    @ApiInternalServerErrorResponse({ description: 'Internal server error while getting all organizations.' })
-    public findOrganisationen(
-        @Query() queryParams: FindOrganisationQueryParams,
-        @CurrentUser() user: User,
-    ): Observable<PaginatedResponseDto<OrganisationResponse>> {
-        return this.organisationService.find(queryParams, user);
->>>>>>> fac59d10
     }
 }