--- conflicted
+++ resolved
@@ -14,11 +14,8 @@
 import { GroupResponse, ReadGroupAction } from '../actions/read-group.action.js';
 import { UpdateGroupAction, UpdateGroupParams } from '../actions/update-group.action.js';
 import { ItsLearningIMSESService } from '../itslearning.service.js';
-<<<<<<< HEAD
-=======
 import { KlasseCreatedEvent } from '../../../shared/events/klasse-created.event.js';
 import { RootDirectChildrenType } from '../../organisation/domain/organisation.enums.js';
->>>>>>> 035b5f3e
 
 @Injectable()
 export class ItsLearningOrganisationsEventHandler {
@@ -128,7 +125,6 @@
 
         this.logger.info(`Klasse with ID ${event.id} created.`);
     }
-<<<<<<< HEAD
 
     @EventHandler(KlasseUpdatedEvent)
     public async updatedKlasseEventHandler(event: KlasseUpdatedEvent): Promise<void> {
@@ -188,27 +184,4 @@
 
         this.logger.info(`Klasse with ID ${event.organisationId} was deleted.`);
     }
-
-    private async findParentId(organisation: Organisation<true>): Promise<OrganisationID> {
-        const [oeffentlich, ersatz]: [Organisation<true> | undefined, Organisation<true> | undefined] =
-            await this.organisationRepository.findRootDirectChildren();
-
-        let parentOrgaId: OrganisationID | undefined = organisation.administriertVon;
-
-        while (parentOrgaId) {
-            const result: Option<Organisation<true>> = await this.organisationRepository.findById(parentOrgaId);
-
-            if (result?.id === oeffentlich?.id) {
-                return this.ROOT_OEFFENTLICH;
-            } else if (result?.id === ersatz?.id) {
-                return this.ROOT_ERSATZ;
-            }
-
-            parentOrgaId = result?.administriertVon;
-        }
-
-        return this.ROOT_OEFFENTLICH;
-    }
-=======
->>>>>>> 035b5f3e
 }