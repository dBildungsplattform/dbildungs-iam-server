{
    "entityName": "Person",
    "entities": [
        {
            "id": 1,
            "username": "test",
            "password": "test",
            "vorname": "test",
            "familienname": "test",
            "personalnummer": "6056356"
        },
        {
            "id": 2,
            "username": "ssuperadmin",
            "password": "test",
            "mandant": "023c68a8-83a8-487f-812e-e4662c9862e1",
            "stammorganisation": null,
            "vorname": "Susi",
            "familienname": "Superadmin",
            "geburt": {
                "datum": null,
                "geburtsort": "Dimension C-137"
            },
            "geschlecht": "w",
            "loaklisierung": null,
            "vertrauensstufe": null,
            "auskunftssperre": null,
            "personalnummer": "0056357"
        },
        {
            "id": 3,
            "password": "test",
            "vorname": "Manuell",
            "familienname": "Mustermann"
        },
        {
            "id": 4,
            "password": "test",
            "vorname": "Sven",
            "familienname": "Müller"
        },
        {
            "id": 5,
            "password": "test",
            "vorname": "Luise",
            "familienname": "Müller-Meier"
        },
        {
            "id": 6,
            "password": "test",
            "vorname": "Yvonne",
            "familienname": "von Breitenfels-Hohenröhr"
        },
        {
            "id": 7,
            "password": "test",
            "vorname": "Lennart",
            "familienname": "Laubenbichler"
        },
        {
            "id": 8,
            "password": "test",
            "vorname": "Willi",
            "familienname": "Webtor"
        },
        {
            "id": 9,
            "username": "autotester",
            "password": "autotester",
            "mandant": "023c68a8-83a8-487f-812e-e4662c9862e1",
            "stammorganisation": null,
            "vorname": "Anton",
            "familienname": "AutoTester",
            "geburt": {
                "datum": null,
                "geburtsort": "Hamburg"
            },
            "geschlecht": "m",
            "loaklisierung": null,
            "vertrauensstufe": null,
            "auskunftssperre": null,
            "personalnummer": "2036354"
        },
        {
            "id": 10,
            "password": "test",
            "vorname": "Sebastian",
            "familienname": "Chueler"
        },
        {
            "id": 11,
            "password": "test",
            "vorname": "Sofie",
            "familienname": "Treber"
        },
        {
            "id": 12,
            "password": "test",
            "vorname": "Walter",
            "familienname": "Weiss"
        },
        {
            "id": 13,
            "password": "test",
            "vorname": "Jesse",
            "familienname": "Pinkmann"
        },
        {
            "id": 14,
<<<<<<< HEAD
            "username": "migration",
            "password": "migration",
            "vorname": "migration",
            "familienname": "migration",
            "personalnummer": "9999999"
=======
            "password": "test",
            "vorname": "Klaus",
            "familienname": "Büchner"
        },
        {
            "id": 15,
            "password": "test",
            "vorname": "Fiete",
            "familienname": "Altmann"
        },
        {
            "id": 16,
            "password": "test",
            "vorname": "Hanna",
            "familienname": "Kaiser"
        },
        {
            "id": 17,
            "password": "test",
            "vorname": "Sönke",
            "familienname": "Büsing-Preuss"
        },
        {
            "id": 18,
            "password": "test",
            "vorname": "Mia",
            "familienname": "Claßen"
        },
        {
            "id": 19,
            "password": "test",
            "vorname": "Heinrich",
            "familienname": "Heinzmann"
>>>>>>> 58f5891d
        }
    ]
}<|MERGE_RESOLUTION|>--- conflicted
+++ resolved
@@ -107,13 +107,6 @@
         },
         {
             "id": 14,
-<<<<<<< HEAD
-            "username": "migration",
-            "password": "migration",
-            "vorname": "migration",
-            "familienname": "migration",
-            "personalnummer": "9999999"
-=======
             "password": "test",
             "vorname": "Klaus",
             "familienname": "Büchner"
@@ -147,7 +140,14 @@
             "password": "test",
             "vorname": "Heinrich",
             "familienname": "Heinzmann"
->>>>>>> 58f5891d
+        },
+        {
+            "id": 20,
+            "username": "migration",
+            "password": "migration",
+            "vorname": "migration",
+            "familienname": "migration",
+            "personalnummer": "9999999"
         }
     ]
 }