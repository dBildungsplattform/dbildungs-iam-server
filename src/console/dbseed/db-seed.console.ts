import { CommandRunner, SubCommand } from 'nest-commander';
import fs from 'fs';
import { ClassLogger } from '../../core/logging/class-logger.js';
import { MikroORM, RequiredEntityData } from '@mikro-orm/core';
import { Inject } from '@nestjs/common';
import { getMapperToken } from '@automapper/nestjs';
import { Mapper } from '@automapper/core';
import { UsernameGeneratorService } from '../../modules/person/domain/username-generator.service.js';
import { DbSeedService } from './db-seed.service.js';
import { PersonFile } from './file/person-file.js';
import { RolleEntity } from '../../modules/rolle/entity/rolle.entity.js';
import { OrganisationEntity } from '../../modules/organisation/persistence/organisation.entity.js';
import { OrganisationFile } from './file/organisation-file.js';
import { DataProviderEntity } from '../../persistence/data-provider.entity.js';
import { DataProviderFile } from './file/data-provider-file.js';
import { PersonEntity } from '../../modules/person/persistence/person.entity.js';
import { KeycloakUserService } from '../../modules/keycloak-administration/domain/keycloak-user.service.js';
import { UserDo } from '../../modules/keycloak-administration/domain/user.do.js';
import { Rolle } from '../../modules/rolle/domain/rolle.js';
import { mapAggregateToData as mapServiceProviderAggregateToData } from '../../modules/service-provider/repo/service-provider.repo.js';
import { ServiceProvider } from '../../modules/service-provider/domain/service-provider.js';
import { ServiceProviderEntity } from '../../modules/service-provider/repo/service-provider.entity.js';
<<<<<<< HEAD
import { RolleSeedingRepo } from './repo/rolle-seeding.repo.js';
import { Personenkontext } from '../../modules/personenkontext/domain/personenkontext.js';
import { PersonenkontextEntity } from '../../modules/personenkontext/persistence/personenkontext.entity.js';
import { mapAggregateToData } from '../../modules/personenkontext/dbiam/dbiam-personenkontext.repo.js';
=======
import { OrganisationDo } from '../../modules/organisation/domain/organisation.do.js';
>>>>>>> 98bdb387

export interface SeedFile {
    entityName: string;
}

export interface EntityFile<T> extends SeedFile {
    entities: T[];
}

export type Entity = DataProviderFile | PersonFile | OrganisationFile | RolleEntity;

export type ConstructorCall = () => Entity;

export interface Reference {
    id: string;
    persisted: boolean;
}

@SubCommand({ name: 'seed', description: 'creates seed data in the database' })
export class DbSeedConsole extends CommandRunner {
    private createdKeycloakUsers: [string, string][] = [];

    public constructor(
        private orm: MikroORM,
        private readonly logger: ClassLogger,
        private readonly dbSeedService: DbSeedService,
        private readonly usernameGenerator: UsernameGeneratorService,
        private readonly keycloakUserService: KeycloakUserService,
        private readonly rolleSeedingRepo: RolleSeedingRepo,
        @Inject(getMapperToken()) private readonly mapper: Mapper,
    ) {
        super();
    }

    private getDirectory(_passedParams: string[]): string {
        if (_passedParams[0] !== undefined) {
            return _passedParams[0];
        }
        throw new Error('No directory provided!');
    }

    private getExcludedFiles(_passedParams: string[]): string {
        if (_passedParams[1] !== undefined) {
            this.logger.info(`Following files skipped via parameter: ${_passedParams[1]}`);
            return _passedParams[1];
        }
        return '';
    }

    public override async run(_passedParams: string[], _options?: Record<string, unknown>): Promise<void> {
        const directory: string = this.getDirectory(_passedParams);
        const excludedFiles: string = this.getExcludedFiles(_passedParams);
        this.logger.info('Create seed data in the database...');
        let entityFileNames: string[] = this.dbSeedService.getEntityFileNames(directory);
        entityFileNames = entityFileNames.filter((efm: string) => !excludedFiles.includes(efm));
        this.logger.info('Following files will be processed:');
        entityFileNames.forEach((n: string) => this.logger.info(n));
        try {
            for (const entityFileName of entityFileNames) {
                await this.processEntityFile(entityFileName, directory);
            }
            await this.orm.em.flush();
            this.logger.info('Created seed data successfully.');
        } catch (err) {
            this.logger.error('Seed data could not be created!');
            this.logger.error(String(err));
            await this.deleteAllCreatedKeycloakUsers();
            throw err;
        }
    }

    private async processEntityFile(entityFileName: string, directory: string): Promise<void> {
        const fileContentAsStr: string = fs.readFileSync(`./sql/${directory}/${entityFileName}`, 'utf-8');
        const seedFile: SeedFile = JSON.parse(fileContentAsStr) as SeedFile;
        this.logger.info(`Processing ${seedFile.entityName}`);
        switch (seedFile.entityName) {
            case 'DataProvider':
                this.handleDataProvider(this.dbSeedService.readDataProvider(fileContentAsStr), seedFile.entityName);
                break;
            case 'Organisation':
                this.handleOrganisation(this.dbSeedService.readOrganisation(fileContentAsStr), seedFile.entityName);
                break;
            case 'Person':
                await this.handlePerson(fileContentAsStr, seedFile.entityName);
                break;
            case 'Rolle':
                await this.handleRolle(this.dbSeedService.readRolle(fileContentAsStr), seedFile.entityName);
                break;
            case 'ServiceProvider':
                this.handleServiceProvider(
                    this.dbSeedService.readServiceProvider(fileContentAsStr),
                    seedFile.entityName,
                );
                break;
            case 'Personenkontext':
                this.handlePersonenkontext(
                    this.dbSeedService.readPersonenkontext(fileContentAsStr),
                    seedFile.entityName,
                );
                break;
            default:
                throw new Error(`Unsupported EntityName / EntityType: ${seedFile.entityName}`);
        }
    }

    private handleDataProvider(entities: Entity[], entityName: string): void {
        for (const entity of entities) {
            const mappedEntity: DataProviderEntity = this.mapper.map(entity, DataProviderFile, DataProviderEntity);
            this.orm.em.persist(mappedEntity);
        }
        this.logger.info(`Insert ${entities.length} entities of type ${entityName}`);
    }

    private async handleRolle(entities: Rolle<true>[], entityName: string): Promise<void> {
        for (const entity of entities) {
            await this.rolleSeedingRepo.save(entity);
        }
        this.logger.info(`Insert ${entities.length} entities of type ${entityName}`);
    }

    private handleServiceProvider(aggregates: ServiceProvider<true>[], aggregateName: string): void {
        for (const aggregate of aggregates) {
            const serviceProvider: RequiredEntityData<ServiceProviderEntity> = this.orm.em.create(
                ServiceProviderEntity,
                mapServiceProviderAggregateToData(aggregate),
            );
            this.orm.em.persist(serviceProvider);
        }
        this.logger.info(`Insert ${aggregates.length} entities of type ${aggregateName}`);
    }

    private handlePersonenkontext(aggregates: Personenkontext<true>[], aggregateName: string): void {
        for (const aggregate of aggregates) {
            const personenKontext: RequiredEntityData<PersonenkontextEntity> = this.orm.em.create(
                PersonenkontextEntity,
                mapAggregateToData(aggregate),
            );
            this.orm.em.persist(personenKontext);
        }
        this.logger.info(`Insert ${aggregates.length} entities of type ${aggregateName}`);
    }

<<<<<<< HEAD
    private handleOrganisation(entities: Entity[], entityName: string): void {
        for (const entity of entities) {
            const mappedEntity: OrganisationEntity = this.mapper.map(entity, OrganisationFile, OrganisationEntity);
            this.orm.em.persist(mappedEntity);
=======
    private handleOrganisation(organisationDos: OrganisationDo<true>[], aggregateName: string): void {
        for (const organisationDo of organisationDos) {
            const organisation: RequiredEntityData<OrganisationEntity> = this.forkedEm.create(
                OrganisationEntity,
                this.mapOrganisation(organisationDo),
            );
            this.forkedEm.persist(organisation);
>>>>>>> 98bdb387
        }
        this.logger.info(`Insert ${organisationDos.length} entities of type ${aggregateName}`);
    }

    private mapOrganisation(organisationDo: OrganisationDo<boolean>): RequiredEntityData<OrganisationEntity> {
        return {
            // Don't assign createdAt and updatedAt, they are auto-generated!
            id: organisationDo.id,
            administriertVon: organisationDo.administriertVon,
            zugehoerigZu: organisationDo.zugehoerigZu,
            kennung: organisationDo.kennung,
            name: organisationDo.name,
            namensergaenzung: organisationDo.namensergaenzung,
            kuerzel: organisationDo.kuerzel,
            typ: organisationDo.typ,
            traegerschaft: organisationDo.traegerschaft,
        };
    }

    private async handlePerson(fileContentAsStr: string, entityName: string): Promise<void> {
        const entities: PersonFile[] = this.dbSeedService.readPerson(fileContentAsStr);
        for (const entity of entities) {
            await this.createPerson(entity);
            const mappedEntity: PersonEntity = this.mapper.map(entity, PersonFile, PersonEntity);
            this.orm.em.persist(mappedEntity);
        }
        this.logger.info(`Insert ${entities.length} entities of type ${entityName}`);
    }

    private async createPerson(personEntity: PersonFile): Promise<void> {
        this.logger.info('Start of createPerson');
        const username: string = await this.usernameGenerator.generateUsername(
            personEntity.vorname,
            personEntity.familienname,
        );
        const userDo: UserDo<false> = {
            username: username,
            email: username + '@test.de',
            id: null,
            createdDate: null,
        };
        this.logger.info('Generated Username');
        const userIdResult: Result<string> = await this.keycloakUserService.create(userDo, 'test');
        this.logger.info('Created user');
        if (userIdResult.ok) {
            //should be always ture, because usernameGenerator.generateUsername calls getNextAvailableName
            this.createdKeycloakUsers.push([userIdResult.value, username]);
            personEntity.keycloakUserId = userIdResult.value;
            this.logger.info(`Created Keycloak-user with username ${username}`);
        } else {
            throw userIdResult.error;
        }
        this.logger.info('End of createPerson');
    }

    private async deleteAllCreatedKeycloakUsers(): Promise<void> {
        for (const userTuple of this.createdKeycloakUsers) {
            await this.keycloakUserService.delete(userTuple[0]);
            this.logger.info(`Removed keycloak-user with username ${userTuple[1]}`);
        }
    }
}<|MERGE_RESOLUTION|>--- conflicted
+++ resolved
@@ -20,14 +20,11 @@
 import { mapAggregateToData as mapServiceProviderAggregateToData } from '../../modules/service-provider/repo/service-provider.repo.js';
 import { ServiceProvider } from '../../modules/service-provider/domain/service-provider.js';
 import { ServiceProviderEntity } from '../../modules/service-provider/repo/service-provider.entity.js';
-<<<<<<< HEAD
 import { RolleSeedingRepo } from './repo/rolle-seeding.repo.js';
 import { Personenkontext } from '../../modules/personenkontext/domain/personenkontext.js';
 import { PersonenkontextEntity } from '../../modules/personenkontext/persistence/personenkontext.entity.js';
 import { mapAggregateToData } from '../../modules/personenkontext/dbiam/dbiam-personenkontext.repo.js';
-=======
 import { OrganisationDo } from '../../modules/organisation/domain/organisation.do.js';
->>>>>>> 98bdb387
 
 export interface SeedFile {
     entityName: string;
@@ -170,20 +167,13 @@
         this.logger.info(`Insert ${aggregates.length} entities of type ${aggregateName}`);
     }
 
-<<<<<<< HEAD
-    private handleOrganisation(entities: Entity[], entityName: string): void {
-        for (const entity of entities) {
-            const mappedEntity: OrganisationEntity = this.mapper.map(entity, OrganisationFile, OrganisationEntity);
-            this.orm.em.persist(mappedEntity);
-=======
     private handleOrganisation(organisationDos: OrganisationDo<true>[], aggregateName: string): void {
         for (const organisationDo of organisationDos) {
-            const organisation: RequiredEntityData<OrganisationEntity> = this.forkedEm.create(
+            const organisation: RequiredEntityData<OrganisationEntity> = this.orm.em.create(
                 OrganisationEntity,
                 this.mapOrganisation(organisationDo),
             );
-            this.forkedEm.persist(organisation);
->>>>>>> 98bdb387
+            this.orm.em.persist(organisation);
         }
         this.logger.info(`Insert ${organisationDos.length} entities of type ${aggregateName}`);
     }
