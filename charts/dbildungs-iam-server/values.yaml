nameOverride: ''
fullnameOverride: ''
namespaceOverride: ''

backendHostname: ''
keycloakHostname: ''

containerSecurityContext:
  enabled: true
  runAsUser: 1000
  runAsNonRoot: true
  privileged: false
  readOnlyRootFilesystem: false
  allowPrivilegeEscalation: false
  capabilities:
    drop: ['ALL']
  seccompProfile:
    type: 'RuntimeDefault'

restartPolicy: Always
environment: dev

database:
  name: 'dbildungs_iam_server'
  host: ''
  password: ''
  username: 'dbildungs_iam_server'

ldap:
  url: ldap://dbildungs-iam-ldap.spsh-xxx.svc.cluster.local
  bindDN: cn=admin,dc=schule-sh,dc=de

auth:
  # existingSecret: Refers to a secret already present in the cluster, which is required.
  existingSecret: ''
  secretName: dbildungs-iam-server
  keycloak_adminSecret: ''
  keycloak_clientSecret: ''
  ldap_admin_password: ''
  secrets_json: ''
  frontend_sessionSecret: ''
  itslearning_enabled: ''
  itslearning_endpoint: ''
  itslearning_username: ''
  itslearning_password: ''
  pi_base_url: ''
  pi_admin_user: ''
  pi_admin_password: ''
  pi_user_resolver: ''
  pi_user_realm: ''
  pi_rename_waiting_time: ''
  redis_password: ''
  vidis_base_url: ''
  vidis_username: ''
  vidis_password: ''
  vidis_region_name: ''
  vidis_keycloak_group: ''
  vidis_keycloak_role: ''

backend:
  replicaCount: 1
  image:
    repository: ghcr.io/dbildungsplattform/dbildungs-iam-server
    tag: ''
    pullPolicy: Always
  containerPorts:
    http: 8080
  resources:
    limits:
      cpu: 2
      memory: 4G
    requests:
      cpu: 200m
      memory: 200Mi
  startupProbe:
    enabled: true
    initialDelaySeconds: 60
    periodSeconds: 60
    failureThreshold: 5
    httpGet:
      scheme: 'HTTP'
      port: 8080
      path: '/health'
  livenessProbe:
    enabled: true
    initialDelaySeconds: 10
    httpGet:
      scheme: 'HTTP'
      port: 8080
      path: '/health'
  readinessProbe:
    enabled: true
    initialDelaySeconds: 10
    httpGet:
      scheme: 'HTTP'
      port: 8080
      path: '/health'
  dbseeding:
    enabled: true
    command: ['node', 'dist/src/console/main.js', 'db', 'seed', 'dev', '']
  ingress:
    enabled: true
    ingressClassName: nginx
    pathType: Prefix
    portnumber: 80
    automountServiceAccountToken: false
    paths:
      - /api
      - /docs
      - /docs-json
      - /docs-yaml
    annotations: []
  service:
    type: ClusterIP
    ports:
      http: 80
  serviceMonitor:
    enabled: true
    endpoints:
      - port: 'web'
  extraEnvVars: []
  extraVolumes: []
  volumeMounts:
    - mountPath: /app/config/config.json
      subPath: config-json
      name: config-volume
      readOnly: true
    - mountPath: /app/config/secrets.json
      subPath: secrets-json
      name: secret-volume
  extraVolumeMounts: []

# Reference: https://github.com/bitnami/charts/tree/main/bitnami/redis-cluster
redis-cluster:
  enabled: true
  persistence:
    enabled: false
    size: 4Gi
  image:
    registry: docker.io
    repository: bitnami/redis-cluster
    tag: 7.4
  existingSecret: dbildungs-iam-server-redis
  cluster:
    ## This is total number of nodes including the replicas. Meaning there will be 3 master and 3 replica
    ## nodes (as replica count is set to 1 by default, there will be 1 replica per master node).
    ## Hence, nodes = numberOfMasterNodes + numberOfMasterNodes * replicas
    ## The number of master nodes should always be >= 3, otherwise cluster creation will fail
    nodes: 6
    # for staging and prod this could get increased
    ## @param cluster.replicas Number of replicas for every master in the cluster
    replicas: 1
  networkPolicy:
    enabled: false
  pdb:
    create: false
  serviceAccount:
    create: false
  usePassword: true
  tls:
    enabled: false
  podLabels:
    app.kubernetes.io/component: server-redis
  commonLabels:
    app.kubernetes.io/name: dbildungs-iam-server
  resources:
    limits:
      cpu: 300m
      memory: 512Mi
    requests:
      cpu: 125m
      memory: 128Mi
  metrics:
    enabled: true
<<<<<<< HEAD
    resources:
      limits:
        cpu: 200m
        memory: 256Mi
      requests:
        cpu: 50m
        memory: 64Mi
    serviceMonitor:
      enabled: true
=======
   
autoscaling:
  enabled: false
  minReplicas: 1
  maxReplicas: 5
  targetCPUUtilizationPercentage: 60
>>>>>>> 37742b46
<|MERGE_RESOLUTION|>--- conflicted
+++ resolved
@@ -172,21 +172,9 @@
       memory: 128Mi
   metrics:
     enabled: true
-<<<<<<< HEAD
-    resources:
-      limits:
-        cpu: 200m
-        memory: 256Mi
-      requests:
-        cpu: 50m
-        memory: 64Mi
-    serviceMonitor:
-      enabled: true
-=======
-   
+
 autoscaling:
   enabled: false
   minReplicas: 1
   maxReplicas: 5
-  targetCPUUtilizationPercentage: 60
->>>>>>> 37742b46
+  targetCPUUtilizationPercentage: 60