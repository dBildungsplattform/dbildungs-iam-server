--- conflicted
+++ resolved
@@ -11,12 +11,9 @@
 import { DataProviderFile } from './file/data-provider-file.js';
 import { ServiceProvider } from '../../modules/service-provider/domain/service-provider.js';
 import { ServiceProviderKategorie } from '../../modules/service-provider/domain/service-provider.enum.js';
-<<<<<<< HEAD
-import { Buffer } from 'buffer';
 import { PersonFactory } from '../../modules/person/domain/person.factory.js';
 import { PersonRepository } from '../../modules/person/persistence/person.repository.js';
 import { createMock, DeepMocked } from '@golevelup/ts-jest';
-import { DBiamPersonenkontextRepo } from '../../modules/personenkontext/dbiam/dbiam-personenkontext.repo.js';
 import { OrganisationRepo } from '../../modules/organisation/persistence/organisation.repo.js';
 import { OrganisationDo } from '../../modules/organisation/domain/organisation.do.js';
 import { EntityNotFoundError } from '../../shared/error/index.js';
@@ -24,13 +21,10 @@
 import { faker } from '@faker-js/faker';
 import { RolleRepo } from '../../modules/rolle/repo/rolle.repo.js';
 import { Rolle } from '../../modules/rolle/domain/rolle.js';
-=======
 import { RolleFactory } from '../../modules/rolle/domain/rolle.factory.js';
 import { ServiceProviderRepo } from '../../modules/service-provider/repo/service-provider.repo.js';
-import { Personenkontext } from '../../modules/personenkontext/domain/personenkontext.js';
 import { Buffer } from 'buffer';
-import { createMock } from '@golevelup/ts-jest';
->>>>>>> 30f1cb9f
+import { DBiamPersonenkontextRepo } from '../../modules/personenkontext/persistence/dbiam-personenkontext.repo.js';
 
 describe('DbSeedService', () => {
     let module: TestingModule;
@@ -48,7 +42,7 @@
             ],
             providers: [
                 DbSeedService,
-<<<<<<< HEAD
+                RolleFactory,
                 {
                     provide: PersonFactory,
                     useValue: createMock<PersonFactory>(),
@@ -69,10 +63,11 @@
                     provide: RolleRepo,
                     useValue: createMock<RolleRepo>(),
                 },
-=======
-                RolleFactory,
-                { provide: ServiceProviderRepo, useValue: createMock<ServiceProviderRepo>() },
->>>>>>> 30f1cb9f
+
+                {
+                    provide: ServiceProviderRepo,
+                    useValue: createMock<ServiceProviderRepo>(),
+                },
             ],
         }).compile();
         dbSeedService = module.get(DbSeedService);
@@ -229,7 +224,6 @@
                     `./seeding/seeding-integration-test/rolle/04_rolle-with-existing-ssk.json`,
                     'utf-8',
                 );
-<<<<<<< HEAD
                 const persistedRolle: Rolle<true> = DoFactory.createRolle(true);
 
                 const fileContentParentAsStr: string = fs.readFileSync(
@@ -263,22 +257,6 @@
 
                 rolleRepoMock.save.mockResolvedValueOnce(persistedRolle);
                 await expect(dbSeedService.seedRolle(fileContentAsStr)).rejects.toThrow(EntityNotFoundError);
-=======
-                const rollen: Rolle<true>[] = dbSeedService.readRolle(fileContentAsStr);
-                const rolle: Partial<Rolle<true>> = {
-                    id: '301457e9-4fe5-42a6-8084-fec927dc00df',
-                    name: 'Rolle2222',
-                    administeredBySchulstrukturknoten: 'cb3e7c7f-c8fb-4083-acbf-2484efb19b54',
-                    rollenart: RollenArt.LERN,
-                    merkmale: [],
-                    serviceProviderIds: [],
-                    systemrechte: [],
-                    createdAt: expect.any(Date) as Date,
-                    updatedAt: expect.any(Date) as Date,
-                };
-                expect(rollen).toHaveLength(1);
-                expect(rollen[0]).toEqual(expect.objectContaining(rolle));
->>>>>>> 30f1cb9f
             });
         });
     });
@@ -320,46 +298,6 @@
         });
     });
 
-<<<<<<< HEAD
-=======
-    describe('readPersonenkontext', () => {
-        describe('readPersonenkontext with one entity', () => {
-            it('should have length 1', () => {
-                const fileContentAsStr: string = fs.readFileSync(
-                    `./sql/seeding-integration-test/all/05_personenkontext.json`,
-                    'utf-8',
-                );
-                const personenkontexte: Personenkontext<true>[] = dbSeedService.readPersonenkontext(fileContentAsStr);
-
-                expect(personenkontexte).toHaveLength(1);
-                expect(personenkontexte[0]).toEqual({
-                    id: 'a6cf487d-3b69-4105-bb4d-a022c2e1c67a',
-                    personId: 'ee510860-261a-4896-9d02-95d94d73c9f7',
-                    organisationId: 'bcc7ec17-37d5-4ec9-9129-c14bcfa53cd6',
-                    rolleId: 'abdcc2b9-5086-4bf2-bbee-03d6a013b7f8',
-                    createdAt: expect.any(Date) as Date,
-                    updatedAt: expect.any(Date) as Date,
-                });
-            });
-        });
-    });
-
-    describe('getRolle', () => {
-        describe('getRolle by id after loading test rolle', () => {
-            it('should return the loaded rolle', () => {
-                const fileContentAsStr: string = fs.readFileSync(
-                    `./sql/seeding-integration-test/all/04_rolle.json`,
-                    'utf-8',
-                );
-                const entities: Rolle<true>[] = dbSeedService.readRolle(fileContentAsStr);
-                const entity: Rolle<true> | undefined = entities[0];
-                const rolle: Rolle<true> | undefined = dbSeedService.getRolle(entity!.id);
-                expect(rolle).toBeTruthy();
-            });
-        });
-    });
-
->>>>>>> 30f1cb9f
     describe('getEntityFileNames', () => {
         describe('getEntityFileNames in directory sql/seeding-integration-test', () => {
             it('should return all files in directory', () => {
