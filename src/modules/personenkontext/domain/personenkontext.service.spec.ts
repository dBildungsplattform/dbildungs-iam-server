import { Dictionary, Mapper } from '@automapper/core';
import { getMapperToken } from '@automapper/nestjs';
import { DeepMocked, createMock } from '@golevelup/ts-jest';
import { Test, TestingModule } from '@nestjs/testing';
import { DoFactory } from '../../../../test/utils/do-factory.js';
import { DomainError } from '../../../shared/error/domain.error.js';
import { EntityCouldNotBeCreated } from '../../../shared/error/entity-could-not-be-created.error.js';
import { EntityNotFoundError } from '../../../shared/error/entity-not-found.error.js';
import { Paged } from '../../../shared/paging/paged.js';
import { PersonRepo } from '../../person/persistence/person.repo.js';
import { PersonenkontextRepo } from '../persistence/personenkontext.repo.js';
import { PersonDo } from '../../person/domain/person.do.js';
import { PersonenkontextDo } from './personenkontext.do.js';
import { PersonenkontextService } from './personenkontext.service.js';
import { MismatchedRevisionError } from '../../../shared/error/mismatched-revision.error.js';
import { EntityCouldNotBeUpdated } from '../../../shared/error/entity-could-not-be-updated.error.js';
import { EntityCouldNotBeDeleted } from '../../../shared/error/index.js';
<<<<<<< HEAD
import { DBiamPersonenkontextRepo } from '../dbiam/dbiam-personenkontext.repo.js';
=======
import { DBiamPersonenkontextRepo } from '../persistence/dbiam-personenkontext.repo.js';
>>>>>>> 30f1cb9f
import { Personenkontext } from './personenkontext.js';
import { faker } from '@faker-js/faker';

describe('PersonenkontextService', () => {
    let module: TestingModule;
    let personenkontextService: PersonenkontextService;
    let personenkontextRepoMock: DeepMocked<PersonenkontextRepo>;
    let personRepoMock: DeepMocked<PersonRepo>;
    let dbiamPersonenKontextRepoMock: DeepMocked<DBiamPersonenkontextRepo>;
    let mapperMock: DeepMocked<Mapper>;

    beforeAll(async () => {
        module = await Test.createTestingModule({
            providers: [
                PersonenkontextService,
                {
                    provide: PersonenkontextRepo,
                    useValue: createMock<PersonenkontextRepo>(),
                },
                {
                    provide: PersonRepo,
                    useValue: createMock<PersonRepo>(),
                },
                {
                    provide: DBiamPersonenkontextRepo,
                    useValue: createMock<DBiamPersonenkontextRepo>(),
                },
                {
                    provide: getMapperToken(),
                    useValue: createMock<Mapper>(),
                },
            ],
        }).compile();
        personenkontextService = module.get(PersonenkontextService);
        personenkontextRepoMock = module.get(PersonenkontextRepo);
        personRepoMock = module.get(PersonRepo);
        dbiamPersonenKontextRepoMock = module.get(DBiamPersonenkontextRepo);
        mapperMock = module.get(getMapperToken());
    });

    afterAll(async () => {
        await module.close();
    });

    beforeEach(() => {
        jest.resetAllMocks();
    });

    it('should be defined', () => {
        expect(personenkontextService).toBeDefined();
    });

    describe('createPersonenkontext', () => {
        describe('when person does not exist', () => {
            it('should return EntityNotFoundError', async () => {
                const personenkontextDo: PersonenkontextDo<false> = DoFactory.createPersonenkontext(false);

                personRepoMock.findById.mockResolvedValueOnce(null);

                const result: Result<
                    PersonenkontextDo<true>,
                    DomainError
                > = await personenkontextService.createPersonenkontext(personenkontextDo);
                expect(result).toEqual<Result<PersonenkontextDo<true>, DomainError>>({
                    ok: false,
                    error: new EntityNotFoundError('Person'),
                });
            });
        });

        describe('when personenkontext is saved successfully', () => {
            it('should return PersonenkontextDo in result', async () => {
                const personDo: PersonDo<true> = DoFactory.createPerson(true);
                const personenkontextDo: PersonenkontextDo<false> = DoFactory.createPersonenkontext(false);

                personRepoMock.findById.mockResolvedValueOnce(personDo);
                personenkontextRepoMock.save.mockResolvedValue(personenkontextDo as unknown as PersonenkontextDo<true>);
                mapperMock.map.mockReturnValue(personenkontextDo as unknown as Dictionary<unknown>);
                const result: Result<PersonenkontextDo<true>> =
                    await personenkontextService.createPersonenkontext(personenkontextDo);
                expect(result).toEqual<Result<PersonenkontextDo<true>>>({
                    ok: true,
                    value: personenkontextDo as unknown as PersonenkontextDo<true>,
                });
            });
        });

        describe('when personenkontext is not saved successfully', () => {
            it('should return a EntityCouldNotBeCreated error', async () => {
                const personDo: PersonDo<true> = DoFactory.createPerson(true);
                const personenkontextDo: PersonenkontextDo<false> = DoFactory.createPersonenkontext(false);

                personRepoMock.findById.mockResolvedValueOnce(personDo);

                const result: Result<
                    PersonenkontextDo<true>,
                    DomainError
                > = await personenkontextService.createPersonenkontext(personenkontextDo);
                expect(result).toEqual<Result<PersonenkontextDo<true>, DomainError>>({
                    ok: false,
                    error: new EntityCouldNotBeCreated(`Personenkontext`),
                });
            });
        });
    });

    describe('findAllPersonenkontexte', () => {
        describe('When personenkontexte are found', () => {
            it('should get all personenkontexte that match', async () => {
                const personenkontext1: PersonenkontextDo<false> = DoFactory.createPersonenkontext(false);
                const personenkontext2: PersonenkontextDo<false> = DoFactory.createPersonenkontext(false);
                const personenkontexte: PersonenkontextDo<true>[] = [
                    personenkontext1 as unknown as PersonenkontextDo<true>,
                    personenkontext2 as unknown as PersonenkontextDo<true>,
                ];
                personenkontextRepoMock.findBy.mockResolvedValue([personenkontexte, personenkontexte.length]);
                mapperMock.map.mockReturnValue(personenkontexte as unknown as Dictionary<unknown>);
                const personenkontextDoWithQueryParam: PersonenkontextDo<false> =
                    DoFactory.createPersonenkontext(false);

                const result: Paged<PersonenkontextDo<true>> = await personenkontextService.findAllPersonenkontexte(
                    personenkontextDoWithQueryParam,
                );

                expect(result).toEqual<Paged<PersonenkontextDo<true>>>({
                    items: personenkontexte,
                    total: personenkontexte.length,
                    offset: 0,
                    limit: personenkontexte.length,
                });
            });
        });

        describe('When no personenkontexte are found', () => {
            it('should return a result with an empty array', async () => {
                const personenkontext: PersonenkontextDo<false> = DoFactory.createPersonenkontext(false);
                personenkontextRepoMock.findBy.mockResolvedValue([[], 0]);
                mapperMock.map.mockReturnValue(personenkontext as unknown as Dictionary<unknown>);

                const result: Paged<PersonenkontextDo<true>> =
                    await personenkontextService.findAllPersonenkontexte(personenkontext);

                expect(result).toEqual<Paged<PersonenkontextDo<true>>>({
                    items: [],
                    total: 0,
                    offset: 0,
                    limit: 0,
                });
            });
        });
    });

    describe('findPersonenkontextById', () => {
        describe('when finding personenkontext with given id', () => {
            it('should return found personenkontext', async () => {
                const personenkontext: PersonenkontextDo<true> = DoFactory.createPersonenkontext(true);

                personenkontextRepoMock.findById.mockResolvedValue(personenkontext);

                const result: Result<
                    PersonenkontextDo<true>,
                    DomainError
                > = await personenkontextService.findPersonenkontextById(personenkontext.id);

                expect(result).toStrictEqual({ ok: true, value: personenkontext });
            });
        });

        describe('when NOT finding personenkontext with given id', () => {
            it('should return domain error', async () => {
                const personenkontext: PersonenkontextDo<true> = DoFactory.createPersonenkontext(true);

                personenkontextRepoMock.findById.mockResolvedValue(null);

                const result: Result<
                    PersonenkontextDo<true>,
                    DomainError
                > = await personenkontextService.findPersonenkontextById(personenkontext.id);

                expect(result).toStrictEqual({
                    ok: false,
                    error: new EntityNotFoundError('Personenkontext', personenkontext.id),
                });
            });
        });
    });

    describe('findPersonenkontexteByPersonId', () => {
        describe('when finding personenkontext via personId', () => {
            it('should return found personenkontext', async () => {
                const personenkontexte: Personenkontext<true>[] = [
<<<<<<< HEAD
                    {
                        id: '1',
                        personId: '1',
                        rolleId: '1',
                        organisationId: '1',
                        createdAt: faker.date.past(),
                        updatedAt: faker.date.recent(),
                    },
=======
                    Personenkontext.construct('1', faker.date.past(), faker.date.recent(), '1', '1', '1'),
>>>>>>> 30f1cb9f
                ];
                dbiamPersonenKontextRepoMock.findByPerson.mockResolvedValue(personenkontexte);
                expect(await personenkontextService.findPersonenkontexteByPersonId('1')).toHaveLength(1);
            });
        });
    });

    describe('updatePersonenkontext', () => {
        describe('when personenkontext is updated successfully', () => {
            it('should return updated personenkontext', async () => {
                // AI next 19 lines
                const personenkontextDo: PersonenkontextDo<true> = DoFactory.createPersonenkontext(true, {
                    revision: '1',
                });
                const personenkontextDoWithUpdatedRevision: PersonenkontextDo<true> = Object.assign(
                    {},
                    personenkontextDo,
                    {
                        revision: '2',
                    },
                );

                personenkontextRepoMock.findById.mockResolvedValue(personenkontextDo);
                personenkontextRepoMock.save.mockResolvedValue(personenkontextDoWithUpdatedRevision);

                const result: Result<
                    PersonenkontextDo<true>,
                    DomainError
                > = await personenkontextService.updatePersonenkontext(personenkontextDo);

                expect(result).toEqual<Result<PersonenkontextDo<true>, DomainError>>({
                    ok: true,
                    value: personenkontextDoWithUpdatedRevision,
                });
                expect(personenkontextRepoMock.save).toHaveBeenCalledWith(personenkontextDoWithUpdatedRevision);
            });
        });

        describe('when entity is not found', () => {
            it('should return EntityNotFoundError', async () => {
                const response: Result<
                    PersonenkontextDo<true>,
                    DomainError
                > = await personenkontextService.updatePersonenkontext({} as PersonenkontextDo<true>);

                // AI next 4 lines
                expect(response).toEqual<Result<PersonenkontextDo<true>, DomainError>>({
                    ok: false,
                    error: new EntityNotFoundError('Personenkontext'),
                });
            });
        });

        describe('when revision does not match', () => {
            it('should return MismatchedRevisionError', async () => {
                // AI next 20 lines
                const personenkontextDo: PersonenkontextDo<true> = DoFactory.createPersonenkontext(true);
                const personenkontextDoWithWrongRevision: PersonenkontextDo<true> = {
                    ...personenkontextDo,
                    revision: 'wrongRevision',
                };

                personenkontextRepoMock.findById.mockResolvedValue(personenkontextDo);

                const result: Result<
                    PersonenkontextDo<true>,
                    DomainError
                > = await personenkontextService.updatePersonenkontext(personenkontextDoWithWrongRevision);

                expect(result).toEqual<Result<PersonenkontextDo<true>, DomainError>>({
                    ok: false,
                    error: new MismatchedRevisionError(
                        `Revision ${personenkontextDoWithWrongRevision.revision} does not match revision ${personenkontextDo.revision} of stored personenkontext.`,
                    ),
                });
            });
        });

        describe('when could not be stored', () => {
            it('should return EntityCouldNotBeUpdatedError', async () => {
                // AI next 14 lines
                const personenkontextDo: PersonenkontextDo<true> = DoFactory.createPersonenkontext(true);

                personenkontextRepoMock.findById.mockResolvedValue(personenkontextDo);
                personenkontextRepoMock.save.mockResolvedValue(null);

                const result: Result<
                    PersonenkontextDo<true>,
                    DomainError
                > = await personenkontextService.updatePersonenkontext(personenkontextDo);

                expect(result).toEqual<Result<PersonenkontextDo<true>, DomainError>>({
                    ok: false,
                    error: new EntityCouldNotBeUpdated('Personenkontext', personenkontextDo.id),
                });
            });
        });
    });

    describe('deletePersonenkontextById', () => {
        const personenkontextDo: PersonenkontextDo<true> = DoFactory.createPersonenkontext(true);

        describe('when personenkontext is deleted successfully', () => {
            it('should return void', async () => {
                personenkontextRepoMock.findById.mockResolvedValue(personenkontextDo);
                personenkontextRepoMock.deleteById.mockResolvedValue(1);

                const result: Result<void, DomainError> = await personenkontextService.deletePersonenkontextById(
                    personenkontextDo.id,
                    personenkontextDo.revision,
                );

                expect(result).toEqual<Result<void, DomainError>>({ ok: true, value: undefined });
                expect(personenkontextRepoMock.deleteById).toHaveBeenCalledWith(personenkontextDo.id);
            });
        });

        describe('when personenkontext entity is not found', () => {
            it('should return EntityNotFoundError', async () => {
                personenkontextRepoMock.findById.mockResolvedValue(null);

                const response: Result<void, DomainError> = await personenkontextService.deletePersonenkontextById(
                    personenkontextDo.id,
                    personenkontextDo.revision,
                );

                expect(response).toEqual<Result<void, DomainError>>({
                    ok: false,
                    error: new EntityNotFoundError('Personenkontext', personenkontextDo.id),
                });
            });
        });

        describe('when revision of personenkontext does not match', () => {
            it('should return MismatchedRevisionError', async () => {
                // AI next 11 lines
                personenkontextRepoMock.findById.mockResolvedValue(personenkontextDo);

                const result: Result<void, DomainError> = await personenkontextService.deletePersonenkontextById(
                    personenkontextDo.id,
                    '2',
                );

                expect(result).toEqual<Result<void, DomainError>>({
                    ok: false,
                    error: new MismatchedRevisionError('Personenkontext'),
                });
            });
        });

        describe('when personenkontext could not be deleted', () => {
            it('should return EntityCouldNotBeDeleted', async () => {
                // AI next 11 lines
                personenkontextRepoMock.findById.mockResolvedValue(personenkontextDo);
                personenkontextRepoMock.deleteById.mockResolvedValue(0);

                const response: Result<void, DomainError> = await personenkontextService.deletePersonenkontextById(
                    personenkontextDo.id,
                    personenkontextDo.revision,
                );

                expect(response).toEqual<Result<void, DomainError>>({
                    ok: false,
                    error: new EntityCouldNotBeDeleted('Personenkontext', personenkontextDo.id),
                });
            });
        });
    });
});<|MERGE_RESOLUTION|>--- conflicted
+++ resolved
@@ -15,11 +15,7 @@
 import { MismatchedRevisionError } from '../../../shared/error/mismatched-revision.error.js';
 import { EntityCouldNotBeUpdated } from '../../../shared/error/entity-could-not-be-updated.error.js';
 import { EntityCouldNotBeDeleted } from '../../../shared/error/index.js';
-<<<<<<< HEAD
-import { DBiamPersonenkontextRepo } from '../dbiam/dbiam-personenkontext.repo.js';
-=======
 import { DBiamPersonenkontextRepo } from '../persistence/dbiam-personenkontext.repo.js';
->>>>>>> 30f1cb9f
 import { Personenkontext } from './personenkontext.js';
 import { faker } from '@faker-js/faker';
 
@@ -211,18 +207,7 @@
         describe('when finding personenkontext via personId', () => {
             it('should return found personenkontext', async () => {
                 const personenkontexte: Personenkontext<true>[] = [
-<<<<<<< HEAD
-                    {
-                        id: '1',
-                        personId: '1',
-                        rolleId: '1',
-                        organisationId: '1',
-                        createdAt: faker.date.past(),
-                        updatedAt: faker.date.recent(),
-                    },
-=======
                     Personenkontext.construct('1', faker.date.past(), faker.date.recent(), '1', '1', '1'),
->>>>>>> 30f1cb9f
                 ];
                 dbiamPersonenKontextRepoMock.findByPerson.mockResolvedValue(personenkontexte);
                 expect(await personenkontextService.findPersonenkontexteByPersonId('1')).toHaveLength(1);
