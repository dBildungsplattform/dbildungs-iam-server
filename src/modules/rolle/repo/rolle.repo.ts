import {
    EntityData,
    EntityManager,
    EntityName,
    ForeignKeyConstraintViolationException,
    Loaded,
    RequiredEntityData,
} from '@mikro-orm/core';
import { Injectable } from '@nestjs/common';

import { RollenMerkmal, RollenSystemRecht } from '../domain/rolle.enums.js';
import { Rolle } from '../domain/rolle.js';
import { RolleMerkmalEntity } from '../entity/rolle-merkmal.entity.js';
import { RolleEntity } from '../entity/rolle.entity.js';
import { RolleFactory } from '../domain/rolle.factory.js';
import { RolleServiceProviderEntity } from '../entity/rolle-service-provider.entity.js';
import { OrganisationID, RolleID } from '../../../shared/types/index.js';
import { RolleSystemrechtEntity } from '../entity/rolle-systemrecht.entity.js';
import { PermittedOrgas, PersonPermissions } from '../../authentication/domain/person-permissions.js';
import { DomainError, EntityNotFoundError, MissingPermissionsError } from '../../../shared/error/index.js';
import { UpdateMerkmaleError } from '../domain/update-merkmale.error.js';
import { EventService } from '../../../core/eventbus/services/event.service.js';
import { RolleUpdatedEvent } from '../../../shared/events/rolle-updated.event.js';
import { RolleHatPersonenkontexteError } from '../domain/rolle-hat-personenkontexte.error.js';

import { ServiceProvider } from '../../service-provider/domain/service-provider.js';
import { ServiceProviderEntity } from '../../service-provider/repo/service-provider.entity.js';

/**
 * @deprecated Not for use outside of rolle-repo, export will be removed at a later date
 */
export function mapAggregateToData(rolle: Rolle<boolean>): RequiredEntityData<RolleEntity> {
    const merkmale: EntityData<RolleMerkmalEntity>[] = rolle.merkmale.map((merkmal: RollenMerkmal) => ({
        rolle: rolle.id,
        merkmal,
    }));

    const systemrechte: EntityData<RolleSystemrechtEntity>[] = rolle.systemrechte.map(
        (systemrecht: RollenSystemRecht) => ({
            rolle: rolle.id,
            systemrecht,
        }),
    );

    const serviceProvider: EntityData<RolleServiceProviderEntity>[] = rolle.serviceProviderIds.map((spId: string) => ({
        rolle: rolle.id,
        serviceProvider: spId,
    }));

    return {
        // Don't assign createdAt and updatedAt, they are auto-generated!
        id: rolle.id,
        name: rolle.name,
        administeredBySchulstrukturknoten: rolle.administeredBySchulstrukturknoten,
        rollenart: rolle.rollenart,
        merkmale,
        systemrechte,
        serviceProvider,
        istTechnisch: rolle.istTechnisch,
    };
}

/**
 * @deprecated Not for use outside of rolle-repo, export will be removed at a later date
 */
export function mapEntityToAggregate(entity: RolleEntity, rolleFactory: RolleFactory): Rolle<boolean> {
    const merkmale: RollenMerkmal[] = entity.merkmale.map((merkmalEntity: RolleMerkmalEntity) => merkmalEntity.merkmal);
    const systemrechte: RollenSystemRecht[] = entity.systemrechte.map(
        (systemRechtEntity: RolleSystemrechtEntity) => systemRechtEntity.systemrecht,
    );

    const serviceProviderIds: string[] = entity.serviceProvider.map(
        (serviceProvider: RolleServiceProviderEntity) => serviceProvider.serviceProvider.id,
    );

    const serviceProviderData: ServiceProvider<true>[] = entity.serviceProvider.map(
        (serviceProvider: RolleServiceProviderEntity) => {
            const sp: ServiceProviderEntity = serviceProvider.serviceProvider;
            return ServiceProvider.construct(
                sp.id,
                sp.createdAt,
                sp.updatedAt,
                sp.name,
                sp.target,
                sp.url,
                sp.kategorie,
                sp.providedOnSchulstrukturknoten,
                sp.logo,
                sp.logoMimeType,
                sp.keycloakGroup,
                sp.keycloakRole,
<<<<<<< HEAD
                sp.externalSystem,
=======
                sp.requires2fa,
>>>>>>> 9491e8dd
            );
        },
    );

    return rolleFactory.construct(
        entity.id,
        entity.createdAt,
        entity.updatedAt,
        entity.name,
        entity.administeredBySchulstrukturknoten,
        entity.rollenart,
        merkmale,
        systemrechte,
        serviceProviderIds,
        entity.istTechnisch,
        serviceProviderData,
    );
}

@Injectable()
export class RolleRepo {
    public static readonly DEFAULT_LIMIT: number = 25;

    public constructor(
        protected readonly rolleFactory: RolleFactory,
        private readonly eventService: EventService,
        protected readonly em: EntityManager,
    ) {}

    public get entityName(): EntityName<RolleEntity> {
        return RolleEntity;
    }

    public async findById(id: RolleID): Promise<Option<Rolle<true>>> {
        const rolle: Option<RolleEntity> = await this.em.findOne(
            this.entityName,
            { id },
            {
                populate: ['merkmale', 'systemrechte', 'serviceProvider.serviceProvider'] as const,
                exclude: ['serviceProvider.serviceProvider.logo'] as const,
            },
        );

        return rolle && mapEntityToAggregate(rolle, this.rolleFactory);
    }

    public async findByIdAuthorized(
        rolleId: RolleID,
        permissions: PersonPermissions,
    ): Promise<Result<Rolle<true>, DomainError>> {
        const rolle: Option<Rolle<true>> = await this.findById(rolleId);
        if (!rolle) {
            return {
                ok: false,
                error: new EntityNotFoundError(),
            };
        }
        const rolleAdministeringOrganisationId: OrganisationID = rolle.administeredBySchulstrukturknoten;

        const relevantSystemRechte: RollenSystemRecht[] = [RollenSystemRecht.ROLLEN_VERWALTEN];

        const permittedOrgas: PermittedOrgas = await permissions.getOrgIdsWithSystemrecht(relevantSystemRechte, true);
        if (permittedOrgas.all || permittedOrgas.orgaIds.includes(rolleAdministeringOrganisationId)) {
            return {
                ok: true,
                value: rolle,
            };
        }
        return {
            ok: false,
            error: new MissingPermissionsError('Not allowed to view the requested rolle.'),
        };
    }

    public async findByIds(ids: RolleID[]): Promise<Map<string, Rolle<true>>> {
        const rollenEntities: RolleEntity[] = await this.em.find(
            RolleEntity,
            { id: { $in: ids } },
            {
                populate: ['merkmale', 'systemrechte', 'serviceProvider.serviceProvider'] as const,
                exclude: ['serviceProvider.serviceProvider.logo'] as const,
            },
        );

        const rollenMap: Map<string, Rolle<true>> = new Map();
        rollenEntities.forEach((rolleEntity: RolleEntity) => {
            const rolle: Rolle<true> = mapEntityToAggregate(rolleEntity, this.rolleFactory);
            rollenMap.set(rolleEntity.id, rolle);
        });

        return rollenMap;
    }

    public async findByName(
        searchStr: string,
        includeTechnische: boolean,
        limit?: number,
        offset?: number,
    ): Promise<Option<Rolle<true>[]>> {
        const technischeQuery: { istTechnisch?: false } = includeTechnische ? {} : { istTechnisch: false };

        const rollen: Option<RolleEntity[]> = await this.em.find(
            this.entityName,
            { name: { $ilike: '%' + searchStr + '%' }, ...technischeQuery },
            {
                populate: ['merkmale', 'systemrechte', 'serviceProvider.serviceProvider'] as const,
                exclude: ['serviceProvider.serviceProvider.logo'] as const,
                limit: limit,
                offset: offset,
            },
        );
        return rollen.map((rolle: RolleEntity) => mapEntityToAggregate(rolle, this.rolleFactory));
    }

    public async find(includeTechnische: boolean, limit?: number, offset?: number): Promise<Rolle<true>[]> {
        const technischeQuery: { istTechnisch?: false } = includeTechnische ? {} : { istTechnisch: false };

        const rollen: RolleEntity[] = await this.em.findAll(RolleEntity, {
            populate: ['merkmale', 'systemrechte', 'serviceProvider.serviceProvider'] as const,
            exclude: ['serviceProvider.serviceProvider.logo'] as const,
            where: technischeQuery,
            limit: limit,
            offset: offset,
        });

        return rollen.map((rolle: RolleEntity) => mapEntityToAggregate(rolle, this.rolleFactory));
    }

    public async findRollenAuthorized(
        permissions: PersonPermissions,
        includeTechnische: boolean,
        searchStr?: string,
        limit?: number,
        offset?: number,
    ): Promise<[Option<Rolle<true>[]>, number]> {
        const orgIdsWithRecht: PermittedOrgas = await permissions.getOrgIdsWithSystemrecht(
            [RollenSystemRecht.ROLLEN_VERWALTEN],
            true,
        );

        if (!orgIdsWithRecht.all && orgIdsWithRecht.orgaIds.length == 0) {
            return [[], 0];
        }

        const technischeQuery: { istTechnisch?: false } = includeTechnische ? {} : { istTechnisch: false };

        const [rollen, total]: [Option<RolleEntity[]>, number] = await this.em.findAndCount(
            this.entityName,
            {
                ...(searchStr ? { name: { $ilike: '%' + searchStr + '%' } } : {}),
                ...technischeQuery,
                ...(orgIdsWithRecht.all ? {} : { administeredBySchulstrukturknoten: { $in: orgIdsWithRecht.orgaIds } }),
            },
            {
                populate: ['merkmale', 'systemrechte', 'serviceProvider.serviceProvider'] as const,
                exclude: ['serviceProvider.serviceProvider.logo'] as const,
                limit: limit,
                offset: offset,
            },
        );

        if (total === 0) {
            return [[], 0];
        }

        return [rollen.map((rolle: RolleEntity) => mapEntityToAggregate(rolle, this.rolleFactory)), total];
    }

    public async exists(id: RolleID): Promise<boolean> {
        const rolle: Option<Loaded<RolleEntity, never, 'id', never>> = await this.em.findOne(
            RolleEntity,
            { id },
            { fields: ['id'] as const },
        );

        return !!rolle;
    }

    public async save(rolle: Rolle<boolean>): Promise<Rolle<true>> {
        if (rolle.id) {
            return this.update(rolle);
        } else {
            return this.create(rolle);
        }
    }

    public async updateRolleAuthorized(
        id: string,
        name: string,
        merkmale: RollenMerkmal[],
        systemrechte: RollenSystemRecht[],
        serviceProviderIds: string[],
        isAlreadyAssigned: boolean,
        permissions: PersonPermissions,
    ): Promise<Rolle<true> | DomainError> {
        //Reference & Permissions
        const authorizedRoleResult: Result<Rolle<true>, DomainError> = await this.findByIdAuthorized(id, permissions);
        if (!authorizedRoleResult.ok) {
            return authorizedRoleResult.error;
        }
        //Specifications
        {
            if (
                isAlreadyAssigned &&
                (merkmale.length > 0 || merkmale.length < authorizedRoleResult.value.merkmale.length)
            ) {
                return new UpdateMerkmaleError();
            }
        }

        const authorizedRole: Rolle<true> = authorizedRoleResult.value;

        const updatedRolle: Rolle<true> | DomainError = await this.rolleFactory.update(
            id,
            authorizedRole.createdAt,
            authorizedRole.updatedAt,
            name,
            authorizedRole.administeredBySchulstrukturknoten,
            authorizedRole.rollenart,
            merkmale,
            systemrechte,
            serviceProviderIds,
            authorizedRole.istTechnisch,
        );

        if (updatedRolle instanceof DomainError) {
            return updatedRolle;
        }
        const result: Rolle<true> = await this.save(updatedRolle);
        this.eventService.publish(
            new RolleUpdatedEvent(id, authorizedRole.rollenart, merkmale, systemrechte, serviceProviderIds),
        );

        return result;
    }

    public async deleteAuthorized(id: RolleID, permissions: PersonPermissions): Promise<Option<DomainError>> {
        //Permissions
        const authorizedRole: Result<Rolle<true>, DomainError> = await this.findByIdAuthorized(id, permissions);
        if (!authorizedRole.ok) {
            return authorizedRole.error;
        }

        const rolleEntity: Loaded<RolleEntity> = await this.em.findOneOrFail(RolleEntity, id, {
            populate: ['merkmale', 'systemrechte', 'serviceProvider.serviceProvider'] as const,
            exclude: ['serviceProvider.serviceProvider.logo'] as const,
        });

        try {
            //Cascade removal
            await this.em.removeAndFlush(rolleEntity);
        } catch (ex) {
            if (ex instanceof ForeignKeyConstraintViolationException) {
                return new RolleHatPersonenkontexteError();
            }
        }

        return;
    }

    private async create(rolle: Rolle<false>): Promise<Rolle<true>> {
        const rolleEntity: RolleEntity = this.em.create(RolleEntity, mapAggregateToData(rolle));

        await this.em.persistAndFlush(rolleEntity);

        return mapEntityToAggregate(rolleEntity, this.rolleFactory);
    }

    private async update(rolle: Rolle<true>): Promise<Rolle<true>> {
        const rolleEntity: Loaded<RolleEntity> = await this.em.findOneOrFail(RolleEntity, rolle.id, {
            populate: ['merkmale', 'systemrechte', 'serviceProvider.serviceProvider'] as const,
            exclude: ['serviceProvider.serviceProvider.logo'] as const,
        });
        rolleEntity.assign(mapAggregateToData(rolle), { updateNestedEntities: true });

        await this.em.persistAndFlush(rolleEntity);

        return mapEntityToAggregate(rolleEntity, this.rolleFactory);
    }
}<|MERGE_RESOLUTION|>--- conflicted
+++ resolved
@@ -89,11 +89,8 @@
                 sp.logoMimeType,
                 sp.keycloakGroup,
                 sp.keycloakRole,
-<<<<<<< HEAD
                 sp.externalSystem,
-=======
                 sp.requires2fa,
->>>>>>> 9491e8dd
             );
         },
     );
