--- conflicted
+++ resolved
@@ -8,11 +8,8 @@
 import { NurLehrUndLernAnKlasseError } from '../specification/error/nur-lehr-und-lern-an-klasse.error.js';
 import { GleicheRolleAnKlasseWieSchuleError } from '../specification/error/gleiche-rolle-an-klasse-wie-schule.error.js';
 import { PersonenkontextSpecificationError } from '../specification/error/personenkontext-specification.error.js';
-<<<<<<< HEAD
+import { OrganisationMatchesRollenartError } from '../specification/error/organisation-matches-rollenart.error.js';
 import { RolleNurAnPassendeOrganisationError } from '../specification/error/rolle-nur-an-passende-organisation.js';
-=======
-import { OrganisationMatchesRollenartError } from '../specification/error/organisation-matches-rollenart.error.js';
->>>>>>> 320dfbcb
 
 @Catch(PersonenkontextSpecificationError)
 export class PersonenkontextExceptionFilter implements ExceptionFilter<PersonenkontextSpecificationError> {
@@ -32,17 +29,17 @@
             }),
         ],
         [
-<<<<<<< HEAD
+            OrganisationMatchesRollenartError.name,
+            new DbiamPersonenkontextError({
+                code: 400,
+                i18nKey: PersonenkontextSpecificationErrorI18nTypes.ORGANISATION_MATCHES_ROLLENART,
+            }),
+        ],
+        [
             RolleNurAnPassendeOrganisationError.name,
             new DbiamPersonenkontextError({
                 code: 400,
                 i18nKey: PersonenkontextSpecificationErrorI18nTypes.ROLLE_NUR_AN_PASSENDE_ORGANISATION,
-=======
-            OrganisationMatchesRollenartError.name,
-            new DbiamPersonenkontextError({
-                code: 400,
-                i18nKey: PersonenkontextSpecificationErrorI18nTypes.ORGANISATION_MATCHES_ROLLENART,
->>>>>>> 320dfbcb
             }),
         ],
     ]);
