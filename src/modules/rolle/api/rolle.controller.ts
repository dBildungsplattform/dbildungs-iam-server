import {
    Body,
    Controller,
    Delete,
    Get,
    HttpCode,
    HttpStatus,
    Param,
    Patch,
    Post,
    Put,
    Query,
    UseFilters,
} from '@nestjs/common';
import {
    ApiBadRequestResponse,
    ApiBearerAuth,
    ApiCreatedResponse,
    ApiForbiddenResponse,
    ApiInternalServerErrorResponse,
    ApiNoContentResponse,
    ApiNotFoundResponse,
    ApiOAuth2,
    ApiOkResponse,
    ApiOperation,
    ApiTags,
    ApiUnauthorizedResponse,
} from '@nestjs/swagger';

import { DomainError } from '../../../shared/error/domain.error.js';
import { SchulConnexErrorMapper } from '../../../shared/error/schul-connex-error.mapper.js';
import { SchulConnexValidationErrorFilter } from '../../../shared/error/schulconnex-validation-error.filter.js';
import { OrganisationDo } from '../../organisation/domain/organisation.do.js';
import { OrganisationService } from '../../organisation/domain/organisation.service.js';
import { Rolle } from '../domain/rolle.js';
import { RolleRepo } from '../repo/rolle.repo.js';
import { CreateRolleBodyParams } from './create-rolle.body.params.js';
import { RolleResponse } from './rolle.response.js';
import { RolleFactory } from '../domain/rolle.factory.js';
import { AddSystemrechtBodyParams } from './add-systemrecht.body.params.js';
import { FindRolleByIdParams } from './find-rolle-by-id.params.js';
import { AddSystemrechtError } from './add-systemrecht.error.js';
import { EntityNotFoundError } from '../../../shared/error/entity-not-found.error.js';
import { RolleServiceProviderResponse } from './rolle-service-provider.response.js';
import { ServiceProviderRepo } from '../../service-provider/repo/service-provider.repo.js';
import { ServiceProvider } from '../../service-provider/domain/service-provider.js';
import { RolleWithServiceProvidersResponse } from './rolle-with-serviceprovider.response.js';
import { RolleNameQueryParams } from './rolle-name-query.param.js';
import { ServiceProviderResponse } from '../../service-provider/api/service-provider.response.js';
import { SchulConnexError } from '../../../shared/error/schul-connex.error.js';
import { RolleExceptionFilter } from './rolle-exception-filter.js';
import { Paged, PagedResponse, PagingHeadersObject } from '../../../shared/paging/index.js';
import { Permissions } from '../../authentication/api/permissions.decorator.js';
import { PersonPermissions } from '../../authentication/domain/person-permissions.js';
import { UpdateRolleBodyParams } from './update-rolle.body.params.js';
import { DBiamPersonenkontextRepo } from '../../personenkontext/persistence/dbiam-personenkontext.repo.js';
import { RolleDomainError } from '../domain/rolle-domain.error.js';
import { AuthenticationExceptionFilter } from '../../authentication/api/authentication-exception-filter.js';
import { DbiamRolleError } from './dbiam-rolle.error.js';
import { OrganisationRepository } from '../../organisation/persistence/organisation.repository.js';
import { Organisation } from '../../organisation/domain/organisation.js';
import { RolleServiceProviderBodyParams } from './rolle-service-provider.body.params.js';

@UseFilters(new SchulConnexValidationErrorFilter(), new RolleExceptionFilter(), new AuthenticationExceptionFilter())
@ApiTags('rolle')
@ApiBearerAuth()
@ApiOAuth2(['openid'])
@Controller({ path: 'rolle' })
export class RolleController {
    public constructor(
        private readonly rolleRepo: RolleRepo,
        private readonly rolleFactory: RolleFactory,
        private readonly orgService: OrganisationService,
        private readonly serviceProviderRepo: ServiceProviderRepo,
        private readonly dBiamPersonenkontextRepo: DBiamPersonenkontextRepo,
        private readonly organisationRepository: OrganisationRepository,
    ) {}

    @Get()
    @ApiOperation({ description: 'List all rollen.' })
    @ApiOkResponse({
        description: 'The rollen were successfully returned',
        type: [RolleWithServiceProvidersResponse],
        headers: PagingHeadersObject,
    })
    @ApiUnauthorizedResponse({ description: 'Not authorized to get rollen.' })
    @ApiForbiddenResponse({ description: 'Insufficient permissions to get rollen.' })
    @ApiInternalServerErrorResponse({ description: 'Internal server error while getting all rollen.' })
    public async findRollen(
        @Query() queryParams: RolleNameQueryParams,
        @Permissions() permissions: PersonPermissions,
    ): Promise<PagedResponse<RolleWithServiceProvidersResponse>> {
        const [rollen, total]: [Option<Rolle<true>[]>, number] = await this.rolleRepo.findRollenAuthorized(
            permissions,
            false,
            queryParams.searchStr,
            queryParams.limit,
            queryParams.offset,
        );

        if (!rollen || rollen.length === 0) {
            const pagedRolleWithServiceProvidersResponse: Paged<RolleWithServiceProvidersResponse> = {
                total: 0,
                offset: 0,
                limit: queryParams.limit ?? 0,
                items: [],
            };
            return new PagedResponse(pagedRolleWithServiceProvidersResponse);
        }
        const administeredBySchulstrukturknotenIds: string[] = rollen.map(
            (r: Rolle<true>) => r.administeredBySchulstrukturknoten,
        );
        const administeredOrganisations: Map<string, Organisation<true>> = await this.organisationRepository.findByIds(
            administeredBySchulstrukturknotenIds,
        );
        const serviceProviders: ServiceProvider<true>[] = await this.serviceProviderRepo.find();
        const rollenWithServiceProvidersResponses: RolleWithServiceProvidersResponse[] = rollen.map(
            (r: Rolle<true>) => {
                const sps: ServiceProvider<true>[] = r.serviceProviderIds
                    .map((id: string) => serviceProviders.find((sp: ServiceProvider<true>) => sp.id === id))
                    .filter(Boolean) as ServiceProvider<true>[];

                const administeredBySchulstrukturknoten: Organisation<true> | undefined = administeredOrganisations.get(
                    r.administeredBySchulstrukturknoten,
                );

                return new RolleWithServiceProvidersResponse(
                    r,
                    sps,
                    administeredBySchulstrukturknoten?.name,
                    administeredBySchulstrukturknoten?.kennung,
                );
            },
        );
        const pagedRolleWithServiceProvidersResponse: Paged<RolleWithServiceProvidersResponse> = {
            total: total,
            offset: queryParams.offset ?? 0,
            limit: queryParams.limit ?? rollenWithServiceProvidersResponses.length,
            items: rollenWithServiceProvidersResponses,
        };

        return new PagedResponse(pagedRolleWithServiceProvidersResponse);
    }

    @Get(':rolleId')
    @ApiOperation({ description: 'Get rolle by id.' })
    @ApiOkResponse({
        description: 'The rolle was successfully returned.',
        type: RolleWithServiceProvidersResponse,
    })
    @ApiUnauthorizedResponse({ description: 'Not authorized to get rolle by id.' })
    @ApiForbiddenResponse({ description: 'Insufficient permission to get rolle by id.' })
    @ApiInternalServerErrorResponse({ description: 'Internal server error while getting rolle by id.' })
    public async findRolleByIdWithServiceProviders(
        @Param() findRolleByIdParams: FindRolleByIdParams,
        @Permissions() permissions: PersonPermissions,
    ): Promise<RolleWithServiceProvidersResponse> {
        const rolleResult: Result<Rolle<true>> = await this.rolleRepo.findByIdAuthorized(
            findRolleByIdParams.rolleId,
            permissions,
        );
        if (!rolleResult.ok) {
            throw SchulConnexErrorMapper.mapSchulConnexErrorToHttpException(
                SchulConnexErrorMapper.mapDomainErrorToSchulConnexError(
                    new EntityNotFoundError('Rolle', findRolleByIdParams.rolleId),
                ),
            );
        }

        return this.returnRolleWithServiceProvidersResponse(rolleResult.value);
    }

    @Post()
    @HttpCode(HttpStatus.CREATED)
    @ApiOperation({ description: 'Create a new rolle.' })
    @ApiCreatedResponse({ description: 'The rolle was successfully created.', type: RolleResponse })
    @ApiBadRequestResponse({ description: 'The input was not valid.' })
    @ApiUnauthorizedResponse({ description: 'Not authorized to create the rolle.' })
    @ApiForbiddenResponse({ description: 'Insufficient permissions to create the rolle.' })
    @ApiInternalServerErrorResponse({ description: 'Internal server error while creating the rolle.' })
    public async createRolle(@Body() params: CreateRolleBodyParams): Promise<RolleResponse> {
        const orgResult: Result<OrganisationDo<true>, DomainError> = await this.orgService.findOrganisationById(
            params.administeredBySchulstrukturknoten,
        );

        if (!orgResult.ok) {
            throw SchulConnexErrorMapper.mapSchulConnexErrorToHttpException(
                SchulConnexErrorMapper.mapDomainErrorToSchulConnexError(orgResult.error),
            );
        }

        const rolle: DomainError | Rolle<false> = this.rolleFactory.createNew(
            params.name,
            params.administeredBySchulstrukturknoten,
            params.rollenart,
            params.merkmale,
            params.systemrechte,
            [],
            [],
            false,
        );

        if (rolle instanceof DomainError) {
            throw rolle;
        }

        const result: Rolle<true> = await this.rolleRepo.save(rolle);

        return new RolleResponse(result);
    }

    @Patch(':rolleId')
    @HttpCode(HttpStatus.OK)
    @ApiOperation({ description: 'Add systemrecht to a rolle.' })
    @ApiOkResponse({ description: 'The systemrecht was successfully added to rolle.' })
    @ApiBadRequestResponse({ description: 'The input was not valid.' })
    @ApiUnauthorizedResponse({ description: 'Not authorized to create the rolle.' })
    @ApiForbiddenResponse({ description: 'Insufficient permissions to create the rolle.' })
    @ApiInternalServerErrorResponse({
        description: 'Internal server error while adding systemrecht to rolle.',
    })
    public async addSystemRecht(
        @Param() findRolleByIdParams: FindRolleByIdParams,
        @Body() addSystemrechtBodyParams: AddSystemrechtBodyParams,
    ): Promise<void> {
        const rolle: Option<Rolle<true>> = await this.rolleRepo.findById(findRolleByIdParams.rolleId);
        if (rolle) {
            rolle.addSystemRecht(addSystemrechtBodyParams.systemRecht);
            await this.rolleRepo.save(rolle);
        } else {
            throw new AddSystemrechtError(); //hide that rolle is not found
        }
    }

    @Get(':rolleId/serviceProviders')
    @HttpCode(HttpStatus.OK)
    @ApiOperation({ description: 'Get service-providers for a rolle by its id.' })
    @ApiOkResponse({ description: 'Returns a list of service-provider ids.', type: RolleServiceProviderResponse })
    @ApiNotFoundResponse({ description: 'The rolle does not exist.' })
    @ApiUnauthorizedResponse({ description: 'Not authorized to retrieve service-providers for rolle.' })
    public async getRolleServiceProviderIds(
        @Param() findRolleByIdParams: FindRolleByIdParams,
    ): Promise<RolleServiceProviderResponse> {
        const rolle: Option<Rolle<true>> = await this.rolleRepo.findById(findRolleByIdParams.rolleId);
        if (!rolle) {
            throw SchulConnexErrorMapper.mapSchulConnexErrorToHttpException(
                SchulConnexErrorMapper.mapDomainErrorToSchulConnexError(new EntityNotFoundError()),
            );
        }
        return {
            serviceProviderIds: rolle.serviceProviderIds,
        };
    }

    @Put(':rolleId/serviceProviders')
    @HttpCode(HttpStatus.CREATED)
    @ApiOperation({ description: 'Add a service-provider to a rolle by id.' })
    @ApiOkResponse({ description: 'Adding service-provider finished successfully.', type: [ServiceProviderResponse] })
    @ApiNotFoundResponse({ description: 'The rolle or the service-provider to add does not exist.' })
    @ApiBadRequestResponse({ description: 'The service-provider is already attached to rolle.' })
    @ApiUnauthorizedResponse({ description: 'Not authorized to retrieve service-providers for rolle.' })
    @ApiInternalServerErrorResponse({
        description: 'Internal server error, the service-provider may could not be found after attaching to rolle.',
    })
    public async updateServiceProvidersById(
        @Param() findRolleByIdParams: FindRolleByIdParams,
<<<<<<< HEAD
        @Body() spBodyParams: RolleServiceProviderBodyParams,
    ): Promise<ServiceProviderResponse> {
=======
        @Body() spBodyParams: RolleServiceProviderQueryParams,
    ): Promise<ServiceProviderResponse[]> {
>>>>>>> 68c52fd5
        const rolle: Option<Rolle<true>> = await this.rolleRepo.findById(findRolleByIdParams.rolleId);
        if (!rolle) {
            throw SchulConnexErrorMapper.mapSchulConnexErrorToHttpException(
                SchulConnexErrorMapper.mapDomainErrorToSchulConnexError(
                    new EntityNotFoundError('Rolle', findRolleByIdParams.rolleId),
                ),
            );
        }
        const result: void | DomainError = await rolle.updateServiceProviders(spBodyParams.serviceProviderIds);
        if (result instanceof DomainError) {
            throw SchulConnexErrorMapper.mapSchulConnexErrorToHttpException(
                SchulConnexErrorMapper.mapDomainErrorToSchulConnexError(result),
            );
        }
        rolle.setVersionForUpdate(spBodyParams.version);
        await this.rolleRepo.save(rolle);

        const serviceProviderMap: Map<string, ServiceProvider<true>> = await this.serviceProviderRepo.findByIds(
            spBodyParams.serviceProviderIds,
        );

        // Check if all provided IDs are in the map
        const missingServiceProviderIds: string[] = spBodyParams.serviceProviderIds.filter(
            (id: string) => !serviceProviderMap.has(id),
        );

        if (missingServiceProviderIds.length > 0) {
            // If some IDs are missing, throw an error with details about the missing IDs
            throw SchulConnexErrorMapper.mapSchulConnexErrorToHttpException(
                new SchulConnexError({
                    code: 500,
                    subcode: '00',
                    titel: 'Service-Provider nicht gefunden',
                    beschreibung: `Die folgenden Service-Provider-IDs konnten nicht gefunden werden: ${missingServiceProviderIds.join(', ')}`,
                }),
            );
        }
        // Convert the Map of service providers to an array of ServiceProviderResponse objects
        const serviceProviderResponses: ServiceProviderResponse[] = Array.from(serviceProviderMap.values()).map(
            (serviceProvider: ServiceProvider<true>) => new ServiceProviderResponse(serviceProvider),
        );

        // Return the array of ServiceProviderResponse objects
        return serviceProviderResponses;
    }

    @Delete(':rolleId/serviceProviders')
    @HttpCode(HttpStatus.OK)
    @ApiOperation({ description: 'Remove a service-provider from a rolle by id.' })
    @ApiOkResponse({ description: 'Removing service-provider finished successfully.' })
    @ApiNotFoundResponse({ description: 'The rolle or the service-provider that should be removed does not exist.' })
    @ApiUnauthorizedResponse({ description: 'Not authorized to retrieve service-providers for rolle.' })
    public async removeServiceProviderById(
        @Param() findRolleByIdParams: FindRolleByIdParams,
        @Body() spBodyParams: RolleServiceProviderBodyParams,
    ): Promise<void> {
        const rolle: Option<Rolle<true>> = await this.rolleRepo.findById(findRolleByIdParams.rolleId);

        if (!rolle) {
            throw SchulConnexErrorMapper.mapSchulConnexErrorToHttpException(
                SchulConnexErrorMapper.mapDomainErrorToSchulConnexError(
                    new EntityNotFoundError('Rolle', findRolleByIdParams.rolleId),
                ),
            );
        }
        const result: void | DomainError = rolle.detatchServiceProvider(spBodyParams.serviceProviderIds);
        if (result instanceof DomainError) {
            throw SchulConnexErrorMapper.mapSchulConnexErrorToHttpException(
                SchulConnexErrorMapper.mapDomainErrorToSchulConnexError(result),
            );
        }
        rolle.setVersionForUpdate(spBodyParams.version);
        await this.rolleRepo.save(rolle);
    }

    @Put(':rolleId')
    @HttpCode(HttpStatus.OK)
    @ApiOperation({ description: 'Update rolle.' })
    @ApiOkResponse({
        description: 'The rolle was successfully updated.',
        type: RolleWithServiceProvidersResponse,
    })
    @ApiBadRequestResponse({ description: 'The input was not valid.', type: DbiamRolleError })
    @ApiUnauthorizedResponse({ description: 'Not authorized to update the rolle.' })
    @ApiForbiddenResponse({ description: 'Insufficient permissions to update the rolle.' })
    @ApiInternalServerErrorResponse({
        description: 'Internal server error while updating the rolle.',
    })
    public async updateRolle(
        @Param() findRolleByIdParams: FindRolleByIdParams,
        @Body() params: UpdateRolleBodyParams,
        @Permissions() permissions: PersonPermissions,
    ): Promise<RolleWithServiceProvidersResponse> {
        const isAlreadyAssigned: boolean = await this.dBiamPersonenkontextRepo.isRolleAlreadyAssigned(
            findRolleByIdParams.rolleId,
        );
        const result: Rolle<true> | DomainError = await this.rolleRepo.updateRolleAuthorized(
            findRolleByIdParams.rolleId,
            params.name,
            params.merkmale,
            params.systemrechte,
            params.serviceProviderIds,
            params.version,
            isAlreadyAssigned,
            permissions,
        );

        if (result instanceof DomainError) {
            if (result instanceof RolleDomainError) {
                throw result;
            }

            throw SchulConnexErrorMapper.mapSchulConnexErrorToHttpException(
                SchulConnexErrorMapper.mapDomainErrorToSchulConnexError(result),
            );
        }

        return this.returnRolleWithServiceProvidersResponse(result);
    }

    @Delete(':rolleId')
    @HttpCode(HttpStatus.NO_CONTENT)
    @ApiOperation({ description: 'Delete a role by id.' })
    @ApiNoContentResponse({ description: 'Role was deleted successfully.' })
    @ApiBadRequestResponse({ description: 'The input was not valid.', type: DbiamRolleError })
    @ApiNotFoundResponse({ description: 'The rolle that should be deleted does not exist.' })
    @ApiUnauthorizedResponse({ description: 'Not authorized to delete the role.' })
    public async deleteRolle(
        @Param() findRolleByIdParams: FindRolleByIdParams,
        @Permissions() permissions: PersonPermissions,
    ): Promise<void> {
        const result: Option<DomainError> = await this.rolleRepo.deleteAuthorized(
            findRolleByIdParams.rolleId,
            permissions,
        );
        if (result instanceof DomainError) {
            if (result instanceof RolleDomainError) {
                throw result;
            }

            throw SchulConnexErrorMapper.mapSchulConnexErrorToHttpException(
                SchulConnexErrorMapper.mapDomainErrorToSchulConnexError(result),
            );
        }
    }

    private async returnRolleWithServiceProvidersResponse(
        rolle: Rolle<true>,
    ): Promise<RolleWithServiceProvidersResponse> {
        const serviceProviders: ServiceProvider<true>[] = await this.serviceProviderRepo.find();

        const rolleServiceProviders: ServiceProvider<true>[] = rolle.serviceProviderIds
            .map((id: string) => serviceProviders.find((sp: ServiceProvider<true>) => sp.id === id))
            .filter(Boolean) as ServiceProvider<true>[];

        return new RolleWithServiceProvidersResponse(rolle, rolleServiceProviders);
    }
}<|MERGE_RESOLUTION|>--- conflicted
+++ resolved
@@ -264,13 +264,8 @@
     })
     public async updateServiceProvidersById(
         @Param() findRolleByIdParams: FindRolleByIdParams,
-<<<<<<< HEAD
-        @Body() spBodyParams: RolleServiceProviderBodyParams,
-    ): Promise<ServiceProviderResponse> {
-=======
         @Body() spBodyParams: RolleServiceProviderQueryParams,
     ): Promise<ServiceProviderResponse[]> {
->>>>>>> 68c52fd5
         const rolle: Option<Rolle<true>> = await this.rolleRepo.findById(findRolleByIdParams.rolleId);
         if (!rolle) {
             throw SchulConnexErrorMapper.mapSchulConnexErrorToHttpException(
