import { faker } from '@faker-js/faker';
import { DeepMocked, createMock } from '@golevelup/ts-jest';
import { Test, TestingModule } from '@nestjs/testing';
import { MapperTestModule } from '../../../../test/utils/index.js';
import { CreatePersonBodyParams } from './create-person.body.params.js';
import { PersonApiMapperProfile } from './person-api.mapper.profile.js';
import { PersonController } from './person.controller.js';
import { PersonUc } from './person.uc.js';
import { PersonByIdParams } from './person-by-id.param.js';
import { PersonResponse } from './person.response.js';
import { HttpException } from '@nestjs/common';
<<<<<<< HEAD
import { PersonenQueryParams } from './personen-query.param.js';
=======
import { PersonenQueryParam, SichtfreigabeType } from './personen-query.param.js';
>>>>>>> 7c45f2ce
import { PersonBirthParams } from './person-birth.params.js';
import { TrustLevel } from '../domain/person.enums.js';
import { PersonendatensatzResponse } from './personendatensatz.response.js';
import { PersonenkontextUc } from './personenkontext.uc.js';
import { CreatePersonenkontextBodyParams } from './create-personenkontext.body.params.js';
import { CreatedPersonenkontextDto } from './created-personenkontext.dto.js';
import { Jahrgangsstufe, Personenstatus, Rolle } from '../domain/personenkontext.enums.js';
<<<<<<< HEAD
import { PagedResponse } from '../../../shared/paging/index.js';
=======
import { PersonenkontextResponse } from './personenkontext.response.js';
import { PersonenkontextQueryParams } from './personenkontext-query.params.js';
>>>>>>> 7c45f2ce

describe('PersonController', () => {
    let module: TestingModule;
    let personController: PersonController;
    let personUcMock: DeepMocked<PersonUc>;
    let personenkontextUcMock: DeepMocked<PersonenkontextUc>;
    const mockBirthParams: PersonBirthParams = {
        datum: faker.date.anytime(),
        geburtsort: faker.string.alpha(),
    };

    beforeAll(async () => {
        module = await Test.createTestingModule({
            imports: [MapperTestModule],
            providers: [
                PersonController,
                PersonApiMapperProfile,
                {
                    provide: PersonUc,
                    useValue: createMock<PersonUc>(),
                },
                {
                    provide: PersonenkontextUc,
                    useValue: createMock<PersonenkontextUc>(),
                },
            ],
        }).compile();
        personController = module.get(PersonController);
        personUcMock = module.get(PersonUc);
        personenkontextUcMock = module.get(PersonenkontextUc);
    });

    afterAll(async () => {
        await module.close();
    });

    beforeEach(() => {
        jest.resetAllMocks();
    });

    it('should be defined', () => {
        expect(personController).toBeDefined();
    });

    describe('when creating a person', () => {
        it('should not throw', async () => {
            personUcMock.createPerson.mockResolvedValue();
            const params: CreatePersonBodyParams = {
                username: faker.internet.userName(),
                mandant: faker.string.uuid(),
                name: {
                    vorname: faker.person.firstName(),
                    familienname: faker.person.lastName(),
                },
                geburt: {},
            };
            await expect(personController.createPerson(params)).resolves.not.toThrow();
            expect(personUcMock.createPerson).toHaveBeenCalledTimes(1);
        });
    });
    describe('when getting a person', () => {
        const params: PersonByIdParams = {
            personId: faker.string.uuid(),
        };

        it('should get a person', async () => {
            const personResponse: PersonResponse = {
                id: faker.string.uuid(),
                name: {
                    vorname: faker.person.firstName(),
                    familienname: faker.person.lastName(),
                    initialenfamilienname: faker.person.lastName(),
                    initialenvorname: faker.person.firstName(),
                    rufname: faker.person.middleName(),
                    title: faker.string.alpha(),
                    anrede: [faker.string.alpha(), faker.string.alpha()],
                    namenssuffix: [],
                    namenspraefix: [],
                    sortierindex: 'sortierindex',
                },
                mandant: faker.string.uuid(),
                referrer: faker.string.uuid(),
                geburt: {
                    datum: new Date('2022.02.02'),
                    geburtsort: faker.location.country(),
                },
                geschlecht: faker.person.gender(),
                lokalisierung: faker.location.country(),
                vertrauensstufe: TrustLevel.TRUSTED,
            };
            const persondatensatz: PersonendatensatzResponse = {
                person: personResponse,
                personenkontexte: [],
            };
            personUcMock.findPersonById.mockResolvedValue(persondatensatz);
            await expect(personController.findPersonById(params)).resolves.not.toThrow();
            expect(personUcMock.findPersonById).toHaveBeenCalledTimes(1);
        });

        it('should throw an Http not found exception', async () => {
            const mockError: Error = new Error('person does not exist.');
            personUcMock.findPersonById.mockRejectedValue(mockError);
            await expect(personController.findPersonById(params)).rejects.toThrowError(HttpException);
            expect(personUcMock.findPersonById).toHaveBeenCalledTimes(1);
        });
    });

    describe('findPersons', () => {
        const options: {
            referrer: string;
            lastName: string;
            firstName: string;
        } = {
            referrer: faker.string.alpha(),
            lastName: faker.person.lastName(),
            firstName: faker.person.firstName(),
        };
        const queryParams: PersonenQueryParams = {
            referrer: options.referrer,
            familienname: options.lastName,
            vorname: options.firstName,
            sichtfreigabe: SichtfreigabeType.NEIN,
        };

        it('should get all persons', async () => {
            const person1: PersonResponse = {
                id: faker.string.uuid(),
                name: {
                    familienname: options.lastName,
                    vorname: options.firstName,
                },
                mandant: '',
                referrer: options.referrer,
                geburt: mockBirthParams,
                geschlecht: '',
                lokalisierung: '',
                vertrauensstufe: TrustLevel.TRUSTED,
            };
            const person2: PersonResponse = {
                id: faker.string.uuid(),
                name: {
                    familienname: options.lastName,
                    vorname: options.firstName,
                },
                mandant: '',
                referrer: options.referrer,
                geburt: mockBirthParams,
                geschlecht: '',
                lokalisierung: '',
                vertrauensstufe: TrustLevel.TRUSTED,
            };
<<<<<<< HEAD
            const mockPersondatensatz1: PersonenDatensatz = {
=======

            const mockPersondatensatz1: PersonendatensatzResponse = {
>>>>>>> 7c45f2ce
                person: person1,
                personenkontexte: [],
            };
            const mockPersondatensatz2: PersonendatensatzResponse = {
                person: person2,
                personenkontexte: [],
            };
<<<<<<< HEAD
            const mockPersondatensatz: PagedResponse<PersonenDatensatz> = new PagedResponse({
                offset: 0,
                limit: 10,
                total: 2,
                items: [mockPersondatensatz1, mockPersondatensatz2],
            });

            personUcMock.findAll.mockResolvedValue(mockPersondatensatz);

            const result: PagedResponse<PersonenDatensatz> = await personController.findPersons(queryParams);

=======
            const mockPersondatensatz: PersonendatensatzResponse[] = [mockPersondatensatz1, mockPersondatensatz2];
            personUcMock.findAll.mockResolvedValue(mockPersondatensatz);
            const result: PersonendatensatzResponse[] = await personController.findPersons(queryParams);
>>>>>>> 7c45f2ce
            expect(personUcMock.findAll).toHaveBeenCalledTimes(1);
            expect(result.items.at(0)?.person.referrer).toEqual(queryParams.referrer);
            expect(result.items.at(0)?.person.name.vorname).toEqual(queryParams.vorname);
            expect(result.items.at(0)?.person.name.familienname).toEqual(queryParams.familienname);
            expect(result).toEqual(mockPersondatensatz);
        });
    });

    describe('createPersonenkontext', () => {
        describe('when creating a personenkontext', () => {
            it('should not throw', async () => {
                const pathParams: PersonByIdParams = {
                    personId: faker.string.uuid(),
                };
                const body: CreatePersonenkontextBodyParams = {
                    rolle: Rolle.LEHRENDER,
                    jahrgangsstufe: Jahrgangsstufe.JAHRGANGSSTUFE_1,
                    personenstatus: Personenstatus.AKTIV,
                    referrer: 'referrer',
                };
                const ucResult: CreatedPersonenkontextDto = {
                    id: faker.string.uuid(),
                    mandant: faker.string.uuid(),
                    organisation: {
                        id: faker.string.uuid(),
                    },
                    revision: '1',
                    rolle: Rolle.LEHRENDER,
                    jahrgangsstufe: Jahrgangsstufe.JAHRGANGSSTUFE_1,
                    personenstatus: Personenstatus.AKTIV,
                    referrer: 'referrer',
                };
                personenkontextUcMock.createPersonenkontext.mockResolvedValue(ucResult);

                await expect(personController.createPersonenkontext(pathParams, body)).resolves.not.toThrow();
                expect(personenkontextUcMock.createPersonenkontext).toHaveBeenCalledTimes(1);
            });
        });
    });

    describe('findPersonenkontexte', () => {
        describe('When fetching personenkontexte is successful', () => {
            it('should get all personenkontexte', async () => {
                const pathParams: PersonByIdParams = {
                    personId: faker.string.uuid(),
                };
                const queryParams: PersonenkontextQueryParams = {
                    referrer: 'referrer',
                    sichtfreigabe: SichtfreigabeType.NEIN,
                    personenstatus: Personenstatus.AKTIV,
                    rolle: Rolle.LERNENDER,
                };

                const personenkontextResponse: PersonenkontextResponse = {
                    id: faker.string.uuid(),
                    organisation: {
                        id: faker.string.uuid(),
                    },
                    revision: '1',
                    mandant: faker.string.uuid(),
                    rolle: Rolle.LERNENDER,
                    referrer: 'referrer',
                    jahrgangsstufe: Jahrgangsstufe.JAHRGANGSSTUFE_1,
                    personenstatus: Personenstatus.AKTIV,
                };
                const personenkontextResponseArray: PersonenkontextResponse[] = [personenkontextResponse];
                personenkontextUcMock.findAll.mockResolvedValue(personenkontextResponseArray);

                const result: PersonenkontextResponse[] = await personController.findPersonenkontexte(
                    pathParams,
                    queryParams,
                );

                expect(personenkontextUcMock.findAll).toHaveBeenCalledTimes(1);
                expect(result.length).toBe(1);
                expect(result[0]?.id).toBe(personenkontextResponseArray[0]?.id);
            });
        });
    });
});<|MERGE_RESOLUTION|>--- conflicted
+++ resolved
@@ -9,11 +9,7 @@
 import { PersonByIdParams } from './person-by-id.param.js';
 import { PersonResponse } from './person.response.js';
 import { HttpException } from '@nestjs/common';
-<<<<<<< HEAD
-import { PersonenQueryParams } from './personen-query.param.js';
-=======
-import { PersonenQueryParam, SichtfreigabeType } from './personen-query.param.js';
->>>>>>> 7c45f2ce
+import { PersonenQueryParams, SichtfreigabeType } from './personen-query.param.js';
 import { PersonBirthParams } from './person-birth.params.js';
 import { TrustLevel } from '../domain/person.enums.js';
 import { PersonendatensatzResponse } from './personendatensatz.response.js';
@@ -21,12 +17,9 @@
 import { CreatePersonenkontextBodyParams } from './create-personenkontext.body.params.js';
 import { CreatedPersonenkontextDto } from './created-personenkontext.dto.js';
 import { Jahrgangsstufe, Personenstatus, Rolle } from '../domain/personenkontext.enums.js';
-<<<<<<< HEAD
 import { PagedResponse } from '../../../shared/paging/index.js';
-=======
 import { PersonenkontextResponse } from './personenkontext.response.js';
 import { PersonenkontextQueryParams } from './personenkontext-query.params.js';
->>>>>>> 7c45f2ce
 
 describe('PersonController', () => {
     let module: TestingModule;
@@ -178,12 +171,8 @@
                 lokalisierung: '',
                 vertrauensstufe: TrustLevel.TRUSTED,
             };
-<<<<<<< HEAD
-            const mockPersondatensatz1: PersonenDatensatz = {
-=======
 
             const mockPersondatensatz1: PersonendatensatzResponse = {
->>>>>>> 7c45f2ce
                 person: person1,
                 personenkontexte: [],
             };
@@ -191,8 +180,7 @@
                 person: person2,
                 personenkontexte: [],
             };
-<<<<<<< HEAD
-            const mockPersondatensatz: PagedResponse<PersonenDatensatz> = new PagedResponse({
+            const mockPersondatensatz: PagedResponse<PersonendatensatzResponse> = new PagedResponse({
                 offset: 0,
                 limit: 10,
                 total: 2,
@@ -201,13 +189,8 @@
 
             personUcMock.findAll.mockResolvedValue(mockPersondatensatz);
 
-            const result: PagedResponse<PersonenDatensatz> = await personController.findPersons(queryParams);
-
-=======
-            const mockPersondatensatz: PersonendatensatzResponse[] = [mockPersondatensatz1, mockPersondatensatz2];
-            personUcMock.findAll.mockResolvedValue(mockPersondatensatz);
-            const result: PersonendatensatzResponse[] = await personController.findPersons(queryParams);
->>>>>>> 7c45f2ce
+            const result: PagedResponse<PersonendatensatzResponse> = await personController.findPersons(queryParams);
+
             expect(personUcMock.findAll).toHaveBeenCalledTimes(1);
             expect(result.items.at(0)?.person.referrer).toEqual(queryParams.referrer);
             expect(result.items.at(0)?.person.name.vorname).toEqual(queryParams.vorname);
@@ -260,7 +243,6 @@
                     personenstatus: Personenstatus.AKTIV,
                     rolle: Rolle.LERNENDER,
                 };
-
                 const personenkontextResponse: PersonenkontextResponse = {
                     id: faker.string.uuid(),
                     organisation: {
@@ -274,6 +256,7 @@
                     personenstatus: Personenstatus.AKTIV,
                 };
                 const personenkontextResponseArray: PersonenkontextResponse[] = [personenkontextResponse];
+
                 personenkontextUcMock.findAll.mockResolvedValue(personenkontextResponseArray);
 
                 const result: PersonenkontextResponse[] = await personController.findPersonenkontexte(
