apiVersion: v1
kind: ConfigMap
metadata:
  name: {{ template "common.names.name" . }}
  namespace: {{ template "common.names.namespace" . }}
  labels:
    {{- include "common.labels" . | nindent 4 }}
data:
  config-json: |-
    {{ .Files.Get "config/config.json" | nindent 4 }}
  NODE_ENV: "prod"
  DEPLOY_STAGE: {{ .Values.environment | quote }}
  DB_NAME: {{ .Values.database.name | quote }}
  KC_BASE_URL: "https://{{ .Values.keycloakHostname }}"
  FRONTEND_OIDC_CALLBACK_URL: "https://{{ .Values.backendHostname }}/api/auth/login"
  FRONTEND_DEFAULT_LOGIN_REDIRECT: "https://{{ .Values.backendHostname }}/"
  FRONTEND_LOGOUT_REDIRECT: "https://{{ .Values.backendHostname }}/"
  BACKEND_HOSTNAME: "{{ .Values.backendHostname }}"
  LDAP_URL: '{{ .Values.ldap.url | replace "spsh-xxx" .Release.Namespace }}'
  LDAP_BIND_DN: "{{ .Values.ldap.bindDN }}"
<<<<<<< HEAD
  STATUS_REDIRECT_URL: "{{ .Values.status.url }}"
=======
  LDAP_OEFFENTLICHE_SCHULEN_DOMAIN: "{{ .Values.ldap.oeffentlicheSchulenDomain }}"
  LDAP_ERSATZSCHULEN_DOMAIN: "{{ .Values.ldap.ersatzschulenDomain }}"
>>>>>>> 03bf95b5
<|MERGE_RESOLUTION|>--- conflicted
+++ resolved
@@ -1,26 +1,22 @@
 apiVersion: v1
 kind: ConfigMap
 metadata:
-  name: {{ template "common.names.name" . }}
-  namespace: {{ template "common.names.namespace" . }}
-  labels:
-    {{- include "common.labels" . | nindent 4 }}
+  name: { { template "common.names.name" . } }
+  namespace: { { template "common.names.namespace" . } }
+  labels: { { - include "common.labels" . | nindent 4 } }
 data:
   config-json: |-
     {{ .Files.Get "config/config.json" | nindent 4 }}
-  NODE_ENV: "prod"
-  DEPLOY_STAGE: {{ .Values.environment | quote }}
-  DB_NAME: {{ .Values.database.name | quote }}
-  KC_BASE_URL: "https://{{ .Values.keycloakHostname }}"
-  FRONTEND_OIDC_CALLBACK_URL: "https://{{ .Values.backendHostname }}/api/auth/login"
-  FRONTEND_DEFAULT_LOGIN_REDIRECT: "https://{{ .Values.backendHostname }}/"
-  FRONTEND_LOGOUT_REDIRECT: "https://{{ .Values.backendHostname }}/"
-  BACKEND_HOSTNAME: "{{ .Values.backendHostname }}"
+  NODE_ENV: 'prod'
+  DEPLOY_STAGE: { { .Values.environment | quote } }
+  DB_NAME: { { .Values.database.name | quote } }
+  KC_BASE_URL: 'https://{{ .Values.keycloakHostname }}'
+  FRONTEND_OIDC_CALLBACK_URL: 'https://{{ .Values.backendHostname }}/api/auth/login'
+  FRONTEND_DEFAULT_LOGIN_REDIRECT: 'https://{{ .Values.backendHostname }}/'
+  FRONTEND_LOGOUT_REDIRECT: 'https://{{ .Values.backendHostname }}/'
+  BACKEND_HOSTNAME: '{{ .Values.backendHostname }}'
   LDAP_URL: '{{ .Values.ldap.url | replace "spsh-xxx" .Release.Namespace }}'
-  LDAP_BIND_DN: "{{ .Values.ldap.bindDN }}"
-<<<<<<< HEAD
-  STATUS_REDIRECT_URL: "{{ .Values.status.url }}"
-=======
-  LDAP_OEFFENTLICHE_SCHULEN_DOMAIN: "{{ .Values.ldap.oeffentlicheSchulenDomain }}"
-  LDAP_ERSATZSCHULEN_DOMAIN: "{{ .Values.ldap.ersatzschulenDomain }}"
->>>>>>> 03bf95b5
+  LDAP_BIND_DN: '{{ .Values.ldap.bindDN }}'
+  LDAP_OEFFENTLICHE_SCHULEN_DOMAIN: '{{ .Values.ldap.oeffentlicheSchulenDomain }}'
+  LDAP_ERSATZSCHULEN_DOMAIN: '{{ .Values.ldap.ersatzschulenDomain }}'
+  STATUS_REDIRECT_URL: '{{ .Values.status.url }}'