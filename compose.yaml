version: '3'

services:
  db:
    image: postgres:15.3-alpine
    ports:
      - 5432:5432
    environment:
      - POSTGRES_USER=admin
      - POSTGRES_PASSWORD=password
      - POSTGRES_DB=dbildungs-iam-server
  keycloak:
    image: ghcr.io/dbildungsplattform/dbildungs-iam-keycloak:latest
    environment:
      - KEYCLOAK_ADMIN=admin
      - KEYCLOAK_ADMIN_PASSWORD=admin
    entrypoint: '/opt/keycloak/bin/kc.sh start-dev'
    command:
      # Internal DB but still persisted in container
      - '--db=dev-file'
      # No caching
      - '--cache=local'
      # We have no way of checking for the health probe so we might just as well turn it off
      - '--health-enabled=false'
      # Import SPSH-Realm
      - '--import-realm'
    ports:
      - 8080:8080
      - 8443:8443
    volumes:
      - ./config/dev-realm-spsh.json:/opt/keycloak/data/import/realm.json
<<<<<<< HEAD
=======
      - source: '${THEMES_DIR:-keycloak/themes}'
        target: '/opt/keycloak/themes'
        type: bind

>>>>>>> acedb9d6
  redis:
    image: redis:7.2.2
    healthcheck:
      test: ['CMD', 'redis-cli', '--raw', 'incr', 'ping']
    ports:
      - 6379:6379
    command: redis-server --requirepass password
  backend:
    profiles:
      - full-backend
    image: ghcr.io/dbildungsplattform/dbildungs-iam-server
    build:
      context: .
    depends_on:
      keycloak:
        condition: service_started
      db:
        condition: service_started
      redis:
        condition: service_healthy
    environment:
      NODE_ENV: dev
      DEPLOY_STAGE: dev
    network_mode: host
    volumes:
      - source: 'config'
        target: '/app/config'
        type: bind
  db-init:
    profiles:
      - db-init
    image: ghcr.io/dbildungsplattform/dbildungs-iam-server
    build:
      context: .
    depends_on:
      - db
    environment:
      NODE_ENV: dev
      DEPLOY_STAGE: dev
    command: ['node', 'dist/src/console/main.js', 'db', 'init']
    volumes:
      - source: 'config'
        target: '/app/config'
        type: bind
  openldap:
    image: osixia/openldap:1.5.0
    container_name: openldap
    command: --copy-service --loglevel debug
    ports:
      - 389:389
      - 636:636
    volumes:
      - ./config/ldif:/container/service/slapd/assets/config/bootstrap/ldif/custom
    environment:
      - LDAP_ORGANISATION=schule-sh-de
      - LDAP_DOMAIN=schule-sh.de
      - LDAP_BASE_DN=dc=schule-sh,dc=de
      - LDAP_ADMIN_PASSWORD=admin
      - LDAP_CONFIG_PASSWORD=config
      - LDAP_RFC2307BIS_SCHEMA=true
      - LDAP_REMOVE_CONFIG_AFTER_SETUP=true
      - LDAP_TLS_VERIFY_CLIENT=never
  openldap-admin:
    image: osixia/phpldapadmin:0.9.0
    container_name: ldap-admin
    restart: 'no'
    environment:
      PHPLDAPADMIN_LDAP_HOSTS: openldap
      PHPLDAPADMIN_HTTPS: 'false'
    depends_on:
      - openldap
    ports:
      - 9007:80
      - 4443:443

<<<<<<< HEAD
volumes:
  db-data:
=======
  privacy-idea:
    image: khalibre/privacyidea:latest
    container_name: privacy-idea
    ports:
      - 5000:8080
    environment:
      - PI_ADMIN_USER=admin
      - PI_ADMIN_PASSWORD=admin
      - PI_DB_TYPE=mysql
      - PI_DB_HOST=mariadb
      - PI_DB_PORT=3306
      - PI_DB_NAME=ducsxqm001
      - PI_DB_USER=admin
      - PI_DB_PASSWORD=password
      - PI_DB_VENDOR=mysql
      - PI_SUPERUSER_REALM="administrator,api"
      - PI_PAGE_TITLE=pivacyIDEA
      - PI_SECRET_KEY=secret
      - PI_PEPPER=pepper
    depends_on:
      maria-db:
        condition: service_healthy

  maria-db:
    image: mariadb:latest
    container_name: mariadb
    ports:
      - 3306:3306
    environment:
      - MYSQL_ROOT_PASSWORD=password
      - MYSQL_DATABASE=ducsxqm001
      - MYSQL_USER=admin
      - MYSQL_PASSWORD=password
    healthcheck:
      test: ['CMD', 'healthcheck.sh', '--connect', '--innodb_initialized']
      start_period: 10s
      interval: 10s
      timeout: 5s
      retries: 3
    volumes:
      - ./mariadb:/var/lib/mysql
      - ./dump.sql:/docker-entrypoint-initdb.d/dump.sql

volumes:
  db-data:
  mariadb:
>>>>>>> acedb9d6
<|MERGE_RESOLUTION|>--- conflicted
+++ resolved
@@ -29,13 +29,10 @@
       - 8443:8443
     volumes:
       - ./config/dev-realm-spsh.json:/opt/keycloak/data/import/realm.json
-<<<<<<< HEAD
-=======
       - source: '${THEMES_DIR:-keycloak/themes}'
         target: '/opt/keycloak/themes'
         type: bind
 
->>>>>>> acedb9d6
   redis:
     image: redis:7.2.2
     healthcheck:
@@ -111,10 +108,6 @@
       - 9007:80
       - 4443:443
 
-<<<<<<< HEAD
-volumes:
-  db-data:
-=======
   privacy-idea:
     image: khalibre/privacyidea:latest
     container_name: privacy-idea
@@ -160,5 +153,4 @@
 
 volumes:
   db-data:
-  mariadb:
->>>>>>> acedb9d6
+  mariadb: