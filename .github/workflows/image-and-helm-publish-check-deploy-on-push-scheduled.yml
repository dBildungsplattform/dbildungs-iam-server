--- conflicted
+++ resolved
@@ -86,13 +86,9 @@
     secrets: inherit
 
   build_image_on_push:
-<<<<<<< HEAD
     needs:
     - check_deployment_clearance
-=======
-    needs: 
-      - create_branch_identifier
->>>>>>> 97a4e7c9
+    - create_branch_identifier
     name: "Publish image and scan with trivy"
     if: ${{ github.event_name == 'push' && needs.check_deployment_clearance.outputs.deployment_clearance == 'true' }}
     permissions:
