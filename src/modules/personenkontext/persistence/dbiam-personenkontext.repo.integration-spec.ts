import { faker } from '@faker-js/faker';
import { EntityManager, MikroORM, UniqueConstraintViolationException } from '@mikro-orm/core';
import { Test, TestingModule } from '@nestjs/testing';
import {
    ConfigTestModule,
    DatabaseTestModule,
    DoFactory,
    KeycloakConfigTestModule,
    MapperTestModule,
} from '../../../../test/utils/index.js';
import { Personenkontext } from '../domain/personenkontext.js';
import { DBiamPersonenkontextRepo } from './dbiam-personenkontext.repo.js';
import { PersonPersistenceMapperProfile } from '../../person/persistence/person-persistence.mapper.profile.js';
import { KeycloakAdministrationModule } from '../../keycloak-administration/keycloak-administration.module.js';
import { UsernameGeneratorService } from '../../person/domain/username-generator.service.js';
import { PersonFactory } from '../../person/domain/person.factory.js';
import { PersonRepository } from '../../person/persistence/person.repository.js';
import { Person } from '../../person/domain/person.js';
import { DomainError } from '../../../shared/error/domain.error.js';
import { KeycloakConfigModule } from '../../keycloak-administration/keycloak-config.module.js';
import { PersonenkontextFactory } from '../domain/personenkontext.factory.js';
<<<<<<< HEAD
import { RolleModule } from '../../rolle/rolle.module.js';
import { OrganisationModule } from '../../organisation/organisation.module.js';
import { PersonPermissions } from '../../authentication/domain/person-permissions.js';
import { EntityNotFoundError } from '../../../shared/error/entity-not-found.error.js';
import { OrganisationID, PersonenkontextID } from '../../../shared/types/aggregate-ids.types.js';
import { MissingPermissionsError } from '../../../shared/error/missing-permissions.error.js';
import { OrganisationDo } from '../../organisation/domain/organisation.do.js';
import { OrganisationRepo } from '../../organisation/persistence/organisation.repo.js';
import { RolleRepo } from '../../rolle/repo/rolle.repo.js';
import { Rolle } from '../../rolle/domain/rolle.js';
import { RolleFactory } from '../../rolle/domain/rolle.factory.js';
import { RollenArt, RollenSystemRecht } from '../../rolle/domain/rolle.enums.js';
import { OrganisationRepository } from '../../organisation/persistence/organisation.repository.js';
=======
import { RolleRepo } from '../../rolle/repo/rolle.repo.js';
import { OrganisationRepo } from '../../organisation/persistence/organisation.repo.js';
import { PersonRepo } from '../../person/persistence/person.repo.js';
import { RolleFactory } from '../../rolle/domain/rolle.factory.js';
import { ServiceProviderRepo } from '../../service-provider/repo/service-provider.repo.js';
import { PersonPermissions } from '../../authentication/domain/person-permissions.js';
import { DeepMocked, createMock } from '@golevelup/ts-jest';
import { MissingPermissionsError } from '../../../shared/error/missing-permissions.error.js';

function createPersonenkontext<WasPersisted extends boolean>(
    this: void,
    personenkontextFactory: PersonenkontextFactory,
    withId: WasPersisted,
    params: Partial<Personenkontext<boolean>> = {},
): Personenkontext<WasPersisted> {
    const personenkontext: Personenkontext<WasPersisted> = personenkontextFactory.construct<boolean>(
        withId ? faker.string.uuid() : undefined,
        withId ? faker.date.past() : undefined,
        withId ? faker.date.recent() : undefined,
        faker.string.uuid(),
        faker.string.uuid(),
        faker.string.uuid(),
    );

    Object.assign(personenkontext, params);

    return personenkontext;
}
>>>>>>> 4718ae83

describe('dbiam Personenkontext Repo', () => {
    let module: TestingModule;
    let sut: DBiamPersonenkontextRepo;
    let orm: MikroORM;
    let em: EntityManager;

    let personFactory: PersonFactory;
    let personRepo: PersonRepository;
<<<<<<< HEAD
    let organisationRepo: OrganisationRepo;
    let organisationRepository: OrganisationRepository;
    let rolleRepo: RolleRepo;
    let rolleFactory: RolleFactory;

    let personenkontextFactory: PersonenkontextFactory;

    function createPersonenkontext<WasPersisted extends boolean>(
        this: void,
        withId: WasPersisted,
        params: Partial<Personenkontext<boolean>> = {},
    ): Personenkontext<WasPersisted> {
        const personenkontext: Personenkontext<WasPersisted> = personenkontextFactory.construct<boolean>(
            withId ? faker.string.uuid() : undefined,
            withId ? faker.date.past() : undefined,
            withId ? faker.date.recent() : undefined,
            faker.string.uuid(),
            faker.string.uuid(),
            faker.string.uuid(),
        );

        Object.assign(personenkontext, params);

        return personenkontext;
    }
=======
    let personenkontextFactory: PersonenkontextFactory;
>>>>>>> 4718ae83

    beforeAll(async () => {
        module = await Test.createTestingModule({
            imports: [
                ConfigTestModule,
                MapperTestModule,
                DatabaseTestModule.forRoot({ isDatabaseRequired: true }),
                KeycloakAdministrationModule,
                RolleModule,
                OrganisationModule,
            ],
            providers: [
                DBiamPersonenkontextRepo,
                PersonPersistenceMapperProfile,
                PersonFactory,
                PersonRepository,
                UsernameGeneratorService,
                PersonenkontextFactory,
<<<<<<< HEAD
=======
                RolleRepo,
                OrganisationRepo,
                PersonRepo,
                RolleFactory,
                ServiceProviderRepo,
>>>>>>> 4718ae83
            ],
        })
            .overrideModule(KeycloakConfigModule)
            .useModule(KeycloakConfigTestModule.forRoot({ isKeycloakRequired: true }))
            .compile();

        sut = module.get(DBiamPersonenkontextRepo);
        orm = module.get(MikroORM);
        em = module.get(EntityManager);
        personFactory = module.get(PersonFactory);
        personRepo = module.get(PersonRepository);
<<<<<<< HEAD
        organisationRepo = module.get(OrganisationRepo);
        organisationRepository = module.get(OrganisationRepository);
        rolleRepo = module.get(RolleRepo);
        rolleFactory = module.get(RolleFactory);
=======
>>>>>>> 4718ae83
        personenkontextFactory = module.get(PersonenkontextFactory);

        await DatabaseTestModule.setupDatabase(orm);
    }, 10000000);

    async function createPerson(): Promise<Person<true>> {
        const personResult: Person<false> | DomainError = await personFactory.createNew({
            vorname: faker.person.firstName(),
            familienname: faker.person.lastName(),
        });
        if (personResult instanceof DomainError) {
            throw personResult;
        }
        const person: Person<true> | DomainError = await personRepo.create(personResult);
        if (person instanceof DomainError) {
            throw person;
        }

        return person;
    }

    async function createOrganisation(
        parentOrga: OrganisationID | undefined,
        isRoot: boolean,
    ): Promise<OrganisationID> {
        const organisation: OrganisationDo<false> = DoFactory.createOrganisation(false, {
            administriertVon: parentOrga,
            zugehoerigZu: parentOrga,
        });
        if (isRoot) organisation.id = organisationRepo.ROOT_ORGANISATION_ID;

        const result: OrganisationDo<true> = await organisationRepo.save(organisation);

        return result.id;
    }

    async function createRolle(
        orgaId: OrganisationID,
        rollenart: RollenArt,
        rechte: RollenSystemRecht[],
    ): Promise<Rolle<true>> {
        const rolle: Rolle<false> = rolleFactory.createNew(faker.word.noun(), orgaId, rollenart, [], rechte, []);
        const result: Rolle<true> = await rolleRepo.save(rolle);
        return result;
    }

    function createPermissions(person: Person<true>): PersonPermissions {
        return new PersonPermissions(sut, organisationRepository, rolleRepo, person);
    }

    afterAll(async () => {
        await orm.close();
        await module.close();
    });

    beforeEach(async () => {
        await DatabaseTestModule.clearDatabase(orm);
    });

    it('should be defined', () => {
        expect(sut).toBeDefined();
        expect(em).toBeDefined();
    });

    describe('findByPerson', () => {
        it('should return all personenkontexte for a person', async () => {
            const personA: Person<true> = await createPerson();
            const personB: Person<true> = await createPerson();

            await Promise.all([
                sut.save(createPersonenkontext(personenkontextFactory, false, { personId: personA.id })),
                sut.save(createPersonenkontext(personenkontextFactory, false, { personId: personB.id })),
            ]);

            const personenkontexte: Personenkontext<true>[] = await sut.findByPerson(personA.id);

            expect(personenkontexte).toHaveLength(1);
        });
    });

    describe('findByRolle', () => {
        it('should return all personenkontexte for a rolle', async () => {
            const person: Person<true> = await createPerson();
            const rolleUUID: string = faker.string.uuid();
            await sut.save(
                createPersonenkontext(personenkontextFactory, false, { rolleId: rolleUUID, personId: person.id }),
            );
            const personenkontexte: Personenkontext<true>[] = await sut.findByRolle(rolleUUID);
            expect(personenkontexte).toHaveLength(1);
        });
    });

    describe('exists', () => {
        it('should return true, if the triplet exists', async () => {
            const person: Person<true> = await createPerson();
            const { personId, organisationId, rolleId }: Personenkontext<true> = await sut.save(
                createPersonenkontext(personenkontextFactory, false, { personId: person.id }),
            );

            const exists: boolean = await sut.exists(personId, organisationId, rolleId);

            expect(exists).toBe(true);
        });

        it('should return false, if the triplet does not exists', async () => {
            const exists: boolean = await sut.exists(faker.string.uuid(), faker.string.uuid(), faker.string.uuid());

            expect(exists).toBe(false);
        });
    });

    describe('save', () => {
        it('should save a new personenkontext', async () => {
            const person: Person<true> = await createPerson();
            const personenkontext: Personenkontext<false> = createPersonenkontext(personenkontextFactory, false, {
                personId: person.id,
            });

            const savedPersonenkontext: Personenkontext<true> = await sut.save(personenkontext);

            expect(savedPersonenkontext.id).toBeDefined();
        });

        it('should update an existing rolle', async () => {
            const person: Person<true> = await createPerson();
            const existingPersonenkontext: Personenkontext<true> = await sut.save(
                createPersonenkontext(personenkontextFactory, false, { personId: person.id }),
            );
            const update: Personenkontext<false> = createPersonenkontext(personenkontextFactory, false);
            update.id = existingPersonenkontext.id;

            const savedPersonenkontext: Personenkontext<true> = await sut.save(existingPersonenkontext);

            expect(savedPersonenkontext).toEqual(existingPersonenkontext);
        });

        it('should throw UniqueConstraintViolationException when triplet already exists', async () => {
            const person: Person<true> = await createPerson();
            const personenkontext: Personenkontext<false> = createPersonenkontext(personenkontextFactory, false, {
                personId: person.id,
            });
            await sut.save(personenkontext);

            await expect(sut.save(personenkontext)).rejects.toThrow(UniqueConstraintViolationException);
        });
    });

<<<<<<< HEAD
    describe('findByIDAuthorized', () => {
        it('should succeed if the user is authorized', async () => {
            const person: Person<true> = await createPerson();
            const rootOrga: OrganisationID = await createOrganisation(undefined, true);
            const rolle: Rolle<true> = await createRolle(rootOrga, RollenArt.SYSADMIN, [
                RollenSystemRecht.PERSONEN_VERWALTEN,
            ]);
            const personenkontext: Personenkontext<true> = await sut.save(
                createPersonenkontext(false, { personId: person.id, organisationId: rootOrga, rolleId: rolle.id }),
            );
            const permissions: PersonPermissions = createPermissions(person);

            const result: Result<Personenkontext<true>, DomainError> = await sut.findByIDAuthorized(
                personenkontext.id,
                permissions,
            );

            expect(result).toEqual({
                ok: true,
                value: personenkontext,
            });
        });

        it('should return EntityNotFoundError if not found', async () => {
            const person: Person<true> = await createPerson();
            const rootOrga: OrganisationID = await createOrganisation(undefined, true);
            const sysadmin: Rolle<true> = await createRolle(rootOrga, RollenArt.SYSADMIN, [
                RollenSystemRecht.PERSONEN_VERWALTEN,
            ]);
            await sut.save(
                createPersonenkontext(false, { personId: person.id, organisationId: rootOrga, rolleId: sysadmin.id }),
            );
            const permissions: PersonPermissions = createPermissions(person);

            const id: PersonenkontextID = faker.string.uuid();

            const result: Result<Personenkontext<true>, DomainError> = await sut.findByIDAuthorized(id, permissions);

            expect(result).toEqual({
                ok: false,
                error: new EntityNotFoundError('Personenkontext', id),
            });
        });

        it('should return MissingPermissionsError if not authorized', async () => {
            const person: Person<true> = await createPerson();
            const schule: OrganisationID = await createOrganisation(undefined, false);
            const lehrer: Rolle<true> = await createRolle(schule, RollenArt.LEHR, []);
            const personenkontext: Personenkontext<true> = await sut.save(
                createPersonenkontext(false, { personId: person.id, organisationId: schule, rolleId: lehrer.id }),
            );
            const permissions: PersonPermissions = createPermissions(person);

            const result: Result<Personenkontext<true>, DomainError> = await sut.findByIDAuthorized(
                personenkontext.id,
                permissions,
            );

            expect(result).toEqual({
                ok: false,
                error: new MissingPermissionsError('Access denied'),
            });
        });
    });

    describe('findByPersonAuthorized', () => {
        it('should return all personenkontexte for a person when authorized', async () => {
            const adminUser: Person<true> = await createPerson();
            const rootOrga: OrganisationID = await createOrganisation(undefined, true);
            const schuleA: OrganisationID = await createOrganisation(rootOrga, false);
            const schuleB: OrganisationID = await createOrganisation(rootOrga, false);
            const lehrerRolle: Rolle<true> = await createRolle(rootOrga, RollenArt.LEHR, []);
            const adminRolle: Rolle<true> = await createRolle(rootOrga, RollenArt.SYSADMIN, [
                RollenSystemRecht.PERSONEN_VERWALTEN,
            ]);

            await sut.save(
                createPersonenkontext(false, {
                    personId: adminUser.id,
                    organisationId: rootOrga,
                    rolleId: adminRolle.id,
                }),
            );

            const personA: Person<true> = await createPerson();
            const personB: Person<true> = await createPerson();

            const [kontext1, kontext2]: [Personenkontext<true>, Personenkontext<true>, Personenkontext<true>] =
                await Promise.all([
                    sut.save(
                        createPersonenkontext(false, {
                            personId: personA.id,
                            rolleId: lehrerRolle.id,
                            organisationId: schuleA,
                        }),
                    ),
                    sut.save(
                        createPersonenkontext(false, {
                            personId: personA.id,
                            rolleId: lehrerRolle.id,
                            organisationId: schuleB,
                        }),
                    ),
                    sut.save(
                        createPersonenkontext(false, {
                            personId: personB.id,
                            rolleId: lehrerRolle.id,
                            organisationId: schuleA,
                        }),
                    ),
                ]);

            const permissions: PersonPermissions = createPermissions(adminUser);

            const result: Result<Personenkontext<true>[], DomainError> = await sut.findByPersonAuthorized(
                personA.id,
                permissions,
            );

            expect(result).toEqual({
                ok: true,
                value: [kontext1, kontext2],
            });
        });

        it('should return MissingPermissionsError when user is not authorized', async () => {
            const person: Person<true> = await createPerson();
            const permissions: PersonPermissions = createPermissions(person);

            const result: Result<Personenkontext<true>[], DomainError> = await sut.findByPersonAuthorized(
                person.id,
                permissions,
            );

            expect(result).toEqual({
                ok: false,
                error: new MissingPermissionsError('Not allowed to view the requested personenkontexte'),
            });
        });

        it('should return empty array, when person has no kontexte but user is admin', async () => {
            const adminUser: Person<true> = await createPerson();
            const rootOrga: OrganisationID = await createOrganisation(undefined, true);
            const adminRolle: Rolle<true> = await createRolle(rootOrga, RollenArt.SYSADMIN, [
                RollenSystemRecht.PERSONEN_VERWALTEN,
            ]);
            await sut.save(
                createPersonenkontext(false, {
                    personId: adminUser.id,
                    organisationId: rootOrga,
                    rolleId: adminRolle.id,
                }),
            );
            const person: Person<true> = await createPerson();
            const permissions: PersonPermissions = createPermissions(adminUser);

            const result: Result<Personenkontext<true>[], DomainError> = await sut.findByPersonAuthorized(
                person.id,
                permissions,
            );

            expect(result).toEqual({
                ok: true,
                value: [],
            });
        });
    });

    describe('createAuthorized', () => {
        it('should create a new personenkontext when authorized and kontext valid', async () => {
            const adminUser: Person<true> = await createPerson();
            const rootOrga: OrganisationID = await createOrganisation(undefined, true);
            const schuleA: OrganisationID = await createOrganisation(rootOrga, false);
            const lehrerRolle: Rolle<true> = await createRolle(rootOrga, RollenArt.LEHR, []);
            const adminRolle: Rolle<true> = await createRolle(rootOrga, RollenArt.SYSADMIN, [
                RollenSystemRecht.PERSONEN_VERWALTEN,
            ]);

            await sut.save(
                createPersonenkontext(false, {
                    personId: adminUser.id,
                    organisationId: rootOrga,
                    rolleId: adminRolle.id,
                }),
            );

            const person: Person<true> = await createPerson();
            const personenkontext: Personenkontext<false> = createPersonenkontext(false, {
                personId: person.id,
                organisationId: schuleA,
                rolleId: lehrerRolle.id,
            });

            const permissions: PersonPermissions = createPermissions(adminUser);

            const result: Result<Personenkontext<true>, DomainError> = await sut.createAuthorized(
                personenkontext,
                permissions,
            );

            expect(result).toEqual({
                ok: true,
                value: expect.objectContaining(personenkontext) as Personenkontext<true>,
=======
    describe('createAuthorized', () => {
        it('Should return error, if checkRolleZuweisungPermissions fails', async () => {
            const person: Person<true> = await createPerson();
            const personenkontext: Personenkontext<false> = createPersonenkontext(personenkontextFactory, false, {
                personId: person.id,
            });
            const personPermissions: DeepMocked<PersonPermissions> = createMock();
            personPermissions.getOrgIdsWithSystemrecht.mockResolvedValueOnce([faker.string.uuid()]);

            const result: Result<Personenkontext<true>, DomainError> = await sut.createAuthorized(
                personenkontext,
                personPermissions,
            );

            expect(result).toStrictEqual<Result<Personenkontext<true>, DomainError>>({
                ok: false,
                error: new MissingPermissionsError('Unauthorized to manage persons at the organisation'),
>>>>>>> 4718ae83
            });
        });
    });
});<|MERGE_RESOLUTION|>--- conflicted
+++ resolved
@@ -19,7 +19,6 @@
 import { DomainError } from '../../../shared/error/domain.error.js';
 import { KeycloakConfigModule } from '../../keycloak-administration/keycloak-config.module.js';
 import { PersonenkontextFactory } from '../domain/personenkontext.factory.js';
-<<<<<<< HEAD
 import { RolleModule } from '../../rolle/rolle.module.js';
 import { OrganisationModule } from '../../organisation/organisation.module.js';
 import { PersonPermissions } from '../../authentication/domain/person-permissions.js';
@@ -33,36 +32,6 @@
 import { RolleFactory } from '../../rolle/domain/rolle.factory.js';
 import { RollenArt, RollenSystemRecht } from '../../rolle/domain/rolle.enums.js';
 import { OrganisationRepository } from '../../organisation/persistence/organisation.repository.js';
-=======
-import { RolleRepo } from '../../rolle/repo/rolle.repo.js';
-import { OrganisationRepo } from '../../organisation/persistence/organisation.repo.js';
-import { PersonRepo } from '../../person/persistence/person.repo.js';
-import { RolleFactory } from '../../rolle/domain/rolle.factory.js';
-import { ServiceProviderRepo } from '../../service-provider/repo/service-provider.repo.js';
-import { PersonPermissions } from '../../authentication/domain/person-permissions.js';
-import { DeepMocked, createMock } from '@golevelup/ts-jest';
-import { MissingPermissionsError } from '../../../shared/error/missing-permissions.error.js';
-
-function createPersonenkontext<WasPersisted extends boolean>(
-    this: void,
-    personenkontextFactory: PersonenkontextFactory,
-    withId: WasPersisted,
-    params: Partial<Personenkontext<boolean>> = {},
-): Personenkontext<WasPersisted> {
-    const personenkontext: Personenkontext<WasPersisted> = personenkontextFactory.construct<boolean>(
-        withId ? faker.string.uuid() : undefined,
-        withId ? faker.date.past() : undefined,
-        withId ? faker.date.recent() : undefined,
-        faker.string.uuid(),
-        faker.string.uuid(),
-        faker.string.uuid(),
-    );
-
-    Object.assign(personenkontext, params);
-
-    return personenkontext;
-}
->>>>>>> 4718ae83
 
 describe('dbiam Personenkontext Repo', () => {
     let module: TestingModule;
@@ -72,7 +41,6 @@
 
     let personFactory: PersonFactory;
     let personRepo: PersonRepository;
-<<<<<<< HEAD
     let organisationRepo: OrganisationRepo;
     let organisationRepository: OrganisationRepository;
     let rolleRepo: RolleRepo;
@@ -98,9 +66,6 @@
 
         return personenkontext;
     }
-=======
-    let personenkontextFactory: PersonenkontextFactory;
->>>>>>> 4718ae83
 
     beforeAll(async () => {
         module = await Test.createTestingModule({
@@ -119,14 +84,6 @@
                 PersonRepository,
                 UsernameGeneratorService,
                 PersonenkontextFactory,
-<<<<<<< HEAD
-=======
-                RolleRepo,
-                OrganisationRepo,
-                PersonRepo,
-                RolleFactory,
-                ServiceProviderRepo,
->>>>>>> 4718ae83
             ],
         })
             .overrideModule(KeycloakConfigModule)
@@ -138,13 +95,10 @@
         em = module.get(EntityManager);
         personFactory = module.get(PersonFactory);
         personRepo = module.get(PersonRepository);
-<<<<<<< HEAD
         organisationRepo = module.get(OrganisationRepo);
         organisationRepository = module.get(OrganisationRepository);
         rolleRepo = module.get(RolleRepo);
         rolleFactory = module.get(RolleFactory);
-=======
->>>>>>> 4718ae83
         personenkontextFactory = module.get(PersonenkontextFactory);
 
         await DatabaseTestModule.setupDatabase(orm);
@@ -215,8 +169,8 @@
             const personB: Person<true> = await createPerson();
 
             await Promise.all([
-                sut.save(createPersonenkontext(personenkontextFactory, false, { personId: personA.id })),
-                sut.save(createPersonenkontext(personenkontextFactory, false, { personId: personB.id })),
+                sut.save(createPersonenkontext(false, { personId: personA.id })),
+                sut.save(createPersonenkontext(false, { personId: personB.id })),
             ]);
 
             const personenkontexte: Personenkontext<true>[] = await sut.findByPerson(personA.id);
@@ -229,9 +183,7 @@
         it('should return all personenkontexte for a rolle', async () => {
             const person: Person<true> = await createPerson();
             const rolleUUID: string = faker.string.uuid();
-            await sut.save(
-                createPersonenkontext(personenkontextFactory, false, { rolleId: rolleUUID, personId: person.id }),
-            );
+            await sut.save(createPersonenkontext(false, { rolleId: rolleUUID, personId: person.id }));
             const personenkontexte: Personenkontext<true>[] = await sut.findByRolle(rolleUUID);
             expect(personenkontexte).toHaveLength(1);
         });
@@ -241,7 +193,7 @@
         it('should return true, if the triplet exists', async () => {
             const person: Person<true> = await createPerson();
             const { personId, organisationId, rolleId }: Personenkontext<true> = await sut.save(
-                createPersonenkontext(personenkontextFactory, false, { personId: person.id }),
+                createPersonenkontext(false, { personId: person.id }),
             );
 
             const exists: boolean = await sut.exists(personId, organisationId, rolleId);
@@ -259,7 +211,7 @@
     describe('save', () => {
         it('should save a new personenkontext', async () => {
             const person: Person<true> = await createPerson();
-            const personenkontext: Personenkontext<false> = createPersonenkontext(personenkontextFactory, false, {
+            const personenkontext: Personenkontext<false> = createPersonenkontext(false, {
                 personId: person.id,
             });
 
@@ -271,9 +223,9 @@
         it('should update an existing rolle', async () => {
             const person: Person<true> = await createPerson();
             const existingPersonenkontext: Personenkontext<true> = await sut.save(
-                createPersonenkontext(personenkontextFactory, false, { personId: person.id }),
-            );
-            const update: Personenkontext<false> = createPersonenkontext(personenkontextFactory, false);
+                createPersonenkontext(false, { personId: person.id }),
+            );
+            const update: Personenkontext<false> = createPersonenkontext(false);
             update.id = existingPersonenkontext.id;
 
             const savedPersonenkontext: Personenkontext<true> = await sut.save(existingPersonenkontext);
@@ -283,7 +235,7 @@
 
         it('should throw UniqueConstraintViolationException when triplet already exists', async () => {
             const person: Person<true> = await createPerson();
-            const personenkontext: Personenkontext<false> = createPersonenkontext(personenkontextFactory, false, {
+            const personenkontext: Personenkontext<false> = createPersonenkontext(false, {
                 personId: person.id,
             });
             await sut.save(personenkontext);
@@ -292,7 +244,6 @@
         });
     });
 
-<<<<<<< HEAD
     describe('findByIDAuthorized', () => {
         it('should succeed if the user is authorized', async () => {
             const person: Person<true> = await createPerson();
@@ -496,25 +447,6 @@
             expect(result).toEqual({
                 ok: true,
                 value: expect.objectContaining(personenkontext) as Personenkontext<true>,
-=======
-    describe('createAuthorized', () => {
-        it('Should return error, if checkRolleZuweisungPermissions fails', async () => {
-            const person: Person<true> = await createPerson();
-            const personenkontext: Personenkontext<false> = createPersonenkontext(personenkontextFactory, false, {
-                personId: person.id,
-            });
-            const personPermissions: DeepMocked<PersonPermissions> = createMock();
-            personPermissions.getOrgIdsWithSystemrecht.mockResolvedValueOnce([faker.string.uuid()]);
-
-            const result: Result<Personenkontext<true>, DomainError> = await sut.createAuthorized(
-                personenkontext,
-                personPermissions,
-            );
-
-            expect(result).toStrictEqual<Result<Personenkontext<true>, DomainError>>({
-                ok: false,
-                error: new MissingPermissionsError('Unauthorized to manage persons at the organisation'),
->>>>>>> 4718ae83
             });
         });
     });
