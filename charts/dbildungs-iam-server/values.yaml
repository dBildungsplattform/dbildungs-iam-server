nameOverride: ''
fullnameOverride: ''
namespaceOverride: ''

backendHostname: ''
keycloakHostname: ''

containerSecurityContext:
  enabled: true
  runAsUser: 1000
  runAsNonRoot: true
  privileged: false
  readOnlyRootFilesystem: false
  allowPrivilegeEscalation: false
  capabilities:
    drop: ['ALL']
  seccompProfile:
    type: 'RuntimeDefault'

restartPolicy: Always
environment: dev

database:
  name: 'dbildungs_iam_server'
  host: ''
  password: ''
  username: 'dbildungs_iam_server'

ldap:
  url: ldap://dbildungs-iam-ldap.spsh-xxx.svc.cluster.local
  bindDN: cn=admin,dc=schule-sh,dc=de
  oeffentlicheSchulenDomain: schule-sh.de
  ersatzschulenDomain: ersatzschule-sh.de

itslearning:
<<<<<<< HEAD
  enabled: false
  endpoint: https://enterprise.itslintegrations.com/WCFServiceLibrary/ImsEnterpriseServicesPort.svc

privacyidea:
  url: https://privacyidea.dev.spsh.dbildungsplattform.de
  renameWaitingTime: 5
  realm: ucs_users
  userResolver: ucs_users

=======
  root: sh
  rootOeffentlich: oeffentlich
  rootErsatz: ersatz
>>>>>>> d2c76609

auth:
  # existingSecret: Refers to a secret already present in the cluster, which is required.
  existingSecret: ''
  secretName: dbildungs-iam-server
  keycloak_adminSecret: ''
  keycloak_clientSecret: ''
  ldap_bind_dn: ''
  ldap_admin_password: ''
  secrets_json: ''
  frontend_sessionSecret: ''
  itslearning_username: ''
  itslearning_password: ''
  pi_admin_user: ''
  pi_admin_password: ''
<<<<<<< HEAD
=======
  pi_user_resolver: ''
  pi_user_realm: ''
  system_rename_waiting_time_in_seconds: ''
  system_step_up_timeout_in_seconds: ''
  system_step_up_timeout_enabled: ''
>>>>>>> d2c76609
  redis_password: ''

backend:
  replicaCount: 1
  image:
    repository: ghcr.io/dbildungsplattform/dbildungs-iam-server
    tag: ''
    pullPolicy: Always
  containerPorts:
    http: 8080
  resources:
    limits:
      cpu: 2
      memory: 4G
    requests:
      cpu: 200m
      memory: 200Mi
  startupProbe:
    enabled: true
    initialDelaySeconds: 10
    periodSeconds: 10
    failureThreshold: 5
    httpGet:
      scheme: 'HTTP'
      port: 8080
      path: '/health'
  livenessProbe:
    enabled: true
    initialDelaySeconds: 10
    httpGet:
      scheme: 'HTTP'
      port: 8080
      path: '/health'
  readinessProbe:
    enabled: true
    initialDelaySeconds: 10
    httpGet:
      scheme: 'HTTP'
      port: 8080
      path: '/health'
  dbseeding:
    enabled: true
    command: [ "node", "dist/src/console/main.js", "db", "seed", "dev" ]
  dbmigration:
    enabled: true
    command: [ "node", "dist/src/console/main.js", "db", "migration-apply" ]
  keycloakdatamigration: 
    enabled: true
    command: [ "node", "dist/src/console/main.js", "keycloak", "update-clients", "dev" ]
  ingress:
    enabled: true
    ingressClassName: nginx
    pathType: Prefix
    portnumber: 80
    automountServiceAccountToken: false
    paths:
      - /api
      - /docs
      - /docs-json
      - /docs-yaml
    annotations: []
  service:
    type: ClusterIP
    ports:
      http: 80
  serviceMonitor:
    enabled: true
    endpoints:
      - port: 'web'
  extraEnvVars: []
  extraVolumes: []
  volumeMounts:
    - mountPath: /app/config/config.json
      subPath: config-json
      name: config-volume
      readOnly: true
    - mountPath: /app/config/secrets.json
      subPath: secrets-json
      name: secret-volume
  extraVolumeMounts: []

redis:
  enabled: true
  image:
    registry: docker.io
    repository: bitnami/redis
    tag: 7.4.1-debian-12-r2
  replica:
    replicaCount: 1
  sentinel:
    enabled: true
  pdb:
    create: false
  networkPolicy:
    enabled: false
  serviceAccount:
    create: false
  auth:
    existingSecret: ''
  podLabels:
    app.kubernetes.io/component: server-redis
  commonLabels:
    app.kubernetes.io/name: dbildungs-iam-server
  resources:
    limits:
      cpu: 300m
      memory: 512Mi
    requests:
      cpu: 125m
      memory: 128Mi
  metrics:
    enabled: true

autoscaling:
  enabled: false
  minReplicas: 1
  maxReplicas: 5
  targetCPUUtilizationPercentage: 60

status:
  url: 'https://status.dev.spsh.dbildungsplattform.de/'

cronjobs:
  enabled: true
  image:
    tag: DBP-1083-latest
    repository: ghcr.io/hpi-schul-cloud/cron-tools
    pullPolicy: IfNotPresent
  port: 5656
  keycloakTokenUrl: '/realms/SPSH/protocol/openid-connect/token'
  keycloakClientId: spsh-service
  jwksFilePath: /keys/jwks.json
  backendHostname: '{{ $.Values.frontendHostname }}'
  scriptDir: scripts
  jobs:
    cron-trigger-1:
      schedule: 20 0 * * *
      endpoint: '/api/cron/kopers-lock'
      httpMethod: 'PUT'
      script: 'cron_trigger.sh'
    cron-trigger-2:
      schedule: 40 0 * * *
      endpoint: '/api/cron/kontext-expired'
      httpMethod: 'PUT'
      script: 'cron_trigger.sh'
    cron-trigger-3:
      schedule: 50 0 * * *
      endpoint: '/api/cron/person-without-org'
      httpMethod: 'PUT'
      script: 'cron_trigger.sh'
    cron-trigger-4:
      schedule: 10 0 * * *
      endpoint: '/api/cron/unlock'
      httpMethod: 'PUT'
      script: 'cron_trigger.sh'<|MERGE_RESOLUTION|>--- conflicted
+++ resolved
@@ -33,7 +33,6 @@
   ersatzschulenDomain: ersatzschule-sh.de
 
 itslearning:
-<<<<<<< HEAD
   enabled: false
   endpoint: https://enterprise.itslintegrations.com/WCFServiceLibrary/ImsEnterpriseServicesPort.svc
 
@@ -42,12 +41,9 @@
   renameWaitingTime: 5
   realm: ucs_users
   userResolver: ucs_users
-
-=======
   root: sh
   rootOeffentlich: oeffentlich
   rootErsatz: ersatz
->>>>>>> d2c76609
 
 auth:
   # existingSecret: Refers to a secret already present in the cluster, which is required.
@@ -63,14 +59,9 @@
   itslearning_password: ''
   pi_admin_user: ''
   pi_admin_password: ''
-<<<<<<< HEAD
-=======
-  pi_user_resolver: ''
-  pi_user_realm: ''
-  system_rename_waiting_time_in_seconds: ''
-  system_step_up_timeout_in_seconds: ''
-  system_step_up_timeout_enabled: ''
->>>>>>> d2c76609
+  system_rename_waiting_time_in_seconds: '' # TODO
+  system_step_up_timeout_in_seconds: '' # TODO
+  system_step_up_timeout_enabled: '' # TODO
   redis_password: ''
 
 backend:
