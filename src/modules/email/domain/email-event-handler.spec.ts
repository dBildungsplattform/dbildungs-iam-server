--- conflicted
+++ resolved
@@ -37,14 +37,10 @@
 import { OxUserAttributesChangedEvent } from '../../../shared/events/ox-user-attributes-changed.event.js';
 import { OXContextName, OXUserID, OXUserName } from '../../../shared/types/ox-ids.types.js';
 import { EntityCouldNotBeUpdated } from '../../../shared/error/entity-could-not-be-updated.error.js';
-<<<<<<< HEAD
-import { EntityCouldNotBeCreated } from '../../../shared/error/index.js';
-=======
 import { PersonenkontextCreatedMigrationEvent } from '../../../shared/events/personenkontext-created-migration.event.js';
 import { Person } from '../../person/domain/person.js';
 import { Organisation } from '../../organisation/domain/organisation.js';
 import { EntityCouldNotBeCreated } from '../../../shared/error/entity-could-not-be-created.error.js';
->>>>>>> f103317f
 
 function getEmail(): EmailAddress<true> {
     const fakePersonId: PersonID = faker.string.uuid();
@@ -446,7 +442,7 @@
             );
 
             // eslint-disable-next-line @typescript-eslint/require-await
-            emailRepoMock.findByPerson.mockImplementationOnce(async () => {
+            emailRepoMock.findEnabledByPerson.mockImplementationOnce(async () => {
                 return createMock<EmailAddress<true>>();
             });
             emailRepoMock.save.mockResolvedValueOnce(createMock<EmailAddress<true>>());
