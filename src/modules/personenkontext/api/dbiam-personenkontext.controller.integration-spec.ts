--- conflicted
+++ resolved
@@ -25,14 +25,12 @@
 import { OrganisationsTyp } from '../../organisation/domain/organisation.enums.js';
 import { RollenArt } from '../../rolle/domain/rolle.enums.js';
 import { PersonenkontextFactory } from '../domain/personenkontext.factory.js';
-<<<<<<< HEAD
 import { Observable } from 'rxjs';
 import { PassportUser } from '../../authentication/types/user.js';
 import { DeepMocked, createMock } from '@golevelup/ts-jest';
 import { PersonPermissionsRepo } from '../../authentication/domain/person-permission.repo.js';
 import { Request } from 'express';
 import { PersonPermissions } from '../../authentication/domain/person-permissions.js';
-=======
 import { DomainError } from '../../../shared/error/domain.error.js';
 import { RolleFactory } from '../../rolle/domain/rolle.factory.js';
 import { ServiceProviderRepo } from '../../service-provider/repo/service-provider.repo.js';
@@ -61,7 +59,6 @@
 
     return personenkontext;
 }
->>>>>>> 4718ae83
 
 describe('dbiam Personenkontext API', () => {
     let app: INestApplication;
@@ -71,31 +68,10 @@
     let personRepo: PersonRepo;
     let organisationRepo: OrganisationRepo;
     let rolleRepo: RolleRepo;
+
     let personenkontextFactory: PersonenkontextFactory;
+
     let personpermissionsRepoMock: DeepMocked<PersonPermissionsRepo>;
-
-    let personenkontextFactory: PersonenkontextFactory;
-
-    let personpermissionsRepoMock: DeepMocked<PersonPermissionsRepo>;
-
-    function createPersonenkontext<WasPersisted extends boolean>(
-        this: void,
-        withId: WasPersisted,
-        params: Partial<Personenkontext<boolean>> = {},
-    ): Personenkontext<WasPersisted> {
-        const personenkontext: Personenkontext<WasPersisted> = personenkontextFactory.construct<boolean>(
-            withId ? faker.string.uuid() : undefined,
-            withId ? faker.date.past() : undefined,
-            withId ? faker.date.recent() : undefined,
-            faker.string.uuid(),
-            faker.string.uuid(),
-            faker.string.uuid(),
-        );
-
-        Object.assign(personenkontext, params);
-
-        return personenkontext;
-    }
 
     beforeAll(async () => {
         const module: TestingModule = await Test.createTestingModule({
@@ -110,15 +86,6 @@
                     provide: APP_PIPE,
                     useClass: GlobalValidationPipe,
                 },
-<<<<<<< HEAD
-=======
-                PersonenkontextFactory,
-                PersonRepo,
-                OrganisationRepo,
-                RolleRepo,
-                RolleFactory,
-                ServiceProviderRepo,
->>>>>>> 4718ae83
                 {
                     provide: PersonPermissionsRepo,
                     useValue: createMock<PersonPermissionsRepo>(),
@@ -146,10 +113,6 @@
         organisationRepo = module.get(OrganisationRepo);
         rolleRepo = module.get(RolleRepo);
         personenkontextFactory = module.get(PersonenkontextFactory);
-<<<<<<< HEAD
-
-=======
->>>>>>> 4718ae83
         personpermissionsRepoMock = module.get(PersonPermissionsRepo);
 
         await DatabaseTestModule.setupDatabase(orm);
@@ -170,31 +133,23 @@
         it('should return all personenkontexte for the person', async () => {
             const personA: PersonDo<true> = await personRepo.save(DoFactory.createPerson(false));
             const personB: PersonDo<true> = await personRepo.save(DoFactory.createPerson(false));
-<<<<<<< HEAD
             const [pk1, pk2]: [Personenkontext<true>, Personenkontext<true>, Personenkontext<true>] = await Promise.all(
                 [
-                    personenkontextRepo.save(createPersonenkontext(false, { personId: personA.id })),
-                    personenkontextRepo.save(createPersonenkontext(false, { personId: personA.id })),
-                    personenkontextRepo.save(createPersonenkontext(false, { personId: personB.id })),
+                    personenkontextRepo.save(
+                        createPersonenkontext(personenkontextFactory, false, { personId: personA.id }),
+                    ),
+                    personenkontextRepo.save(
+                        createPersonenkontext(personenkontextFactory, false, { personId: personA.id }),
+                    ),
+                    personenkontextRepo.save(
+                        createPersonenkontext(personenkontextFactory, false, { personId: personB.id }),
+                    ),
                 ],
             );
 
             const personpermissions: DeepMocked<PersonPermissions> = createMock();
             personpermissionsRepoMock.loadPersonPermissions.mockResolvedValue(personpermissions);
             personpermissions.getOrgIdsWithSystemrecht.mockResolvedValueOnce([pk1.organisationId, pk2.organisationId]);
-=======
-            await Promise.all([
-                personenkontextRepo.save(
-                    createPersonenkontext(personenkontextFactory, false, { personId: personA.id }),
-                ),
-                personenkontextRepo.save(
-                    createPersonenkontext(personenkontextFactory, false, { personId: personA.id }),
-                ),
-                personenkontextRepo.save(
-                    createPersonenkontext(personenkontextFactory, false, { personId: personB.id }),
-                ),
-            ]);
->>>>>>> 4718ae83
 
             const response: Response = await request(app.getHttpServer() as App)
                 .get(`/dbiam/personenkontext/${personA.id}`)
@@ -246,14 +201,11 @@
             const rolle: Rolle<true> = await rolleRepo.save(
                 DoFactory.createRolle(false, { administeredBySchulstrukturknoten: organisation.id }),
             );
-<<<<<<< HEAD
 
             const personpermissions: DeepMocked<PersonPermissions> = createMock();
             personpermissionsRepoMock.loadPersonPermissions.mockResolvedValue(personpermissions);
             personpermissions.getOrgIdsWithSystemrecht.mockResolvedValueOnce([organisation.id]);
             personpermissions.hasSystemrechtAtRootOrganisation.mockResolvedValueOnce(true);
-=======
->>>>>>> 4718ae83
 
             const response: Response = await request(app.getHttpServer() as App)
                 .post('/dbiam/personenkontext')
@@ -274,21 +226,7 @@
                 administeredBySchulstrukturknoten: schule.id,
             });
             const lehrerRolle: Rolle<true> = await rolleRepo.save(lehrerRolleDummy);
-<<<<<<< HEAD
             await personenkontextRepo.save(personenkontextFactory.createNew(lehrer.id, schule.id, lehrerRolle.id));
-=======
-
-            const newPersonkontext: Personenkontext<false> | DomainError = await personenkontextFactory.createNew(
-                lehrer.id,
-                schule.id,
-                lehrerRolle.id,
-            );
-            expect(newPersonkontext).not.toBeInstanceOf(DomainError);
-            if (newPersonkontext instanceof DomainError) {
-                return;
-            }
-            await personenkontextRepo.save(newPersonkontext);
->>>>>>> 4718ae83
 
             const klasseDo: OrganisationDo<false> = DoFactory.createOrganisation(false, {
                 typ: OrganisationsTyp.KLASSE,
@@ -316,21 +254,9 @@
             const person: PersonDo<true> = await personRepo.save(DoFactory.createPerson(false));
             const organisation: OrganisationDo<true> = await organisationRepo.save(DoFactory.createOrganisation(false));
             const rolle: Rolle<true> = await rolleRepo.save(DoFactory.createRolle(false));
-<<<<<<< HEAD
             const personenkontext: Personenkontext<true> = await personenkontextRepo.save(
                 personenkontextFactory.createNew(person.id, organisation.id, rolle.id),
-=======
-            const newPersonkontext: Personenkontext<false> | DomainError = await personenkontextFactory.createNew(
-                person.id,
-                organisation.id,
-                rolle.id,
->>>>>>> 4718ae83
             );
-            expect(newPersonkontext).not.toBeInstanceOf(DomainError);
-            if (newPersonkontext instanceof DomainError) {
-                return;
-            }
-            const personenkontext: Personenkontext<true> = await personenkontextRepo.save(newPersonkontext);
 
             const response: Response = await request(app.getHttpServer() as App)
                 .post('/dbiam/personenkontext')
@@ -418,20 +344,7 @@
 
                 const schule: OrganisationDo<true> = await organisationRepo.save(schuleDo);
                 const adminRolle: Rolle<true> = await rolleRepo.save(adminRolleDummy);
-<<<<<<< HEAD
                 await personenkontextRepo.save(personenkontextFactory.createNew(admin.id, schule.id, adminRolle.id));
-=======
-                const newPersonkontext: Personenkontext<false> | DomainError = await personenkontextFactory.createNew(
-                    admin.id,
-                    schule.id,
-                    adminRolle.id,
-                );
-                expect(newPersonkontext).not.toBeInstanceOf(DomainError);
-                if (newPersonkontext instanceof DomainError) {
-                    return;
-                }
-                await personenkontextRepo.save(newPersonkontext);
->>>>>>> 4718ae83
 
                 const klasseDo: OrganisationDo<false> = DoFactory.createOrganisation(false, {
                     typ: OrganisationsTyp.KLASSE,
