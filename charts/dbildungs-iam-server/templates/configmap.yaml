apiVersion: v1
kind: ConfigMap
metadata:
  name: {{ template "common.names.name" . }}
  namespace: {{ template "common.names.namespace" . }}
  labels:
    {{- include "common.labels" . | nindent 4 }}
data:
  config-json: |-
    {{ .Files.Get "config/config.json" | nindent 4 }}
  NODE_ENV: "prod"
  DEPLOY_STAGE: {{ .Values.environment | quote }}
  DB_NAME: {{ .Values.database.name | quote }}
  KC_BASE_URL: "http://{{ .Values.keycloakHostname }}"
  KC_EXTERNAL_BASE_URL: 'https://{{ .Values.keycloakExternalHostname | replace "spsh-xxx" .Release.Namespace }}'
  FRONTEND_OIDC_CALLBACK_URL: "https://{{ .Values.backendHostname }}/api/auth/login"
  FRONTEND_DEFAULT_LOGIN_REDIRECT: "https://{{ .Values.backendHostname }}/"
  FRONTEND_LOGOUT_REDIRECT: "https://{{ .Values.backendHostname }}/"
  BACKEND_HOSTNAME: "{{ .Values.backendHostname }}"
  ERROR_PAGE_REDIRECT: "https://{{ .Values.backendHostname }}/login-error"
  LDAP_URL: '{{ .Values.ldap.url | replace "spsh-xxx" .Release.Namespace }}'
  LDAP_OEFFENTLICHE_SCHULEN_DOMAIN: "{{ .Values.ldap.oeffentlicheSchulenDomain }}"
  LDAP_ERSATZSCHULEN_DOMAIN: "{{ .Values.ldap.ersatzschulenDomain }}"
  STATUS_REDIRECT_URL: "{{ .Values.status.url }}"
  PI_BASE_URL:  "{{ .Values.privacyidea.url }}"
  PI_RENAME_WAITING_TIME:  "{{ .Values.privacyidea.renameWaitingTime }}"
  PI_REALM: "{{ .Values.privacyidea.realm }}"
  PI_USER_RESOLVER: "{{ .Values.privacyidea.userResolver }}"
  OX_ENABLED: "{{ .Values.ox.enabled }}"
  OX_USERNAME: "{{ .Values.ox.username }}"
  OX_ENDPOINT: "{{ .Values.ox.endpoint }}"
  OX_CONTEXT_ID: "{{ .Values.ox.contextId }}"
  OX_CONTEXT_NAME: "{{ .Values.ox.contextName }}"
  SYSTEM_RENAME_WAITING_TIME_IN_SECONDS: "{{ .Values.backend.env.renameWaitingTimeInSeconds }}"
  SYSTEM_STEP_UP_TIMEOUT_ENABLED: "{{ .Values.backend.env.stepUpTimeoutEnabled }}"
  SYSTEM_STEP_UP_TIMEOUT_IN_SECONDS: "{{ .Values.backend.env.stepUpTimeoutInSeconds }}"
  ITSLEARNING_ENABLED: "{{ .Values.itslearning.enabled }}"
  ITSLEARNING_ENDPOINT: "{{ .Values.itslearning.endpoint }}"
  ITSLEARNING_ROOT: '{{ .Values.itslearning.root }}'
  ITSLEARNING_ROOT_OEFFENTLICH: '{{ .Values.itslearning.rootOeffentlich }}'
  ITSLEARNING_ROOT_ERSATZ: '{{ .Values.itslearning.rootErsatz }}'
  VIDIS_BASE_URL: '{{ .Values.vidis.url }}'
  VIDIS_REGION_NAME: '{{ .Values.vidis.regionName }}'
  VIDIS_KEYCLOAK_GROUP: '{{ .Values.vidis.keycloakGroup }}'
  VIDIS_KEYCLOAK_ROLE: '{{ .Values.vidis.keycloakRole }}'
<<<<<<< HEAD
  FEATURE_FLAG_BEFRISTUNG_BEARBEITEN: '{{ .Values.featureFlags.befristungBearbeiten }}'
=======
  NODE_OPTIONS: "--max-old-space-size={{ .Values.backend.env.maxOldSpaceSize }}"
  IMPORT_CSV_FILE_MAX_SIZE_IN_MB: '{{ .Values.import.csvFileMaxSizeInMB }}'
  IMPORT_CSV_MAX_NUMBER_OF_USERS: '{{ .Values.import.csvMaxNumberOfUsers }}'
>>>>>>> d162a580
<|MERGE_RESOLUTION|>--- conflicted
+++ resolved
@@ -1,41 +1,40 @@
 apiVersion: v1
 kind: ConfigMap
 metadata:
-  name: {{ template "common.names.name" . }}
-  namespace: {{ template "common.names.namespace" . }}
-  labels:
-    {{- include "common.labels" . | nindent 4 }}
+  name: { { template "common.names.name" . } }
+  namespace: { { template "common.names.namespace" . } }
+  labels: { { - include "common.labels" . | nindent 4 } }
 data:
   config-json: |-
     {{ .Files.Get "config/config.json" | nindent 4 }}
-  NODE_ENV: "prod"
-  DEPLOY_STAGE: {{ .Values.environment | quote }}
-  DB_NAME: {{ .Values.database.name | quote }}
-  KC_BASE_URL: "http://{{ .Values.keycloakHostname }}"
+  NODE_ENV: 'prod'
+  DEPLOY_STAGE: { { .Values.environment | quote } }
+  DB_NAME: { { .Values.database.name | quote } }
+  KC_BASE_URL: 'http://{{ .Values.keycloakHostname }}'
   KC_EXTERNAL_BASE_URL: 'https://{{ .Values.keycloakExternalHostname | replace "spsh-xxx" .Release.Namespace }}'
-  FRONTEND_OIDC_CALLBACK_URL: "https://{{ .Values.backendHostname }}/api/auth/login"
-  FRONTEND_DEFAULT_LOGIN_REDIRECT: "https://{{ .Values.backendHostname }}/"
-  FRONTEND_LOGOUT_REDIRECT: "https://{{ .Values.backendHostname }}/"
-  BACKEND_HOSTNAME: "{{ .Values.backendHostname }}"
-  ERROR_PAGE_REDIRECT: "https://{{ .Values.backendHostname }}/login-error"
+  FRONTEND_OIDC_CALLBACK_URL: 'https://{{ .Values.backendHostname }}/api/auth/login'
+  FRONTEND_DEFAULT_LOGIN_REDIRECT: 'https://{{ .Values.backendHostname }}/'
+  FRONTEND_LOGOUT_REDIRECT: 'https://{{ .Values.backendHostname }}/'
+  BACKEND_HOSTNAME: '{{ .Values.backendHostname }}'
+  ERROR_PAGE_REDIRECT: 'https://{{ .Values.backendHostname }}/login-error'
   LDAP_URL: '{{ .Values.ldap.url | replace "spsh-xxx" .Release.Namespace }}'
-  LDAP_OEFFENTLICHE_SCHULEN_DOMAIN: "{{ .Values.ldap.oeffentlicheSchulenDomain }}"
-  LDAP_ERSATZSCHULEN_DOMAIN: "{{ .Values.ldap.ersatzschulenDomain }}"
-  STATUS_REDIRECT_URL: "{{ .Values.status.url }}"
-  PI_BASE_URL:  "{{ .Values.privacyidea.url }}"
-  PI_RENAME_WAITING_TIME:  "{{ .Values.privacyidea.renameWaitingTime }}"
-  PI_REALM: "{{ .Values.privacyidea.realm }}"
-  PI_USER_RESOLVER: "{{ .Values.privacyidea.userResolver }}"
-  OX_ENABLED: "{{ .Values.ox.enabled }}"
-  OX_USERNAME: "{{ .Values.ox.username }}"
-  OX_ENDPOINT: "{{ .Values.ox.endpoint }}"
-  OX_CONTEXT_ID: "{{ .Values.ox.contextId }}"
-  OX_CONTEXT_NAME: "{{ .Values.ox.contextName }}"
-  SYSTEM_RENAME_WAITING_TIME_IN_SECONDS: "{{ .Values.backend.env.renameWaitingTimeInSeconds }}"
-  SYSTEM_STEP_UP_TIMEOUT_ENABLED: "{{ .Values.backend.env.stepUpTimeoutEnabled }}"
-  SYSTEM_STEP_UP_TIMEOUT_IN_SECONDS: "{{ .Values.backend.env.stepUpTimeoutInSeconds }}"
-  ITSLEARNING_ENABLED: "{{ .Values.itslearning.enabled }}"
-  ITSLEARNING_ENDPOINT: "{{ .Values.itslearning.endpoint }}"
+  LDAP_OEFFENTLICHE_SCHULEN_DOMAIN: '{{ .Values.ldap.oeffentlicheSchulenDomain }}'
+  LDAP_ERSATZSCHULEN_DOMAIN: '{{ .Values.ldap.ersatzschulenDomain }}'
+  STATUS_REDIRECT_URL: '{{ .Values.status.url }}'
+  PI_BASE_URL: '{{ .Values.privacyidea.url }}'
+  PI_RENAME_WAITING_TIME: '{{ .Values.privacyidea.renameWaitingTime }}'
+  PI_REALM: '{{ .Values.privacyidea.realm }}'
+  PI_USER_RESOLVER: '{{ .Values.privacyidea.userResolver }}'
+  OX_ENABLED: '{{ .Values.ox.enabled }}'
+  OX_USERNAME: '{{ .Values.ox.username }}'
+  OX_ENDPOINT: '{{ .Values.ox.endpoint }}'
+  OX_CONTEXT_ID: '{{ .Values.ox.contextId }}'
+  OX_CONTEXT_NAME: '{{ .Values.ox.contextName }}'
+  SYSTEM_RENAME_WAITING_TIME_IN_SECONDS: '{{ .Values.backend.env.renameWaitingTimeInSeconds }}'
+  SYSTEM_STEP_UP_TIMEOUT_ENABLED: '{{ .Values.backend.env.stepUpTimeoutEnabled }}'
+  SYSTEM_STEP_UP_TIMEOUT_IN_SECONDS: '{{ .Values.backend.env.stepUpTimeoutInSeconds }}'
+  ITSLEARNING_ENABLED: '{{ .Values.itslearning.enabled }}'
+  ITSLEARNING_ENDPOINT: '{{ .Values.itslearning.endpoint }}'
   ITSLEARNING_ROOT: '{{ .Values.itslearning.root }}'
   ITSLEARNING_ROOT_OEFFENTLICH: '{{ .Values.itslearning.rootOeffentlich }}'
   ITSLEARNING_ROOT_ERSATZ: '{{ .Values.itslearning.rootErsatz }}'
@@ -43,10 +42,7 @@
   VIDIS_REGION_NAME: '{{ .Values.vidis.regionName }}'
   VIDIS_KEYCLOAK_GROUP: '{{ .Values.vidis.keycloakGroup }}'
   VIDIS_KEYCLOAK_ROLE: '{{ .Values.vidis.keycloakRole }}'
-<<<<<<< HEAD
-  FEATURE_FLAG_BEFRISTUNG_BEARBEITEN: '{{ .Values.featureFlags.befristungBearbeiten }}'
-=======
-  NODE_OPTIONS: "--max-old-space-size={{ .Values.backend.env.maxOldSpaceSize }}"
+  NODE_OPTIONS: '--max-old-space-size={{ .Values.backend.env.maxOldSpaceSize }}'
   IMPORT_CSV_FILE_MAX_SIZE_IN_MB: '{{ .Values.import.csvFileMaxSizeInMB }}'
   IMPORT_CSV_MAX_NUMBER_OF_USERS: '{{ .Values.import.csvMaxNumberOfUsers }}'
->>>>>>> d162a580
+  FEATURE_FLAG_BEFRISTUNG_BEARBEITEN: '{{ .Values.featureFlags.befristungBearbeiten }}'