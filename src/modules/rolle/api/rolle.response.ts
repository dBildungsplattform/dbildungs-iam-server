--- conflicted
+++ resolved
@@ -1,9 +1,6 @@
 import { ApiProperty } from '@nestjs/swagger';
 import { RollenArt, RollenMerkmal, RollenSystemRecht } from '../domain/rolle.enums.js';
-<<<<<<< HEAD
-=======
 import { Rolle } from '../domain/rolle.js';
->>>>>>> 30f1cb9f
 
 export class RolleResponse {
     @ApiProperty()
@@ -25,12 +22,6 @@
     public rollenart: RollenArt;
 
     @ApiProperty({ enum: RollenMerkmal, isArray: true, uniqueItems: true })
-<<<<<<< HEAD
-    public merkmale!: RollenMerkmal[];
-
-    @ApiProperty({ enum: RollenSystemRecht, isArray: true, uniqueItems: true })
-    public systemrechte!: RollenSystemRecht[];
-=======
     public merkmale: RollenMerkmal[];
 
     @ApiProperty({ enum: RollenSystemRecht, isArray: true, uniqueItems: true })
@@ -46,5 +37,4 @@
         this.merkmale = rolle.merkmale;
         this.systemrechte = rolle.systemrechte;
     }
->>>>>>> 30f1cb9f
 }