--- conflicted
+++ resolved
@@ -385,8 +385,6 @@
         return result[0].has_systemrecht_at_orga as boolean;
     }
 
-<<<<<<< HEAD
-=======
     public async hasPersonASystemrechtAtAnyKontextOfPersonB(
         personIdA: PersonID,
         personIdB: PersonID,
@@ -430,7 +428,6 @@
         return result[0].has_persona_systemrecht_at_any_kontext_of_personb;
     }
 
->>>>>>> e45e0fcf
     public async isRolleAlreadyAssigned(id: RolleID): Promise<boolean> {
         return (await this.findByRolle(id)).length > 0;
     }
