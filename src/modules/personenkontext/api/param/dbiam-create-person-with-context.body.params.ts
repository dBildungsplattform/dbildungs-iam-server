--- conflicted
+++ resolved
@@ -1,9 +1,5 @@
 import { ApiProperty } from '@nestjs/swagger';
-<<<<<<< HEAD
 import { IsDate, IsNotEmpty, IsOptional, IsString, MinLength } from 'class-validator';
-=======
-import { IsNotEmpty, IsOptional, IsString, MinLength } from 'class-validator';
->>>>>>> 62beda1c
 import { IsDIN91379A } from '../../../../shared/util/din-91379-validation.js';
 import { OrganisationID, RolleID } from '../../../../shared/types/aggregate-ids.types.js';
 
