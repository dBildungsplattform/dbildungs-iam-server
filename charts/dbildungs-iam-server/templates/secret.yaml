--- conflicted
+++ resolved
@@ -30,10 +30,7 @@
   vidis-region-name: {{ .Values.auth.vidis_region_name }}
   vidis-keycloak-group: {{ .Values.auth.vidis_keycloak_group }}
   vidis-keycloak-role: {{ .Values.auth.vidis_keycloak_role }}
-<<<<<<< HEAD
-  ox-password: {{ .Values.auth.ox_password }}
-=======
   import-passphrase-secret: {{ .Values.auth.import_passphrase_secret }}
   import-passphrase-salt: {{ .Values.auth.import_passphrase_salt }}
->>>>>>> 17de936d
+  ox-password: {{ .Values.auth.ox_password }}
 {{- end }}