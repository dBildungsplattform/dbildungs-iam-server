--- conflicted
+++ resolved
@@ -28,11 +28,8 @@
 import { ImportNurLernAnSchuleUndKlasseError } from './import-nur-lern-an-schule-und-klasse.error.js';
 import { ImportCSVFileParsingError } from './import-csv-file-parsing.error.js';
 import { ImportCSVFileInvalidHeaderError } from './import-csv-file-invalid-header.error.js';
-<<<<<<< HEAD
-=======
 import { VornameForPersonWithTrailingSpaceError } from '../../person/domain/vorname-with-trailing-space.error.js';
 import { LoggingTestModule } from '../../../../test/utils/logging-test.module.js';
->>>>>>> 8ce6865a
 import { ImportDataItem } from './import-data-item.js';
 import { ImportVorgangRepository } from '../persistence/import-vorgang.repository.js';
 import { ImportVorgang } from './import-vorgang.js';
@@ -490,15 +487,11 @@
 
             const importvorgang: ImportVorgang<true> = DoFactory.createImportVorgang(true);
             importVorgangRepositoryMock.findById.mockResolvedValueOnce(importvorgang);
-<<<<<<< HEAD
-            const importDataItem: ImportDataItem<true> = DoFactory.createImportDataItem(true, {
-=======
             const importDataItem1: ImportDataItem<true> = DoFactory.createImportDataItem(true, {
                 importvorgangId: importvorgang.id,
                 klasse: '1A',
             });
             const importDataItem2: ImportDataItem<true> = DoFactory.createImportDataItem(true, {
->>>>>>> 8ce6865a
                 importvorgangId: importvorgang.id,
                 klasse: '1A',
             });
