--- conflicted
+++ resolved
@@ -23,11 +23,8 @@
     User,
     VerificationResponse,
 } from './privacy-idea-api.types.js';
-<<<<<<< HEAD
+import { LoggingTestModule } from '../../../test/utils/logging-test.module.js';
 import { DomainError } from '../../shared/error/domain.error.js';
-=======
-import { LoggingTestModule } from '../../../test/utils/logging-test.module.js';
->>>>>>> 416f595a
 
 const mockErrorMsg: string = `Mock error`;
 
@@ -837,7 +834,39 @@
         });
     });
 
-<<<<<<< HEAD
+    describe('deleteUser', () => {
+        const referrer: string = faker.string.alpha();
+
+        it(`should delete user`, async () => {
+            httpServiceMock.post.mockReturnValue(mockJWTTokenResponse());
+            httpServiceMock.get.mockReturnValue(mockTokenResponse());
+            httpServiceMock.delete.mockReturnValue(mockEmptyPostResponse());
+
+            await expect(service.deleteUser(referrer)).resolves.toBeUndefined();
+            expect(httpServiceMock.delete).toHaveBeenCalledTimes(1);
+        });
+
+        it(`should throw an error if the delete user causes error throw`, async () => {
+            httpServiceMock.post.mockReturnValue(mockJWTTokenResponse());
+            httpServiceMock.get.mockReturnValue(mockTokenResponse());
+            httpServiceMock.delete.mockImplementationOnce(mockErrorResponse);
+
+            await expect(service.deleteUser(referrer)).rejects.toThrow(
+                `Error deleting privacyIDEA user: ${mockErrorMsg}`,
+            );
+        });
+
+        it(`should throw an error if the delete user request causes non error throw`, async () => {
+            httpServiceMock.post.mockReturnValue(mockJWTTokenResponse());
+            httpServiceMock.get.mockReturnValue(mockTokenResponse());
+            httpServiceMock.delete.mockImplementationOnce(mockNonErrorThrow);
+
+            await expect(service.deleteUser(referrer)).rejects.toThrow(
+                `Error deleting privacyIDEA user: Unknown error occurred`,
+            );
+        });
+    });
+
     describe('updateUsername', () => {
         it('should update the username successfully', async () => {
             const oldUserName: string = 'oldUser';
@@ -970,38 +999,6 @@
             httpServiceMock.delete.mockReturnValueOnce(of({} as AxiosResponse));
             const result: Result<void, DomainError> = await service.updateUsername(oldUserName, newUserName);
             expect(result.ok).toBe(true);
-=======
-    describe('deleteUser', () => {
-        const referrer: string = faker.string.alpha();
-
-        it(`should delete user`, async () => {
-            httpServiceMock.post.mockReturnValue(mockJWTTokenResponse());
-            httpServiceMock.get.mockReturnValue(mockTokenResponse());
-            httpServiceMock.delete.mockReturnValue(mockEmptyPostResponse());
-
-            await expect(service.deleteUser(referrer)).resolves.toBeUndefined();
-            expect(httpServiceMock.delete).toHaveBeenCalledTimes(1);
-        });
-
-        it(`should throw an error if the delete user causes error throw`, async () => {
-            httpServiceMock.post.mockReturnValue(mockJWTTokenResponse());
-            httpServiceMock.get.mockReturnValue(mockTokenResponse());
-            httpServiceMock.delete.mockImplementationOnce(mockErrorResponse);
-
-            await expect(service.deleteUser(referrer)).rejects.toThrow(
-                `Error deleting privacyIDEA user: ${mockErrorMsg}`,
-            );
-        });
-
-        it(`should throw an error if the delete user request causes non error throw`, async () => {
-            httpServiceMock.post.mockReturnValue(mockJWTTokenResponse());
-            httpServiceMock.get.mockReturnValue(mockTokenResponse());
-            httpServiceMock.delete.mockImplementationOnce(mockNonErrorThrow);
-
-            await expect(service.deleteUser(referrer)).rejects.toThrow(
-                `Error deleting privacyIDEA user: Unknown error occurred`,
-            );
->>>>>>> 416f595a
         });
     });
 });