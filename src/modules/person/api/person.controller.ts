--- conflicted
+++ resolved
@@ -100,26 +100,10 @@
         @Body() params: CreatePersonMigrationBodyParams,
         @Permissions() permissions: PersonPermissions,
     ): Promise<PersonendatensatzResponse> {
-<<<<<<< HEAD
         const isMigrationUser: boolean = await permissions.hasSystemrechteAtRootOrganisation([
             RollenSystemRecht.MIGRATION_DURCHFUEHREN,
         ]);
         if (!isMigrationUser) {
-=======
-        // Find all organisations where user has permission
-        const isMigrationCall: boolean = !(!params.hashedPassword && !params.username);
-        let permittedOrgas: PermittedOrgas;
-
-        if (isMigrationCall === true) {
-            permittedOrgas = await permissions.getOrgIdsWithSystemrecht(
-                [RollenSystemRecht.MIGRATION_DURCHFUEHREN],
-                true,
-            );
-        } else {
-            permittedOrgas = await permissions.getOrgIdsWithSystemrecht([RollenSystemRecht.PERSONEN_VERWALTEN], true);
-        }
-        if (!permittedOrgas.all && permittedOrgas.orgaIds.length < 1) {
->>>>>>> e5dd1a5b
             throw SchulConnexErrorMapper.mapSchulConnexErrorToHttpException(
                 SchulConnexErrorMapper.mapDomainErrorToSchulConnexError(
                     new MissingPermissionsError('Migrationsrecht Required For This Endpoint'),
