import { Injectable } from '@nestjs/common';
import { ConfigService } from '@nestjs/config';
import { plainToInstance } from 'class-transformer';
import fs from 'fs';
import { validate as isUUID } from 'uuid';
import { ClassLogger } from '../../../core/logging/class-logger.js';
import { FindUserFilter, KeycloakUserService, User } from '../../../modules/keycloak-administration/index.js';
import { Organisation } from '../../../modules/organisation/domain/organisation.js';
import { OrganisationRepository } from '../../../modules/organisation/persistence/organisation.repository.js';
import { PersonFactory } from '../../../modules/person/domain/person.factory.js';
import { Person, PersonCreationParams } from '../../../modules/person/domain/person.js';
import { PersonRepository } from '../../../modules/person/persistence/person.repository.js';
import { DBiamPersonenkontextService } from '../../../modules/personenkontext/domain/dbiam-personenkontext.service.js';
import { PersonenkontextFactory } from '../../../modules/personenkontext/domain/personenkontext.factory.js';
import { Personenkontext } from '../../../modules/personenkontext/domain/personenkontext.js';
import { DBiamPersonenkontextRepoInternal } from '../../../modules/personenkontext/persistence/internal-dbiam-personenkontext.repo.js';
import { RollenMerkmal } from '../../../modules/rolle/domain/rolle.enums.js';
import { RollenSystemRecht, RollenSystemRechtEnum } from '../../../modules/rolle/domain/systemrecht.js';
import { RolleFactory } from '../../../modules/rolle/domain/rolle.factory.js';
import { Rolle } from '../../../modules/rolle/domain/rolle.js';
import { RolleRepo } from '../../../modules/rolle/repo/rolle.repo.js';
import { ServiceProviderSystem } from '../../../modules/service-provider/domain/service-provider.enum.js';
import { ServiceProviderFactory } from '../../../modules/service-provider/domain/service-provider.factory.js';
import { ServiceProvider } from '../../../modules/service-provider/domain/service-provider.js';
import { ServiceProviderRepo } from '../../../modules/service-provider/repo/service-provider.repo.js';
import { DataConfig, ServerConfig } from '../../../shared/config/index.js';
import { DomainError, EntityNotFoundError } from '../../../shared/error/index.js';
import { ConstructorCall, EntityFile } from '../db-seed.console.js';
import { DataProviderFile } from '../file/data-provider-file.js';
import { OrganisationFile } from '../file/organisation-file.js';
import { PersonFile } from '../file/person-file.js';
import { PersonenkontextFile } from '../file/personenkontext-file.js';
import { RolleFile } from '../file/rolle-file.js';
import { ServiceProviderFile } from '../file/service-provider-file.js';
import { ReferencedEntityType } from '../repo/db-seed-reference.entity.js';
import { DbSeedReferenceRepo } from '../repo/db-seed-reference.repo.js';
import { DbSeedReference } from './db-seed-reference.js';
import { EmailDomainFile } from '../file/email-domain-file.js';
import { EmailDomain } from '../../../email/modules/core/domain/email-domain.js';
import { EmailDomainRepo } from '../../../email/modules/core/persistence/email-domain.repo.js';

@Injectable()
export class DbSeedService {
    private readonly ROOT_ORGANISATION_ID: string;

    public constructor(
        private readonly logger: ClassLogger,
        private readonly personFactory: PersonFactory,
        private readonly personRepository: PersonRepository,
        private readonly dBiamPersonenkontextRepoInternal: DBiamPersonenkontextRepoInternal,
        private readonly organisationRepository: OrganisationRepository,
        private readonly rolleRepo: RolleRepo,
        private readonly rolleFactory: RolleFactory,
        private readonly serviceProviderRepo: ServiceProviderRepo,
        private readonly serviceProviderFactory: ServiceProviderFactory,
        private readonly emailDomainRepo: EmailDomainRepo,
        private readonly kcUserService: KeycloakUserService,
        private readonly dbiamPersonenkontextService: DBiamPersonenkontextService,
        private readonly dbSeedReferenceRepo: DbSeedReferenceRepo,
        private readonly personenkontextFactory: PersonenkontextFactory,
        config: ConfigService<ServerConfig>,
    ) {
        this.ROOT_ORGANISATION_ID = config.getOrThrow<DataConfig>('DATA').ROOT_ORGANISATION_ID;
    }

    private dataProviderMap: Map<string, DataProviderFile> = new Map<string, DataProviderFile>();

    public readDataProvider(fileContentAsStr: string): DataProviderFile[] {
        const entities: DataProviderFile[] = this.readEntityFromJSONFile<DataProviderFile>(
            fileContentAsStr,
            () => new DataProviderFile(),
        );
        for (const entity of entities) {
            this.dataProviderMap.set(entity.id, entity);
        }
        return entities;
    }

    private async constructAndPersistOrganisation(data: OrganisationFile): Promise<Organisation<true>> {
        let administriertVon: string | undefined = undefined;
        let zugehoerigZu: string | undefined = undefined;

        if (data.administriertVon != null) {
            const adminstriertVonOrganisation: Organisation<true> = await this.getReferencedOrganisation(
                data.administriertVon,
            );
            administriertVon = adminstriertVonOrganisation.id;
        }
        if (data.zugehoerigZu != null) {
            const zugehoerigZuOrganisation: Organisation<true> = await this.getReferencedOrganisation(
                data.zugehoerigZu,
            );
            zugehoerigZu = zugehoerigZuOrganisation.id;
        }

        const organisation: Organisation<false> | DomainError = Organisation.createNew(
            administriertVon,
            zugehoerigZu,
            data.kennung,
            data.name,
            data.namensergaenzung,
            data.kuerzel,
            data.typ,
            data.traegerschaft,
            data.emailDomain,
            data.emailAdress,
        );
        if (organisation instanceof DomainError) {
            throw organisation;
        }

        if (!administriertVon && !zugehoerigZu && data.kuerzel === 'Root') {
            organisation.id = this.ROOT_ORGANISATION_ID;
        }

        if (data.overrideId) {
            organisation.id = this.getValidUuidOrUndefined(data.overrideId);
        }

        const savedOrga: Organisation<true> = await this.organisationRepository.saveSeedData(organisation);
        const dbSeedReference: DbSeedReference = DbSeedReference.createNew(
            ReferencedEntityType.ORGANISATION,
            data.id,
            savedOrga.id,
        );
        await this.dbSeedReferenceRepo.create(dbSeedReference);

        return savedOrga;
    }

    public async seedOrganisation(fileContentAsStr: string): Promise<void> {
        const organisationFile: EntityFile<OrganisationFile> = JSON.parse(
            fileContentAsStr,
        ) as EntityFile<OrganisationFile>;

        const entities: OrganisationFile[] = plainToInstance(OrganisationFile, organisationFile.entities);
        /* eslint-disable no-await-in-loop */
        for (const organisation of entities) {
            await this.constructAndPersistOrganisation(organisation);
        }
        this.logger.info(`Insert ${entities.length} entities of type Organisation`);
    }

    public async seedRolle(fileContentAsStr: string): Promise<void> {
        const rolleFile: EntityFile<RolleFile> = JSON.parse(fileContentAsStr) as EntityFile<RolleFile>;
        const files: RolleFile[] = plainToInstance(RolleFile, rolleFile.entities);
        for (const file of files) {
            const serviceProviderUUIDs: string[] = [];
            const serviceProviderData: ServiceProvider<true>[] = [];
            /* eslint-disable no-await-in-loop */
            for (const spId of file.serviceProviderIds) {
                const sp: ServiceProvider<true> = await this.getReferencedServiceProvider(spId);
                serviceProviderUUIDs.push(sp.id);
                serviceProviderData.push(sp);
            }
            const referencedOrga: Organisation<true> = await this.getReferencedOrganisation(
                file.administeredBySchulstrukturknoten,
            );
            const rolle: Rolle<false> | DomainError = this.rolleFactory.createNew(
                file.name,
                referencedOrga.id,
                file.rollenart,
                file.merkmale,
                file.systemrechte.map((recht: RollenSystemRechtEnum) => RollenSystemRecht.getByName(recht)),
                serviceProviderUUIDs,
                serviceProviderData,
                file.istTechnisch ?? false,
            );

            if (rolle instanceof DomainError) {
                throw rolle;
            }

            if (file.overrideId) {
                rolle.id = this.getValidUuidOrUndefined(file.overrideId);
            }

            const persistedRolle: Rolle<true> = await this.rolleRepo.create(rolle);
            if (persistedRolle && file.id != null) {
                const dbSeedReference: DbSeedReference = DbSeedReference.createNew(
                    ReferencedEntityType.ROLLE,
                    file.id,
                    persistedRolle.id,
                );
                await this.dbSeedReferenceRepo.create(dbSeedReference);
            } else {
                this.logger.error('Rolle without ID thus not referenceable:');
                this.logger.error(JSON.stringify(rolle));
            }
        }
        this.logger.info(`Insert ${files.length} entities of type Rolle`);
    }

    public async seedServiceProvider(fileContentAsStr: string): Promise<void> {
        const serviceProviderFile: EntityFile<ServiceProviderFile> = JSON.parse(
            fileContentAsStr,
        ) as EntityFile<ServiceProviderFile>;
        const files: ServiceProviderFile[] = plainToInstance(ServiceProviderFile, serviceProviderFile.entities);
        for (const file of files) {
            const referencedOrga: Organisation<true> = await this.getReferencedOrganisation(
                file.providedOnSchulstrukturknoten,
            );
            const serviceProvider: ServiceProvider<false> = this.serviceProviderFactory.createNew(
                file.name,
                file.target,
                file.url,
                file.kategorie,
                referencedOrga.id,
                file.logoBase64 ? Buffer.from(file.logoBase64, 'base64') : undefined,
                file.logoMimeType,
                file.keycloakGroup,
                file.keycloakRole,
                file.externalSystem ?? ServiceProviderSystem.NONE,
                file.requires2fa,
                file.vidisAngebotId,
                file.merkmale ?? [],
            );
            if (file.overrideId) {
                serviceProvider.id = this.getValidUuidOrUndefined(file.overrideId);
            }

            const persistedServiceProvider: ServiceProvider<true> =
                await this.serviceProviderRepo.create(serviceProvider);
            if (persistedServiceProvider && file.id != null) {
                const dbSeedReference: DbSeedReference = DbSeedReference.createNew(
                    ReferencedEntityType.SERVICE_PROVIDER,
                    file.id,
                    persistedServiceProvider.id,
                );
                await this.dbSeedReferenceRepo.create(dbSeedReference);
            } else {
                this.logger.error('ServiceProvider without ID thus not referenceable:');
                this.logger.error(JSON.stringify(serviceProvider));
            }
        }
        this.logger.info(`Insert ${files.length} entities of type ServiceProvider`);
    }

    public async seedEmailDomain(fileContentAsStr: string): Promise<void> {
        const emailDomainFile: EntityFile<EmailDomainFile> = JSON.parse(
            fileContentAsStr,
        ) as EntityFile<EmailDomainFile>;
        const files: EmailDomainFile[] = plainToInstance(EmailDomainFile, emailDomainFile.entities);
        for (const file of files) {
            const emailDomain: EmailDomain<false> = EmailDomain.createNew({
                domain: file.domain,
            });
            emailDomain.id = file.overrideId;

            const persistedEmailDomain: EmailDomain<true> = await this.emailDomainRepo.create(emailDomain);
            if (persistedEmailDomain && file.id != null) {
                const dbSeedReference: DbSeedReference = DbSeedReference.createNew(
                    ReferencedEntityType.EMAIL_DOMAIN,
                    file.id,
                    persistedEmailDomain.id,
                );
                await this.dbSeedReferenceRepo.create(dbSeedReference);
            } else {
                this.logger.error('EmailDomain without ID thus not referenceable:');
                this.logger.error(JSON.stringify(persistedEmailDomain));
            }
        }
        this.logger.info(`Insert ${files.length} entities of type EmailDomain`);
    }

    public async seedPerson(fileContentAsStr: string): Promise<void> {
        const personFile: EntityFile<PersonFile> = JSON.parse(fileContentAsStr) as EntityFile<PersonFile>;
        const files: PersonFile[] = plainToInstance(PersonFile, personFile.entities);
        for (const file of files) {
            const creationParams: PersonCreationParams = {
                familienname: file.familienname,
                vorname: file.vorname,
<<<<<<< HEAD
=======
                referrer: file.referrer,
                stammorganisation: file.stammorganisation,
>>>>>>> d707ac98
                username: file.username,
                stammorganisation: file.stammorganisation,
                password: file.password,
                personalnummer: file.personalnummer,
                istTechnisch: file.istTechnisch,
            };
            /* eslint-disable no-await-in-loop */
            const person: Person<false> | DomainError = await this.personFactory.createNew(creationParams);
            if (person instanceof DomainError) {
                this.logger.error('Could not create person:');
                this.logger.error(JSON.stringify(person));
                throw person;
            }

            if (file.overrideId) {
                person.id = this.getValidUuidOrUndefined(file.overrideId);
            }

            const filter: FindUserFilter = {
                username: person.username,
            };

            const existingKcUser: Result<User<true>, DomainError> = await this.kcUserService.findOne(filter);
            if (existingKcUser.ok) {
                await this.kcUserService.delete(existingKcUser.value.id); //When kcUser exists delete it
                this.logger.warning(
                    `Keycloak User with keycloakid: ${existingKcUser.value.id} has been deleted, and will be replaced by newly seeded user with same username: ${person.username}`,
                );
            }

            const persistedPerson: Person<true> | DomainError = await this.personRepository.create(
                person,
                undefined,
                this.getValidUuidOrUndefined(file.overrideId),
            );
            if (persistedPerson instanceof Person && file.id != null) {
                const dbSeedReference: DbSeedReference = DbSeedReference.createNew(
                    ReferencedEntityType.PERSON,
                    file.id,
                    persistedPerson.id,
                );
                await this.dbSeedReferenceRepo.create(dbSeedReference);
            } else {
                this.logger.error('Person without ID thus not referenceable:');
                this.logger.error(JSON.stringify(person));
            }
        }
        this.logger.info(`Insert ${files.length} entities of type Person`);
    }

    public async seedTechnicalUser(fileContentAsStr: string): Promise<void> {
        const personFile: EntityFile<PersonFile> = JSON.parse(fileContentAsStr) as EntityFile<PersonFile>;
        const files: PersonFile[] = plainToInstance(PersonFile, personFile.entities);
        for (const file of files) {
            const creationParams: PersonCreationParams = {
                familienname: file.familienname,
                vorname: file.vorname,
                username: file.username,
                password: file.password,
                istTechnisch: true,
            };
            /* eslint-disable no-await-in-loop */
            const person: Person<false> | DomainError = await this.personFactory.createNew(creationParams);

            if (person instanceof DomainError) {
                this.logger.error('Could not create technical user:');
                this.logger.error(JSON.stringify(person));
                throw person;
            }

            person.keycloakUserId = file.keycloakUserId;

            const persistedPerson: Person<true> | DomainError = await this.personRepository.create(
                person,
                undefined,
                this.getValidUuidOrUndefined(file.overrideId),
            );
            if (persistedPerson instanceof Person && file.id != null) {
                const dbSeedReference: DbSeedReference = DbSeedReference.createNew(
                    ReferencedEntityType.PERSON,
                    file.id,
                    persistedPerson.id,
                );
                await this.dbSeedReferenceRepo.create(dbSeedReference);
            } else {
                this.logger.error('Person without ID thus not referenceable:');
                this.logger.error(JSON.stringify(person));
            }
        }
        this.logger.info(`Insert ${files.length} entities of type Person`);
    }

    public async seedPersonenkontext(fileContentAsStr: string): Promise<Personenkontext<true>[]> {
        const personenkontextFile: EntityFile<PersonenkontextFile> = JSON.parse(
            fileContentAsStr,
        ) as EntityFile<PersonenkontextFile>;

        const files: PersonenkontextFile[] = plainToInstance(PersonenkontextFile, personenkontextFile.entities);
        const persistedPersonenkontexte: Personenkontext<true>[] = [];
        for (const file of files) {
            const referencedPerson: Person<true> = await this.getReferencedPerson(file.personId);
            const referencedOrga: Organisation<true> = await this.getReferencedOrganisation(file.organisationId);
            const referencedRolle: Rolle<true> = await this.getReferencedRolle(file.rolleId);

            let befristung: Date | undefined = undefined;
            const hasBefristungPflicht: boolean = referencedRolle.merkmale?.some(
                (merkmal: RollenMerkmal) => merkmal === RollenMerkmal.BEFRISTUNG_PFLICHT,
            );
            if (hasBefristungPflicht) {
                befristung = new Date(2099, 1, 1, 0, 1, 0); // In consultation with Kristoff, Kiefer (Cap): Set Befristung fixed to Date far in future
                this.logger.info(`Automatically Set Befristung to 2099 for seeded kontext`);
            }

            const personenKontext: Personenkontext<false> = this.personenkontextFactory.construct(
                undefined,
                new Date(),
                new Date(),
                undefined,
                referencedPerson.id,
                referencedOrga.id,
                referencedRolle.id,
                undefined,
                undefined,
                undefined,
                undefined,
                undefined,
                undefined,
                befristung,
            );

            //Check specifications
            const specificationCheckError: Option<DomainError> =
                await this.dbiamPersonenkontextService.checkSpecifications(personenKontext);
            if (specificationCheckError) {
                throw specificationCheckError;
            }

            if (file.overrideId) {
                personenKontext.id = this.getValidUuidOrUndefined(file.overrideId);
            }

            persistedPersonenkontexte.push(await this.dBiamPersonenkontextRepoInternal.create(personenKontext));
            //at the moment no saving of Personenkontext
        }
        this.logger.info(`Insert ${files.length} entities of type Personenkontext`);

        return persistedPersonenkontexte;
    }

    private async getReferencedPerson(seedingId: number): Promise<Person<true>> {
        const personUUID: Option<string> = await this.dbSeedReferenceRepo.findUUID(
            seedingId,
            ReferencedEntityType.PERSON,
        );
        if (!personUUID) {
            throw new EntityNotFoundError('Person', seedingId.toString());
        }
        const person: Option<Person<true>> = await this.personRepository.findById(personUUID);
        if (!person) {
            throw new EntityNotFoundError('Person', seedingId.toString());
        }

        return person;
    }

    private async getReferencedOrganisation(seedingId: number): Promise<Organisation<true>> {
        const organisationUUID: Option<string> = await this.dbSeedReferenceRepo.findUUID(
            seedingId,
            ReferencedEntityType.ORGANISATION,
        );
        if (!organisationUUID) {
            throw new EntityNotFoundError('Organisation', seedingId.toString());
        }
        const organisation: Option<Organisation<true>> = await this.organisationRepository.findById(organisationUUID);
        if (!organisation) {
            throw new EntityNotFoundError('Organisation', seedingId.toString());
        }

        return organisation;
    }

    private async getReferencedRolle(seedingId: number): Promise<Rolle<true>> {
        const rolleUUID: Option<string> = await this.dbSeedReferenceRepo.findUUID(
            seedingId,
            ReferencedEntityType.ROLLE,
        );
        if (!rolleUUID) {
            throw new EntityNotFoundError('Rolle', seedingId.toString());
        }
        const rolle: Option<Rolle<true>> = await this.rolleRepo.findById(rolleUUID, true);
        if (!rolle) {
            throw new EntityNotFoundError('Rolle', seedingId.toString());
        }

        return rolle;
    }

    private async getReferencedServiceProvider(seedingId: number): Promise<ServiceProvider<true>> {
        const serviceProviderUUID: Option<string> = await this.dbSeedReferenceRepo.findUUID(
            seedingId,
            ReferencedEntityType.SERVICE_PROVIDER,
        );
        if (!serviceProviderUUID) {
            throw new EntityNotFoundError('ServiceProvider', seedingId.toString());
        }
        const serviceProvider: Option<ServiceProvider<true>> =
            await this.serviceProviderRepo.findById(serviceProviderUUID);
        if (!serviceProvider) {
            throw new EntityNotFoundError('ServiceProvider', seedingId.toString());
        }

        return serviceProvider;
    }

    private readEntityFromJSONFile<T>(fileContentAsStr: string, constructor: ConstructorCall): T[] {
        const entityFile: EntityFile<T> = JSON.parse(fileContentAsStr) as EntityFile<T>;
        const key: keyof EntityFile<T> = 'entities';
        const entities: T[] = entityFile[key];
        const entityList: T[] = [];
        entities.forEach((entity: T) => {
            const newEntity: T = Object.assign(constructor(), entity);
            entityList.push(newEntity);
        });
        return entityList;
    }

    public getEntityFileNames(directory: string, subDir: string): string[] {
        return fs
            .readdirSync(`./seeding/${directory}/${subDir}`)
            .filter((fileName: string) => fileName.endsWith('.json'));
    }

    public getDirectories(directory: string): string[] {
        const path: string = `./seeding/${directory}`;
        return fs.readdirSync(path).filter(function (file: string) {
            return fs.statSync(path + '/' + file).isDirectory();
        });
    }

    public isValidUuid(id: unknown): id is string {
        return typeof id === 'string' && isUUID(id);
    }

    public getValidUuidOrUndefined(id: string | undefined): string | undefined {
        const valid: boolean = this.isValidUuid(id);
        return valid ? id : undefined;
    }
}<|MERGE_RESOLUTION|>--- conflicted
+++ resolved
@@ -270,11 +270,6 @@
             const creationParams: PersonCreationParams = {
                 familienname: file.familienname,
                 vorname: file.vorname,
-<<<<<<< HEAD
-=======
-                referrer: file.referrer,
-                stammorganisation: file.stammorganisation,
->>>>>>> d707ac98
                 username: file.username,
                 stammorganisation: file.stammorganisation,
                 password: file.password,
