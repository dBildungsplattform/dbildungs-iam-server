--- conflicted
+++ resolved
@@ -1,92 +1,4 @@
 {{- define "dbildungs-iam-server-backend-envs" }}
-<<<<<<< HEAD
-- name: NODE_ENV
-  value: {{.Values.environment | quote}}
-- name: DEPLOY_STAGE
-  value: {{.Values.environment | quote}}
-- name: DB_NAME
-  valueFrom:
-    configMapKeyRef:
-        name: {{.Values.configmap.name}}
-        key: db-name
-- name: DB_SECRET
-  valueFrom:
-    secretKeyRef:
-        {{- if .Values.auth.existingSecret }}
-        name: {{ .Values.auth.existingSecret }}
-        {{- end }}
-        {{- if not .Values.auth.existingSecret }}
-        name: {{ .Values.auth.name }}
-        {{- end }}
-        key: db-password
-- name: DB_HOST
-  valueFrom:
-    secretKeyRef:
-        {{- if .Values.auth.existingSecret }}
-        name: {{ .Values.auth.existingSecret }}
-        {{- end }}
-        {{- if not .Values.auth.existingSecret }}
-        name: {{ .Values.auth.name }}
-        {{- end }}
-        key: db-host
-- name: DB_CLIENT_URL
-  value: "postgres://$(DB_HOST)/"
-- name: KC_BASE_URL
-  valueFrom:
-    configMapKeyRef:
-        name: {{.Values.configmap.name}}
-        key: keycloak-base-url
-- name: FRONTEND_OIDC_CALLBACK_URL
-  valueFrom:
-    configMapKeyRef:
-        name: {{.Values.configmap.name}}
-        key: frontend-oidc-callback-url
-- name: FRONTEND_DEFAULT_LOGIN_REDIRECT
-  valueFrom:
-    configMapKeyRef:
-        name: {{.Values.configmap.name}}
-        key: frontend-default-login-redirect
-- name: FRONTEND_LOGOUT_REDIRECT
-  valueFrom:
-    configMapKeyRef:
-        name: {{.Values.configmap.name}}
-        key: frontend-logout-redirect
-- name: BACKEND_HOSTNAME
-  valueFrom:
-    configMapKeyRef:
-      name: {{.Values.configmap.name}}
-      key: backend-hostname
-- name: KC_ADMIN_SECRET
-  valueFrom:
-    secretKeyRef:
-        {{- if .Values.auth.existingSecret }}
-        name: {{ .Values.auth.existingSecret }}
-        {{- end }}
-        {{- if not .Values.auth.existingSecret }}
-        name: {{ .Values.auth.name }}
-        {{- end }}
-        key: keycloak-adminSecret
-- name: KC_CLIENT_SECRET
-  valueFrom:
-    secretKeyRef:
-        {{- if .Values.auth.existingSecret }}
-        name: {{ .Values.auth.existingSecret }}
-        {{- end }}
-        {{- if not .Values.auth.existingSecret }}
-        name: {{ .Values.auth.name }}
-        {{- end }}
-        key: keycloak-clientSecret
-- name: FRONTEND_SESSION_SECRET
-  valueFrom:
-    secretKeyRef:
-        {{- if .Values.auth.existingSecret }}
-        name: {{ .Values.auth.existingSecret }}
-        {{- end }}
-        {{- if not .Values.auth.existingSecret }}
-        name: {{ .Values.auth.name }}
-        {{- end }}
-        key: frontend-sessionSecret
-=======
           - name: DB_SECRET
             valueFrom:
               secretKeyRef:
@@ -114,5 +26,4 @@
               secretKeyRef:
                   name: {{ default .Values.auth.existingSecret .Values.auth.secretName }}
                   key: frontend-sessionSecret
->>>>>>> 00e7a660
 {{- end}}