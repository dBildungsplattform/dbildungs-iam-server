--- conflicted
+++ resolved
@@ -17,11 +17,8 @@
     ApiCreatedResponse,
     ApiForbiddenResponse,
     ApiInternalServerErrorResponse,
-<<<<<<< HEAD
     ApiOAuth2,
-=======
     ApiNotFoundResponse,
->>>>>>> 00e7a660
     ApiOkResponse,
     ApiOperation,
     ApiTags,
