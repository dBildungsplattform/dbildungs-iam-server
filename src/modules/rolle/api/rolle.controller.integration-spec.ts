--- conflicted
+++ resolved
@@ -46,13 +46,10 @@
 import { KeycloakConfigModule } from '../../keycloak-administration/keycloak-config.module.js';
 import { RolleServiceProviderBodyParams } from './rolle-service-provider.body.params.js';
 import { generatePassword } from '../../../shared/util/password-generator.js';
-<<<<<<< HEAD
+import { StepUpGuard } from '../../authentication/api/steup-up.guard.js';
+import { DbiamRolleError } from './dbiam-rolle.error.js';
 import { OrganisationRepository } from '../../organisation/persistence/organisation.repository.js';
 import { Organisation } from '../../organisation/domain/organisation.js';
-=======
-import { StepUpGuard } from '../../authentication/api/steup-up.guard.js';
-import { DbiamRolleError } from './dbiam-rolle.error.js';
->>>>>>> 43280d9a
 
 describe('Rolle API', () => {
     let app: INestApplication;
@@ -897,6 +894,7 @@
                     rollenart: RollenArt.LEHR,
                 }),
             );
+
             if (rolle instanceof DomainError) throw Error();
 
             permissionsMock.getOrgIdsWithSystemrecht.mockResolvedValueOnce({ all: false, orgaIds: [] });
@@ -945,6 +943,7 @@
                     istTechnisch: true,
                 }),
             );
+
             if (rolle instanceof DomainError) throw Error();
 
             permissionsMock.getOrgIdsWithSystemrecht.mockResolvedValueOnce({ all: false, orgaIds: [organisation.id] });
