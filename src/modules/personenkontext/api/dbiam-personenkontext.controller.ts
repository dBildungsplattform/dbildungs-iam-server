import { Body, Controller, Get, HttpCode, HttpStatus, Param, Post, UseFilters } from '@nestjs/common';
import {
    ApiBadRequestResponse,
    ApiBearerAuth,
    ApiCreatedResponse,
    ApiForbiddenResponse,
    ApiInternalServerErrorResponse,
    ApiOAuth2,
    ApiOkResponse,
    ApiTags,
    ApiUnauthorizedResponse,
} from '@nestjs/swagger';
import { DomainError } from '../../../shared/error/index.js';
import { SchulConnexErrorMapper } from '../../../shared/error/schul-connex-error.mapper.js';
import { SchulConnexValidationErrorFilter } from '../../../shared/error/schulconnex-validation-error.filter.js';
import { Permissions } from '../../authentication/api/permissions.decorator.js';
import { PersonPermissions } from '../../authentication/domain/person-permissions.js';
import { DBiamPersonenkontextService } from '../domain/dbiam-personenkontext.service.js';
import { PersonenkontextFactory } from '../domain/personenkontext.factory.js';
import { Personenkontext } from '../domain/personenkontext.js';
<<<<<<< HEAD
import { DBiamPersonenkontextRepo } from '../persistence/dbiam-personenkontext.repo.js';
import { PersonenkontextSpecificationError } from '../specification/error/personenkontext-specification.error.js';
import { DBiamCreatePersonenkontextBodyParams } from './dbiam-create-personenkontext.body.params.js';
import { DBiamFindPersonenkontexteByPersonIdParams } from './dbiam-find-personenkontext-by-personid.params.js';
=======
import { PersonenkontextSpecificationError } from '../specification/error/personenkontext-specification.error.js';
import { DBiamCreatePersonenkontextBodyParams } from './dbiam-create-personenkontext.body.params.js';
import { DBiamFindPersonenkontexteByPersonIdParams } from './dbiam-find-personenkontext-by-personid.params.js';
import { DBiamPersonenkontextRepo } from '../persistence/dbiam-personenkontext.repo.js';
import { EventService } from '../../../core/eventbus/index.js';
import { PersonenkontextCreatedEvent } from '../../../shared/events/personenkontext-created.event.js';
>>>>>>> f0cf28cb
import { DbiamPersonenkontextError } from './dbiam-personenkontext.error.js';
import { DBiamPersonenkontextResponse } from './dbiam-personenkontext.response.js';
import { PersonenkontextExceptionFilter } from './personenkontext-exception-filter.js';

@UseFilters(new SchulConnexValidationErrorFilter(), new PersonenkontextExceptionFilter())
@ApiTags('dbiam-personenkontexte')
@ApiBearerAuth()
@ApiOAuth2(['openid'])
@Controller({ path: 'dbiam/personenkontext' })
export class DBiamPersonenkontextController {
    public constructor(
        private readonly personenkontextRepo: DBiamPersonenkontextRepo,
        private readonly dbiamPersonenkontextService: DBiamPersonenkontextService,
<<<<<<< HEAD
=======
        private readonly eventService: EventService,
>>>>>>> f0cf28cb
        private readonly personenkontextFactory: PersonenkontextFactory,
    ) {}

    @Get(':personId')
    @ApiOkResponse({
        description: 'The personenkontexte were successfully returned.',
        type: [DBiamPersonenkontextResponse],
    })
    @ApiUnauthorizedResponse({ description: 'Not authorized to get available personenkontexte.' })
    @ApiForbiddenResponse({ description: 'Insufficient permission to get personenkontexte for this user.' })
    @ApiInternalServerErrorResponse({ description: 'Internal server error while getting personenkontexte.' })
    public async findPersonenkontextsByPerson(
        @Param() params: DBiamFindPersonenkontexteByPersonIdParams,
        @Permissions() permissions: PersonPermissions,
    ): Promise<DBiamPersonenkontextResponse[]> {
        const result: Result<Personenkontext<true>[], DomainError> =
            await this.personenkontextRepo.findByPersonAuthorized(params.personId, permissions);

        if (!result.ok) {
            throw SchulConnexErrorMapper.mapSchulConnexErrorToHttpException(
                SchulConnexErrorMapper.mapDomainErrorToSchulConnexError(result.error),
            );
        }

        return result.value.map((k: Personenkontext<true>) => new DBiamPersonenkontextResponse(k));
    }

    @Post()
    @HttpCode(HttpStatus.CREATED)
    @ApiCreatedResponse({
        description: 'Personenkontext was successfully created.',
        type: DBiamPersonenkontextResponse,
    })
    @ApiBadRequestResponse({
        description: 'The personenkontext could not be created, may due to unsatisfied specifications.',
        type: DbiamPersonenkontextError,
    })
    @ApiUnauthorizedResponse({ description: 'Not authorized to create personenkontext.' })
    @ApiForbiddenResponse({ description: 'Insufficient permission to create personenkontext.' })
    @ApiInternalServerErrorResponse({ description: 'Internal server error while creating personenkontext.' })
    public async createPersonenkontext(
        @Body() params: DBiamCreatePersonenkontextBodyParams,
        @Permissions() permissions: PersonPermissions,
    ): Promise<DBiamPersonenkontextResponse> {
        // Construct new personenkontext
        const newPersonenkontext: Personenkontext<false> = this.personenkontextFactory.createNew(
            params.personId,
            params.organisationId,
            params.rolleId,
        );

        //Check specifications
        const specificationCheckError: Option<PersonenkontextSpecificationError> =
            await this.dbiamPersonenkontextService.checkSpecifications(newPersonenkontext);
        if (specificationCheckError) {
            throw specificationCheckError;
        }

        // Save personenkontext
        const saveResult: Result<Personenkontext<true>, DomainError> = await this.personenkontextRepo.saveAuthorized(
            newPersonenkontext,
            permissions,
        );

        if (!saveResult.ok) {
            throw SchulConnexErrorMapper.mapSchulConnexErrorToHttpException(
                SchulConnexErrorMapper.mapDomainErrorToSchulConnexError(saveResult.error),
            );
        }
<<<<<<< HEAD
=======
        this.eventService.publish(new PersonenkontextCreatedEvent(saveResult.value.id));
>>>>>>> f0cf28cb

        return new DBiamPersonenkontextResponse(saveResult.value);
    }
}<|MERGE_RESOLUTION|>--- conflicted
+++ resolved
@@ -18,19 +18,12 @@
 import { DBiamPersonenkontextService } from '../domain/dbiam-personenkontext.service.js';
 import { PersonenkontextFactory } from '../domain/personenkontext.factory.js';
 import { Personenkontext } from '../domain/personenkontext.js';
-<<<<<<< HEAD
 import { DBiamPersonenkontextRepo } from '../persistence/dbiam-personenkontext.repo.js';
 import { PersonenkontextSpecificationError } from '../specification/error/personenkontext-specification.error.js';
 import { DBiamCreatePersonenkontextBodyParams } from './dbiam-create-personenkontext.body.params.js';
 import { DBiamFindPersonenkontexteByPersonIdParams } from './dbiam-find-personenkontext-by-personid.params.js';
-=======
-import { PersonenkontextSpecificationError } from '../specification/error/personenkontext-specification.error.js';
-import { DBiamCreatePersonenkontextBodyParams } from './dbiam-create-personenkontext.body.params.js';
-import { DBiamFindPersonenkontexteByPersonIdParams } from './dbiam-find-personenkontext-by-personid.params.js';
-import { DBiamPersonenkontextRepo } from '../persistence/dbiam-personenkontext.repo.js';
 import { EventService } from '../../../core/eventbus/index.js';
 import { PersonenkontextCreatedEvent } from '../../../shared/events/personenkontext-created.event.js';
->>>>>>> f0cf28cb
 import { DbiamPersonenkontextError } from './dbiam-personenkontext.error.js';
 import { DBiamPersonenkontextResponse } from './dbiam-personenkontext.response.js';
 import { PersonenkontextExceptionFilter } from './personenkontext-exception-filter.js';
@@ -44,10 +37,7 @@
     public constructor(
         private readonly personenkontextRepo: DBiamPersonenkontextRepo,
         private readonly dbiamPersonenkontextService: DBiamPersonenkontextService,
-<<<<<<< HEAD
-=======
         private readonly eventService: EventService,
->>>>>>> f0cf28cb
         private readonly personenkontextFactory: PersonenkontextFactory,
     ) {}
 
@@ -117,10 +107,7 @@
                 SchulConnexErrorMapper.mapDomainErrorToSchulConnexError(saveResult.error),
             );
         }
-<<<<<<< HEAD
-=======
         this.eventService.publish(new PersonenkontextCreatedEvent(saveResult.value.id));
->>>>>>> f0cf28cb
 
         return new DBiamPersonenkontextResponse(saveResult.value);
     }
