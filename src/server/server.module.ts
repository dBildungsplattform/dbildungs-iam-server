--- conflicted
+++ resolved
@@ -10,13 +10,10 @@
 import { PersonApiModule } from '../modules/person/person-api.module.js';
 import { KeycloakAdministrationModule } from '../modules/keycloak-administration/keycloak-administration.module.js';
 import { OrganisationApiModule } from '../modules/organisation/organisation-api.module.js';
-<<<<<<< HEAD
-import { RolleApiModule } from '../modules/rolle/rolle-api.module.js';
-=======
 import { AuthGuard, KeycloakConnectModule, ResourceGuard, RoleGuard } from 'nest-keycloak-connect';
 import { APP_GUARD } from '@nestjs/core';
 import { HealthModule } from '../modules/health/health.module.js';
->>>>>>> ea8bfd6a
+import { RolleApiModule } from '../modules/rolle/rolle-api.module.js';
 
 @Module({
     imports: [
@@ -42,11 +39,7 @@
                     type: 'postgresql',
                     driverOptions: {
                         connection: {
-<<<<<<< HEAD
-                            ssl: false,
-=======
                             ssl: dbConfig.USE_SSL,
->>>>>>> ea8bfd6a
                         },
                     },
                 });
