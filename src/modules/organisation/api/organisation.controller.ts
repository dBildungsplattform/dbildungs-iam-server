--- conflicted
+++ resolved
@@ -258,12 +258,8 @@
         @Query() queryParams: FindOrganisationQueryParams,
         @Permissions() permissions: PersonPermissions,
     ): Promise<PagedResponse<OrganisationResponse>> {
-<<<<<<< HEAD
         const [organisations, total]: Counted<Organisation<true>> = await this.organisationRepository.findAuthorized(
             permissions,
-=======
-        const validOrgaIDs: OrganisationID[] = await permissions.getOrgIdsWithSystemrechtDeprecated(
->>>>>>> e5dd1a5b
             queryParams.systemrechte,
             queryParams,
         );
@@ -279,7 +275,7 @@
             //During a search, you want to know how many items match the search criteria.
             //When not searching, you want to know the total number of items,
             // including any specifically selected items that might not have been part of the initial paginated results.
-            pageTotal: queryParams.searchString ? organisations.length : mergedOrganisations.length,
+            pageTotal: organisationResponses.length,
             items: organisationResponses,
         };
 
