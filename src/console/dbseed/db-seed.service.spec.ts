--- conflicted
+++ resolved
@@ -9,14 +9,6 @@
 } from '../../../test/utils/index.js';
 import fs from 'fs';
 import { DataProviderFile } from './file/data-provider-file.js';
-<<<<<<< HEAD
-import { ServiceProvider } from '../../modules/service-provider/domain/service-provider.js';
-import {
-    ServiceProviderKategorie,
-    ServiceProviderTarget,
-} from '../../modules/service-provider/domain/service-provider.enum.js';
-=======
->>>>>>> e626d120
 import { PersonFactory } from '../../modules/person/domain/person.factory.js';
 import { PersonRepository } from '../../modules/person/persistence/person.repository.js';
 import { createMock, DeepMocked } from '@golevelup/ts-jest';
@@ -280,32 +272,6 @@
         });
     });
 
-<<<<<<< HEAD
-                expect(serviceprovider).toHaveLength(2);
-                expect(serviceprovider[0]).toEqual({
-                    id: 'ca0e17c5-8e48-403b-af92-28eff21c64bb',
-                    name: 'Provider With Logo',
-                    target: ServiceProviderTarget.URL,
-                    url: 'https://example.com/',
-                    kategorie: ServiceProviderKategorie.UNTERRICHT,
-                    logoMimeType: 'image/png',
-                    logo: expect.any(Buffer) as Buffer,
-                    providedOnSchulstrukturknoten: 'cb3e7c7f-c8fb-4083-acbf-2484efb19b54',
-                    createdAt: expect.any(Date) as Date,
-                    updatedAt: expect.any(Date) as Date,
-                });
-                expect(serviceprovider[1]).toEqual({
-                    id: 'd96ddc00-a8ed-4d4c-b498-24958fb64604',
-                    name: 'Provider Without Logo',
-                    target: ServiceProviderTarget.URL,
-                    url: 'https://example.com/',
-                    kategorie: ServiceProviderKategorie.UNTERRICHT,
-                    logo: undefined,
-                    logoMimeType: undefined,
-                    providedOnSchulstrukturknoten: 'cb3e7c7f-c8fb-4083-acbf-2484efb19b54',
-                    createdAt: expect.any(Date) as Date,
-                    updatedAt: expect.any(Date) as Date,
-=======
     describe('seedServiceProvider', () => {
         describe('seedServiceProvider with two entities', () => {
             it('should not throw an error', async () => {
@@ -326,7 +292,6 @@
                     kuerzel: '00',
                     typ: OrganisationsTyp.TRAEGER,
                     traegerschaft: Traegerschaft.KIRCHLICH,
->>>>>>> e626d120
                 });
                 organisationRepoMock.save.mockResolvedValueOnce(parent);
                 await dbSeedService.seedOrganisation(fileContentParentAsStr);
