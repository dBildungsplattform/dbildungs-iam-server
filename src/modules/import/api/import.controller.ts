import {
    Body,
    Controller,
    Delete,
    Get,
    HttpCode,
    HttpException,
    HttpStatus,
    Param,
    ParseFilePipeBuilder,
    Post,
    Query,
    Res,
    StreamableFile,
    UploadedFile,
    UseFilters,
    UseGuards,
    UseInterceptors,
} from '@nestjs/common';
import {
    ApiBadRequestResponse,
    ApiBearerAuth,
    ApiConsumes,
    ApiForbiddenResponse,
    ApiInternalServerErrorResponse,
    ApiNoContentResponse,
    ApiNotFoundResponse,
    ApiOAuth2,
    ApiOkResponse,
    ApiOperation,
    ApiProduces,
    ApiTags,
    ApiUnauthorizedResponse,
} from '@nestjs/swagger';
import { SchulConnexValidationErrorFilter } from '../../../shared/error/schulconnex-validation-error.filter.js';
import { AuthenticationExceptionFilter } from '../../authentication/api/authentication-exception-filter.js';
import { FileInterceptor } from '@nestjs/platform-express';
import { DbiamPersonenkontextImportBodyParams } from './dbiam-personenkontext-import.body.params.js';
import { ImportWorkflowFactory } from '../domain/import-workflow.factory.js';
import { PersonPermissions } from '../../authentication/domain/person-permissions.js';
import { Permissions } from '../../authentication/api/permissions.decorator.js';
import { DomainError } from '../../../shared/error/domain.error.js';
import { ImportUploadResultFields, ImportWorkflow } from '../domain/import-workflow.js';
import { DbiamImportError } from './dbiam-import.error.js';
import { ImportvorgangByIdBodyParams } from './importvorgang-by-id.body.params.js';
import { Response } from 'express';
import { ImportUploadResponse } from './importvorgang-upload.response.js';
import { ImportDomainError } from '../domain/import-domain.error.js';
import { SchulConnexErrorMapper } from '../../../shared/error/schul-connex-error.mapper.js';
import { ImportExceptionFilter } from './import-exception-filter.js';
import { ImportvorgangByIdParams } from './importvorgang-by-id.params.js';
<<<<<<< HEAD
import { ImportvorgangQueryParams } from './importvorgang-query.param.js';
import { PagingHeadersObject } from '../../../shared/paging/paging.enums.js';
import { ImportVorgangResponse } from './importvorgang.response.js';
import { PagedResponse } from '../../../shared/paging/paged.response.js';
import { ImportVorgangRepository } from '../persistence/import-vorgang.repository.js';
import { ImportVorgang } from '../domain/import-vorgang.js';
import { Paged } from '../../../shared/paging/paged.js';
import { StepUpGuard } from '../../authentication/api/steup-up.guard.js';
=======
import { ClassLogger } from '../../../core/logging/class-logger.js';
>>>>>>> d177a3ed

@UseFilters(SchulConnexValidationErrorFilter, new AuthenticationExceptionFilter(), new ImportExceptionFilter())
@ApiTags('import')
@ApiBearerAuth()
@ApiOAuth2(['openid'])
@Controller({ path: 'import' })
export class ImportController {
    public constructor(
        private readonly importWorkflowFactory: ImportWorkflowFactory,
<<<<<<< HEAD
        private readonly importVorgangRepository: ImportVorgangRepository,
=======
        private readonly logger: ClassLogger,
>>>>>>> d177a3ed
    ) {}

    @Post('upload')
    @ApiConsumes('multipart/form-data')
    @ApiOkResponse({ description: 'Returns an import upload response object.', type: ImportUploadResponse })
    @ApiBadRequestResponse({ description: 'The CSV file was not valid.' })
    @ApiUnauthorizedResponse({ description: 'Not authorized to import data with a CSV file.' })
    @ApiForbiddenResponse({ description: 'Insufficient permissions to import data with a CSV file.' })
    @ApiInternalServerErrorResponse({ description: 'Internal server error while importing data with a CSV file.' })
    @UseInterceptors(FileInterceptor('file'))
    public async uploadFile(
        @Body() body: DbiamPersonenkontextImportBodyParams,
        @UploadedFile(
            new ParseFilePipeBuilder()
                .addFileTypeValidator({
                    fileType: 'text/csv|application/vnd.ms-excel', //added application/vnd.ms-excel for firefox compatibility with csv files
                })
                .build({
                    errorHttpStatusCode: HttpStatus.BAD_REQUEST,
                    fileIsRequired: true,
                }),
        )
        file: Express.Multer.File,
        @Permissions() permissions: PersonPermissions,
    ): Promise<ImportUploadResponse> {
        const importWorkflow: ImportWorkflow = this.importWorkflowFactory.createNew();
        importWorkflow.initialize(body.organisationId, body.rolleId);
        const result: DomainError | ImportUploadResultFields = await importWorkflow.validateImport(file, permissions);
        if (result instanceof DomainError) {
            if (result instanceof ImportDomainError) {
                throw result;
            }

            throw SchulConnexErrorMapper.mapSchulConnexErrorToHttpException(
                SchulConnexErrorMapper.mapDomainErrorToSchulConnexError(result),
            );
        }

        return new ImportUploadResponse(
            result.importVorgangId,
            result.isValid,
            result.totalImportDataItems,
            result.invalidImportDataItems,
        );
    }

    @ApiProduces('text/plain')
    @Post('execute')
    @HttpCode(HttpStatus.OK)
    @ApiOkResponse({
        description: 'Import transaction was executed successfully. The text file can be downloaded',
        schema: {
            type: 'string',
            format: 'binary',
        },
    })
    @ApiNotFoundResponse({ description: 'The import transaction does not exist.' })
    @ApiBadRequestResponse({
        description: 'Something went wrong with the found import transaction.',
        type: DbiamImportError,
    })
    @ApiUnauthorizedResponse({ description: 'Not authorized to execute the import transaction.' })
    @ApiForbiddenResponse({ description: 'Insufficient permissions to execute the import transaction.' })
    @ApiInternalServerErrorResponse({
        description: 'Internal server error while executing the import transaction.',
    })
    public async executeImport(
        @Body() body: ImportvorgangByIdBodyParams,
        @Res({ passthrough: true }) res: Response,
        @Permissions() permissions: PersonPermissions,
    ): Promise<StreamableFile> {
        const importWorkflow: ImportWorkflow = this.importWorkflowFactory.createNew();
        importWorkflow.initialize(body.organisationId, body.rolleId);
        const result: Result<Buffer> = await importWorkflow.executeImport(body.importvorgangId, permissions);

        if (!result.ok) {
            if (result.error instanceof ImportDomainError) {
                this.logger.error(
                    `Admin ${permissions.personFields.username} (AdminId: ${permissions.personFields.id}) hat versucht für Schule: ${body.organisationId} einen CSV Import durchzuführen. Fehler: ${result.error.message}`,
                );
                throw result.error;
            }

            const schulConnexError: HttpException = SchulConnexErrorMapper.mapSchulConnexErrorToHttpException(
                SchulConnexErrorMapper.mapDomainErrorToSchulConnexError(result.error as DomainError),
            );
            this.logger.error(
                `Admin: ${permissions.personFields.id}) hat versucht für Schule: ${body.organisationId} einen CSV Import durchzuführen. Fehler: ${schulConnexError.message}`,
            );
            throw schulConnexError;
        } else {
            this.logger.info(
                `Admin: ${permissions.personFields.id}) hat für Schule: ${body.organisationId} einen CSV Import durchgeführt.`,
            );
            const fileName: string = importWorkflow.getFileName(body.importvorgangId);
            const contentDisposition: string = `attachment; filename="${fileName}"`;
            res.set({
                'Content-Type': 'text/plain',
                'Content-Disposition': contentDisposition,
            });
            return new StreamableFile(result.value);
        }
    }

    @Delete(':importvorgangId')
    @HttpCode(HttpStatus.NO_CONTENT)
    @ApiOperation({ description: 'Delete a role by id.' })
    @ApiNoContentResponse({ description: 'Import transaction was deleted successfully.' })
    @ApiBadRequestResponse({
        description: 'Something went wrong with the found import transaction.',
        type: DbiamImportError,
    })
    @ApiNotFoundResponse({ description: 'The import transaction that should be deleted does not exist.' })
    @ApiUnauthorizedResponse({ description: 'Not authorized to delete the import transaction.' })
    public async deleteImportTransaction(
        @Param() params: ImportvorgangByIdParams,
        @Permissions() permissions: PersonPermissions,
    ): Promise<void> {
        const importWorkflow: ImportWorkflow = this.importWorkflowFactory.createNew();
        const result: Result<void> = await importWorkflow.cancelImport(params.importvorgangId, permissions);
        if (!result.ok) {
            if (result.error instanceof DomainError) {
                throw SchulConnexErrorMapper.mapSchulConnexErrorToHttpException(
                    SchulConnexErrorMapper.mapDomainErrorToSchulConnexError(result.error),
                );
            }
        }
    }

    @UseGuards(StepUpGuard)
    @Get('history')
    @ApiOperation({ description: 'Get the history of import.' })
    @ApiOkResponse({
        description: 'The import transactions were successfully returned',
        type: [ImportVorgangResponse],
        headers: PagingHeadersObject,
    })
    @ApiUnauthorizedResponse({ description: 'Not authorized to get import transactions.' })
    @ApiForbiddenResponse({ description: 'Insufficient permissions to get import transactions.' })
    @ApiInternalServerErrorResponse({ description: 'Internal server error while getting import transactions.' })
    public async findImportTransactions(
        @Query() queryParams: ImportvorgangQueryParams,
        @Permissions() permissions: PersonPermissions,
    ): Promise<PagedResponse<ImportVorgangResponse>> {
        const [result, total]: [ImportVorgang<true>[], number] = await this.importVorgangRepository.findAuthorized(
            permissions,
            {
                status: queryParams.status,
                personId: permissions.personFields.id,
                rolleIds: queryParams.rolleIds,
                organisationIds: queryParams.organisationIds,
                offset: queryParams.offset,
                limit: queryParams.limit,
            },
        );

        const pagedImportVorgangResponse: Paged<ImportVorgangResponse> = {
            total: total,
            offset: queryParams.offset ?? 0,
            limit: queryParams.limit ?? result.length,
            items: result.map((importVorgang: ImportVorgang<true>) => new ImportVorgangResponse(importVorgang)),
        };

        return new PagedResponse(pagedImportVorgangResponse);
    }
}<|MERGE_RESOLUTION|>--- conflicted
+++ resolved
@@ -49,7 +49,7 @@
 import { SchulConnexErrorMapper } from '../../../shared/error/schul-connex-error.mapper.js';
 import { ImportExceptionFilter } from './import-exception-filter.js';
 import { ImportvorgangByIdParams } from './importvorgang-by-id.params.js';
-<<<<<<< HEAD
+import { ClassLogger } from '../../../core/logging/class-logger.js';
 import { ImportvorgangQueryParams } from './importvorgang-query.param.js';
 import { PagingHeadersObject } from '../../../shared/paging/paging.enums.js';
 import { ImportVorgangResponse } from './importvorgang.response.js';
@@ -58,9 +58,6 @@
 import { ImportVorgang } from '../domain/import-vorgang.js';
 import { Paged } from '../../../shared/paging/paged.js';
 import { StepUpGuard } from '../../authentication/api/steup-up.guard.js';
-=======
-import { ClassLogger } from '../../../core/logging/class-logger.js';
->>>>>>> d177a3ed
 
 @UseFilters(SchulConnexValidationErrorFilter, new AuthenticationExceptionFilter(), new ImportExceptionFilter())
 @ApiTags('import')
@@ -69,12 +66,11 @@
 @Controller({ path: 'import' })
 export class ImportController {
     public constructor(
+
         private readonly importWorkflowFactory: ImportWorkflowFactory,
-<<<<<<< HEAD
+        private readonly logger: ClassLogger,
+    ,
         private readonly importVorgangRepository: ImportVorgangRepository,
-=======
-        private readonly logger: ClassLogger,
->>>>>>> d177a3ed
     ) {}
 
     @Post('upload')
