--- conflicted
+++ resolved
@@ -36,7 +36,6 @@
     public readonly nameTitel?: string;
 
     @AutoMap(() => [String])
-<<<<<<< HEAD
     public readonly nameAnrede?: string[];
 
     @AutoMap(() => [String])
@@ -44,46 +43,24 @@
 
     @AutoMap(() => [String])
     public readonly namensSuffix?: string[];
-=======
-    public readonly nameSalutation?: string[];
-
-    @AutoMap(() => [String])
-    public readonly namePrefix?: string[];
-
-    @AutoMap(() => [String])
-    public readonly nameSuffix?: string[];
->>>>>>> e8fadd85
 
     @AutoMap()
     public readonly nameSortierindex?: string;
 
-<<<<<<< HEAD
-    @AutoMap()
+    @AutoMap(() => Date)
     public readonly geburtsdatum?: Date;
-=======
-    @AutoMap(() => Date)
-    public readonly birthDate?: Date;
->>>>>>> e8fadd85
 
     @AutoMap()
     public readonly geburtsort?: string;
 
     @AutoMap(() => String)
-<<<<<<< HEAD
     public readonly geschlecht?: Geschlecht;
-=======
-    public readonly gender?: Gender;
->>>>>>> e8fadd85
 
     @AutoMap()
     public readonly lokalisierung?: string;
 
     @AutoMap(() => String)
-<<<<<<< HEAD
     public readonly vertrauensstufe?: Vertrauensstufe;
-=======
-    public readonly trustLevel?: TrustLevel;
->>>>>>> e8fadd85
 
     @AutoMap()
     public readonly auskunftssperre?: boolean;
