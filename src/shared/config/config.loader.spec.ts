import 'reflect-metadata'; // some decorators use reflect-metadata in the background
import fs from 'fs';
import { DeployStage, EnvConfig, JsonConfig, loadConfigFiles, loadEnvConfig } from './index.js';
import { DeepPartial } from '../../../test/utils/index.js';

describe('configloader', () => {
    describe('loadEnvConfig', () => {
        describe('when config is valid', () => {
            it('should return validated EnvConfig', () => {
                const config: Record<string, unknown> = { DEPLOY_STAGE: DeployStage.DEV };
                const validatedConfig: EnvConfig = loadEnvConfig(config);
                expect(validatedConfig).toBeInstanceOf(EnvConfig);
            });
        });

        describe('when config is invalid', () => {
            it('should throw', () => {
                const config: Record<string, unknown> = { DEPLOY_STAGE: '' };
                expect(() => loadEnvConfig(config)).toThrow();
            });
        });
    });

    describe('loadConfigFiles', () => {
        describe('when config is valid', () => {
            let readFileSyncSpy: jest.SpyInstance;

            const config: DeepPartial<JsonConfig> = {
                HOST: {
                    PORT: 8080,
                },
                FRONTEND: {
                    PORT: 8081,
                    BACKEND_ADDRESS: 'http://localhost:8080',
                },
                DB: {
                    CLIENT_URL: 'postgres://localhost:5432',
                    DB_NAME: 'test-db',
                    USE_SSL: false,
                },
                KEYCLOAK: {
                    BASE_URL: 'localhost:8080',
                    ADMIN_CLIENT_ID: 'admin-cli',
                    ADMIN_REALM_NAME: 'master',
                    REALM_NAME: 'schulportal',
                    CLIENT_ID: 'schulportal',
                },
            };

            const secrets: DeepPartial<JsonConfig> = {
                DB: { SECRET: 'SuperSecretSecret' },
<<<<<<< HEAD
                KEYCLOAK: { ADMIN_SECRET: 'ClientSecret' },
                FRONTEND: { SESSION_SECRET: 'SessionSecret' },
=======
                KEYCLOAK: { ADMIN_SECRET: 'AdminClientSecret', CLIENT_SECRET: 'ClientSecret' },
>>>>>>> 967f1875
            };

            beforeAll(() => {
                readFileSyncSpy = jest.spyOn(fs, 'readFileSync').mockReturnValueOnce(JSON.stringify(config));
                readFileSyncSpy = jest.spyOn(fs, 'readFileSync').mockReturnValueOnce(JSON.stringify(secrets));
            });

            afterAll(() => {
                jest.clearAllMocks();
            });

            it('should return validated JsonConfig', () => {
                const validatedConfig: JsonConfig = loadConfigFiles();
                expect(validatedConfig).toBeInstanceOf(JsonConfig);
                expect(readFileSyncSpy).toBeCalledTimes(2);
            });
        });

        describe('when config is invalid', () => {
            let readFileSyncSpy: jest.SpyInstance;

            const config: DeepPartial<JsonConfig> = {
                HOST: {
                    PORT: 1,
                },
                FRONTEND: {
                    PORT: 2,
                },
                DB: {
                    CLIENT_URL: '',
                    DB_NAME: '',
                },
                KEYCLOAK: {
                    BASE_URL: '',
                    ADMIN_CLIENT_ID: '',
                    ADMIN_REALM_NAME: '',
                    REALM_NAME: '',
                    CLIENT_ID: '',
                },
            };

            beforeAll(() => {
                readFileSyncSpy = jest.spyOn(fs, 'readFileSync').mockReturnValue(JSON.stringify(config));
            });

            afterAll(() => {
                jest.clearAllMocks();
            });

            it('should throw', () => {
                expect(() => loadConfigFiles()).toThrow();
                expect(readFileSyncSpy).toBeCalledTimes(2);
            });
        });
    });
});<|MERGE_RESOLUTION|>--- conflicted
+++ resolved
@@ -49,12 +49,8 @@
 
             const secrets: DeepPartial<JsonConfig> = {
                 DB: { SECRET: 'SuperSecretSecret' },
-<<<<<<< HEAD
-                KEYCLOAK: { ADMIN_SECRET: 'ClientSecret' },
+                KEYCLOAK: { ADMIN_SECRET: 'AdminClientSecret', CLIENT_SECRET: 'ClientSecret' },
                 FRONTEND: { SESSION_SECRET: 'SessionSecret' },
-=======
-                KEYCLOAK: { ADMIN_SECRET: 'AdminClientSecret', CLIENT_SECRET: 'ClientSecret' },
->>>>>>> 967f1875
             };
 
             beforeAll(() => {
