--- conflicted
+++ resolved
@@ -1124,13 +1124,7 @@
                     new LdapPersonEntryChangedEvent(personId),
                     new KafkaLdapPersonEntryChangedEvent(personId),
                 );
-<<<<<<< HEAD
-=======
-                this.eventService.publish(
-                    new LdapPersonEntryChangedEvent(personId),
-                    new KafkaLdapPersonEntryChangedEvent(personId),
-                );
->>>>>>> c9eba7e9
+
                 return { ok: true, value: true };
             } catch (err) {
                 this.logger.logUnknownAsError(`LDAP: Deletion of mailAlternativeAddress FAILED`, err);
@@ -1343,13 +1337,6 @@
                     new LdapPersonEntryChangedEvent(personId, undefined, undefined, true),
                     new KafkaLdapPersonEntryChangedEvent(personId, undefined, undefined, true),
                 );
-<<<<<<< HEAD
-=======
-                this.eventService.publish(
-                    new LdapPersonEntryChangedEvent(personId, undefined, undefined, true),
-                    new KafkaLdapPersonEntryChangedEvent(personId, undefined, undefined, true),
-                );
->>>>>>> c9eba7e9
 
                 return { ok: true, value: userPassword };
             } catch (err) {
