--- conflicted
+++ resolved
@@ -922,11 +922,7 @@
             await ldapEventHandler.handleEmailAddressChangedEvent(event);
 
             expect(loggerMock.info).toHaveBeenLastCalledWith(
-<<<<<<< HEAD
-                `Received EmailAddressChangedEvent, personId:${event.personId}, referrer:${event.referrer}, newEmailAddress:${event.newAddress}`,
-=======
                 `Received EmailAddressChangedEvent, personId:${event.personId}, newEmailAddress: ${event.newAddress}, oldEmailAddress: ${event.oldAddress}`,
->>>>>>> 002f3385
             );
             expect(ldapClientServiceMock.changeEmailAddressByPersonId).toHaveBeenCalledTimes(1);
         });
