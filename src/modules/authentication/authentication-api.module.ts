import { HttpModule } from '@nestjs/axios';
import { Module } from '@nestjs/common';
import { PassportModule } from '@nestjs/passport';
import { LoggerModule } from '../../core/logging/logger.module.js';
import { AuthenticationController } from './api/authentication.controller.js';
import { OpenIdConnectStrategy } from './passport/oidc.strategy.js';
import { SessionSerializer } from './passport/session.serializer.js';
import { OIDCClientProvider } from './services/oidc-client.service.js';
import { PersonPermissionsRepo } from './domain/person-permission.repo.js';
import { PersonModule } from '../person/person.module.js';
<<<<<<< HEAD
import { PersonenKontextModule } from '../personenkontext/personenkontext.module.js';
=======
import { SessionAccessTokenMiddleware } from './services/session-access-token.middleware.js';
>>>>>>> 1f6a8535

@Module({
    imports: [
        HttpModule,
        LoggerModule.register(AuthenticationApiModule.name),
        PassportModule.register({ session: true, defaultStrategy: 'oidc', keepSessionInfo: true }),
        PersonModule,
        PersonenKontextModule,
    ],
<<<<<<< HEAD
    providers: [OpenIdConnectStrategy, SessionSerializer, OIDCClientProvider, PersonPermissionsRepo],
=======
    providers: [OpenIdConnectStrategy, SessionSerializer, OIDCClientProvider, SessionAccessTokenMiddleware],
>>>>>>> 1f6a8535
    controllers: [AuthenticationController],
    exports: [OIDCClientProvider],
})
export class AuthenticationApiModule {}<|MERGE_RESOLUTION|>--- conflicted
+++ resolved
@@ -8,11 +8,8 @@
 import { OIDCClientProvider } from './services/oidc-client.service.js';
 import { PersonPermissionsRepo } from './domain/person-permission.repo.js';
 import { PersonModule } from '../person/person.module.js';
-<<<<<<< HEAD
 import { PersonenKontextModule } from '../personenkontext/personenkontext.module.js';
-=======
 import { SessionAccessTokenMiddleware } from './services/session-access-token.middleware.js';
->>>>>>> 1f6a8535
 
 @Module({
     imports: [
@@ -22,11 +19,13 @@
         PersonModule,
         PersonenKontextModule,
     ],
-<<<<<<< HEAD
-    providers: [OpenIdConnectStrategy, SessionSerializer, OIDCClientProvider, PersonPermissionsRepo],
-=======
-    providers: [OpenIdConnectStrategy, SessionSerializer, OIDCClientProvider, SessionAccessTokenMiddleware],
->>>>>>> 1f6a8535
+    providers: [
+        OpenIdConnectStrategy,
+        SessionSerializer,
+        OIDCClientProvider,
+        SessionAccessTokenMiddleware,
+        PersonPermissionsRepo,
+    ],
     controllers: [AuthenticationController],
     exports: [OIDCClientProvider],
 })
