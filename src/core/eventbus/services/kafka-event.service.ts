import { Inject, Injectable, OnModuleDestroy, OnModuleInit } from '@nestjs/common';
import { Consumer, Kafka, KafkaMessage, Producer } from 'kafkajs';
import { BaseEvent } from '../../../shared/events/index.js';
import { Constructor, EventHandlerType, MaybePromise } from '../types/util.types.js';
import { ClassLogger } from '../../logging/class-logger.js';
import {
  isKafkaEventKey,
  KafkaEventKey,
  KafkaEventMapping,
  KafkaEventMappingEntry,
  KafkaTopic,
  KafkaTopicDlq,
} from '../types/kafka-event-mapping.js';
import util from 'util';
import { KafkaEvent } from '../../../shared/events/kafka-event.js';
import { ConfigService } from '@nestjs/config';
import { ServerConfig } from '../../../shared/config/server.config.js';
import { KafkaConfig } from '../../../shared/config/kafka.config.js';
import { KAFKA_INSTANCE } from '../kafka-client-provider.js';

function isRecord(value: unknown): value is Record<string, unknown> {
  return typeof value === 'object' && value !== null && !Array.isArray(value);
}

const HEARTBEAT_CHECK_INTERVAL = 10000; // 10 Sekunden, kannst du anpassen

@Injectable()
export class KafkaEventService implements OnModuleInit, OnModuleDestroy {
  private readonly handlerMap: Map<Constructor<BaseEvent>, EventHandlerType<BaseEvent>[]> = new Map();

  private readonly consumer?: Consumer;
  private producer?: Producer;

  private readonly kafkaConfig: KafkaConfig;

  private lastHeartbeat: Date = new Date();
  private heartbeatCheckInterval?: NodeJS.Timeout;

  public constructor(
    private readonly logger: ClassLogger,
    @Inject(KAFKA_INSTANCE) private readonly kafka: Kafka,
    configService: ConfigService<ServerConfig>,
  ) {
    this.kafkaConfig = configService.getOrThrow<KafkaConfig>('KAFKA');
    if (this.kafkaConfig.ENABLED !== true) {
      this.logger.info('Kafka is disabled');
      return;
    }
<<<<<<< HEAD

    public async onModuleInit(): Promise<void> {
        try {
            if (this.kafkaConfig.ENABLED !== true) {
                this.logger.info('Kafka is disabled');
                return;
            }

            this.logger.info('Connecting to Kafka');
            await this.consumer?.connect();
            const topics: Set<string> = this.getTopicSetWithPrefixFromMappings();
            await this.consumer?.subscribe({ topics: Array.from(topics), fromBeginning: true });

            await this.consumer?.run({
                autoCommit: true,
                autoCommitThreshold: 1,
                eachMessage: async ({
                    topic,
                    partition,
                    message,
                    heartbeat,
                }: {
                    topic: string;
                    partition: number;
                    message: KafkaMessage;
                    heartbeat: () => Promise<void>;
                }) => {
                    this.logger.info(
                        `Consuming message from topic: ${topic}, partition: ${partition}, offset: ${message.offset}, key: ${message.key?.toString()}`,
                    );
                    // Call heartbeat before and after processing, and optionally during long processing
                    await heartbeat();
                    await this.handleMessage(message, heartbeat);
                    await heartbeat();
                },
            });

            await this.producer?.connect();
        } catch (err) {
            this.logger.error('Error in KafkaEventService', util.inspect(err));
        }
=======
    this.consumer = this.kafka.consumer({
      groupId: this.kafkaConfig.GROUP_ID,
      sessionTimeout: this.kafkaConfig.SESSION_TIMEOUT,
      heartbeatInterval: this.kafkaConfig.HEARTBEAT_INTERVAL,
      allowAutoTopicCreation: false,
    });
    this.producer = this.kafka.producer();
  }

  public async onModuleInit(): Promise<void> {
    try {
      if (this.kafkaConfig.ENABLED !== true) {
        this.logger.info('Kafka is disabled');
        return;
      }

      this.logger.info('Connecting to Kafka');
      await this.consumer?.connect();

      // Heartbeat listener
      this.consumer?.on('consumer.heartbeat', () => {
        this.lastHeartbeat = new Date();
      });

      const topics: Set<string> = this.getTopicSetWithPrefixFromMappings();
      await Promise.all(
        Array.from(topics).map((topic: string) =>
          this.consumer?.subscribe({ topic, fromBeginning: true }),
        ),
      );

      await this.consumer?.run({
        autoCommit: true,
        autoCommitThreshold: 1,
        eachMessage: async ({
          topic,
          partition,
          message,
          heartbeat,
        }: {
          topic: string;
          partition: number;
          message: KafkaMessage;
          heartbeat: () => Promise<void>;
        }) => {
          this.logger.info(
            `Consuming message from topic: ${topic}, partition: ${partition}, offset: ${message.offset}, key: ${message.key?.toString()}`,
          );
          await heartbeat();
          await this.handleMessage(message, heartbeat);
          await heartbeat();
        },
      });

      await this.producer?.connect();

      // Start heartbeat monitor
      this.startHeartbeatCheck();
    } catch (err) {
      this.logger.error('Error in KafkaEventService', util.inspect(err));
>>>>>>> 69afda4c
    }
  }

  public async onModuleDestroy(): Promise<void> {
    if (this.heartbeatCheckInterval) {
      clearInterval(this.heartbeatCheckInterval);
    }
    await this.consumer?.disconnect();
    await this.producer?.disconnect();
  }

  private startHeartbeatCheck() {
    this.heartbeatCheckInterval = setInterval(async () => {
      const now = new Date();
      if (this.lastHeartbeat.getTime() < now.getTime() - HEARTBEAT_CHECK_INTERVAL) {
        this.logger.error(
          `No heartbeat detected. Last heartbeat was at ${this.lastHeartbeat.toISOString()}`,
        );
        await this.restartConsumer();
      }
    }, HEARTBEAT_CHECK_INTERVAL);
  }

  private async restartConsumer() {
    try {
      this.logger.info('Restarting Kafka consumer due to missed heartbeats...');
      await this.consumer?.disconnect();
      await this.consumer?.connect();

      const topics: Set<string> = this.getTopicSetWithPrefixFromMappings();
      await Promise.all(
        Array.from(topics).map((topic: string) =>
          this.consumer?.subscribe({ topic, fromBeginning: true }),
        ),
      );

      this.logger.info('Kafka consumer restarted successfully.');
    } catch (err) {
      this.logger.error('Failed to restart Kafka consumer', util.inspect(err));
    }
  }

  public subscribe<Event extends BaseEvent>(
    eventType: Constructor<Event>,
    handler: EventHandlerType<Event>,
  ): void {
    const handlers: EventHandlerType<BaseEvent>[] = this.handlerMap.get(eventType) ?? [];
    handlers.push(handler as EventHandlerType<BaseEvent>);
    this.handlerMap.set(eventType, handlers);
  }

  public async handleMessage(message: KafkaMessage, heartbeat: () => Promise<void>): Promise<void> {
    const eventKey: string | undefined = message.headers?.['eventKey']?.toString();

    if (!eventKey) {
      this.logger.error('Event type header is missing');
      return;
    }
    if (!isKafkaEventKey(eventKey)) {
      this.logger.error(`Event type in header: ${eventKey} is not a valid KafkaEventKey`);
      return;
    }

    const mappingEntry: KafkaEventMappingEntry = KafkaEventMapping[eventKey] satisfies KafkaEventMappingEntry;
    const { eventClass }: { eventClass: Constructor<BaseEvent & KafkaEvent> } = mappingEntry;

    const json: string | undefined = message.value?.toString();
    if (!json) {
      this.logger.error('Message value is empty or undefined');
      return;
    }

    let eventData: Record<string, unknown>;
    try {
      const parsed: unknown = JSON.parse(json);
      if (!isRecord(parsed)) {
        this.logger.error('Parsed Kafka message is not a valid object');
        return;
      }
      eventData = parsed;
    } catch (error) {
      this.logger.error('Failed to parse Kafka message', error);
      return;
    }

    const kafkaEvent: BaseEvent & KafkaEvent = Object.assign(new eventClass(), eventData);
    const handlers: EventHandlerType<BaseEvent>[] | undefined = this.handlerMap.get(eventClass);

    if (handlers?.length) {
      this.logger.info(`Handling event: ${eventClass.name} with ${handlers.length} handlers`);
      const handlerPromises: Promise<Result<unknown>>[] = handlers.map(
        async (handler: EventHandlerType<BaseEvent>) => {
          try {
            const res: Result<unknown, Error> = await this.runWithTimoutAndKeepAlive(
              handler,
              kafkaEvent,
              heartbeat,
            );
            return res;
          } catch (err) {
            this.logger.logUnknownAsError(`Handler failed for event ${eventClass.name}`, err);
            return {
              ok: false,
              error: new Error('Unexpected handler error'),
            } satisfies Result<Error>;
          }
        },
      );

      const results: PromiseSettledResult<Result<unknown>>[] = await Promise.allSettled(handlerPromises);

      const firstFailure = results.find(
        (res): res is PromiseFulfilledResult<{ ok: false; error: Error }> =>
          res.status === 'fulfilled' && !res.value.ok && res.value.error instanceof Error,
      );

      if (firstFailure) {
        await this.publishToDLQ(kafkaEvent, firstFailure.value.error);
      }
    }
  }

  private async sendEvent(
    event: KafkaEvent,
    eventKey: string,
    topic: string,
    additionalHeaders: Record<string, string> = {},
  ): Promise<void> {
    await this.producer?.connect();

    const eventType: string | undefined = event.constructor.name;
    const headers: Record<string, string> = { eventKey, ...additionalHeaders };

    this.logger.info(`Publishing ${eventType} to Kafka on topic ${topic}`);
    try {
      await this.producer?.send({
        topic,
        messages: [
          {
            key: event.kafkaKey,
            value: JSON.stringify(event) ?? null,
            headers,
          },
        ],
      });
    } catch (err) {
      this.logger.error(`Error publishing event to Kafka on topic ${topic}`, util.inspect(err));
    }
  }

  public async publish(event: KafkaEvent): Promise<void> {
    const eventKey: KafkaEventKey | undefined = Object.keys(KafkaEventMapping).find(
      (key: string): key is KafkaEventKey =>
        isKafkaEventKey(key) && KafkaEventMapping[key]?.eventClass === event.constructor,
    );

    if (!eventKey) {
      this.logger.error(`(Standard publishing) No mapping found for event: ${event.constructor.name}`);
      return;
    }

    const topic: KafkaTopic = KafkaEventMapping[eventKey].topic;
    const topicWithPrefix: string = this.kafkaConfig.TOPIC_PREFIX + topic;
    await this.sendEvent(event, eventKey, topicWithPrefix);
  }

  public async publishToDLQ(event: KafkaEvent, error: Error): Promise<void> {
    const eventKey: KafkaEventKey | undefined = Object.keys(KafkaEventMapping).find(
      (key: string): key is KafkaEventKey =>
        isKafkaEventKey(key) && KafkaEventMapping[key]?.eventClass === event.constructor,
    );
    if (!eventKey) {
      this.logger.error(`(DLQ publishing) No mapping found for event: ${event.constructor.name}`);
      return;
    }

    const topicDlq: KafkaTopicDlq = KafkaEventMapping[eventKey].topicDlq;
    const topicWithPrefix: string = this.kafkaConfig.TOPIC_PREFIX + topicDlq;
    const errorString: string = util.inspect(error);

    await this.sendEvent(event, eventKey, topicWithPrefix, { error: errorString });
  }

  private getTopicSetWithPrefixFromMappings(): Set<string> {
    const topics: Set<string> = new Set<string>();
    for (const { topic } of Object.values(KafkaEventMapping)) {
      topics.add(this.kafkaConfig.TOPIC_PREFIX + topic);
    }
    return topics;
  }

  public runWithTimoutAndKeepAlive<Event extends BaseEvent>(
    handler: EventHandlerType<BaseEvent>,
    event: Event,
    heartbeat: () => Promise<void>,
  ): Promise<Result<unknown, Error>> {
    return new Promise((resolve) => {
      const timeoutMs: number =
        this.kafkaConfig.SESSION_TIMEOUT - this.kafkaConfig.HEARTBEAT_INTERVAL - 2500;

      let completed = false;

      const onTimeout = (): void => {
        if (!completed) {
          completed = true;
          this.logger.crit(
            `Handler for event ${event.constructor.name} with EventID: ${event.eventID} timed out after ${timeoutMs}ms`,
          );
          resolve({
            ok: false,
            error: new Error(`Handler timed out after ${timeoutMs}ms`),
          } satisfies Result<Error>);
        }
      };

      let timeout: NodeJS.Timeout = setTimeout(onTimeout, timeoutMs);

      const keepAlive = (): void => {
        if (!completed) {
          this.logger.info(
            `Handler for event ${event.constructor.name} with EventID: ${event.eventID} is still running and called keepAlive, resetting timeout`,
          );
          void heartbeat();
          clearTimeout(timeout);
          timeout = setTimeout(onTimeout, timeoutMs);
        }
      };

      const maybePromise: MaybePromise<void | Result<unknown, Error>> = handler(event, keepAlive);
      Promise.resolve(maybePromise)
        .then((result: Result<unknown> | void) => {
          if (!completed) {
            this.logger.info(
              `Handler for event ${event.constructor.name} with EventID: ${event.eventID} completed successfully`,
            );
            clearTimeout(timeout);
            completed = true;
            resolve(result ?? ({ ok: true, value: null } satisfies Result<unknown>));
          }
        })
        .catch((error: unknown) => {
          if (!completed) {
            this.logger.error(
              `Handler for event ${event.constructor.name} with EventID: ${event.eventID} failed`,
              error,
            );
            clearTimeout(timeout);
            completed = true;
            resolve({
              ok: false,
              error: error as Error,
            } satisfies Result<unknown>);
          }
        });
    });
  }
}<|MERGE_RESOLUTION|>--- conflicted
+++ resolved
@@ -4,12 +4,12 @@
 import { Constructor, EventHandlerType, MaybePromise } from '../types/util.types.js';
 import { ClassLogger } from '../../logging/class-logger.js';
 import {
-  isKafkaEventKey,
-  KafkaEventKey,
-  KafkaEventMapping,
-  KafkaEventMappingEntry,
-  KafkaTopic,
-  KafkaTopicDlq,
+    isKafkaEventKey,
+    KafkaEventKey,
+    KafkaEventMapping,
+    KafkaEventMappingEntry,
+    KafkaTopic,
+    KafkaTopicDlq,
 } from '../types/kafka-event-mapping.js';
 import util from 'util';
 import { KafkaEvent } from '../../../shared/events/kafka-event.js';
@@ -19,34 +19,41 @@
 import { KAFKA_INSTANCE } from '../kafka-client-provider.js';
 
 function isRecord(value: unknown): value is Record<string, unknown> {
-  return typeof value === 'object' && value !== null && !Array.isArray(value);
+    return typeof value === 'object' && value !== null && !Array.isArray(value);
 }
 
 const HEARTBEAT_CHECK_INTERVAL = 10000; // 10 Sekunden, kannst du anpassen
 
 @Injectable()
 export class KafkaEventService implements OnModuleInit, OnModuleDestroy {
-  private readonly handlerMap: Map<Constructor<BaseEvent>, EventHandlerType<BaseEvent>[]> = new Map();
-
-  private readonly consumer?: Consumer;
-  private producer?: Producer;
-
-  private readonly kafkaConfig: KafkaConfig;
-
-  private lastHeartbeat: Date = new Date();
-  private heartbeatCheckInterval?: NodeJS.Timeout;
-
-  public constructor(
-    private readonly logger: ClassLogger,
-    @Inject(KAFKA_INSTANCE) private readonly kafka: Kafka,
-    configService: ConfigService<ServerConfig>,
-  ) {
-    this.kafkaConfig = configService.getOrThrow<KafkaConfig>('KAFKA');
-    if (this.kafkaConfig.ENABLED !== true) {
-      this.logger.info('Kafka is disabled');
-      return;
-    }
-<<<<<<< HEAD
+    private readonly handlerMap: Map<Constructor<BaseEvent>, EventHandlerType<BaseEvent>[]> = new Map();
+
+    private readonly consumer?: Consumer;
+    private producer?: Producer;
+
+    private readonly kafkaConfig: KafkaConfig;
+
+    private lastHeartbeat: Date = new Date();
+    private heartbeatCheckInterval?: NodeJS.Timeout;
+
+    public constructor(
+        private readonly logger: ClassLogger,
+        @Inject(KAFKA_INSTANCE) private readonly kafka: Kafka,
+        configService: ConfigService<ServerConfig>,
+    ) {
+        this.kafkaConfig = configService.getOrThrow<KafkaConfig>('KAFKA');
+        if (this.kafkaConfig.ENABLED !== true) {
+            this.logger.info('Kafka is disabled');
+            return;
+        }
+        this.consumer = this.kafka.consumer({
+            groupId: this.kafkaConfig.GROUP_ID,
+            sessionTimeout: this.kafkaConfig.SESSION_TIMEOUT,
+            heartbeatInterval: this.kafkaConfig.HEARTBEAT_INTERVAL,
+            allowAutoTopicCreation: false,
+        });
+        this.producer = this.kafka.producer();
+    }
 
     public async onModuleInit(): Promise<void> {
         try {
@@ -57,6 +64,12 @@
 
             this.logger.info('Connecting to Kafka');
             await this.consumer?.connect();
+
+            // Heartbeat listener
+            this.consumer?.on('consumer.heartbeat', () => {
+                this.lastHeartbeat = new Date();
+            });
+
             const topics: Set<string> = this.getTopicSetWithPrefixFromMappings();
             await this.consumer?.subscribe({ topics: Array.from(topics), fromBeginning: true });
 
@@ -77,7 +90,6 @@
                     this.logger.info(
                         `Consuming message from topic: ${topic}, partition: ${partition}, offset: ${message.offset}, key: ${message.key?.toString()}`,
                     );
-                    // Call heartbeat before and after processing, and optionally during long processing
                     await heartbeat();
                     await this.handleMessage(message, heartbeat);
                     await heartbeat();
@@ -85,325 +97,257 @@
             });
 
             await this.producer?.connect();
+
+            // Start heartbeat monitor
+            this.startHeartbeatCheck();
         } catch (err) {
             this.logger.error('Error in KafkaEventService', util.inspect(err));
         }
-=======
-    this.consumer = this.kafka.consumer({
-      groupId: this.kafkaConfig.GROUP_ID,
-      sessionTimeout: this.kafkaConfig.SESSION_TIMEOUT,
-      heartbeatInterval: this.kafkaConfig.HEARTBEAT_INTERVAL,
-      allowAutoTopicCreation: false,
-    });
-    this.producer = this.kafka.producer();
-  }
-
-  public async onModuleInit(): Promise<void> {
-    try {
-      if (this.kafkaConfig.ENABLED !== true) {
-        this.logger.info('Kafka is disabled');
-        return;
-      }
-
-      this.logger.info('Connecting to Kafka');
-      await this.consumer?.connect();
-
-      // Heartbeat listener
-      this.consumer?.on('consumer.heartbeat', () => {
-        this.lastHeartbeat = new Date();
-      });
-
-      const topics: Set<string> = this.getTopicSetWithPrefixFromMappings();
-      await Promise.all(
-        Array.from(topics).map((topic: string) =>
-          this.consumer?.subscribe({ topic, fromBeginning: true }),
-        ),
-      );
-
-      await this.consumer?.run({
-        autoCommit: true,
-        autoCommitThreshold: 1,
-        eachMessage: async ({
-          topic,
-          partition,
-          message,
-          heartbeat,
-        }: {
-          topic: string;
-          partition: number;
-          message: KafkaMessage;
-          heartbeat: () => Promise<void>;
-        }) => {
-          this.logger.info(
-            `Consuming message from topic: ${topic}, partition: ${partition}, offset: ${message.offset}, key: ${message.key?.toString()}`,
-          );
-          await heartbeat();
-          await this.handleMessage(message, heartbeat);
-          await heartbeat();
-        },
-      });
-
-      await this.producer?.connect();
-
-      // Start heartbeat monitor
-      this.startHeartbeatCheck();
-    } catch (err) {
-      this.logger.error('Error in KafkaEventService', util.inspect(err));
->>>>>>> 69afda4c
-    }
-  }
-
-  public async onModuleDestroy(): Promise<void> {
-    if (this.heartbeatCheckInterval) {
-      clearInterval(this.heartbeatCheckInterval);
-    }
-    await this.consumer?.disconnect();
-    await this.producer?.disconnect();
-  }
-
-  private startHeartbeatCheck() {
-    this.heartbeatCheckInterval = setInterval(async () => {
-      const now = new Date();
-      if (this.lastHeartbeat.getTime() < now.getTime() - HEARTBEAT_CHECK_INTERVAL) {
-        this.logger.error(
-          `No heartbeat detected. Last heartbeat was at ${this.lastHeartbeat.toISOString()}`,
+    }
+
+    public async onModuleDestroy(): Promise<void> {
+        if (this.heartbeatCheckInterval) {
+            clearInterval(this.heartbeatCheckInterval);
+        }
+        await this.consumer?.disconnect();
+        await this.producer?.disconnect();
+    }
+
+    private startHeartbeatCheck() {
+        this.heartbeatCheckInterval = setInterval(async () => {
+            const now = new Date();
+            if (this.lastHeartbeat.getTime() < now.getTime() - HEARTBEAT_CHECK_INTERVAL) {
+                this.logger.error(`No heartbeat detected. Last heartbeat was at ${this.lastHeartbeat.toISOString()}`);
+                await this.restartConsumer();
+            }
+        }, HEARTBEAT_CHECK_INTERVAL);
+    }
+
+    private async restartConsumer() {
+        try {
+            this.logger.info('Restarting Kafka consumer due to missed heartbeats...');
+            await this.consumer?.disconnect();
+            await this.consumer?.connect();
+
+            const topics: Set<string> = this.getTopicSetWithPrefixFromMappings();
+            await Promise.all(
+                Array.from(topics).map((topic: string) => this.consumer?.subscribe({ topic, fromBeginning: true })),
+            );
+
+            this.logger.info('Kafka consumer restarted successfully.');
+        } catch (err) {
+            this.logger.error('Failed to restart Kafka consumer', util.inspect(err));
+        }
+    }
+
+    public subscribe<Event extends BaseEvent>(eventType: Constructor<Event>, handler: EventHandlerType<Event>): void {
+        const handlers: EventHandlerType<BaseEvent>[] = this.handlerMap.get(eventType) ?? [];
+        handlers.push(handler as EventHandlerType<BaseEvent>);
+        this.handlerMap.set(eventType, handlers);
+    }
+
+    public async handleMessage(message: KafkaMessage, heartbeat: () => Promise<void>): Promise<void> {
+        const eventKey: string | undefined = message.headers?.['eventKey']?.toString();
+
+        if (!eventKey) {
+            this.logger.error('Event type header is missing');
+            return;
+        }
+        if (!isKafkaEventKey(eventKey)) {
+            this.logger.error(`Event type in header: ${eventKey} is not a valid KafkaEventKey`);
+            return;
+        }
+
+        const mappingEntry: KafkaEventMappingEntry = KafkaEventMapping[eventKey] satisfies KafkaEventMappingEntry;
+        const { eventClass }: { eventClass: Constructor<BaseEvent & KafkaEvent> } = mappingEntry;
+
+        const json: string | undefined = message.value?.toString();
+        if (!json) {
+            this.logger.error('Message value is empty or undefined');
+            return;
+        }
+
+        let eventData: Record<string, unknown>;
+        try {
+            const parsed: unknown = JSON.parse(json);
+            if (!isRecord(parsed)) {
+                this.logger.error('Parsed Kafka message is not a valid object');
+                return;
+            }
+            eventData = parsed;
+        } catch (error) {
+            this.logger.error('Failed to parse Kafka message', error);
+            return;
+        }
+
+        const kafkaEvent: BaseEvent & KafkaEvent = Object.assign(new eventClass(), eventData);
+        const handlers: EventHandlerType<BaseEvent>[] | undefined = this.handlerMap.get(eventClass);
+
+        if (handlers?.length) {
+            this.logger.info(`Handling event: ${eventClass.name} with ${handlers.length} handlers`);
+            const handlerPromises: Promise<Result<unknown>>[] = handlers.map(
+                async (handler: EventHandlerType<BaseEvent>) => {
+                    try {
+                        const res: Result<unknown, Error> = await this.runWithTimoutAndKeepAlive(
+                            handler,
+                            kafkaEvent,
+                            heartbeat,
+                        );
+                        return res;
+                    } catch (err) {
+                        this.logger.logUnknownAsError(`Handler failed for event ${eventClass.name}`, err);
+                        return {
+                            ok: false,
+                            error: new Error('Unexpected handler error'),
+                        } satisfies Result<Error>;
+                    }
+                },
+            );
+
+            const results: PromiseSettledResult<Result<unknown>>[] = await Promise.allSettled(handlerPromises);
+
+            const firstFailure = results.find(
+                (res): res is PromiseFulfilledResult<{ ok: false; error: Error }> =>
+                    res.status === 'fulfilled' && !res.value.ok && res.value.error instanceof Error,
+            );
+
+            if (firstFailure) {
+                await this.publishToDLQ(kafkaEvent, firstFailure.value.error);
+            }
+        }
+    }
+
+    private async sendEvent(
+        event: KafkaEvent,
+        eventKey: string,
+        topic: string,
+        additionalHeaders: Record<string, string> = {},
+    ): Promise<void> {
+        await this.producer?.connect();
+
+        const eventType: string | undefined = event.constructor.name;
+        const headers: Record<string, string> = { eventKey, ...additionalHeaders };
+
+        this.logger.info(`Publishing ${eventType} to Kafka on topic ${topic}`);
+        try {
+            await this.producer?.send({
+                topic,
+                messages: [
+                    {
+                        key: event.kafkaKey,
+                        value: JSON.stringify(event) ?? null,
+                        headers,
+                    },
+                ],
+            });
+        } catch (err) {
+            this.logger.error(`Error publishing event to Kafka on topic ${topic}`, util.inspect(err));
+        }
+    }
+
+    public async publish(event: KafkaEvent): Promise<void> {
+        const eventKey: KafkaEventKey | undefined = Object.keys(KafkaEventMapping).find(
+            (key: string): key is KafkaEventKey =>
+                isKafkaEventKey(key) && KafkaEventMapping[key]?.eventClass === event.constructor,
         );
-        await this.restartConsumer();
-      }
-    }, HEARTBEAT_CHECK_INTERVAL);
-  }
-
-  private async restartConsumer() {
-    try {
-      this.logger.info('Restarting Kafka consumer due to missed heartbeats...');
-      await this.consumer?.disconnect();
-      await this.consumer?.connect();
-
-      const topics: Set<string> = this.getTopicSetWithPrefixFromMappings();
-      await Promise.all(
-        Array.from(topics).map((topic: string) =>
-          this.consumer?.subscribe({ topic, fromBeginning: true }),
-        ),
-      );
-
-      this.logger.info('Kafka consumer restarted successfully.');
-    } catch (err) {
-      this.logger.error('Failed to restart Kafka consumer', util.inspect(err));
-    }
-  }
-
-  public subscribe<Event extends BaseEvent>(
-    eventType: Constructor<Event>,
-    handler: EventHandlerType<Event>,
-  ): void {
-    const handlers: EventHandlerType<BaseEvent>[] = this.handlerMap.get(eventType) ?? [];
-    handlers.push(handler as EventHandlerType<BaseEvent>);
-    this.handlerMap.set(eventType, handlers);
-  }
-
-  public async handleMessage(message: KafkaMessage, heartbeat: () => Promise<void>): Promise<void> {
-    const eventKey: string | undefined = message.headers?.['eventKey']?.toString();
-
-    if (!eventKey) {
-      this.logger.error('Event type header is missing');
-      return;
-    }
-    if (!isKafkaEventKey(eventKey)) {
-      this.logger.error(`Event type in header: ${eventKey} is not a valid KafkaEventKey`);
-      return;
-    }
-
-    const mappingEntry: KafkaEventMappingEntry = KafkaEventMapping[eventKey] satisfies KafkaEventMappingEntry;
-    const { eventClass }: { eventClass: Constructor<BaseEvent & KafkaEvent> } = mappingEntry;
-
-    const json: string | undefined = message.value?.toString();
-    if (!json) {
-      this.logger.error('Message value is empty or undefined');
-      return;
-    }
-
-    let eventData: Record<string, unknown>;
-    try {
-      const parsed: unknown = JSON.parse(json);
-      if (!isRecord(parsed)) {
-        this.logger.error('Parsed Kafka message is not a valid object');
-        return;
-      }
-      eventData = parsed;
-    } catch (error) {
-      this.logger.error('Failed to parse Kafka message', error);
-      return;
-    }
-
-    const kafkaEvent: BaseEvent & KafkaEvent = Object.assign(new eventClass(), eventData);
-    const handlers: EventHandlerType<BaseEvent>[] | undefined = this.handlerMap.get(eventClass);
-
-    if (handlers?.length) {
-      this.logger.info(`Handling event: ${eventClass.name} with ${handlers.length} handlers`);
-      const handlerPromises: Promise<Result<unknown>>[] = handlers.map(
-        async (handler: EventHandlerType<BaseEvent>) => {
-          try {
-            const res: Result<unknown, Error> = await this.runWithTimoutAndKeepAlive(
-              handler,
-              kafkaEvent,
-              heartbeat,
-            );
-            return res;
-          } catch (err) {
-            this.logger.logUnknownAsError(`Handler failed for event ${eventClass.name}`, err);
-            return {
-              ok: false,
-              error: new Error('Unexpected handler error'),
-            } satisfies Result<Error>;
-          }
-        },
-      );
-
-      const results: PromiseSettledResult<Result<unknown>>[] = await Promise.allSettled(handlerPromises);
-
-      const firstFailure = results.find(
-        (res): res is PromiseFulfilledResult<{ ok: false; error: Error }> =>
-          res.status === 'fulfilled' && !res.value.ok && res.value.error instanceof Error,
-      );
-
-      if (firstFailure) {
-        await this.publishToDLQ(kafkaEvent, firstFailure.value.error);
-      }
-    }
-  }
-
-  private async sendEvent(
-    event: KafkaEvent,
-    eventKey: string,
-    topic: string,
-    additionalHeaders: Record<string, string> = {},
-  ): Promise<void> {
-    await this.producer?.connect();
-
-    const eventType: string | undefined = event.constructor.name;
-    const headers: Record<string, string> = { eventKey, ...additionalHeaders };
-
-    this.logger.info(`Publishing ${eventType} to Kafka on topic ${topic}`);
-    try {
-      await this.producer?.send({
-        topic,
-        messages: [
-          {
-            key: event.kafkaKey,
-            value: JSON.stringify(event) ?? null,
-            headers,
-          },
-        ],
-      });
-    } catch (err) {
-      this.logger.error(`Error publishing event to Kafka on topic ${topic}`, util.inspect(err));
-    }
-  }
-
-  public async publish(event: KafkaEvent): Promise<void> {
-    const eventKey: KafkaEventKey | undefined = Object.keys(KafkaEventMapping).find(
-      (key: string): key is KafkaEventKey =>
-        isKafkaEventKey(key) && KafkaEventMapping[key]?.eventClass === event.constructor,
-    );
-
-    if (!eventKey) {
-      this.logger.error(`(Standard publishing) No mapping found for event: ${event.constructor.name}`);
-      return;
-    }
-
-    const topic: KafkaTopic = KafkaEventMapping[eventKey].topic;
-    const topicWithPrefix: string = this.kafkaConfig.TOPIC_PREFIX + topic;
-    await this.sendEvent(event, eventKey, topicWithPrefix);
-  }
-
-  public async publishToDLQ(event: KafkaEvent, error: Error): Promise<void> {
-    const eventKey: KafkaEventKey | undefined = Object.keys(KafkaEventMapping).find(
-      (key: string): key is KafkaEventKey =>
-        isKafkaEventKey(key) && KafkaEventMapping[key]?.eventClass === event.constructor,
-    );
-    if (!eventKey) {
-      this.logger.error(`(DLQ publishing) No mapping found for event: ${event.constructor.name}`);
-      return;
-    }
-
-    const topicDlq: KafkaTopicDlq = KafkaEventMapping[eventKey].topicDlq;
-    const topicWithPrefix: string = this.kafkaConfig.TOPIC_PREFIX + topicDlq;
-    const errorString: string = util.inspect(error);
-
-    await this.sendEvent(event, eventKey, topicWithPrefix, { error: errorString });
-  }
-
-  private getTopicSetWithPrefixFromMappings(): Set<string> {
-    const topics: Set<string> = new Set<string>();
-    for (const { topic } of Object.values(KafkaEventMapping)) {
-      topics.add(this.kafkaConfig.TOPIC_PREFIX + topic);
-    }
-    return topics;
-  }
-
-  public runWithTimoutAndKeepAlive<Event extends BaseEvent>(
-    handler: EventHandlerType<BaseEvent>,
-    event: Event,
-    heartbeat: () => Promise<void>,
-  ): Promise<Result<unknown, Error>> {
-    return new Promise((resolve) => {
-      const timeoutMs: number =
-        this.kafkaConfig.SESSION_TIMEOUT - this.kafkaConfig.HEARTBEAT_INTERVAL - 2500;
-
-      let completed = false;
-
-      const onTimeout = (): void => {
-        if (!completed) {
-          completed = true;
-          this.logger.crit(
-            `Handler for event ${event.constructor.name} with EventID: ${event.eventID} timed out after ${timeoutMs}ms`,
-          );
-          resolve({
-            ok: false,
-            error: new Error(`Handler timed out after ${timeoutMs}ms`),
-          } satisfies Result<Error>);
-        }
-      };
-
-      let timeout: NodeJS.Timeout = setTimeout(onTimeout, timeoutMs);
-
-      const keepAlive = (): void => {
-        if (!completed) {
-          this.logger.info(
-            `Handler for event ${event.constructor.name} with EventID: ${event.eventID} is still running and called keepAlive, resetting timeout`,
-          );
-          void heartbeat();
-          clearTimeout(timeout);
-          timeout = setTimeout(onTimeout, timeoutMs);
-        }
-      };
-
-      const maybePromise: MaybePromise<void | Result<unknown, Error>> = handler(event, keepAlive);
-      Promise.resolve(maybePromise)
-        .then((result: Result<unknown> | void) => {
-          if (!completed) {
-            this.logger.info(
-              `Handler for event ${event.constructor.name} with EventID: ${event.eventID} completed successfully`,
-            );
-            clearTimeout(timeout);
-            completed = true;
-            resolve(result ?? ({ ok: true, value: null } satisfies Result<unknown>));
-          }
-        })
-        .catch((error: unknown) => {
-          if (!completed) {
-            this.logger.error(
-              `Handler for event ${event.constructor.name} with EventID: ${event.eventID} failed`,
-              error,
-            );
-            clearTimeout(timeout);
-            completed = true;
-            resolve({
-              ok: false,
-              error: error as Error,
-            } satisfies Result<unknown>);
-          }
+
+        if (!eventKey) {
+            this.logger.error(`(Standard publishing) No mapping found for event: ${event.constructor.name}`);
+            return;
+        }
+
+        const topic: KafkaTopic = KafkaEventMapping[eventKey].topic;
+        const topicWithPrefix: string = this.kafkaConfig.TOPIC_PREFIX + topic;
+        await this.sendEvent(event, eventKey, topicWithPrefix);
+    }
+
+    public async publishToDLQ(event: KafkaEvent, error: Error): Promise<void> {
+        const eventKey: KafkaEventKey | undefined = Object.keys(KafkaEventMapping).find(
+            (key: string): key is KafkaEventKey =>
+                isKafkaEventKey(key) && KafkaEventMapping[key]?.eventClass === event.constructor,
+        );
+        if (!eventKey) {
+            this.logger.error(`(DLQ publishing) No mapping found for event: ${event.constructor.name}`);
+            return;
+        }
+
+        const topicDlq: KafkaTopicDlq = KafkaEventMapping[eventKey].topicDlq;
+        const topicWithPrefix: string = this.kafkaConfig.TOPIC_PREFIX + topicDlq;
+        const errorString: string = util.inspect(error);
+
+        await this.sendEvent(event, eventKey, topicWithPrefix, { error: errorString });
+    }
+
+    private getTopicSetWithPrefixFromMappings(): Set<string> {
+        const topics: Set<string> = new Set<string>();
+        for (const { topic } of Object.values(KafkaEventMapping)) {
+            topics.add(this.kafkaConfig.TOPIC_PREFIX + topic);
+        }
+        return topics;
+    }
+
+    public runWithTimoutAndKeepAlive<Event extends BaseEvent>(
+        handler: EventHandlerType<BaseEvent>,
+        event: Event,
+        heartbeat: () => Promise<void>,
+    ): Promise<Result<unknown, Error>> {
+        return new Promise((resolve) => {
+            const timeoutMs: number = this.kafkaConfig.SESSION_TIMEOUT - this.kafkaConfig.HEARTBEAT_INTERVAL - 2500;
+
+            let completed = false;
+
+            const onTimeout = (): void => {
+                if (!completed) {
+                    completed = true;
+                    this.logger.crit(
+                        `Handler for event ${event.constructor.name} with EventID: ${event.eventID} timed out after ${timeoutMs}ms`,
+                    );
+                    resolve({
+                        ok: false,
+                        error: new Error(`Handler timed out after ${timeoutMs}ms`),
+                    } satisfies Result<Error>);
+                }
+            };
+
+            let timeout: NodeJS.Timeout = setTimeout(onTimeout, timeoutMs);
+
+            const keepAlive = (): void => {
+                if (!completed) {
+                    this.logger.info(
+                        `Handler for event ${event.constructor.name} with EventID: ${event.eventID} is still running and called keepAlive, resetting timeout`,
+                    );
+                    void heartbeat();
+                    clearTimeout(timeout);
+                    timeout = setTimeout(onTimeout, timeoutMs);
+                }
+            };
+
+            const maybePromise: MaybePromise<void | Result<unknown, Error>> = handler(event, keepAlive);
+            Promise.resolve(maybePromise)
+                .then((result: Result<unknown> | void) => {
+                    if (!completed) {
+                        this.logger.info(
+                            `Handler for event ${event.constructor.name} with EventID: ${event.eventID} completed successfully`,
+                        );
+                        clearTimeout(timeout);
+                        completed = true;
+                        resolve(result ?? ({ ok: true, value: null } satisfies Result<unknown>));
+                    }
+                })
+                .catch((error: unknown) => {
+                    if (!completed) {
+                        this.logger.error(
+                            `Handler for event ${event.constructor.name} with EventID: ${event.eventID} failed`,
+                            error,
+                        );
+                        clearTimeout(timeout);
+                        completed = true;
+                        resolve({
+                            ok: false,
+                            error: error as Error,
+                        } satisfies Result<unknown>);
+                    }
+                });
         });
-    });
-  }
+    }
 }