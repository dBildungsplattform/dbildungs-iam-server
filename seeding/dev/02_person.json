--- conflicted
+++ resolved
@@ -78,8 +78,8 @@
             "geschlecht": "m",
             "loaklisierung": null,
             "vertrauensstufe": null,
-<<<<<<< HEAD
-            "auskunftssperre": null
+            "auskunftssperre": null,
+            "personalnummer": "00004B-4C"
         },
         {
             "id": 10,
@@ -104,10 +104,6 @@
             "password": "test",
             "vorname": "Jesse",
             "familienname": "Pinkmann"
-=======
-            "auskunftssperre": null,
-            "personalnummer": "00004B-4C"
->>>>>>> 8b74e0c3
         }
     ]
 }