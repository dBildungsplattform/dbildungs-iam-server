--- conflicted
+++ resolved
@@ -1,57 +1,4 @@
 {
-<<<<<<< HEAD
-    "HOST": {
-        "PORT": 8080
-    },
-    "FRONTEND": {
-        "PORT": 8080,
-        "SECURE_COOKIE": true,
-        "SESSION_SECRET": "SessionSecretForDevelopment",
-        "SESSION_TTL_MS": 3600000,
-        "BACKEND_ADDRESS": "http://dbildungs-iam-server-backend:80",
-        "DEFAULT_AUTH_REDIRECT": "/",
-        "TRUST_PROXY": 1
-    },
-    "DB": {
-        "USE_SSL": true
-    },
-    "KEYCLOAK": {
-        "ADMIN_REALM_NAME": "SPSH",
-        "REALM_NAME": "SPSH",
-        "ADMIN_CLIENT_ID": "spsh-admin",
-        "CLIENT_ID": "spsh"
-    },
-    "REDIS": {
-        "HOST": "dbildungs-iam-server-redis",
-        "PORT": 6379,
-        "USERNAME": "default",
-        "USE_TLS": false
-    },
-    "LDAP": {
-        "URL": "ldap://dbildungs-iam-server-ldap",
-        "BIND_DN": "cn=admin,dc=schule-sh,dc=de",
-        "PASSWORD": "admin"
-    },
-    "DATA": {
-        "ROOT_ORGANISATION_ID": "d39cb7cf-2f9b-45f1-849f-973661f2f057"
-    },
-    "TELEMETRY": {
-        "METRICS_URL": "http://localhost:4317/v1/metrics",
-        "TRACES_URL": "http://localhost:4317/v1/traces",
-    },
-    "LOGGING": {
-        "DEFAULT_LOG_LEVEL": "info",
-        "PERSON_MODULE_LOG_LEVEL": "debug",
-        "PERSON_API_MODULE_LOG_LEVEL": "debug",
-        "ORGANISATION_MODULE_LOG_LEVEL": "debug",
-        "ORGANISATION_API_MODULE_LOG_LEVEL": "debug",
-        "ROLLE_MODULE_LOG_LEVEL": "debug",
-        "ROLLE_API_MODULE_LOG_LEVEL": "debug",
-        "KEYCLOAK_ADMINISTRATION_MODULE_LOG_LEVEL": "debug",
-        "HEALTH_MODULE_LOG_LEVEL": "debug",
-        "BACKEND_FOR_FRONTEND_MODULE_LOG_LEVEL": "debug"
-    }
-=======
   "HOST": {
     "PORT": 8080
   },
@@ -79,13 +26,17 @@
     "USERNAME": "default",
     "USE_TLS": false
   },
-  "LDAP": {
-    "URL": "ldap://dbildungs-iam-server-ldap",
-    "BIND_DN": "cn=admin,dc=schule-sh,dc=de",
-    "PASSWORD": "admin"
-  },
+    "LDAP": {
+        "URL": "ldap://dbildungs-iam-server-ldap",
+        "BIND_DN": "cn=admin,dc=schule-sh,dc=de",
+        "PASSWORD": "admin"
+    },
   "DATA": {
     "ROOT_ORGANISATION_ID": "d39cb7cf-2f9b-45f1-849f-973661f2f057"
+  },
+  "TELEMETRY": {
+    "METRICS_URL": "http://localhost:4317/v1/metrics",
+    "TRACES_URL": "http://localhost:4317/v1/traces",
   },
   "LOGGING": {
     "DEFAULT_LOG_LEVEL": "info",
@@ -105,5 +56,4 @@
     "USERNAME": "username",
     "PASSWORD": "password"
   }
->>>>>>> 320dfbcb
 }