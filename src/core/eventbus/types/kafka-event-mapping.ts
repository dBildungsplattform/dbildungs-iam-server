--- conflicted
+++ resolved
@@ -18,9 +18,7 @@
 import { KafkaSchuleCreatedEvent } from '../../../shared/events/kafka-schule-created.event.js';
 import { KafkaSchuleItslearningEnabledEvent } from '../../../shared/events/kafka-schule-itslearning-enabled.event.js';
 import { Constructor } from './util.types.js';
-<<<<<<< HEAD
 import { KafkaPersonDeletedAfterDeadlineExceededEvent } from '../../../shared/events/kafka-person-deleted-after-deadline-exceeded.event.js';
-=======
 import { KafkaEmailAddressAlreadyExistsEvent } from '../../../shared/events/email/kafka-email-address-already-exists.event.js';
 import { KafkaEmailAddressDeletedEvent } from '../../../shared/events/email/kafka-email-address-deleted.event.js';
 import { KafkaEmailAddressDeletedInDatabaseEvent } from '../../../shared/events/email/kafka-email-address-deleted-in-database.event.js';
@@ -36,7 +34,6 @@
 import { KafkaOxEmailAddressDeletedEvent } from '../../../shared/events/ox/kafka-ox-email-address-deleted.event.js';
 import { KafkaOxMetadataInKeycloakChangedEvent } from '../../../shared/events/ox/kafka-ox-metadata-in-keycloak-changed.event.js';
 import { KafkaOxUserChangedEvent } from '../../../shared/events/ox/kafka-ox-user-changed.event.js';
->>>>>>> 7740b2db
 
 export type KafkaEventKey =
     | 'user.created'
@@ -85,37 +82,37 @@
 
 export const KafkaEventMapping: Record<KafkaEventKey, KafkaEventMappingEntry> = {
     'user.created': {
-        eventClass: KafkaPersonCreatedEvent, // CHECKED
+        eventClass: KafkaPersonCreatedEvent,
         topic: 'user-topic',
         topicDlq: 'user-dlq-topic',
     },
     'user.created.email': {
-        eventClass: KafkaEmailAddressGeneratedEvent, // CHECKED
+        eventClass: KafkaEmailAddressGeneratedEvent,
         topic: 'user-topic',
         topicDlq: 'user-dlq-topic',
     },
     'user.deleted': {
-        eventClass: KafkaPersonDeletedEvent, // CHECKED
+        eventClass: KafkaPersonDeletedEvent,
         topic: 'user-topic',
         topicDlq: 'user-dlq-topic',
     },
     'user.deleted_deadline': {
-        eventClass: KafkaPersonDeletedAfterDeadlineExceededEvent, // CHECKED
+        eventClass: KafkaPersonDeletedAfterDeadlineExceededEvent,
         topic: 'user-topic',
         topicDlq: 'user-dlq-topic',
     },
     'user.modified.name': {
-        eventClass: KafkaPersonRenamedEvent, // CHECKED
+        eventClass: KafkaPersonRenamedEvent,
         topic: 'user-topic',
         topicDlq: 'user-dlq-topic',
     },
     'user.modified.email': {
-        eventClass: KafkaEmailAddressChangedEvent, // CHECKED
+        eventClass: KafkaEmailAddressChangedEvent,
         topic: 'user-topic',
         topicDlq: 'user-dlq-topic',
     },
     'user.modified.personenkontexte': {
-        eventClass: KafkaPersonenkontextUpdatedEvent, // CHECKED
+        eventClass: KafkaPersonenkontextUpdatedEvent,
         topic: 'user-topic',
         topicDlq: 'user-dlq-topic',
     },
