--- conflicted
+++ resolved
@@ -5,21 +5,16 @@
 import { FrontendController } from './api/frontend.controller.js';
 import { AuthenticatedGuard, OIDCClientProvider, OpenIdConnectStrategy, SessionSerializer } from './auth/index.js';
 import { BackendHttpService } from './outbound/backend-http.service.js';
-<<<<<<< HEAD
 import { LoggerModule } from '../../core/logging/logger.module.js';
 
+import { ProviderService } from './outbound/provider.service.js';
+import { PersonService } from './outbound/person.service.js';
 @Module({
     imports: [
         HttpModule,
         LoggerModule.register(FrontendApiModule.name),
         PassportModule.register({ session: true, defaultStrategy: 'oidc', keepSessionInfo: true }),
     ],
-    providers: [AuthenticatedGuard, BackendHttpService, OpenIdConnectStrategy, SessionSerializer, OIDCClientProvider],
-=======
-import { ProviderService } from './outbound/provider.service.js';
-import { PersonService } from './outbound/person.service.js';
-@Module({
-    imports: [HttpModule, PassportModule.register({ session: true, defaultStrategy: 'oidc', keepSessionInfo: true })],
     providers: [
         AuthenticatedGuard,
         BackendHttpService,
@@ -29,7 +24,6 @@
         SessionSerializer,
         OIDCClientProvider,
     ],
->>>>>>> e8073d5e
     controllers: [FrontendController],
 })
 export class FrontendApiModule {}