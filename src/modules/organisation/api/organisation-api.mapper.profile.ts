--- conflicted
+++ resolved
@@ -55,12 +55,9 @@
                 forMember((dest: OrganisationDo<boolean>) => dest.updatedAt, ignore()),
                 forMember((dest: OrganisationDo<boolean>) => dest.namensergaenzung, ignore()),
                 forMember((dest: OrganisationDo<boolean>) => dest.kuerzel, ignore()),
-<<<<<<< HEAD
                 forMember((dest: OrganisationDo<boolean>) => dest.verwaltetVon, ignore()),
                 forMember((dest: OrganisationDo<boolean>) => dest.zugehoerigZu, ignore()),
-=======
                 forMember((dest: OrganisationDo<boolean>) => dest.traegerschaft, ignore()),
->>>>>>> 53d3fe06
             );
         };
     }
