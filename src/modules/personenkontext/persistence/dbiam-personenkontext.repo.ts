import { Loaded } from '@mikro-orm/core';
import { EntityManager } from '@mikro-orm/postgresql';
import { Injectable } from '@nestjs/common';
import { OrganisationID, PersonID, PersonenkontextID, RolleID } from '../../../shared/types/index.js';
import { Personenkontext } from '../domain/personenkontext.js';
import { PersonenkontextEntity } from './personenkontext.entity.js';
import { PersonenkontextScope } from './personenkontext.scope.js';
import { PersonPermissions } from '../../authentication/domain/person-permissions.js';
import { EntityNotFoundError } from '../../../shared/error/entity-not-found.error.js';
import { DomainError } from '../../../shared/error/domain.error.js';
import { RollenSystemRecht } from '../../rolle/domain/rolle.enums.js';
import { MissingPermissionsError } from '../../../shared/error/missing-permissions.error.js';
import { PersonenkontextFactory } from '../domain/personenkontext.factory.js';

function mapEntityToAggregate(
    entity: PersonenkontextEntity,
    personenkontextFactory: PersonenkontextFactory,
): Personenkontext<boolean> {
    return personenkontextFactory.construct(
        entity.id,
        entity.createdAt,
        entity.updatedAt,
        entity.revision,
        entity.personId.id,
        entity.organisationId,
        entity.rolleId.id,
        entity.referrer,
        entity.mandant,
        entity.personenstatus,
        entity.jahrgangsstufe,
        entity.sichtfreigabe,
        entity.loeschungZeitpunkt,
        entity.befristung,
    );
}

@Injectable()
export class DBiamPersonenkontextRepo {
    public constructor(
        private readonly em: EntityManager,
        private readonly personenkontextFactory: PersonenkontextFactory,
    ) {}

    public async findByID(id: string): Promise<Option<Personenkontext<true>>> {
        const personenkontext: Option<PersonenkontextEntity> = await this.em.findOne(PersonenkontextEntity, {
            id,
        });

        return personenkontext && mapEntityToAggregate(personenkontext, this.personenkontextFactory);
    }

    public async findByIDAuthorized(
        id: PersonenkontextID,
        permissions: PersonPermissions,
    ): Promise<Result<Personenkontext<true>, DomainError>> {
        const personenkontext: Option<PersonenkontextEntity> = await this.em.findOne(PersonenkontextEntity, {
            id,
        });

        if (!personenkontext) {
            return {
                ok: false,
                error: new EntityNotFoundError('Personenkontext', id),
            };
        }

        if (
            !(await permissions.hasSystemrechtAtOrganisation(
                personenkontext.organisationId,
                RollenSystemRecht.PERSONEN_VERWALTEN,
            ))
        ) {
            return {
                ok: false,
                error: new MissingPermissionsError('Access denied'),
            };
        }

        return { ok: true, value: mapEntityToAggregate(personenkontext, this.personenkontextFactory) };
    }

    public async findByPerson(personId: PersonID): Promise<Personenkontext<true>[]> {
        const personenKontexte: PersonenkontextEntity[] = await this.em.find(PersonenkontextEntity, {
            personId,
        });

        return personenKontexte.map((pk: PersonenkontextEntity) =>
            mapEntityToAggregate(pk, this.personenkontextFactory),
        );
    }

    /**
     *
     * @param personId
     * @param permissions
     * @returns
     *
     * Should return all kontexts of a given person, if the caller has the systemrecht PERSONEN_VERWALTEN at at least one node of the target persons kontexts
     */
    public async findByPersonAuthorized(
        personId: PersonID,
        permissions: PersonPermissions,
    ): Promise<Result<Personenkontext<true>[], DomainError>> {
        const canSeeKontexts: boolean = await permissions.canModifyPerson(personId);
        if (canSeeKontexts) {
            const allKontextsForTargetPerson: Personenkontext<true>[] = await this.findByPerson(personId);
            return {
                ok: true,
                value: allKontextsForTargetPerson,
            };
        }

        return {
            ok: false,
            error: new MissingPermissionsError('Not allowed to view the requested personenkontexte'),
        };
    }

    public async findBy(scope: PersonenkontextScope): Promise<Counted<Personenkontext<true>>> {
        const [entities, total]: Counted<PersonenkontextEntity> = await scope.executeQuery(this.em);
        const kontexte: Personenkontext<true>[] = entities.map((entity: PersonenkontextEntity) =>
            mapEntityToAggregate(entity, this.personenkontextFactory),
        );

        return [kontexte, total];
    }

    public async findByPersonIds(personIds: PersonID[]): Promise<Map<PersonID, Personenkontext<true>[]>> {
        const personenKontextEntities: PersonenkontextEntity[] = await this.em.find(PersonenkontextEntity, {
            personId: { $in: personIds },
        });

        const personenKontextMap: Map<PersonID, Personenkontext<true>[]> = new Map();

        personenKontextEntities.forEach((entity: PersonenkontextEntity) => {
            const aggregate: Personenkontext<true> = mapEntityToAggregate(entity, this.personenkontextFactory);
            if (!personenKontextMap.has(entity.personId.id)) {
                personenKontextMap.set(entity.personId.id, []);
            }
            personenKontextMap.get(entity.personId.id)!.push(aggregate);
        });

        return personenKontextMap;
    }

    public async findByRolle(rolleId: string): Promise<Personenkontext<true>[]> {
        const personenKontexte: PersonenkontextEntity[] = await this.em.find(PersonenkontextEntity, {
            rolleId,
        });

        return personenKontexte.map((pk: PersonenkontextEntity) =>
            mapEntityToAggregate(pk, this.personenkontextFactory),
        );
    }

    public async find(
        personId: PersonID,
        organisationId: OrganisationID,
        rolleId: RolleID,
    ): Promise<Option<Personenkontext<true>>> {
        const personenKontext: Option<PersonenkontextEntity> = await this.em.findOne(
            PersonenkontextEntity,
            {
                personId,
                rolleId,
                organisationId,
            },
            {},
        );
        if (personenKontext) {
            return mapEntityToAggregate(personenKontext, this.personenkontextFactory);
        }

        return null;
    }

    public async exists(personId: PersonID, organisationId: OrganisationID, rolleId: RolleID): Promise<boolean> {
        const personenKontext: Option<Loaded<PersonenkontextEntity, never, 'id', never>> = await this.em.findOne(
            PersonenkontextEntity,
            {
                personId,
                rolleId,
                organisationId,
            },
            { fields: ['id'] as const },
        );

        return !!personenKontext;
    }

<<<<<<< HEAD
    /**
     * @deprecated This method does not throw events, please always use the PersonenkontexteUpdate aggregate
     */
    public async save(personenKontext: Personenkontext<boolean>): Promise<Personenkontext<true>> {
        if (personenKontext.id) {
            return this.update(personenKontext);
        } else {
            return this.create(personenKontext);
        }
    }

    /**
     * @deprecated This method does not throw events, please always use the PersonenkontexteUpdate aggregate
     */
    public async saveAuthorized(
        personenkontext: Personenkontext<false>,
        permissions: PersonPermissions,
    ): Promise<Result<Personenkontext<true>, DomainError>> {
        {
            const result: Option<DomainError> = await personenkontext.checkReferences();
            if (result) {
                return {
                    ok: false,
                    error: result,
                };
            }
        }

        {
            const result: Option<DomainError> = await personenkontext.checkPermissions(permissions);
            if (result) {
                return {
                    ok: false,
                    error: result,
                };
            }
        }

        {
            const exists: boolean = await this.exists(
                personenkontext.personId,
                personenkontext.organisationId,
                personenkontext.rolleId,
            );

            if (exists) {
                return {
                    ok: false,
                    error: new EntityAlreadyExistsError('Personenkontext already exists'),
                };
            }
        }

        const personenKontextEntity: PersonenkontextEntity = this.em.create(
            PersonenkontextEntity,
            mapAggregateToData(personenkontext),
        );

        await this.em.persistAndFlush(personenKontextEntity);

        return {
            ok: true,
            value: mapEntityToAggregate(personenKontextEntity, this.personenkontextFactory),
        };
    }

    /**
     * @deprecated This method does not throw events, please always use the PersonenkontexteUpdate aggregate
     */
    public async deleteAuthorized(
        id: PersonenkontextID,
        revision: string,
        permissions: PersonPermissions,
    ): Promise<Option<DomainError>> {
        const personenkontext: Option<PersonenkontextEntity> = await this.em.findOne(PersonenkontextEntity, {
            id,
        });

        if (!personenkontext) {
            return new EntityNotFoundError('Personenkontext', id);
        }

        if (
            !(await permissions.hasSystemrechtAtOrganisation(
                personenkontext.organisationId,
                RollenSystemRecht.PERSONEN_VERWALTEN,
            ))
        ) {
            return new MissingPermissionsError('Access denied');
        }

        if (personenkontext.revision !== revision) {
            return new MismatchedRevisionError('Personenkontext');
        }

        await this.em.nativeDelete(PersonenkontextEntity, { id });

        return;
    }

    /**
     * @deprecated This method does not throw events, please always use the PersonenkontexteUpdate aggregate
     */
    private async create(personenKontext: Personenkontext<false>): Promise<Personenkontext<true>> {
        const personenKontextEntity: PersonenkontextEntity = this.em.create(
            PersonenkontextEntity,
            mapAggregateToData(personenKontext),
        );
        await this.em.persistAndFlush(personenKontextEntity);

        return mapEntityToAggregate(personenKontextEntity, this.personenkontextFactory);
    }

    /**
     * @deprecated This method does not throw events, please always use the PersonenkontexteUpdate aggregate
     */
    private async update(personenKontext: Personenkontext<true>): Promise<Personenkontext<true>> {
        const personenKontextEntity: Loaded<PersonenkontextEntity> = await this.em.findOneOrFail(
            PersonenkontextEntity,
            personenKontext.id,
        );
        personenKontextEntity.assign(mapAggregateToData(personenKontext));

        await this.em.persistAndFlush(personenKontextEntity);

        return mapEntityToAggregate(personenKontextEntity, this.personenkontextFactory);
    }

    /**
     * @deprecated This method does not throw events, please always use the PersonenkontexteUpdate aggregate
     */
    public async delete(personenKontext: Personenkontext<true>): Promise<void> {
        const personId: PersonID = personenKontext.personId;
        const organisationId: OrganisationID = personenKontext.organisationId;
        const rolleId: RolleID = personenKontext.rolleId;

        await this.em.nativeDelete(PersonenkontextEntity, {
            personId: personId,
            organisationId: organisationId,
            rolleId: rolleId,
        });
=======
    private async canModifyPersonenkontext(
        entity: PersonenkontextEntity,
        permissions: PersonPermissions,
    ): Promise<boolean> {
        const organisationIDs: OrganisationID[] = await permissions.getOrgIdsWithSystemrecht(
            [RollenSystemRecht.PERSONEN_VERWALTEN],
            true,
        );

        return organisationIDs.includes(entity.organisationId);
>>>>>>> bbed6923
    }

    public async hasSystemrechtAtOrganisation(
        personId: PersonID,
        organisationId: OrganisationID,
        systemrecht: RollenSystemRecht,
    ): Promise<boolean> {
        const query: string = `
            WITH RECURSIVE parent_organisations AS (
                SELECT id, administriert_von
                FROM public.organisation
                WHERE id = ?
                UNION ALL
                SELECT o.id, o.administriert_von
                FROM public.organisation o
                INNER JOIN parent_organisations po ON o.id = po.administriert_von
            ),
            person_roles_at_orgas AS (
                SELECT DISTINCT pk.rolle_id
                FROM parent_organisations po
                JOIN public.personenkontext pk ON pk.organisation_id = po.id AND pk.person_id = ?
            )
            SELECT EXISTS (
                SELECT 1
                FROM person_roles_at_orgas pr
                JOIN public.rolle_systemrecht sr ON sr.rolle_id = pr.rolle_id
                WHERE sr.systemrecht = ?
            ) AS has_systemrecht_at_orga;
                        `;

        // eslint-disable-next-line @typescript-eslint/no-explicit-any
        const result: any[] = await this.em.execute(query, [organisationId, personId, systemrecht]);
        // eslint-disable-next-line @typescript-eslint/no-unsafe-member-access
        return result[0].has_systemrecht_at_orga as boolean;
    }

    public async hasPersonASystemrechtAtAnyKontextOfPersonB(
        personIdA: PersonID,
        personIdB: PersonID,
        systemrecht: RollenSystemRecht,
    ): Promise<boolean> {
        const query: string = `
        WITH RECURSIVE all_orgas_where_personb_has_any_kontext_with_parents AS (
                    SELECT id, administriert_von
                    FROM public.organisation
                    WHERE id IN (
                        SELECT organisation_id
                        FROM public.personenkontext
                        WHERE person_id = ?
                    )
                    UNION ALL
                    SELECT o.id, o.administriert_von
                    FROM public.organisation o
                    INNER JOIN all_orgas_where_personb_has_any_kontext_with_parents po ON o.id = po.administriert_von
                ),
                kontexts_personB_at_orgas AS (
                    SELECT pk.*
                    FROM public.personenkontext pk
                    WHERE pk.person_id = ? AND pk.organisation_id IN (SELECT id FROM all_orgas_where_personb_has_any_kontext_with_parents)
                ),
                permission_check AS (
                    SELECT EXISTS (
                        SELECT 1
                        FROM kontexts_personB_at_orgas kb
                        JOIN public.rolle_systemrecht sr ON sr.rolle_id = kb.rolle_id
                        WHERE sr.systemrecht = ?
                    ) AS has_persona_systemrecht_at_any_kontext_of_personb
                )
                SELECT has_persona_systemrecht_at_any_kontext_of_personb FROM permission_check;
                    `;

        const result: [{ has_persona_systemrecht_at_any_kontext_of_personb: boolean }] = await this.em.execute(query, [
            personIdB,
            personIdA,
            systemrecht,
        ]);
        return result[0].has_persona_systemrecht_at_any_kontext_of_personb;
    }

    public async isOrganisationAlreadyAssigned(organisationId: string): Promise<boolean> {
        const personenKontexte: PersonenkontextEntity[] = await this.em.find(PersonenkontextEntity, {
            organisationId,
        });

        return personenKontexte.length > 0;
    }

    public async isRolleAlreadyAssigned(id: RolleID): Promise<boolean> {
        return (await this.findByRolle(id)).length > 0;
    }
}<|MERGE_RESOLUTION|>--- conflicted
+++ resolved
@@ -186,162 +186,6 @@
         );
 
         return !!personenKontext;
-    }
-
-<<<<<<< HEAD
-    /**
-     * @deprecated This method does not throw events, please always use the PersonenkontexteUpdate aggregate
-     */
-    public async save(personenKontext: Personenkontext<boolean>): Promise<Personenkontext<true>> {
-        if (personenKontext.id) {
-            return this.update(personenKontext);
-        } else {
-            return this.create(personenKontext);
-        }
-    }
-
-    /**
-     * @deprecated This method does not throw events, please always use the PersonenkontexteUpdate aggregate
-     */
-    public async saveAuthorized(
-        personenkontext: Personenkontext<false>,
-        permissions: PersonPermissions,
-    ): Promise<Result<Personenkontext<true>, DomainError>> {
-        {
-            const result: Option<DomainError> = await personenkontext.checkReferences();
-            if (result) {
-                return {
-                    ok: false,
-                    error: result,
-                };
-            }
-        }
-
-        {
-            const result: Option<DomainError> = await personenkontext.checkPermissions(permissions);
-            if (result) {
-                return {
-                    ok: false,
-                    error: result,
-                };
-            }
-        }
-
-        {
-            const exists: boolean = await this.exists(
-                personenkontext.personId,
-                personenkontext.organisationId,
-                personenkontext.rolleId,
-            );
-
-            if (exists) {
-                return {
-                    ok: false,
-                    error: new EntityAlreadyExistsError('Personenkontext already exists'),
-                };
-            }
-        }
-
-        const personenKontextEntity: PersonenkontextEntity = this.em.create(
-            PersonenkontextEntity,
-            mapAggregateToData(personenkontext),
-        );
-
-        await this.em.persistAndFlush(personenKontextEntity);
-
-        return {
-            ok: true,
-            value: mapEntityToAggregate(personenKontextEntity, this.personenkontextFactory),
-        };
-    }
-
-    /**
-     * @deprecated This method does not throw events, please always use the PersonenkontexteUpdate aggregate
-     */
-    public async deleteAuthorized(
-        id: PersonenkontextID,
-        revision: string,
-        permissions: PersonPermissions,
-    ): Promise<Option<DomainError>> {
-        const personenkontext: Option<PersonenkontextEntity> = await this.em.findOne(PersonenkontextEntity, {
-            id,
-        });
-
-        if (!personenkontext) {
-            return new EntityNotFoundError('Personenkontext', id);
-        }
-
-        if (
-            !(await permissions.hasSystemrechtAtOrganisation(
-                personenkontext.organisationId,
-                RollenSystemRecht.PERSONEN_VERWALTEN,
-            ))
-        ) {
-            return new MissingPermissionsError('Access denied');
-        }
-
-        if (personenkontext.revision !== revision) {
-            return new MismatchedRevisionError('Personenkontext');
-        }
-
-        await this.em.nativeDelete(PersonenkontextEntity, { id });
-
-        return;
-    }
-
-    /**
-     * @deprecated This method does not throw events, please always use the PersonenkontexteUpdate aggregate
-     */
-    private async create(personenKontext: Personenkontext<false>): Promise<Personenkontext<true>> {
-        const personenKontextEntity: PersonenkontextEntity = this.em.create(
-            PersonenkontextEntity,
-            mapAggregateToData(personenKontext),
-        );
-        await this.em.persistAndFlush(personenKontextEntity);
-
-        return mapEntityToAggregate(personenKontextEntity, this.personenkontextFactory);
-    }
-
-    /**
-     * @deprecated This method does not throw events, please always use the PersonenkontexteUpdate aggregate
-     */
-    private async update(personenKontext: Personenkontext<true>): Promise<Personenkontext<true>> {
-        const personenKontextEntity: Loaded<PersonenkontextEntity> = await this.em.findOneOrFail(
-            PersonenkontextEntity,
-            personenKontext.id,
-        );
-        personenKontextEntity.assign(mapAggregateToData(personenKontext));
-
-        await this.em.persistAndFlush(personenKontextEntity);
-
-        return mapEntityToAggregate(personenKontextEntity, this.personenkontextFactory);
-    }
-
-    /**
-     * @deprecated This method does not throw events, please always use the PersonenkontexteUpdate aggregate
-     */
-    public async delete(personenKontext: Personenkontext<true>): Promise<void> {
-        const personId: PersonID = personenKontext.personId;
-        const organisationId: OrganisationID = personenKontext.organisationId;
-        const rolleId: RolleID = personenKontext.rolleId;
-
-        await this.em.nativeDelete(PersonenkontextEntity, {
-            personId: personId,
-            organisationId: organisationId,
-            rolleId: rolleId,
-        });
-=======
-    private async canModifyPersonenkontext(
-        entity: PersonenkontextEntity,
-        permissions: PersonPermissions,
-    ): Promise<boolean> {
-        const organisationIDs: OrganisationID[] = await permissions.getOrgIdsWithSystemrecht(
-            [RollenSystemRecht.PERSONEN_VERWALTEN],
-            true,
-        );
-
-        return organisationIDs.includes(entity.organisationId);
->>>>>>> bbed6923
     }
 
     public async hasSystemrechtAtOrganisation(
