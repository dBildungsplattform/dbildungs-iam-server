--- conflicted
+++ resolved
@@ -11,12 +11,8 @@
     UseFilters,
 } from '@nestjs/common';
 import { PrivacyIdeaAdministrationService } from './privacy-idea-administration.service.js';
-<<<<<<< HEAD
-import { AssignTokenResponse, PrivacyIdeaToken } from './privacy-idea-api.types.js';
-=======
 import { Public } from '../authentication/api/public.decorator.js';
 import { PrivacyIdeaToken, ResetTokenResponse, AssignTokenResponse } from './privacy-idea-api.types.js';
->>>>>>> e699ed56
 import {
     ApiBadRequestResponse,
     ApiBearerAuth,
@@ -66,27 +62,11 @@
         @Body() params: TokenInitBodyParams,
         @Permissions() permissions: PersonPermissions,
     ): Promise<string> {
-<<<<<<< HEAD
-        const personResult: Result<Person<true>> = await this.personRepository.getPersonIfAllowed(
-            params.personId,
-            permissions,
-        );
+        const person: Person<true> = await this.getPersonIfAllowed(params.personId, permissions);
 
-        if (!personResult.ok) {
-            throw new HttpException(personResult.error, HttpStatus.FORBIDDEN);
-        }
+        const selfService: boolean = person.id === permissions.personFields.id;
 
-        if (personResult.value.referrer === undefined) {
-            throw new HttpException('User not found.', HttpStatus.BAD_REQUEST);
-        }
-
-        const selfService: boolean = personResult.value.id === permissions.personFields.id;
-
-        return this.privacyIdeaAdministrationService.initializeSoftwareToken(personResult.value.referrer, selfService);
-=======
-        const referrer: string = await this.getPersonIfAllowed(params.personId, permissions);
-        return this.privacyIdeaAdministrationService.initializeSoftwareToken(referrer);
->>>>>>> e699ed56
+        return this.privacyIdeaAdministrationService.initializeSoftwareToken(person.referrer!, selfService);
     }
 
     @Get('state')
@@ -101,9 +81,10 @@
         @Query('personId') personId: string,
         @Permissions() permissions: PersonPermissions,
     ): Promise<TokenStateResponse> {
-        const referrer: string = await this.getPersonIfAllowed(personId, permissions);
-        const piToken: PrivacyIdeaToken | undefined =
-            await this.privacyIdeaAdministrationService.getTwoAuthState(referrer);
+        const person: Person<true> = await this.getPersonIfAllowed(personId, permissions);
+        const piToken: PrivacyIdeaToken | undefined = await this.privacyIdeaAdministrationService.getTwoAuthState(
+            person.referrer!,
+        );
         return new TokenStateResponse(piToken);
     }
 
@@ -120,9 +101,11 @@
         @Query('personId') personId: string,
         @Permissions() permissions: PersonPermissions,
     ): Promise<boolean> {
-        const referrer: string = await this.getPersonIfAllowed(personId, permissions);
+        const person: Person<true> = await this.getPersonIfAllowed(personId, permissions);
         try {
-            const response: ResetTokenResponse = await this.privacyIdeaAdministrationService.resetToken(referrer);
+            const response: ResetTokenResponse = await this.privacyIdeaAdministrationService.resetToken(
+                person.referrer!,
+            );
             return response.result.status;
         } catch (error) {
             if (error instanceof TokenError) {
@@ -130,7 +113,7 @@
             }
             throw SchulConnexErrorMapper.mapSchulConnexErrorToHttpException(
                 SchulConnexErrorMapper.mapDomainErrorToSchulConnexError(
-                    new EntityCouldNotBeUpdated(referrer, 'Token could not be unassigned.'),
+                    new EntityCouldNotBeUpdated(person.referrer!, 'Token could not be unassigned.'),
                 ),
             );
         }
@@ -151,12 +134,12 @@
         @Body() params: AssignHardwareTokenBodyParams,
         @Permissions() permissions: PersonPermissions,
     ): Promise<AssignHardwareTokenResponse | undefined> {
-        const referrer: string = await this.getPersonIfAllowed(params.userId, permissions);
+        const person: Person<true> = await this.getPersonIfAllowed(params.userId, permissions);
         try {
             const result: AssignTokenResponse = await this.privacyIdeaAdministrationService.assignHardwareToken(
                 params.serial,
                 params.otp,
-                referrer,
+                person.referrer!,
             );
             return new AssignHardwareTokenResponse(
                 result.id,
@@ -179,7 +162,6 @@
         }
     }
 
-<<<<<<< HEAD
     @Post('verify')
     @HttpCode(HttpStatus.CREATED)
     @ApiCreatedResponse({ description: 'The token was successfully verified.' })
@@ -192,21 +174,12 @@
         @Body() params: TokenVerifyBodyParams,
         @Permissions() permissions: PersonPermissions,
     ): Promise<void> {
-        const personResult: Result<Person<true>> = await this.personRepository.getPersonIfAllowed(
-            params.personId,
-            permissions,
-        );
+        const person: Person<true> = await this.getPersonIfAllowed(params.personId, permissions);
 
-        if (!personResult.ok) {
-            throw new HttpException(personResult.error, HttpStatus.FORBIDDEN);
-        }
+        await this.privacyIdeaAdministrationService.verifyTokenEnrollment(person.referrer!, params.otp);
+    }
 
-        if (personResult.value.referrer === undefined) {
-            throw new HttpException('User not found.', HttpStatus.BAD_REQUEST);
-        }
-        await this.privacyIdeaAdministrationService.verifyTokenEnrollment(personResult.value.referrer, params.otp);
-=======
-    private async getPersonIfAllowed(personId: string, permissions: PersonPermissions): Promise<string> {
+    private async getPersonIfAllowed(personId: string, permissions: PersonPermissions): Promise<Person<true>> {
         const personResult: Result<Person<true>> = await this.personRepository.getPersonIfAllowed(
             personId,
             permissions,
@@ -217,7 +190,6 @@
         if (personResult.value.referrer === undefined) {
             throw new HttpException('User not found.', HttpStatus.BAD_REQUEST);
         }
-        return personResult.value.referrer;
->>>>>>> e699ed56
+        return personResult.value;
     }
 }