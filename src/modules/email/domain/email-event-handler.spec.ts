--- conflicted
+++ resolved
@@ -1723,11 +1723,7 @@
         });
 
         describe('when email microservice is enabled', () => {
-<<<<<<< HEAD
-            it('should not call deactivateEmailAddress when microservice is disabled', async () => {
-=======
             it('should not call deactivateEmailAddress when microservice is enabled', async () => {
->>>>>>> ad97c394
                 emailResolverService.shouldUseEmailMicroservice.mockReturnValueOnce(true);
 
                 await emailEventHandler.handlePersonDeletedEvent(event);
