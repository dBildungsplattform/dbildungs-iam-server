# Push image to GHCR and Helm Chart to helm-charts-registry
name: Release Image and Helm Chart
on:
  push:
    tags:
      - '[0-9]+.[0-9]+.[0-9]+'

concurrency:
  group: dbildungs-iam-server-image-helm-chart
  cancel-in-progress: true

jobs:
  # GHRC Image
  codeql_analyze:
    name: "CodeQL"
    uses: dBildungsplattform/dbp-github-workflows/.github/workflows/check-codeql.yaml@6
    permissions:
      actions: read
      contents: read
      security-events: write

  nest_lint:
    name: "Linting"
    if: ${{ github.event_name == 'push' }}
    uses: dBildungsplattform/dbp-github-workflows/.github/workflows/check-nest-lint.yaml@6
    with:
      node_version: '18'
    permissions:
      contents: read

  tests_and_sonarcloud:
    name: "Tests and Sonarcloud"
    if: ${{ github.event_name == 'push' }}
    uses: dBildungsplattform/dbp-github-workflows/.github/workflows/check-nest-test-sonarcloud.yaml@6
    with:
      node_version: '18'
    permissions:
      contents: read
    secrets: inherit

  release_image:
    name: "Publish image and scan with trivy"
    needs: 
     - codeql_analyze
     - nest_lint
     - tests_and_sonarcloud
    permissions:
      packages: write
      security-events: write
      contents: read
<<<<<<< HEAD
    uses: dBildungsplattform/dbp-github-workflows/.github/workflows/image-publish-trivy.yaml@6
=======
    uses: dBildungsplattform/dbp-github-workflows/.github/workflows/image-publish-trivy.yaml@7
>>>>>>> 9f2da734
    with:
      image_name: "dbildungs-iam-server"
      run_trivy_scan: true
      image_tag_generation: version_git_tag
      container_registry: "ghcr.io"
      fail_on_vulnerabilites: false
      report_location: "Dockerfile"
  
  # Helm Chart
  scan_helm:
    uses: dBildungsplattform/dbp-github-workflows/.github/workflows/check-helm-kics.yaml@6
    permissions:
      contents: read

  release_helm:
    needs: scan_helm
    uses: dBildungsplattform/dbp-github-workflows/.github/workflows/chart-release.yaml@6
    secrets: inherit
    with:
      chart_name: "dbildungs-iam-server"
      helm_chart_version_generation: specified 
      image_tag_generation: specified 
      helm_chart_version: "${{ github.ref_name }}"
      image_tag: "${{ github.ref_name }}"<|MERGE_RESOLUTION|>--- conflicted
+++ resolved
@@ -13,7 +13,7 @@
   # GHRC Image
   codeql_analyze:
     name: "CodeQL"
-    uses: dBildungsplattform/dbp-github-workflows/.github/workflows/check-codeql.yaml@6
+    uses: dBildungsplattform/dbp-github-workflows/.github/workflows/check-codeql.yaml@7
     permissions:
       actions: read
       contents: read
@@ -22,7 +22,7 @@
   nest_lint:
     name: "Linting"
     if: ${{ github.event_name == 'push' }}
-    uses: dBildungsplattform/dbp-github-workflows/.github/workflows/check-nest-lint.yaml@6
+    uses: dBildungsplattform/dbp-github-workflows/.github/workflows/check-nest-lint.yaml@7
     with:
       node_version: '18'
     permissions:
@@ -31,7 +31,7 @@
   tests_and_sonarcloud:
     name: "Tests and Sonarcloud"
     if: ${{ github.event_name == 'push' }}
-    uses: dBildungsplattform/dbp-github-workflows/.github/workflows/check-nest-test-sonarcloud.yaml@6
+    uses: dBildungsplattform/dbp-github-workflows/.github/workflows/check-nest-test-sonarcloud.yaml@7
     with:
       node_version: '18'
     permissions:
@@ -48,11 +48,7 @@
       packages: write
       security-events: write
       contents: read
-<<<<<<< HEAD
-    uses: dBildungsplattform/dbp-github-workflows/.github/workflows/image-publish-trivy.yaml@6
-=======
     uses: dBildungsplattform/dbp-github-workflows/.github/workflows/image-publish-trivy.yaml@7
->>>>>>> 9f2da734
     with:
       image_name: "dbildungs-iam-server"
       run_trivy_scan: true
@@ -63,13 +59,13 @@
   
   # Helm Chart
   scan_helm:
-    uses: dBildungsplattform/dbp-github-workflows/.github/workflows/check-helm-kics.yaml@6
+    uses: dBildungsplattform/dbp-github-workflows/.github/workflows/check-helm-kics.yaml@7
     permissions:
       contents: read
 
   release_helm:
     needs: scan_helm
-    uses: dBildungsplattform/dbp-github-workflows/.github/workflows/chart-release.yaml@6
+    uses: dBildungsplattform/dbp-github-workflows/.github/workflows/chart-release.yaml@7
     secrets: inherit
     with:
       chart_name: "dbildungs-iam-server"
