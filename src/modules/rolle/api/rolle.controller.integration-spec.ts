--- conflicted
+++ resolved
@@ -31,7 +31,6 @@
 import { PagedResponse } from '../../../shared/paging/index.js';
 import { ServiceProviderIdNameResponse } from './serviceprovider-id-name.response.js';
 import { createMock, DeepMocked } from '@golevelup/ts-jest';
-<<<<<<< HEAD
 import { PersonPermissionsRepo } from '../../authentication/domain/person-permission.repo.js';
 import { Observable } from 'rxjs';
 import { Request } from 'express';
@@ -46,12 +45,6 @@
 import { PersonRepository } from '../../person/persistence/person.repository.js';
 import { KeycloakUserService } from '../../keycloak-administration/domain/keycloak-user.service.js';
 import { PersonPermissions } from '../../authentication/domain/person-permissions.js';
-=======
-import { Observable } from 'rxjs';
-import { PersonPermissionsRepo } from '../../authentication/domain/person-permission.repo.js';
-import { PassportUser } from '../../authentication/types/user.js';
-import { Request } from 'express';
->>>>>>> 78e5bbf9
 
 describe('Rolle API', () => {
     let app: INestApplication;
@@ -60,7 +53,6 @@
     let rolleRepo: RolleRepo;
     let personRepo: PersonRepo;
     let serviceProviderRepo: ServiceProviderRepo;
-<<<<<<< HEAD
     let dBiamPersonenkontextRepo: DBiamPersonenkontextRepo;
     let personpermissionsRepoMock: DeepMocked<PersonPermissionsRepo>;
     let personenkontextFactory: PersonenkontextFactory;
@@ -83,9 +75,6 @@
 
         return personenkontext;
     }
-=======
-    let personpermissionsRepoMock: DeepMocked<PersonPermissionsRepo>;
->>>>>>> 78e5bbf9
 
     beforeAll(async () => {
         const module: TestingModule = await Test.createTestingModule({
@@ -149,14 +138,10 @@
         rolleRepo = module.get(RolleRepo);
         personRepo = module.get(PersonRepo);
         serviceProviderRepo = module.get(ServiceProviderRepo);
-<<<<<<< HEAD
         dBiamPersonenkontextRepo = module.get(DBiamPersonenkontextRepo);
         personpermissionsRepoMock = module.get(PersonPermissionsRepo);
         personenkontextFactory = module.get(PersonenkontextFactory);
 
-=======
-        personpermissionsRepoMock = module.get(PersonPermissionsRepo);
->>>>>>> 78e5bbf9
         await DatabaseTestModule.setupDatabase(module.get(MikroORM));
         app = module.createNestApplication();
         await app.init();
