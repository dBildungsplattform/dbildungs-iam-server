--- conflicted
+++ resolved
@@ -72,30 +72,6 @@
     @ApiForbiddenResponse({ description: 'Insufficient permissions to create the person.' })
     @ApiInternalServerErrorResponse({ description: 'Internal server error while creating the person.' })
     public async createPerson(@Body() params: CreatePersonBodyParams): Promise<PersonendatensatzResponse> {
-<<<<<<< HEAD
-        const person: Person<false> = await this.personFactory.createNew(
-            params.name.familienname,
-            params.name.vorname,
-            params.referrer,
-            params.stammorganisation,
-            params.name.initialenfamilienname,
-            params.name.initialenvorname,
-            params.name.rufname,
-            params.name.titel,
-            params.name.anrede,
-            params.name.namenspraefix,
-            params.name.namenssuffix,
-            params.name.sortierindex,
-            params.geburt?.datum,
-            params.geburt?.geburtsort,
-            params.geschlecht,
-            params.lokalisierung,
-            params.vertrauensstufe,
-            params.auskunftssperre,
-        );
-
-        const result: Person<true> | DomainError = await this.personRepository.create(person);
-=======
         const person: Person<false> | DomainError = await this.personFactory.createNew({
             vorname: params.name.vorname,
             familienname: params.name.familienname,
@@ -106,7 +82,6 @@
                 SchulConnexErrorMapper.mapDomainErrorToSchulConnexError(person),
             );
         }
->>>>>>> 30f1cb9f
 
         const result: Person<true> | DomainError = await this.personRepository.create(person);
         if (result instanceof DomainError) {
