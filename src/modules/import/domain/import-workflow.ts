import { RolleRepo } from '../../rolle/repo/rolle.repo.js';
import { Rolle } from '../../rolle/domain/rolle.js';
import { PersonPermissions } from '../../authentication/domain/person-permissions.js';
import { DomainError } from '../../../shared/error/domain.error.js';
import { EntityNotFoundError } from '../../../shared/error/entity-not-found.error.js';
import { OrganisationRepository } from '../../organisation/persistence/organisation.repository.js';
import { Organisation } from '../../organisation/domain/organisation.js';
import { RollenArt, RollenSystemRecht } from '../../rolle/domain/rolle.enums.js';
import { MissingPermissionsError } from '../../../shared/error/missing-permissions.error.js';
import { RolleNurAnPassendeOrganisationError } from '../../personenkontext/specification/error/rolle-nur-an-passende-organisation.js';
import { OrganisationMatchesRollenart } from '../../personenkontext/specification/organisation-matches-rollenart.js';
import Papa, { ParseResult } from 'papaparse';
import { CSVImportDataItemDTO } from './csv-import-data-item.dto.js';
import { ImportCSVFileParsingError } from './import-csv-file-parsing.error.js';
import { ImportDataRepository } from '../persistence/import-data.repository.js';
import {
    PersonenkontextCreationService,
    PersonPersonenkontext,
} from '../../personenkontext/domain/personenkontext-creation.service.js';
import { DbiamCreatePersonenkontextBodyParams } from '../../personenkontext/api/param/dbiam-create-personenkontext.body.params.js';
import { OrganisationsTyp } from '../../organisation/domain/organisation.enums.js';
import { Personenkontext } from '../../personenkontext/domain/personenkontext.js';
import { ImportTextFileCreationError } from './import-text-file-creation.error.js';
import { ImportCSVFileEmptyError } from './import-csv-file-empty.error.js';
import { ImportNurLernAnSchuleUndKlasseError } from './import-nur-lern-an-schule-und-klasse.error.js';
import { ImportDomainErrorI18nTypes } from './import-i18n-errors.js';
import { validateSync } from 'class-validator';
import { plainToInstance } from 'class-transformer';
import { ImportCSVFileInvalidHeaderError } from './import-csv-file-invalid-header.error.js';
<<<<<<< HEAD
import { ImportDataItem } from './import-data-item.js';
import { ImportVorgang } from './import-vorgang.js';
import { ImportVorgangRepository } from '../persistence/import-vorgang.repository.js';
=======
import { ClassLogger } from '../../../core/logging/class-logger.js';
>>>>>>> d177a3ed

export type ImportUploadResultFields = {
    importVorgangId: string;
    isValid: boolean;
    totalImportDataItems: number;
    totalInvalidImportDataItems: number;
    invalidImportDataItems: ImportDataItem<false>[];
};
export type OrganisationByIdAndName = Pick<Organisation<true>, 'id' | 'name'>;
export type TextFilePersonFields = {
    klasse: string | undefined;
    vorname: string;
    nachname: string;
    username: string | undefined;
    password: string | undefined;
};

export type RolleAndOrganisationByName = {
    rollenName: string;
    organisationsname: string;
};

export class ImportWorkflow {
    public readonly TEXT_FILENAME_NAME: string = '_spsh_csv_import_ergebnis.txt';

    public readonly CSV_FILE_VALID_HEADERS: string[] = ['nachname', 'vorname', 'klasse'];

    public selectedOrganisationId!: string;

    public selectedRolleId!: string;

    private constructor(
        private readonly rolleRepo: RolleRepo,
        private readonly organisationRepository: OrganisationRepository,
        private readonly importDataRepository: ImportDataRepository,
        private readonly personenkontextCreationService: PersonenkontextCreationService,
<<<<<<< HEAD
        private readonly importVorgangRepository: ImportVorgangRepository,
=======
        private readonly logger: ClassLogger,
>>>>>>> d177a3ed
    ) {}

    public static createNew(
        rolleRepo: RolleRepo,
        organisationRepository: OrganisationRepository,
        importDataRepository: ImportDataRepository,
        personenkontextCreationService: PersonenkontextCreationService,
<<<<<<< HEAD
        importVorgangRepository: ImportVorgangRepository,
=======
        logger: ClassLogger,
>>>>>>> d177a3ed
    ): ImportWorkflow {
        return new ImportWorkflow(
            rolleRepo,
            organisationRepository,
            importDataRepository,
            personenkontextCreationService,
<<<<<<< HEAD
            importVorgangRepository,
=======
            logger,
>>>>>>> d177a3ed
        );
    }

    // Initialize the aggregate with the selected Organisation and Rolle
    public initialize(organisationId: string, rolleId: string): void {
        this.selectedOrganisationId = organisationId;
        this.selectedRolleId = rolleId;
    }

    // Check References and Permissions
    public async validateImport(
        file: Express.Multer.File,
        permissions: PersonPermissions,
    ): Promise<DomainError | ImportUploadResultFields> {
        const referenceCheck: DomainError | RolleAndOrganisationByName = await this.checkReferences(
            this.selectedOrganisationId,
            this.selectedRolleId,
        );
        if (referenceCheck instanceof DomainError) {
            return referenceCheck;
        }

        const permissionCheckError: Option<DomainError> = await this.checkPermissions(permissions);
        if (permissionCheckError) {
            return permissionCheckError;
        }

        //Parse Data
        let parsedDataItems: CSVImportDataItemDTO[] = [];
        try {
            const parsedData: DomainError | ParseResult<CSVImportDataItemDTO> = await this.parseCSVFile(file);
            if (parsedData instanceof DomainError) {
                return parsedData;
            }

            if (parsedData.errors.length > 0) {
                return new ImportCSVFileParsingError(parsedData.errors);
            }

            parsedDataItems = plainToInstance(CSVImportDataItemDTO, parsedData.data);
        } catch (error) {
            if (error instanceof ImportCSVFileInvalidHeaderError) {
                return error;
            }
            return new ImportCSVFileParsingError([error]);
        }

        //Optimierung: private methode gibt eine map zurück
        const klassenByIDandName: OrganisationByIdAndName[] = [];
        const klassen: Organisation<true>[] = await this.organisationRepository.findChildOrgasForIds([
            this.selectedOrganisationId,
        ]);
        klassen.forEach((value: Organisation<true>) => {
            if (value.typ === OrganisationsTyp.KLASSE) {
                klassenByIDandName.push({
                    id: value.id,
                    name: value.name,
                });
            }
        });

        const invalidImportDataItems: ImportDataItem<false>[] = [];

        if (permissions.personFields.username === undefined) {
            //log no username found for adminn instead of throwing an error
            return new EntityNotFoundError('Person', permissions.personFields.id);
        }
        //Create ImportVorgang
        const importVorgang: ImportVorgang<false> = ImportVorgang.createNew(
            permissions.personFields.username,
            referenceCheck.rollenName,
            referenceCheck.organisationsname,
            parsedDataItems.length,
            permissions.personFields.id,
            this.selectedRolleId,
            this.selectedOrganisationId,
        );

        const savedImportvorgang: ImportVorgang<true> = await this.importVorgangRepository.save(importVorgang);

        const promises: Promise<ImportDataItem<true>>[] = parsedDataItems.map((value: CSVImportDataItemDTO) => {
            const importDataItemErrors: string[] = [];

            // Validate object
            for (const error of validateSync(value, { forbidUnknownValues: true })) {
                if (error.constraints) {
                    for (const message of Object.values(error.constraints)) {
                        importDataItemErrors.push(message);
                    }
                }
            }

            if (value.klasse) {
                const klasse: OrganisationByIdAndName | undefined = klassenByIDandName.find(
                    (organisationByIdAndName: OrganisationByIdAndName) => organisationByIdAndName.name === value.klasse, //Klassennamen sind case sensitive
                );

                //Only check if the Klasse exists
                //Do not need to check if the Klasse can be assigned to rolle for now, because we only impport RollenArt=LERN
                if (!klasse) {
                    importDataItemErrors.push(ImportDomainErrorI18nTypes.IMPORT_DATA_ITEM_KLASSE_NOT_FOUND);
                }
            }

            const importDataItem: ImportDataItem<false> = ImportDataItem.createNew(
                savedImportvorgang.id,
                value.nachname,
                value.vorname,
                value.klasse,
                value.personalnummer,
                importDataItemErrors,
            );

            if (importDataItemErrors.length > 0) {
                invalidImportDataItems.push(importDataItem);
            }

            return this.importDataRepository.save(importDataItem);
        });
        //Datensätze persistieren
        //TODO: 50 ImportDataItems per call direkt einmail persistieren
        await Promise.all(promises);

        savedImportvorgang.validate(invalidImportDataItems.length);
        await this.importVorgangRepository.save(savedImportvorgang);

        return {
            importVorgangId: savedImportvorgang.id,
            isValid: invalidImportDataItems.length === 0,
            totalImportDataItems: parsedDataItems.length,
            totalInvalidImportDataItems: invalidImportDataItems.length,
            invalidImportDataItems,
        };
    }

    public async executeImport(importvorgangId: string, permissions: PersonPermissions): Promise<Result<Buffer>> {
        const permissionCheckError: Option<DomainError> = await this.checkPermissions(permissions);
        if (permissionCheckError) {
            return {
                ok: false,
                error: permissionCheckError,
            };
        }
        //Optimierung: private methode gibt eine map zurück
        const klassenByIDandName: OrganisationByIdAndName[] = [];
        const klassen: Organisation<true>[] = await this.organisationRepository.findChildOrgasForIds([
            this.selectedOrganisationId,
        ]);
        klassen.forEach((value: Organisation<true>) => {
            if (value.typ === OrganisationsTyp.KLASSE) {
                klassenByIDandName.push({
                    id: value.id,
                    name: value.name,
                });
            }
        });
        // Get all import data items with importvorgangId
        const textFilePersonFieldsList: TextFilePersonFields[] = [];
        //Optimierung: für das folgeTicket mit z.B. 800 Lehrer , muss der thread so manipuliert werden (sobald ein Resultat da ist, wird der nächste request abgeschickt)
        //Optimierung: Process 10 dataItems at time for createPersonWithPersonenkontexte
        // const offset: number = 0;
        // const limit: number = 10;
        const importVorgang: Option<ImportVorgang<true>> = await this.importVorgangRepository.findById(importvorgangId);
        if (!importVorgang) {
            return {
                ok: false,
                error: new EntityNotFoundError('ImportVorgang', importvorgangId),
            };
        }

        const [importDataItems, total]: Counted<ImportDataItem<true>> =
            await this.importDataRepository.findByImportVorgangId(importvorgangId);
        if (total === 0) {
            return {
                ok: false,
                error: new EntityNotFoundError('ImportDataItem', importvorgangId),
            };
        }

        importVorgang.execute();
        await this.importVorgangRepository.save(importVorgang);

        //create Person With PKs
        //We must create every peron individually otherwise it cannot assign the correct username when we have multiple users with the same name
        const savedPersonenWithPersonenkontext: (DomainError | PersonPersonenkontext)[] = [];
        /* eslint-disable no-await-in-loop */
        for (const importDataItem of importDataItems) {
            const klasse: OrganisationByIdAndName | undefined = klassenByIDandName.find(
                (organisationByIdAndName: OrganisationByIdAndName) =>
                    organisationByIdAndName.name === importDataItem.klasse, //Klassennamen sind case sensitive
            );
            if (!klasse) {
                importVorgang.fail();
                await this.importVorgangRepository.save(importVorgang);

                throw new EntityNotFoundError('Organisation', importDataItem.klasse, [
                    `Klasse=${importDataItem.klasse} for ${importDataItem.vorname} ${importDataItem.nachname} was not found`,
                ]);
            }

            const createPersonenkontexte: DbiamCreatePersonenkontextBodyParams[] = [
                {
                    organisationId: this.selectedOrganisationId,
                    rolleId: this.selectedRolleId,
                },
                {
                    organisationId: klasse.id,
                    rolleId: this.selectedRolleId,
                },
            ];

            // TODO: Refactor this. We want to save the persons in bulk, and not get bogged down with checks.
            // We should not use the CreationService here
            const savedPersonWithPersonenkontext: DomainError | PersonPersonenkontext =
                await this.personenkontextCreationService.createPersonWithPersonenkontexte(
                    permissions,
                    importDataItem.vorname,
                    importDataItem.nachname,
                    createPersonenkontexte,
                );
            if (!(savedPersonWithPersonenkontext instanceof DomainError)) {
                this.logger.info(
                    `System hat einen neuen Benutzer ${savedPersonWithPersonenkontext.person.referrer} (${savedPersonWithPersonenkontext.person.id}) angelegt.`,
                );
            } else {
                this.logger.info(
                    `System hat versucht einen neuen Benutzer für ${importDataItem.vorname} ${importDataItem.nachname} anzulegen. Fehler: ${savedPersonWithPersonenkontext.message}`,
                );
            }
            savedPersonenWithPersonenkontext.push(savedPersonWithPersonenkontext);
        }
        /* eslint-disable no-await-in-loop */

        //Save Benutzer + Passwort in the Liste
        savedPersonenWithPersonenkontext.forEach((personPersonenkontext: DomainError | PersonPersonenkontext) => {
            if (!(personPersonenkontext instanceof DomainError)) {
                const klasse: OrganisationByIdAndName | undefined = klassenByIDandName.find(
                    (klasseByIDandName: OrganisationByIdAndName) =>
                        personPersonenkontext.personenkontexte.some(
                            (pk: Personenkontext<true>) => pk.organisationId === klasseByIDandName.id,
                        ),
                );

                textFilePersonFieldsList.push({
                    klasse: klasse?.name,
                    vorname: personPersonenkontext.person.vorname,
                    nachname: personPersonenkontext.person.familienname,
                    username: personPersonenkontext.person.referrer,
                    password: personPersonenkontext.person.newPassword,
                });
            }
        });

        //Create text file.
        const result: Result<Buffer> = await this.createTextFile(textFilePersonFieldsList);

        if (result.ok) {
            importVorgang.complete();
            await this.importDataRepository.deleteByImportVorgangId(importvorgangId);
        } else {
            importVorgang.fail();
        }

        await this.importVorgangRepository.save(importVorgang);
        return result;
    }

    public getFileName(importvorgangId: string): string {
        return importvorgangId + this.TEXT_FILENAME_NAME;
    }

    public async cancelImport(importvorgangId: string, permissions: PersonPermissions): Promise<Result<void>> {
        const permissionCheckError: Option<DomainError> = await this.checkPermissions(permissions);
        if (permissionCheckError) {
            return {
                ok: false,
                error: permissionCheckError,
            };
        }

        const importVorgang: Option<ImportVorgang<true>> = await this.importVorgangRepository.findById(importvorgangId);
        if (!importVorgang) {
            return {
                ok: false,
                error: new EntityNotFoundError('ImportVorgang', importvorgangId),
            };
        }

        await this.importDataRepository.deleteByImportVorgangId(importvorgangId);

        importVorgang.cancel();
        await this.importVorgangRepository.save(importVorgang);

        return {
            ok: true,
            value: undefined,
        };
    }

    //Optimierung: CheckReferences auslagern?
    private async checkReferences(
        organisationId: string,
        rolleId: string,
    ): Promise<DomainError | RolleAndOrganisationByName> {
        const [orga, rolle]: [Option<Organisation<true>>, Option<Rolle<true>>] = await Promise.all([
            this.organisationRepository.findById(organisationId),
            this.rolleRepo.findById(rolleId),
        ]);

        if (!orga) {
            return new EntityNotFoundError('Organisation', organisationId);
        }

        if (!rolle) {
            return new EntityNotFoundError('Rolle', rolleId);
        }

        //Check if the rolle is rollenart LERN (for now we can only import LERN)
        if (rolle.rollenart !== RollenArt.LERN) {
            return new ImportNurLernAnSchuleUndKlasseError();
        }

        // Can rolle be assigned at target orga
        const canAssignRolle: boolean = await rolle.canBeAssignedToOrga(organisationId);
        if (!canAssignRolle) {
            return new EntityNotFoundError('Rolle', rolleId);
        }

        //The aimed organisation needs to match the type of role to be assigned
        const organisationMatchesRollenart: OrganisationMatchesRollenart = new OrganisationMatchesRollenart();
        if (!organisationMatchesRollenart.isSatisfiedBy(orga, rolle)) {
            return new RolleNurAnPassendeOrganisationError();
        }

        return {
            rollenName: rolle.name,
            organisationsname: orga.name ?? orga.kennung ?? orga.id,
        };
    }

    private async checkPermissions(permissions: PersonPermissions): Promise<Option<DomainError>> {
        const hasPermissionAtOrga: boolean = await permissions.hasSystemrechteAtRootOrganisation([
            RollenSystemRecht.IMPORT_DURCHFUEHREN,
        ]);

        if (!hasPermissionAtOrga) {
            return new MissingPermissionsError('Unauthorized to import data');
        }

        return undefined;
    }

    private async parseCSVFile(file: Express.Multer.File): Promise<DomainError | ParseResult<CSVImportDataItemDTO>> {
        const csvContent: string = file.buffer.toString().replace(/['"]+/g, '');
        if (!csvContent) {
            return new ImportCSVFileEmptyError();
        }

        return new Promise<ParseResult<CSVImportDataItemDTO>>(
            (
                resolve: (
                    value: ParseResult<CSVImportDataItemDTO> | PromiseLike<ParseResult<CSVImportDataItemDTO>>,
                ) => void,
            ) => {
                Papa.parse<CSVImportDataItemDTO>(csvContent, {
                    delimiter: ';',
                    delimitersToGuess: [';'],
                    header: true,
                    skipEmptyLines: true,
                    transformHeader: (header: string) => {
                        const trimmedHeader: string = header.toLowerCase().trim();
                        if (!this.CSV_FILE_VALID_HEADERS.includes(trimmedHeader)) {
                            throw new ImportCSVFileInvalidHeaderError([`Invalid header: ${header}`]);
                        }

                        return trimmedHeader;
                    },
                    transform: (value: string): string => {
                        return value.trim();
                    },
                    complete: (results: ParseResult<CSVImportDataItemDTO>) => {
                        return resolve(results);
                    },
                });
            },
        );
    }

    private async createTextFile(textFilePersonFieldsList: TextFilePersonFields[]): Promise<Result<Buffer>> {
        const [orga, rolle]: [Option<Organisation<true>>, Option<Rolle<true>>] = await Promise.all([
            this.organisationRepository.findById(this.selectedOrganisationId),
            this.rolleRepo.findById(this.selectedRolleId),
        ]);

        if (!orga) {
            return {
                ok: false,
                error: new EntityNotFoundError('Organisation', this.selectedOrganisationId),
            };
        }

        if (!rolle) {
            return {
                ok: false,
                error: new EntityNotFoundError('Rolle', this.selectedRolleId),
            };
        }

        let fileContent: string = '';

        const headerImportInfo: string = `Schule:${orga.name} - Rolle:${rolle.name}`;
        const headerUserInfo: string = '\n\nKlasse - Vorname - Nachname - Benutzername - Passwort';
        fileContent += headerImportInfo + headerUserInfo;

        for (const textFilePersonFields of textFilePersonFieldsList) {
            const userInfo: string = `\n${textFilePersonFields.klasse} - ${textFilePersonFields.vorname} - ${textFilePersonFields.nachname} - ${textFilePersonFields.username} - ${textFilePersonFields.password}`;
            fileContent += userInfo;
        }

        try {
            const buffer: Buffer = Buffer.from(fileContent, 'utf8');
            return {
                ok: true,
                value: buffer,
            };
        } catch (error) {
            return {
                ok: false,
                error: new ImportTextFileCreationError([String(error)]),
            };
        }
    }
}<|MERGE_RESOLUTION|>--- conflicted
+++ resolved
@@ -27,13 +27,10 @@
 import { validateSync } from 'class-validator';
 import { plainToInstance } from 'class-transformer';
 import { ImportCSVFileInvalidHeaderError } from './import-csv-file-invalid-header.error.js';
-<<<<<<< HEAD
+import { ClassLogger } from '../../../core/logging/class-logger.js';
 import { ImportDataItem } from './import-data-item.js';
 import { ImportVorgang } from './import-vorgang.js';
 import { ImportVorgangRepository } from '../persistence/import-vorgang.repository.js';
-=======
-import { ClassLogger } from '../../../core/logging/class-logger.js';
->>>>>>> d177a3ed
 
 export type ImportUploadResultFields = {
     importVorgangId: string;
@@ -70,11 +67,8 @@
         private readonly organisationRepository: OrganisationRepository,
         private readonly importDataRepository: ImportDataRepository,
         private readonly personenkontextCreationService: PersonenkontextCreationService,
-<<<<<<< HEAD
+        private readonly logger: ClassLogger,
         private readonly importVorgangRepository: ImportVorgangRepository,
-=======
-        private readonly logger: ClassLogger,
->>>>>>> d177a3ed
     ) {}
 
     public static createNew(
@@ -82,22 +76,16 @@
         organisationRepository: OrganisationRepository,
         importDataRepository: ImportDataRepository,
         personenkontextCreationService: PersonenkontextCreationService,
-<<<<<<< HEAD
+        logger: ClassLogger,
         importVorgangRepository: ImportVorgangRepository,
-=======
-        logger: ClassLogger,
->>>>>>> d177a3ed
     ): ImportWorkflow {
         return new ImportWorkflow(
             rolleRepo,
             organisationRepository,
             importDataRepository,
             personenkontextCreationService,
-<<<<<<< HEAD
+            logger,
             importVorgangRepository,
-=======
-            logger,
->>>>>>> d177a3ed
         );
     }
 
