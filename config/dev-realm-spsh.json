--- conflicted
+++ resolved
@@ -2517,7 +2517,6 @@
                 "loa-condition-level": "20",
                 "loa-max-age": "0"
             }
-<<<<<<< HEAD
         }, {
             "id" : "a289ca13-92ef-4ac8-9544-bbff68c93147",
             "alias" : "pi",
@@ -2533,24 +2532,6 @@
                 "pirealm" : "${PI_REALM}",
                 "pidolog" : "true",
                 "pienrolltoken" : "false"
-=======
-        },
-        {
-            "id": "a289ca13-92ef-4ac8-9544-bbff68c93147",
-            "alias": "pi",
-            "config": {
-                "pienrolltokentype": "TOTP",
-                "pipollinbrowser": "false",
-                "piservicerealm": "${PI_REALM}",
-                "piservicepass": "${PI_ADMIN_PASSWORD}",
-                "piserver": "${PI_BASE_URL}",
-                "piserviceaccount": "${PI_ADMIN_USER}",
-                "pidefaultmessage": "Diese Aktion setzt eine Zwei-Faktor-Authentifizierung voraus. Bitte geben Sie das Einmalpasswort von Ihrem Security-Token ein.",
-                "preftokentype": "OTP",
-                "pirealm": "${PI_REALM}",
-                "pidolog": "true",
-                "pienrolltoken": "false"
->>>>>>> 9be03f77
             }
         },
         {
