import { EntityData, EntityManager, EntityName, Loaded, RequiredEntityData } from '@mikro-orm/core';
import { Injectable } from '@nestjs/common';

import { RollenMerkmal, RollenSystemRecht } from '../domain/rolle.enums.js';
import { Rolle } from '../domain/rolle.js';
import { RolleMerkmalEntity } from '../entity/rolle-merkmal.entity.js';
import { RolleEntity } from '../entity/rolle.entity.js';
import { RolleFactory } from '../domain/rolle.factory.js';
import { RolleServiceProviderEntity } from '../entity/rolle-service-provider.entity.js';
import { OrganisationID, RolleID } from '../../../shared/types/index.js';
import { RolleSystemrechtEntity } from '../entity/rolle-systemrecht.entity.js';
import { PersonPermissions } from '../../authentication/domain/person-permissions.js';
<<<<<<< HEAD
import { DomainError, EntityNotFoundError, MissingPermissionsError } from '../../../shared/error/index.js';
=======
>>>>>>> a36d16c3

/**
 * @deprecated Not for use outside of rolle-repo, export will be removed at a later date
 */
export function mapAggregateToData(rolle: Rolle<boolean>): RequiredEntityData<RolleEntity> {
    const merkmale: EntityData<RolleMerkmalEntity>[] = rolle.merkmale.map((merkmal: RollenMerkmal) => ({
        rolle: rolle.id,
        merkmal,
    }));

    const systemrechte: EntityData<RolleSystemrechtEntity>[] = rolle.systemrechte.map(
        (systemrecht: RollenSystemRecht) => ({
            rolle: rolle.id,
            systemrecht,
        }),
    );

    const serviceProvider: EntityData<RolleServiceProviderEntity>[] = rolle.serviceProviderIds.map((spId: string) => ({
        rolle: rolle.id,
        serviceProvider: spId,
    }));

    return {
        // Don't assign createdAt and updatedAt, they are auto-generated!
        id: rolle.id,
        name: rolle.name,
        administeredBySchulstrukturknoten: rolle.administeredBySchulstrukturknoten,
        rollenart: rolle.rollenart,
        merkmale,
        systemrechte,
        serviceProvider,
    };
}

/**
 * @deprecated Not for use outside of rolle-repo, export will be removed at a later date
 */
export function mapEntityToAggregate(entity: RolleEntity, rolleFactory: RolleFactory): Rolle<boolean> {
    const merkmale: RollenMerkmal[] = entity.merkmale.map((merkmalEntity: RolleMerkmalEntity) => merkmalEntity.merkmal);
    const systemrechte: RollenSystemRecht[] = entity.systemrechte.map(
        (systemRechtEntity: RolleSystemrechtEntity) => systemRechtEntity.systemrecht,
    );

    const serviceProviderIds: string[] = entity.serviceProvider.map(
        (serviceProvider: RolleServiceProviderEntity) => serviceProvider.serviceProvider.id,
    );

    return rolleFactory.construct(
        entity.id,
        entity.createdAt,
        entity.updatedAt,
        entity.name,
        entity.administeredBySchulstrukturknoten,
        entity.rollenart,
        merkmale,
        systemrechte,
        serviceProviderIds,
    );
}

@Injectable()
export class RolleRepo {
    public static readonly DEFAULT_LIMIT: number = 25;

    public constructor(
        protected readonly rolleFactory: RolleFactory,
        protected readonly em: EntityManager,
    ) {}

    public get entityName(): EntityName<RolleEntity> {
        return RolleEntity;
    }

    public async findById(id: RolleID): Promise<Option<Rolle<true>>> {
        const rolle: Option<RolleEntity> = await this.em.findOne(
            this.entityName,
            { id },
            { populate: ['merkmale', 'systemrechte', 'serviceProvider'] as const },
        );

        return rolle && mapEntityToAggregate(rolle, this.rolleFactory);
    }

    public async findByIdAuthorized(
        rolleId: RolleID,
        permissions: PersonPermissions,
    ): Promise<Result<Rolle<true>, DomainError>> {
        const rolle: Option<Rolle<true>> = await this.findById(rolleId);
        if (!rolle) {
            return {
                ok: false,
                error: new EntityNotFoundError(),
            };
        }
        const rolleAdministeringOrganisationId: OrganisationID = rolle.administeredBySchulstrukturknoten;

        const relevantSystemRechte: RollenSystemRecht[] = [RollenSystemRecht.ROLLEN_VERWALTEN];

        const organisationIDs: OrganisationID[] = await permissions.getOrgIdsWithSystemrecht(
            relevantSystemRechte,
            true,
        );
        if (organisationIDs.includes(rolleAdministeringOrganisationId)) {
            return {
                ok: true,
                value: rolle,
            };
        }
        return {
            ok: false,
            error: new MissingPermissionsError('Not allowed to view the requested rolle.'),
        };
    }

    public async findByIds(ids: RolleID[]): Promise<Map<string, Rolle<true>>> {
        const rollenEntities: RolleEntity[] = await this.em.find(
            RolleEntity,
            { id: { $in: ids } },
            {
                populate: ['merkmale', 'systemrechte', 'serviceProvider'] as const,
            },
        );

        const rollenMap: Map<string, Rolle<true>> = new Map();
        rollenEntities.forEach((rolleEntity: RolleEntity) => {
            const rolle: Rolle<true> = mapEntityToAggregate(rolleEntity, this.rolleFactory);
            rollenMap.set(rolleEntity.id, rolle);
        });

        return rollenMap;
    }

    public async findByName(searchStr: string, limit?: number, offset?: number): Promise<Option<Rolle<true>[]>> {
        const rollen: Option<RolleEntity[]> = await this.em.find(
            this.entityName,
            { name: { $ilike: '%' + searchStr + '%' } },
            { populate: ['merkmale', 'systemrechte', 'serviceProvider'] as const, limit: limit, offset: offset },
        );
        return rollen.map((rolle: RolleEntity) => mapEntityToAggregate(rolle, this.rolleFactory));
    }

    public async find(limit?: number, offset?: number): Promise<Rolle<true>[]> {
        const rollen: RolleEntity[] = await this.em.findAll(RolleEntity, {
            populate: ['merkmale', 'systemrechte', 'serviceProvider'] as const,
            limit: limit,
            offset: offset,
        });

        return rollen.map((rolle: RolleEntity) => mapEntityToAggregate(rolle, this.rolleFactory));
    }

    public async findRollenAuthorized(
        permissions: PersonPermissions,
        searchStr?: string,
        limit?: number,
        offset?: number,
    ): Promise<Option<Rolle<true>[]>> {
        let rollen: Option<RolleEntity[]>;
        if (searchStr) {
            rollen = await this.em.find(
                this.entityName,
                { name: { $ilike: '%' + searchStr + '%' } },
                { populate: ['merkmale', 'systemrechte', 'serviceProvider'] as const, limit: limit, offset: offset },
            );
        } else {
            rollen = await this.em.findAll(this.entityName, {
                populate: ['merkmale', 'systemrechte', 'serviceProvider'] as const,
                limit: limit,
                offset: offset,
            });
        }
        if (rollen.length === 0) {
            return [];
        }

        const orgIdsWithRecht: OrganisationID[] = await permissions.getOrgIdsWithSystemrecht(
            [RollenSystemRecht.ROLLEN_VERWALTEN],
            true,
        );

        const filteredRollen: RolleEntity[] = rollen.filter((rolle: RolleEntity) =>
            orgIdsWithRecht.includes(rolle.administeredBySchulstrukturknoten),
        );

        return filteredRollen.map((rolle: RolleEntity) => mapEntityToAggregate(rolle, this.rolleFactory));
    }

    public async exists(id: RolleID): Promise<boolean> {
        const rolle: Option<Loaded<RolleEntity, never, 'id', never>> = await this.em.findOne(
            RolleEntity,
            { id },
            { fields: ['id'] as const },
        );

        return !!rolle;
    }

    public async save(rolle: Rolle<boolean>): Promise<Rolle<true>> {
        if (rolle.id) {
            return this.update(rolle);
        } else {
            return this.create(rolle);
        }
    }

    private async create(rolle: Rolle<false>): Promise<Rolle<true>> {
        const rolleEntity: RolleEntity = this.em.create(RolleEntity, mapAggregateToData(rolle));

        await this.em.persistAndFlush(rolleEntity);

        return mapEntityToAggregate(rolleEntity, this.rolleFactory);
    }

    private async update(rolle: Rolle<true>): Promise<Rolle<true>> {
        const rolleEntity: Loaded<RolleEntity> = await this.em.findOneOrFail(RolleEntity, rolle.id, {
            populate: ['merkmale', 'systemrechte', 'serviceProvider'] as const,
        });
        rolleEntity.assign(mapAggregateToData(rolle), { updateNestedEntities: true });

        await this.em.persistAndFlush(rolleEntity);

        return mapEntityToAggregate(rolleEntity, this.rolleFactory);
    }
}<|MERGE_RESOLUTION|>--- conflicted
+++ resolved
@@ -10,10 +10,7 @@
 import { OrganisationID, RolleID } from '../../../shared/types/index.js';
 import { RolleSystemrechtEntity } from '../entity/rolle-systemrecht.entity.js';
 import { PersonPermissions } from '../../authentication/domain/person-permissions.js';
-<<<<<<< HEAD
 import { DomainError, EntityNotFoundError, MissingPermissionsError } from '../../../shared/error/index.js';
-=======
->>>>>>> a36d16c3
 
 /**
  * @deprecated Not for use outside of rolle-repo, export will be removed at a later date
