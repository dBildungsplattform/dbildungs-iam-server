--- conflicted
+++ resolved
@@ -1,20 +1,13 @@
-<<<<<<< HEAD
-import { AutoMap } from '@automapper/classes';
-import { Collection, DateTimeType, Entity, Index, ManyToOne, OneToMany, Property, QueryOrder } from '@mikro-orm/core';
-=======
 import {
-    ArrayType,
     Collection,
     DateTimeType,
     Entity,
-    Enum,
     Index,
     ManyToOne,
     OneToMany,
     Property,
     QueryOrder,
 } from '@mikro-orm/core';
->>>>>>> df76bbae
 import { TimestampedEntity } from '../../../persistence/timestamped.entity.js';
 import { DataProviderEntity } from '../../../persistence/data-provider.entity.js';
 import { PersonenkontextEntity } from '../../personenkontext/persistence/personenkontext.entity.js';
@@ -67,51 +60,6 @@
     @Property()
     public vorname!: string;
 
-<<<<<<< HEAD
-=======
-    @Property({ nullable: true })
-    public initialenFamilienname?: string;
-
-    @Property({ nullable: true })
-    public initialenVorname?: string;
-
-    @Property({ nullable: true })
-    public rufname?: string;
-
-    @Property({ nullable: true })
-    public nameTitel?: string;
-
-    @Property({ nullable: true, type: ArrayType })
-    public nameAnrede?: string[];
-
-    @Property({ nullable: true, type: ArrayType })
-    public namePraefix?: string[];
-
-    @Property({ nullable: true, type: ArrayType })
-    public nameSuffix?: string[];
-
-    @Property({ nullable: true })
-    public nameSortierindex?: string;
-
-    @Property({ nullable: true, type: DateTimeType })
-    public geburtsdatum?: Date;
-
-    @Property({ nullable: true })
-    public geburtsort?: string;
-
-    @Enum({ items: () => Geschlecht, nullable: true, nativeEnumName: 'geschlecht_enum' })
-    public geschlecht?: Geschlecht;
-
-    @Property({ nullable: true })
-    public lokalisierung?: string;
-
-    @Enum({ items: () => Vertrauensstufe, nullable: true, nativeEnumName: 'vertrauensstufe_enum' })
-    public vertrauensstufe?: Vertrauensstufe;
-
-    @Property({ nullable: true })
-    public auskunftssperre?: boolean;
-
->>>>>>> df76bbae
     @ManyToOne({ nullable: true })
     public dataProvider?: DataProviderEntity;
 
