<<<<<<< HEAD
import { Session as FastifySession } from '@fastify/secure-session';
import { Body, Controller, HttpCode, HttpStatus, Param, Patch, Post, Session, UseGuards } from '@nestjs/common';
import {
    ApiAcceptedResponse,
    ApiInternalServerErrorResponse,
    ApiNotFoundResponse,
    ApiTags,
    ApiUnauthorizedResponse,
} from '@nestjs/swagger';
import { AxiosResponse } from 'axios';
import { TokenSet } from 'openid-client';
import { Observable, map, tap } from 'rxjs';

import { LoginService } from '../outbound/login.service.js';
import { AuthenticatedGuard } from './authentication.guard.js';
import { LoginParams } from './user.params.js';
import { PersonByIdParams } from '../../person/api/person-by-id.param.js';
import { ResetPasswordResponse, UserService } from '../outbound/user.service.js';

export type SessionData = FastifySession<{
    keycloak_tokens: TokenSet;
}>;
=======
import { Controller, Get, Post, Req, Res, Session, UseGuards } from '@nestjs/common';
import { ConfigService } from '@nestjs/config';
import {
    ApiAcceptedResponse,
    ApiForbiddenResponse,
    ApiOkResponse,
    ApiOperation,
    ApiQuery,
    ApiResponse,
    ApiTags,
} from '@nestjs/swagger';
import { Request, Response } from 'express';
import { SessionData } from 'express-session';
import { UserinfoResponse } from 'openid-client';

import { FrontendConfig, ServerConfig } from '../../../shared/config/index.js';
import { AuthenticatedGuard, CurrentUser, LoginGuard, User } from '../auth/index.js';
>>>>>>> a5ef942d

@ApiTags('frontend')
@Controller({ path: 'frontend' })
export class FrontendController {
<<<<<<< HEAD
    public constructor(private loginService: LoginService, private userService: UserService) {}
=======
    private defaultRedirect: string;

    public constructor(configService: ConfigService<ServerConfig>) {
        this.defaultRedirect = configService.getOrThrow<FrontendConfig>('FRONTEND').DEFAULT_AUTH_REDIRECT;
    }
>>>>>>> a5ef942d

    @UseGuards(LoginGuard)
    @Get('login')
    @ApiOperation({ summary: 'Used to start OIDC authentication.' })
    @ApiResponse({ status: 302, description: 'Redirection to orchestrate OIDC flow.' })
    @ApiQuery({
        name: 'redirectUrl',
        required: false,
        type: 'string',
        description: 'User will be redirected here after login',
    })
    public login(@Res() res: Response, @Session() session: SessionData): void {
        const target: string = session.redirectUrl ?? this.defaultRedirect;
        session.redirectUrl = undefined;
        res.redirect(target);
    }

    @UseGuards(AuthenticatedGuard)
    @Post('logout')
    @ApiAcceptedResponse({ description: 'The person was successfully logged out.' })
    public logout(@Req() req: Request): void {
        req.session.destroy(() => {});
    }

    @Get('logininfo')
    @UseGuards(AuthenticatedGuard)
    @ApiOperation({ summary: 'Info about logged in user.' })
    @ApiForbiddenResponse({ description: 'User is not logged in.' })
    @ApiOkResponse({ description: 'Returns info about the logged in user.' })
    public info(@CurrentUser() user: User): UserinfoResponse {
        return user.userinfo;
    }

    @UseGuards(AuthenticatedGuard)
    @Patch('user/:personId/password')
    @HttpCode(HttpStatus.ACCEPTED)
    @ApiAcceptedResponse({ description: 'Password for person was successfully reset.' })
    @ApiUnauthorizedResponse({ description: 'Not authorized to reset password for user.' })
    @ApiNotFoundResponse({ description: 'The person does not exist.' })
    @ApiInternalServerErrorResponse({ description: 'Internal server error.' })
    public resetPasswordByPersonId(@Param() params: PersonByIdParams): Observable<ResetPasswordResponse> {
        return this.userService
            .resetPasswordForUserByUserId(params.personId)
            .pipe(map((res: AxiosResponse<ResetPasswordResponse>) => res.data));
    }
}<|MERGE_RESOLUTION|>--- conflicted
+++ resolved
@@ -1,27 +1,3 @@
-<<<<<<< HEAD
-import { Session as FastifySession } from '@fastify/secure-session';
-import { Body, Controller, HttpCode, HttpStatus, Param, Patch, Post, Session, UseGuards } from '@nestjs/common';
-import {
-    ApiAcceptedResponse,
-    ApiInternalServerErrorResponse,
-    ApiNotFoundResponse,
-    ApiTags,
-    ApiUnauthorizedResponse,
-} from '@nestjs/swagger';
-import { AxiosResponse } from 'axios';
-import { TokenSet } from 'openid-client';
-import { Observable, map, tap } from 'rxjs';
-
-import { LoginService } from '../outbound/login.service.js';
-import { AuthenticatedGuard } from './authentication.guard.js';
-import { LoginParams } from './user.params.js';
-import { PersonByIdParams } from '../../person/api/person-by-id.param.js';
-import { ResetPasswordResponse, UserService } from '../outbound/user.service.js';
-
-export type SessionData = FastifySession<{
-    keycloak_tokens: TokenSet;
-}>;
-=======
 import { Controller, Get, Post, Req, Res, Session, UseGuards } from '@nestjs/common';
 import { ConfigService } from '@nestjs/config';
 import {
@@ -39,20 +15,15 @@
 
 import { FrontendConfig, ServerConfig } from '../../../shared/config/index.js';
 import { AuthenticatedGuard, CurrentUser, LoginGuard, User } from '../auth/index.js';
->>>>>>> a5ef942d
 
 @ApiTags('frontend')
 @Controller({ path: 'frontend' })
 export class FrontendController {
-<<<<<<< HEAD
-    public constructor(private loginService: LoginService, private userService: UserService) {}
-=======
     private defaultRedirect: string;
 
     public constructor(configService: ConfigService<ServerConfig>) {
         this.defaultRedirect = configService.getOrThrow<FrontendConfig>('FRONTEND').DEFAULT_AUTH_REDIRECT;
     }
->>>>>>> a5ef942d
 
     @UseGuards(LoginGuard)
     @Get('login')
@@ -85,17 +56,4 @@
     public info(@CurrentUser() user: User): UserinfoResponse {
         return user.userinfo;
     }
-
-    @UseGuards(AuthenticatedGuard)
-    @Patch('user/:personId/password')
-    @HttpCode(HttpStatus.ACCEPTED)
-    @ApiAcceptedResponse({ description: 'Password for person was successfully reset.' })
-    @ApiUnauthorizedResponse({ description: 'Not authorized to reset password for user.' })
-    @ApiNotFoundResponse({ description: 'The person does not exist.' })
-    @ApiInternalServerErrorResponse({ description: 'Internal server error.' })
-    public resetPasswordByPersonId(@Param() params: PersonByIdParams): Observable<ResetPasswordResponse> {
-        return this.userService
-            .resetPasswordForUserByUserId(params.personId)
-            .pipe(map((res: AxiosResponse<ResetPasswordResponse>) => res.data));
-    }
 }