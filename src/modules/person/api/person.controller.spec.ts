--- conflicted
+++ resolved
@@ -1,10 +1,6 @@
 import { faker } from '@faker-js/faker';
 import { createMock, DeepMocked } from '@golevelup/ts-jest';
-<<<<<<< HEAD
 import { BadRequestException, HttpException } from '@nestjs/common';
-=======
-import { HttpException } from '@nestjs/common';
->>>>>>> 88d64072
 import { Test, TestingModule } from '@nestjs/testing';
 import { MapperTestModule } from '../../../../test/utils/index.js';
 import { SchulConnexError } from '../../../shared/error/schul-connex.error.js';
@@ -72,39 +68,6 @@
         expect(personController).toBeDefined();
     });
 
-<<<<<<< HEAD
-    describe('when creating a person', () => {
-        it('should throw when username is given', async () => {
-            const personDto: PersonDto = {} as PersonDto;
-            personUcMock.createPerson.mockResolvedValue(personDto);
-            const params: CreatePersonBodyParams = {
-                username: faker.internet.userName(),
-                mandant: faker.string.uuid(),
-                name: {
-                    vorname: faker.person.firstName(),
-                    familienname: faker.person.lastName(),
-                },
-                geburt: {},
-            };
-            await expect(personController.createPerson(params)).rejects.toThrow(
-                new BadRequestException('Username will be assigned and is not supported, leave empty.'),
-            );
-        });
-        it('should not throw', async () => {
-            const personDto: PersonDto = {} as PersonDto;
-            personUcMock.createPerson.mockResolvedValue(personDto);
-            const params: CreatePersonBodyParams = {
-                username: '',
-                mandant: faker.string.uuid(),
-                name: {
-                    vorname: faker.person.firstName(),
-                    familienname: faker.person.lastName(),
-                },
-                geburt: {},
-            };
-            await expect(personController.createPerson(params)).resolves.not.toThrow();
-            expect(personUcMock.createPerson).toHaveBeenCalledTimes(1);
-=======
     describe('createPerson', () => {
         describe('when creating a person is successful', () => {
             it('should return PersonendatensatzResponse', async () => {
@@ -142,7 +105,6 @@
                 await expect(personController.createPerson(params)).rejects.toThrow(HttpException);
                 expect(personUcMock.createPerson).toHaveBeenCalledTimes(1);
             });
->>>>>>> 88d64072
         });
     });
 
