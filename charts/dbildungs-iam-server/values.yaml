--- conflicted
+++ resolved
@@ -134,30 +134,6 @@
       name: secret-volume
   extraVolumeMounts: []
 
-<<<<<<< HEAD
-# Reference: https://github.com/bitnami/charts/tree/main/bitnami/redis-cluster
-redis-cluster:
-  enabled: true
-  persistence:
-    enabled: false
-    size: 4Gi
-  image:
-    registry: docker.io
-    repository: bitnami/redis-cluster
-    tag: 7.4
-  existingSecret: dbildungs-iam-server-redis
-  cluster:
-    ## This is total number of nodes including the replicas. Meaning there will be 3 master and 3 replica
-    ## nodes (as replica count is set to 1 by default, there will be 1 replica per master node).
-    ## Hence, nodes = numberOfMasterNodes + numberOfMasterNodes * replicas
-    ## The number of master nodes should always be >= 3, otherwise cluster creation will fail
-    nodes: 6
-    # for staging and prod this could get increased
-    ## @param cluster.replicas Number of replicas for every master in the cluster
-    replicas: 1
-  networkPolicy:
-    enabled: false
-=======
 redis:
   enabled: true
   image:
@@ -168,7 +144,6 @@
     replicaCount: 1
   sentinel:
     enabled: true
->>>>>>> 932d4a7c
   pdb:
     create: false
   networkPolicy:
