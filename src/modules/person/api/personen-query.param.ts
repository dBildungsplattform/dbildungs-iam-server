--- conflicted
+++ resolved
@@ -29,10 +29,6 @@
     })
     public readonly vorname?: string;
 
-<<<<<<< HEAD
-    @AutoMap()
-=======
->>>>>>> fa622119
     @IsOptional()
     @IsEnum(SichtfreigabeType)
     @ApiProperty({
