# dBildungs IAM Server

We have the strategic goal SG-02 "stand-alone system". We want to succeed this goal, therefor we need to set the ErWIn system separate to the dBC. This repository is used for the development the separate ErWIn system to achieve this goal.

## Prerequisites

* Node in the version stated in the `package.json`
* Container Runtime like Docker or Podman
  * Is required for local setup and integration tests

## Local Setup

1. Run `npm ci` to install all dependencies
2. Start the required services from the `compose.yaml` file
   * db
   * keycloak
   * redis
3. Create a `.env` file and set the required environment variables from `env.config.ts`
4. run `npm run setup` to initialize the DB
5. Run `npm run start:debug` to start the server
6. Server runs on the url printed in the console

## Scripts for Development

<<<<<<< HEAD
| Command                  | Description                                     | Hint                                      |
| :----------------------- | :---------------------------------------------- | :---------------------------------------- |
| **Setup**                |                                                 |                                           |
| npm ci                   | Installs all required dependencies              |                                           |
| **Build**                |                                                 |                                           |
| npm run build            | Compiles all `*.ts` files                       |                                           |
| **Run**                  |                                                 |                                           |
| npm run start            | Starts the server                               | No debug port                             |
| npm run start:debug      | Starts the server in debug mode                 | Debug port is open                        |
| npm run start:prod       | Starts the server in production mode            |                                           |
| **Test**                 |                                                 |                                           |
| npm run test:cov         | Runs all tests with coverage                    | Success is a merge requirement            |
| npm run test:unit        | Runs only unit tests                            | Files with `*.spec.ts` ending             |
| npm run test:integration | Runs only integration tests                     | Files with `*.integration-spec.ts` ending |
| npm run test:watch       | Starts the interactive watch mode               |                                           |
| **Lint**                 |                                                 |                                           |
| npm run format           | Runs the formatter                              |                                           |
| npm run lint             | Runs the linter                                 | Success is a merge requirement            |
| npm run lint:fix         | Runs the linter and fixes auto fixable problems |                                           |
| **Console Applications** |                                                 |                                           |
| npm run setup            | Runs db:init to Initialize the DB               |                                           |
| npm run db:init          | Initializes the database (applies SQL schema)   | `compose.yaml` can be used                |
=======
| Command                  | Description                                                           | Hint                                           |
|:-------------------------|:----------------------------------------------------------------------|:-----------------------------------------------|
| **Setup**                |                                                                       |                                                |
| npm ci                   | Installs all required dependencies                                    |                                                |
| **Build**                |                                                                       |                                                |
| npm run build            | Compiles all `*.ts` files                                             |                                                |
| **Run**                  |                                                                       |                                                |
| npm run start            | Starts the server                                                     | No debug port                                  |
| npm run start:debug      | Starts the server in debug mode                                       | Debug port is open                             |
| npm run start:prod       | Starts the server in production mode                                  |                                                |
| **Test**                 |                                                                       |                                                |
| npm run test:cov         | Runs all tests with coverage                                          | Success is a merge requirement                 |
| npm run test:unit        | Runs only unit tests                                                  | Files with `*.spec.ts` ending                  |
| npm run test:integration | Runs only integration tests                                           | Files with `*.integration-spec.ts` ending      |
| npm run test:watch       | Starts the interactive watch mode                                     |                                                |
| **Lint**                 |                                                                       |                                                |
| npm run format           | Runs the formatter                                                    |                                                |
| npm run lint             | Runs the linter                                                       | Success is a merge requirement                 |
| npm run lint:fix         | Runs the linter and fixes auto fixable problems                       |                                                |
| **Backend for Frontend** |                                                                       |                                                |
| npm run start:bff        | Starts the backend for frontend server                                | No debug port                                  |
| npm run start:bff:debug  | Starts the backend for frontend server in debug mode                  | Debug port is open                             |
| npm run start:bff:prod   | Starts the backend for frontend server in production mode             |                                                |
| **Console Applications** |                                                                       |                                                |
| npm run setup            | Runs db:init to Initialize the DB                                     |                                                |
| npm run db:init          | Initializes the database (applies SQL schema)                         | `compose.yaml` can be used                     |
| npm run db:seed DATA_DIR | Creates seeding-data. DATA_DIR is required, FILES_TO_EXCLUDE optional | e.g. npm run db:seed DATA_DIR FILES_TO_EXCLUDE |
>>>>>>> ffb566bc

## Docker Compose

If you only need to run the server, you can start it and all it's dependencies with docker compose.
`docker compose --profile full-backend up` will start everything you need.
You may need to initialize the database, use `docker compose up db-init` do so.
You can also use another profile, if you want to initialize the db while starting the server `docker compose --profile full-backend --profile db-init up`

## Developer Guides

* Code conventions are enforced through the compile, eslint and prettier as far as possible
  * Non enforcable conventions will be documented here. If they become enforcable we will put them into
      automation.
  * Table names will be all lowercase if the name contains multiple words they will be separated by
        underscores.
* Git conventions can be found [here](./docs/git.md)
* Test conventions can be found [here](./docs/tests.md)
* Configuration conventions can be found [here](./docs/config.md)
* Authentication guides can be found [here](./docs/auth.md)
* Developer notes can be found [here](./docs/developer-notes.md)

## Testing Guides
* Help on how to test API with Insomnia can be found at [API manuell lokal testen mit Insomnia](./docs/test-api-with-insomnia.md)

## Package (Create Docker Image )

If you push a tag upstream a container will be created for you. (Check Github under Packages)

ghcr.io/dbildungsplattform/dbildungs-iam-server:*tag*

## License

The software is licensed under the [EUPL-1.2 license](./LICENSE).<|MERGE_RESOLUTION|>--- conflicted
+++ resolved
@@ -22,30 +22,6 @@
 
 ## Scripts for Development
 
-<<<<<<< HEAD
-| Command                  | Description                                     | Hint                                      |
-| :----------------------- | :---------------------------------------------- | :---------------------------------------- |
-| **Setup**                |                                                 |                                           |
-| npm ci                   | Installs all required dependencies              |                                           |
-| **Build**                |                                                 |                                           |
-| npm run build            | Compiles all `*.ts` files                       |                                           |
-| **Run**                  |                                                 |                                           |
-| npm run start            | Starts the server                               | No debug port                             |
-| npm run start:debug      | Starts the server in debug mode                 | Debug port is open                        |
-| npm run start:prod       | Starts the server in production mode            |                                           |
-| **Test**                 |                                                 |                                           |
-| npm run test:cov         | Runs all tests with coverage                    | Success is a merge requirement            |
-| npm run test:unit        | Runs only unit tests                            | Files with `*.spec.ts` ending             |
-| npm run test:integration | Runs only integration tests                     | Files with `*.integration-spec.ts` ending |
-| npm run test:watch       | Starts the interactive watch mode               |                                           |
-| **Lint**                 |                                                 |                                           |
-| npm run format           | Runs the formatter                              |                                           |
-| npm run lint             | Runs the linter                                 | Success is a merge requirement            |
-| npm run lint:fix         | Runs the linter and fixes auto fixable problems |                                           |
-| **Console Applications** |                                                 |                                           |
-| npm run setup            | Runs db:init to Initialize the DB               |                                           |
-| npm run db:init          | Initializes the database (applies SQL schema)   | `compose.yaml` can be used                |
-=======
 | Command                  | Description                                                           | Hint                                           |
 |:-------------------------|:----------------------------------------------------------------------|:-----------------------------------------------|
 | **Setup**                |                                                                       |                                                |
@@ -65,15 +41,10 @@
 | npm run format           | Runs the formatter                                                    |                                                |
 | npm run lint             | Runs the linter                                                       | Success is a merge requirement                 |
 | npm run lint:fix         | Runs the linter and fixes auto fixable problems                       |                                                |
-| **Backend for Frontend** |                                                                       |                                                |
-| npm run start:bff        | Starts the backend for frontend server                                | No debug port                                  |
-| npm run start:bff:debug  | Starts the backend for frontend server in debug mode                  | Debug port is open                             |
-| npm run start:bff:prod   | Starts the backend for frontend server in production mode             |                                                |
 | **Console Applications** |                                                                       |                                                |
 | npm run setup            | Runs db:init to Initialize the DB                                     |                                                |
 | npm run db:init          | Initializes the database (applies SQL schema)                         | `compose.yaml` can be used                     |
 | npm run db:seed DATA_DIR | Creates seeding-data. DATA_DIR is required, FILES_TO_EXCLUDE optional | e.g. npm run db:seed DATA_DIR FILES_TO_EXCLUDE |
->>>>>>> ffb566bc
 
 ## Docker Compose
 
