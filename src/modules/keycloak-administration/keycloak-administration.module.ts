--- conflicted
+++ resolved
@@ -5,26 +5,11 @@
 import { UserMapperProfile } from './domain/keycloak-client/user.mapper.profile.js';
 import { KeycloakUserService } from './domain/keycloak-user.service.js';
 import { LoggerModule } from '../../core/logging/logger.module.js';
-<<<<<<< HEAD
-import { KeycloakInstanceConfig } from './keycloak-instance-config.js';
-
-@Module({
-    imports: [LoggerModule.register(KeycloakAdministrationModule.name)],
-    providers: [
-        UserMapperProfile,
-        KeycloakAdminClient,
-        KeycloakUserService,
-        KeycloakAdministrationService,
-        KeycloakInstanceConfig.fromConfigService(),
-    ],
-    exports: [KeycloakUserService, KeycloakInstanceConfig],
-=======
 import { KeycloakConfigModule } from './keycloak-config.module.js';
 
 @Module({
     imports: [LoggerModule.register(KeycloakAdministrationModule.name), KeycloakConfigModule],
     providers: [UserMapperProfile, KeycloakAdminClient, KeycloakUserService, KeycloakAdministrationService],
     exports: [KeycloakUserService],
->>>>>>> fb78bd3d
 })
 export class KeycloakAdministrationModule {}