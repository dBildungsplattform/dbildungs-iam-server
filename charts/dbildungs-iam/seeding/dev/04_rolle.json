--- conflicted
+++ resolved
@@ -13,12 +13,8 @@
             "administeredBySchulstrukturknoten": "1",
             "name": "Rolle 1",
             "rollenart": "LERN",
-<<<<<<< HEAD
-            "merkmale": ["BEFRISTUNG_PFLICHT"]
-=======
-            "merkmale": [],
+            "merkmale": ["BEFRISTUNG_PFLICHT"],
             "systemRechte": []
->>>>>>> e45d364b
         },
         {
             "id": "6a69fadb-af89-42ed-ae12-28d164c0f9b7",
