{
<<<<<<< HEAD
    "HOST": {
        "PORT": 8080
    },
    "FRONTEND": {
        "PORT": 8080,
        "SECURE_COOKIE": true,
        "SESSION_SECRET": "SessionSecretForDevelopment",
        "SESSION_TTL_MS": 3600000,
        "BACKEND_ADDRESS": "http://dbildungs-iam-server-backend:80",
        "DEFAULT_AUTH_REDIRECT": "/",
        "TRUST_PROXY": 1,
        "ERROR_PAGE_REDIRECT": "/login-error"
    },
    "DB": {
        "USE_SSL": true
    },
    "KEYCLOAK": {
        "ADMIN_REALM_NAME": "SPSH",
        "REALM_NAME": "SPSH",
        "ADMIN_CLIENT_ID": "spsh-admin",
        "CLIENT_ID": "spsh",
        "TEST_CLIENT_ID": "spsh-test",
        "SERVICE_CLIENT_ID": "spsh-service"
    },
    "REDIS": {
        "HOST": "dbildungs-iam-server-redis-cluster",
        "PORT": 6379,
        "USERNAME": "default",
        "PASSWORD": "",
        "USE_TLS": false,
        "CLUSTERED": true
    },
    "LDAP": {
        "URL": "ldap://spsh-xxx.svc.cluster.local",
        "BIND_DN": "cn=admin,dc=schule-sh,dc=de",
        "ADMIN_PASSWORD": "password"
    },
    "DATA": {
        "ROOT_ORGANISATION_ID": "d39cb7cf-2f9b-45f1-849f-973661f2f057"
    },
    "LOGGING": {
        "DEFAULT_LOG_LEVEL": "info",
        "PERSON_MODULE_LOG_LEVEL": "debug",
        "PERSON_API_MODULE_LOG_LEVEL": "debug",
        "ORGANISATION_MODULE_LOG_LEVEL": "debug",
        "ORGANISATION_API_MODULE_LOG_LEVEL": "debug",
        "ROLLE_MODULE_LOG_LEVEL": "debug",
        "ROLLE_API_MODULE_LOG_LEVEL": "debug",
        "KEYCLOAK_ADMINISTRATION_MODULE_LOG_LEVEL": "debug",
        "HEALTH_MODULE_LOG_LEVEL": "debug",
        "BACKEND_FOR_FRONTEND_MODULE_LOG_LEVEL": "debug"
    },
    "ITSLEARNING": {
        "ENABLED": "false",
        "ENDPOINT": "https://itslearning.example.com",
        "USERNAME": "username",
        "PASSWORD": "password",
        "ROOT": "sh",
        "ROOT_OEFFENTLICH": "oeffentlich",
        "ROOT_ERSATZ": "ersatz"
    },
    "OX": {
        "ENABLED": "false",
        "ENDPOINT": "https://ox_ip:ox_port/webservices/OXUserService",
        "CONTEXT_ID": "1337",
        "CONTEXT_NAME": "contextname",
        "USERNAME": "username",
        "PASSWORD": "password"
    },
    "PRIVACYIDEA": {
        "ENDPOINT": "http://localhost:5000",
        "USERNAME": "admin",
        "PASSWORD": "admin",
        "USER_RESOLVER": "mariadb_resolver",
        "REALM": "defrealm"
    },
    "IMPORT": {
        "IMPORT_FILE_MAXGROESSE_IN_MB": 10
    }
=======
  "HOST": {
    "PORT": 8080
  },
  "FRONTEND": {
    "PORT": 8080,
    "SECURE_COOKIE": true,
    "SESSION_SECRET": "SessionSecretForDevelopment",
    "SESSION_TTL_MS": 3600000,
    "BACKEND_ADDRESS": "http://dbildungs-iam-server-backend:80",
    "DEFAULT_AUTH_REDIRECT": "/",
    "TRUST_PROXY": 1,
    "ERROR_PAGE_REDIRECT": "/login-error"
  },
  "DB": {
    "USE_SSL": true
  },
  "KEYCLOAK": {
    "ADMIN_REALM_NAME": "SPSH",
    "REALM_NAME": "SPSH",
    "ADMIN_CLIENT_ID": "spsh-admin",
    "CLIENT_ID": "spsh",
    "TEST_CLIENT_ID": "spsh-test",
    "SERVICE_CLIENT_ID": "spsh-service"
  },
  "REDIS": {
    "HOST": "dbildungs-iam-server-redis",
    "PORT": 6379,
    "USERNAME": "default",
    "USE_TLS": false
  },
  "LDAP": {
    "URL": "ldap://spsh-xxx.svc.cluster.local",
    "BIND_DN": "cn=admin,dc=schule-sh,dc=de",
    "ADMIN_PASSWORD": "password"
  },
  "DATA": {
    "ROOT_ORGANISATION_ID": "d39cb7cf-2f9b-45f1-849f-973661f2f057"
  },
  "LOGGING": {
    "DEFAULT_LOG_LEVEL": "info",
    "PERSON_MODULE_LOG_LEVEL": "debug",
    "PERSON_API_MODULE_LOG_LEVEL": "debug",
    "ORGANISATION_MODULE_LOG_LEVEL": "debug",
    "ORGANISATION_API_MODULE_LOG_LEVEL": "debug",
    "ROLLE_MODULE_LOG_LEVEL": "debug",
    "ROLLE_API_MODULE_LOG_LEVEL": "debug",
    "KEYCLOAK_ADMINISTRATION_MODULE_LOG_LEVEL": "debug",
    "HEALTH_MODULE_LOG_LEVEL": "debug",
    "BACKEND_FOR_FRONTEND_MODULE_LOG_LEVEL": "debug"
  },
  "ITSLEARNING": {
    "ENABLED": "false",
    "ENDPOINT": "https://itslearning.example.com",
    "USERNAME": "username",
    "PASSWORD": "password",
    "ROOT": "sh",
    "ROOT_OEFFENTLICH": "oeffentlich",
    "ROOT_ERSATZ": "ersatz"
  },
  "OX": {
    "ENABLED": "false",
    "ENDPOINT": "https://ox_ip:ox_port/webservices/OXUserService",
    "CONTEXT_ID": "1337",
    "CONTEXT_NAME": "contextname",
    "USERNAME": "username",
    "PASSWORD": "password"
  },
  "PRIVACYIDEA": {
    "ENDPOINT": "http://localhost:5000",
    "USERNAME": "admin",
    "PASSWORD": "admin",
    "USER_RESOLVER": "mariadb_resolver",
    "REALM": "defrealm"
  },
  "IMPORT": {
    "IMPORT_FILE_MAXGROESSE_IN_MB": 10
  }
>>>>>>> a83d79cd
}<|MERGE_RESOLUTION|>--- conflicted
+++ resolved
@@ -1,85 +1,4 @@
 {
-<<<<<<< HEAD
-    "HOST": {
-        "PORT": 8080
-    },
-    "FRONTEND": {
-        "PORT": 8080,
-        "SECURE_COOKIE": true,
-        "SESSION_SECRET": "SessionSecretForDevelopment",
-        "SESSION_TTL_MS": 3600000,
-        "BACKEND_ADDRESS": "http://dbildungs-iam-server-backend:80",
-        "DEFAULT_AUTH_REDIRECT": "/",
-        "TRUST_PROXY": 1,
-        "ERROR_PAGE_REDIRECT": "/login-error"
-    },
-    "DB": {
-        "USE_SSL": true
-    },
-    "KEYCLOAK": {
-        "ADMIN_REALM_NAME": "SPSH",
-        "REALM_NAME": "SPSH",
-        "ADMIN_CLIENT_ID": "spsh-admin",
-        "CLIENT_ID": "spsh",
-        "TEST_CLIENT_ID": "spsh-test",
-        "SERVICE_CLIENT_ID": "spsh-service"
-    },
-    "REDIS": {
-        "HOST": "dbildungs-iam-server-redis-cluster",
-        "PORT": 6379,
-        "USERNAME": "default",
-        "PASSWORD": "",
-        "USE_TLS": false,
-        "CLUSTERED": true
-    },
-    "LDAP": {
-        "URL": "ldap://spsh-xxx.svc.cluster.local",
-        "BIND_DN": "cn=admin,dc=schule-sh,dc=de",
-        "ADMIN_PASSWORD": "password"
-    },
-    "DATA": {
-        "ROOT_ORGANISATION_ID": "d39cb7cf-2f9b-45f1-849f-973661f2f057"
-    },
-    "LOGGING": {
-        "DEFAULT_LOG_LEVEL": "info",
-        "PERSON_MODULE_LOG_LEVEL": "debug",
-        "PERSON_API_MODULE_LOG_LEVEL": "debug",
-        "ORGANISATION_MODULE_LOG_LEVEL": "debug",
-        "ORGANISATION_API_MODULE_LOG_LEVEL": "debug",
-        "ROLLE_MODULE_LOG_LEVEL": "debug",
-        "ROLLE_API_MODULE_LOG_LEVEL": "debug",
-        "KEYCLOAK_ADMINISTRATION_MODULE_LOG_LEVEL": "debug",
-        "HEALTH_MODULE_LOG_LEVEL": "debug",
-        "BACKEND_FOR_FRONTEND_MODULE_LOG_LEVEL": "debug"
-    },
-    "ITSLEARNING": {
-        "ENABLED": "false",
-        "ENDPOINT": "https://itslearning.example.com",
-        "USERNAME": "username",
-        "PASSWORD": "password",
-        "ROOT": "sh",
-        "ROOT_OEFFENTLICH": "oeffentlich",
-        "ROOT_ERSATZ": "ersatz"
-    },
-    "OX": {
-        "ENABLED": "false",
-        "ENDPOINT": "https://ox_ip:ox_port/webservices/OXUserService",
-        "CONTEXT_ID": "1337",
-        "CONTEXT_NAME": "contextname",
-        "USERNAME": "username",
-        "PASSWORD": "password"
-    },
-    "PRIVACYIDEA": {
-        "ENDPOINT": "http://localhost:5000",
-        "USERNAME": "admin",
-        "PASSWORD": "admin",
-        "USER_RESOLVER": "mariadb_resolver",
-        "REALM": "defrealm"
-    },
-    "IMPORT": {
-        "IMPORT_FILE_MAXGROESSE_IN_MB": 10
-    }
-=======
   "HOST": {
     "PORT": 8080
   },
@@ -105,10 +24,12 @@
     "SERVICE_CLIENT_ID": "spsh-service"
   },
   "REDIS": {
-    "HOST": "dbildungs-iam-server-redis",
+    "HOST": "dbildungs-iam-server-redis-cluster",
     "PORT": 6379,
     "USERNAME": "default",
-    "USE_TLS": false
+    "PASSWORD": "",
+    "USE_TLS": false,
+    "CLUSTERED": true
   },
   "LDAP": {
     "URL": "ldap://spsh-xxx.svc.cluster.local",
@@ -157,5 +78,4 @@
   "IMPORT": {
     "IMPORT_FILE_MAXGROESSE_IN_MB": 10
   }
->>>>>>> a83d79cd
 }