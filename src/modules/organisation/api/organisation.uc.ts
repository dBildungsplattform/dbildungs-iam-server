import { Mapper } from '@automapper/core';
import { getMapperToken } from '@automapper/nestjs';
import { Inject, Injectable } from '@nestjs/common';
import { ConfigService } from '@nestjs/config';
import { DomainError } from '../../../shared/error/domain.error.js';
import { SchulConnexErrorMapper } from '../../../shared/error/schul-connex-error.mapper.js';
import { SchulConnexError } from '../../../shared/error/schul-connex.error.js';
import { Paged } from '../../../shared/paging/paged.js';
import { OrganisationDo } from '../domain/organisation.do.js';
import { OrganisationService } from '../domain/organisation.service.js';
import { CreateOrganisationDto } from './create-organisation.dto.js';
import { CreatedOrganisationDto } from './created-organisation.dto.js';
import { FindOrganisationDto } from './find-organisation.dto.js';
import { OrganisationResponse } from './organisation.response.js';
<<<<<<< HEAD
import { UpdateOrganisationDto } from './update-organisation.dto.js';
import { UpdatedOrganisationDto } from './updated-organisation.dto.js';
=======
import { ServerConfig, DataConfig } from '../../../shared/config/index.js';
>>>>>>> 5a27616b

@Injectable()
export class OrganisationUc {
    private readonly ROOT_ORGANISATION_ID: string;

    public constructor(
        private readonly organisationService: OrganisationService,
        @Inject(getMapperToken()) private readonly mapper: Mapper,
        config: ConfigService<ServerConfig>,
    ) {
        this.ROOT_ORGANISATION_ID = config.getOrThrow<DataConfig>('DATA').ROOT_ORGANISATION_ID;
    }

    public async createOrganisation(
        organisationDto: CreateOrganisationDto,
    ): Promise<CreatedOrganisationDto | SchulConnexError> {
        const organisationDo: OrganisationDo<false> = this.mapper.map(
            organisationDto,
            CreateOrganisationDto,
            OrganisationDo,
        );

        organisationDo.administriertVon ??= this.ROOT_ORGANISATION_ID;
        organisationDo.zugehoerigZu ??= this.ROOT_ORGANISATION_ID;

        const result: Result<OrganisationDo<true>, DomainError> = await this.organisationService.createOrganisation(
            organisationDo,
        );

        if (result.ok) {
            return this.mapper.map(result.value, OrganisationDo, CreatedOrganisationDto);
        }

        return SchulConnexErrorMapper.mapDomainErrorToSchulConnexError(result.error);
    }

    public async updateOrganisation(
        organisationDto: UpdateOrganisationDto,
    ): Promise<UpdatedOrganisationDto | SchulConnexError> {
        const organisationDo: OrganisationDo<true> = this.mapper.map(
            organisationDto,
            CreateOrganisationDto,
            OrganisationDo,
        );
        const result: Result<OrganisationDo<true>, DomainError> = await this.organisationService.updateOrganisation(
            organisationDo,
        );

        if (result.ok) {
            return this.mapper.map(result.value, OrganisationDo, UpdatedOrganisationDto);
        }

        return SchulConnexErrorMapper.mapDomainErrorToSchulConnexError(result.error);
    }

    public async findOrganisationById(id: string): Promise<OrganisationResponse | SchulConnexError> {
        const result: Result<OrganisationDo<true>, DomainError> = await this.organisationService.findOrganisationById(
            id,
        );
        if (result.ok) {
            return this.mapper.map(result.value, OrganisationDo, OrganisationResponse);
        }
        return SchulConnexErrorMapper.mapDomainErrorToSchulConnexError(result.error);
    }

    public async findRootOrganisation(): Promise<OrganisationResponse | SchulConnexError> {
        const result: Result<OrganisationDo<true>, DomainError> = await this.organisationService.findOrganisationById(
            this.ROOT_ORGANISATION_ID,
        );

        if (result.ok) {
            return this.mapper.map(result.value, OrganisationDo, OrganisationResponse);
        }

        return SchulConnexErrorMapper.mapDomainErrorToSchulConnexError(result.error);
    }

    public async findAll(organisationDto: FindOrganisationDto): Promise<Paged<OrganisationResponse>> {
        const organisationDo: OrganisationDo<false> = this.mapper.map(
            organisationDto,
            FindOrganisationDto,
            OrganisationDo,
        );
        const result: Paged<OrganisationDo<true>> = await this.organisationService.findAllOrganizations(
            organisationDo,
            organisationDto.offset,
            organisationDto.limit,
        );

        if (result.total === 0) {
            return {
                total: result.total,
                offset: result.offset,
                limit: result.limit,
                items: [],
            };
        }

        const organisations: OrganisationResponse[] = this.mapper.mapArray(
            result.items,
            OrganisationDo,
            OrganisationResponse,
        );

        return {
            total: result.total,
            offset: result.offset,
            limit: result.limit,
            items: organisations,
        };
    }

    public async setAdministriertVon(
        parentOrganisationId: string,
        childOrganisationId: string,
    ): Promise<void | SchulConnexError> {
        const res: Result<void, DomainError> = await this.organisationService.setAdministriertVon(
            parentOrganisationId,
            childOrganisationId,
        );

        if (!res.ok) {
            return SchulConnexErrorMapper.mapDomainErrorToSchulConnexError(res.error);
        }
    }

    public async setZugehoerigZu(
        parentOrganisationId: string,
        childOrganisationId: string,
    ): Promise<void | SchulConnexError> {
        const res: Result<void, DomainError> = await this.organisationService.setZugehoerigZu(
            parentOrganisationId,
            childOrganisationId,
        );

        if (!res.ok) {
            return SchulConnexErrorMapper.mapDomainErrorToSchulConnexError(res.error);
        }
    }

    public async findAdministriertVon(parentOrganisationId: string): Promise<Paged<OrganisationResponse>> {
        const parentOrg: Result<OrganisationDo<true>> =
            await this.organisationService.findOrganisationById(parentOrganisationId);
        if (!parentOrg.ok) {
            throw parentOrg.error;
        }

        const result: Paged<OrganisationDo<true>> =
            await this.organisationService.findAllAdministriertVon(parentOrganisationId);

        const organisations: OrganisationResponse[] = this.mapper.mapArray(
            result.items,
            OrganisationDo,
            OrganisationResponse,
        );

        return {
            total: result.total,
            offset: result.offset,
            limit: result.limit,
            items: organisations,
        };
    }

    public async findZugehoerigZu(parentOrganisationId: string): Promise<Paged<OrganisationResponse>> {
        const parentOrg: Result<OrganisationDo<true>> =
            await this.organisationService.findOrganisationById(parentOrganisationId);
        if (!parentOrg.ok) {
            throw parentOrg.error;
        }

        const result: Paged<OrganisationDo<true>> =
            await this.organisationService.findAllZugehoerigZu(parentOrganisationId);

        const organisations: OrganisationResponse[] = this.mapper.mapArray(
            result.items,
            OrganisationDo,
            OrganisationResponse,
        );

        return {
            total: result.total,
            offset: result.offset,
            limit: result.limit,
            items: organisations,
        };
    }
}<|MERGE_RESOLUTION|>--- conflicted
+++ resolved
@@ -12,12 +12,9 @@
 import { CreatedOrganisationDto } from './created-organisation.dto.js';
 import { FindOrganisationDto } from './find-organisation.dto.js';
 import { OrganisationResponse } from './organisation.response.js';
-<<<<<<< HEAD
 import { UpdateOrganisationDto } from './update-organisation.dto.js';
 import { UpdatedOrganisationDto } from './updated-organisation.dto.js';
-=======
 import { ServerConfig, DataConfig } from '../../../shared/config/index.js';
->>>>>>> 5a27616b
 
 @Injectable()
 export class OrganisationUc {
@@ -59,7 +56,7 @@
     ): Promise<UpdatedOrganisationDto | SchulConnexError> {
         const organisationDo: OrganisationDo<true> = this.mapper.map(
             organisationDto,
-            CreateOrganisationDto,
+            UpdateOrganisationDto,
             OrganisationDo,
         );
         const result: Result<OrganisationDo<true>, DomainError> = await this.organisationService.updateOrganisation(
