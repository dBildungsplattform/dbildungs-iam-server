--- conflicted
+++ resolved
@@ -7,14 +7,11 @@
 import { PersonApiMapper } from './person-api.mapper.js';
 import { Test, TestingModule } from '@nestjs/testing';
 import { faker } from '@faker-js/faker';
-<<<<<<< HEAD
+import { PersonEmailResponse } from '../api/person-email-response.js';
+import { EmailAddressStatus } from '../../email/domain/email-address.js';
 import { Organisation } from '../../organisation/domain/organisation.js';
 import { Rolle } from '../../rolle/domain/rolle.js';
 import { OrganisationRepository } from '../../organisation/persistence/organisation.repository.js';
-=======
-import { PersonEmailResponse } from '../api/person-email-response.js';
-import { EmailAddressStatus } from '../../email/domain/email-address.js';
->>>>>>> dbaa7fda
 
 describe('PersonApiMapper', () => {
     let module: TestingModule;
@@ -161,9 +158,37 @@
                 getOrganisation: () => Promise.resolve(orga),
             });
             const kontexte: Personenkontext<true>[] = [kontext];
+            const email: PersonEmailResponse = {
+                address: faker.internet.email(),
+                status: faker.helpers.enumValue(EmailAddressStatus),
+            };
 
             // Act
-            const result: PersonInfoResponse = await sut.mapToPersonInfoResponse(person, kontexte);
+            const result: PersonInfoResponse = await sut.mapToPersonInfoResponse(person, kontexte, email);
+
+            // Assert
+            expect(result).toBeInstanceOf(PersonInfoResponse);
+            expect(result.person.dienststellen).toEqual([]);
+        });
+
+        it('should return PersonInfoResponse and leave loeschung empty', async () => {
+            // Arrange
+            const person: Person<true> = DoFactory.createPerson(true);
+            rolleRepoMock.findById.mockResolvedValueOnce(DoFactory.createRolle(true));
+
+            const orga: Organisation<true> = DoFactory.createOrganisation(true);
+            orga.kennung = undefined;
+            const kontext: Personenkontext<true> = DoFactory.createPersonenkontext(true, {
+                getRolle: () => rolleRepoMock.findById(faker.string.uuid()),
+                getOrganisation: () => Promise.resolve(orga),
+            });
+            const kontexte: Personenkontext<true>[] = [kontext];
+            const email: PersonEmailResponse = {
+                address: faker.internet.email(),
+                status: faker.helpers.enumValue(EmailAddressStatus),
+            };
+            // Act
+            const result: PersonInfoResponse = await sut.mapToPersonInfoResponse(person, kontexte, email);
 
             // Assert
             expect(result).toBeInstanceOf(PersonInfoResponse);
