import { ConfigService } from '@nestjs/config';
import { ClassLogger } from '../../../../core/logging/class-logger.js';
import { EmailAppConfig } from '../../../../shared/config/email-app.config.js';
import { OXContextID, OXContextName, OXGroupID, OXGroupName, OXUserID } from '../../../../shared/types/ox-ids.types.js';
import { AddMemberToGroupAction, AddMemberToGroupResponse } from '../actions/group/add-member-to-group.action.js';
import {
    ChangeByModuleAccessAction,
    ChangeByModuleAccessParams,
} from '../actions/user/change-by-module-access.action.js';
import { ChangeUserAction, ChangeUserParams } from '../actions/user/change-user.action.js';
import { DeleteUserAction } from '../actions/user/delete-user.action.js';
import { ExistsUserAction } from '../actions/user/exists-user.action.js';
import { GetDataForUserAction } from '../actions/user/get-data-user.action.js';
import { OxGroupNotFoundError } from '../error/ox-group-not-found.error.js';
import { OxConfig } from '../../../../shared/config/ox.config.js';
import { CreateGroupAction, CreateGroupParams, CreateGroupResponse } from '../actions/group/create-group.action.js';
import { Injectable } from '@nestjs/common';
import { OxSendService } from './ox-send.service.js';
import { DomainError } from '../../../../shared/error/index.js';
import { ListGroupsAction, ListGroupsParams, ListGroupsResponse } from '../actions/group/list-groups.action.js';
import { OxGroupNameAmbiguousError } from '../error/ox-group-name-ambiguous.error.js';

import { GroupMemberParams, OXGroup } from '../actions/group/ox-group.types.js';
import { UserIdParams, UserNameParams } from '../actions/user/ox-user.types.js';
import { CreateUserAction, CreateUserParams } from '../actions/user/create-user.action.js';
import { OxMemberAlreadyInGroupError } from '../error/ox-member-already-in-group.error.js';
import { PersonUsername } from '../../../../shared/types/index.js';
import {
    ListGroupsForUserAction,
    ListGroupsForUserParams,
    ListGroupsForUserResponse,
} from '../actions/group/list-groups-for-user.action.js';
import { differenceWith } from 'lodash-es';
import {
    RemoveMemberFromGroupAction,
    RemoveMemberFromGroupResponse,
} from '../actions/group/remove-member-from-group.action.js';

@Injectable()
export class OxService {
    public static readonly LEHRER_OX_GROUP_NAME_PREFIX: string = 'lehrer-';

    public static readonly LEHRER_OX_GROUP_DISPLAY_NAME_PREFIX: string = 'lehrer-';

    public readonly authUser: string;

    public readonly authPassword: string;

    public readonly contextID: OXContextID;

    public readonly contextName: OXContextName;

    public readonly userPasswordDefault: string;

    public readonly emailAddressDeletedEventDelay: number;

    public constructor(
        protected readonly logger: ClassLogger,
        protected readonly oxSendService: OxSendService,
        protected configService: ConfigService<EmailAppConfig>,
    ) {
        const oxConfig: OxConfig = configService.getOrThrow<OxConfig>('OX');
        this.authUser = oxConfig.USERNAME;
        this.authPassword = oxConfig.PASSWORD;
        this.contextID = oxConfig.CONTEXT_ID;
        this.contextName = oxConfig.CONTEXT_NAME;
        this.userPasswordDefault = oxConfig.USER_PASSWORD_DEFAULT;
        this.emailAddressDeletedEventDelay = oxConfig.EMAIL_ADDRESS_DELETED_EVENT_DELAY ?? 0;
    }

    public async setUserOxGroups(oxUserId: OXUserID, schuleDstrNrs: string[]): Promise<Result<void>> {
        const groups: Result<ListGroupsForUserResponse, DomainError> = await this.oxSendService.send(
            new ListGroupsForUserAction({
                userId: oxUserId,
                contextId: this.contextID,
                login: this.authUser,
                password: this.authPassword,
            }),
        );

        if (!groups.ok) {
            this.logger.error(`Could not get groups for ox user ${oxUserId}`);
            return {
                ok: false,
                error: groups.error,
            };
        }

        const toRemove: OXGroup[] = differenceWith(
            groups.value.groups,
            schuleDstrNrs,
            (existingGroup: OXGroup, targetGroup: string) =>
                existingGroup.name === OxService.LEHRER_OX_GROUP_NAME_PREFIX + targetGroup,
        );
        const toAdd: string[] = differenceWith(
            schuleDstrNrs,
            groups.value.groups,
            (targetGroup: string, existingGroup: OXGroup) =>
                existingGroup.name === OxService.LEHRER_OX_GROUP_NAME_PREFIX + targetGroup,
        );

        // Sequential updating because OX doesn't like simultaneous updates to a single user
        for (const schuleDstrNr of toAdd) {
            // eslint-disable-next-line no-await-in-loop
            await this.addOxUserToGroup(oxUserId, schuleDstrNr);
        }

        // Sequential updating because OX doesn't like simultaneous updates to a single user
        for (const g of toRemove) {
            // eslint-disable-next-line no-await-in-loop
            const result: Result<void, Error> = await this.removeOxUserFromGroup(oxUserId, g.id);
            if (!result.ok) {
                return result;
            }
        }
        return {
            ok: true,
            value: undefined,
        };
    }

    public async addOxUserToGroup(oxUserId: OXUserID, schuleDstrNr: string): Promise<Result<void>> {
        // Fetch or create the relevant OX group based on orgaKennung (group identifier)
        const oxGroupIdResult: Result<OXGroupID> = await this.getExistingOxGroupByNameOrCreateOxGroup(
            OxService.LEHRER_OX_GROUP_NAME_PREFIX + schuleDstrNr,
            OxService.LEHRER_OX_GROUP_DISPLAY_NAME_PREFIX + schuleDstrNr,
        );

        if (!oxGroupIdResult.ok) {
            this.logger.error(`Could not get OxGroup for schulenDstNr:${schuleDstrNr}`);
            return {
                ok: false,
                error: oxGroupIdResult.error,
            };
        }

        const addMemberToGroupAction: AddMemberToGroupAction = this.createAddMemberToGroupAction(
            oxGroupIdResult.value,
            oxUserId,
        );

        const result: Result<AddMemberToGroupResponse, DomainError> =
            await this.oxSendService.send(addMemberToGroupAction);
        if (!result.ok && !(result.error instanceof OxMemberAlreadyInGroupError)) {
            this.logger.error(`Could not add oxUser to oxGroup, schulenDstNr:${schuleDstrNr}`);
        }
        this.logger.info(
            `Successfully added oxUser to oxGroup, oxUserId:${oxUserId}, oxGroupId:${oxGroupIdResult.value}`,
        );
        return {
            ok: true,
            value: undefined,
        };
    }

    public async removeOxUserFromGroup(oxUserId: OXUserID, oxGroupId: string): Promise<Result<void>> {
        const removeMemberFromGroupAction: RemoveMemberFromGroupAction = this.createRemoveMemberFromGroupAction(
            oxGroupId,
            oxUserId,
        );

        const result: Result<RemoveMemberFromGroupResponse, DomainError> =
            await this.oxSendService.send(removeMemberFromGroupAction);

        if (!result.ok) {
            this.logger.logUnknownAsError(
                `Could not remove oxUser from oxGroup, oxUserId:${oxUserId} oxGroupId:${oxGroupId}`,
                result.error,
            );
            return result;
        }

        this.logger.info(`Successfully removed oxUser from oxGroup, oxUserId:${oxUserId}, oxGroupId:${oxGroupId}`);
        return {
            ok: true,
            value: undefined,
        };
    }

    public async getExistingOxGroupByNameOrCreateOxGroup(
        oxGroupName: OXGroupName,
        displayName: string,
    ): Promise<Result<OXGroupID>> {
        const oxGroupId: Result<OXGroupID> = await this.getOxGroupByName(oxGroupName);

        if (oxGroupId.ok) {
            return {
                ok: true,
                value: oxGroupId.value,
            };
        }

        if (oxGroupId.error instanceof OxGroupNotFoundError) {
            const createGroupResult: Result<OXGroupID> = await this.createOxGroup(oxGroupName, displayName);

            return createGroupResult;
        }
        return oxGroupId;
    }

    public async createOxGroup(oxGroupName: OXGroupName, displayName: string): Promise<Result<OXGroupID>> {
        const params: CreateGroupParams = {
            contextId: this.contextID,
            name: oxGroupName,
            displayname: displayName,
            login: this.authUser,
            password: this.authPassword,
        };

        const action: CreateGroupAction = new CreateGroupAction(params);
        const result: Result<CreateGroupResponse, DomainError> = await this.oxSendService.send(action);

        if (!result.ok) {
            this.logger.error(`Could Not Create OxGroup with name:${oxGroupName}, displayName:${displayName}`);

            return result;
        }

        this.logger.info(
            `Successfully Created OxGroup, oxGroupId:${result.value.id}, name:${oxGroupName}, displayName:${displayName}`,
        );

        return {
            ok: true,
            value: result.value.id,
        };
    }

    public async getOxGroupByName(oxGroupName: OXGroupName): Promise<Result<OXGroupID>> {
        const params: ListGroupsParams = {
            contextId: this.contextID,
            pattern: `${oxGroupName}`,
            login: this.authUser,
            password: this.authPassword,
        };
        const action: ListGroupsAction = new ListGroupsAction(params);
        const result: Result<ListGroupsResponse, DomainError> = await this.oxSendService.send(action);

        if (!result.ok) {
            this.logger.error(`Could Not Retrieve Groups For Context, contextId:${this.contextID}`);
            return {
                ok: false,
                error: result.error,
            };
        }
        if (!result.value.groups[0] || result.value.groups.length === 0) {
            this.logger.info(`Found No Matching OxGroup For OxGroupName:${oxGroupName}`);
            return {
                ok: false,
                error: new OxGroupNotFoundError(oxGroupName),
            };
        }
        if (result.value.groups.length > 1) {
            this.logger.error(`Found multiple OX-groups For OxGroupName:${oxGroupName}, Cannot Proceed`);
            return {
                ok: false,
                error: new OxGroupNameAmbiguousError(oxGroupName),
            };
        }

        this.logger.info(`Found existing oxGroup for oxGroupName:${oxGroupName}`);

        return {
            ok: true,
            value: result.value.groups[0].id,
        };
    }

    public async getOxGroupsForOxUserId(oxUserId: OXUserID): Promise<Result<ListGroupsForUserResponse>> {
        const params: ListGroupsForUserParams = {
            contextId: this.contextID,
            userId: oxUserId,
            login: this.authUser,
            password: this.authPassword,
        };
        const action: ListGroupsForUserAction = new ListGroupsForUserAction(params);
        const result: Result<ListGroupsForUserResponse, DomainError> = await this.oxSendService.send(action);
        if (!result.ok) {
            this.logger.error(`Could Not Retrieve OxGroups For OxUser, oxUserId:${oxUserId}`);
        } else {
            this.logger.info(`Successfully Retrieved OxGroups For OxUser, oxUserId:${oxUserId}`);
        }
        return result;
    }

    public async deleteUser(oxUserCounter: OXUserID): Promise<Result<void>> {
<<<<<<< HEAD
        const action = this.createDeleteUserAction(oxUserCounter);
=======
        const action: DeleteUserAction = this.createDeleteUserAction(oxUserCounter);
>>>>>>> d13318a7
        const result: Result<unknown, DomainError> = await this.oxSendService.send(action);

        if (!result.ok) {
            this.logger.error(`Could Not Delete OxUser :${oxUserCounter}`);

            return result;
        }

        this.logger.info(`Successfully Deleted OxUser :${oxUserCounter}`);

        return {
            ok: true,
            value: undefined,
        };
    }

    public createChangeUserAction(
        oxUserId: OXUserID,
        oxUserName?: string,
        aliases?: string[],
        givenname?: string,
        surname?: string,
        displayName?: string,
        defaultSenderAddress?: string,
        primaryEmail?: string,
    ): ChangeUserAction {
        //change oxUserName to avoid conflicts for future OX-createUser-requests
        const params: ChangeUserParams = {
            contextId: this.contextID,
            contextName: this.contextName,
            userId: oxUserId,
            username: oxUserName,
            aliases: aliases,

            givenname: givenname,
            surname: surname,
            displayname: displayName,
            defaultSenderAddress: defaultSenderAddress,
            email1: primaryEmail,
            primaryEmail: primaryEmail,

            login: this.authUser,
            password: this.authPassword,
        };

        const action: ChangeUserAction = new ChangeUserAction(params);
        return action;
    }

    public createGetDataForUserAction(oxUserId: OXUserID): GetDataForUserAction {
        const idParams: UserIdParams = {
            contextId: this.contextID,
            userId: oxUserId,
            login: this.authUser,
            password: this.authPassword,
        };

        const getDataAction: GetDataForUserAction = new GetDataForUserAction(idParams);
        return getDataAction;
    }

    public createDeleteUserAction(oxUserId: OXUserID): DeleteUserAction {
        const params: UserIdParams = {
            contextId: this.contextID,
            userId: oxUserId,
            login: this.authUser,
            password: this.authPassword,
        };

        const action: DeleteUserAction = new DeleteUserAction(params);
        return action;
    }

    public createAddMemberToGroupAction(oxGroupId: OXGroupID, oxUserId: OXUserID): AddMemberToGroupAction {
        const params: GroupMemberParams = {
            contextId: this.contextID,
            groupId: oxGroupId,
            memberId: oxUserId,
            login: this.authUser,
            password: this.authPassword,
        };

        const action: AddMemberToGroupAction = new AddMemberToGroupAction(params);
        return action;
    }

    public createRemoveMemberFromGroupAction(oxGroupId: OXGroupID, oxUserId: OXUserID): RemoveMemberFromGroupAction {
        const params: GroupMemberParams = {
            contextId: this.contextID,
            groupId: oxGroupId,
            memberId: oxUserId,
            login: this.authUser,
            password: this.authPassword,
        };

        const action: RemoveMemberFromGroupAction = new RemoveMemberFromGroupAction(params);
        return action;
    }

    public createExistsUserAction(username: PersonUsername): ExistsUserAction {
        const existsParams: UserNameParams = {
            contextId: this.contextID,
            userName: username,
            login: this.authUser,
            password: this.authPassword,
        };

        const existsAction: ExistsUserAction = new ExistsUserAction(existsParams);
        return existsAction;
    }

    public createCreateUserAction(methodParams: {
        displayName: string;
        username: string;
        firstname: string;
        lastname: string;
        primaryEmail: string;
    }): CreateUserAction {
        const params: CreateUserParams = {
            contextId: this.contextID,
            displayName: methodParams.displayName,
            email1: methodParams.primaryEmail,
            username: methodParams.username,
            firstname: methodParams.firstname,
            mailEnabled: true,
            lastname: methodParams.lastname,
            primaryEmail: methodParams.primaryEmail,
            userPassword: this.userPasswordDefault,
            login: this.authUser,
            password: this.authPassword,
        };

        const action: CreateUserAction = new CreateUserAction(params);
        return action;
    }

    public createChangeByModuleAccessAction(userId: string): ChangeByModuleAccessAction {
        //adjust user infostore and globalAddressBook
        const changeByModuleAccessParams: ChangeByModuleAccessParams = {
            contextId: this.contextID,
            userId: userId,
            globalAddressBookDisabled: true,
            infostore: false,
            login: this.authUser,
            password: this.authPassword,
        };
        const changeByModuleAccessAction: ChangeByModuleAccessAction = new ChangeByModuleAccessAction(
            changeByModuleAccessParams,
        );
        return changeByModuleAccessAction;
    }
}<|MERGE_RESOLUTION|>--- conflicted
+++ resolved
@@ -284,11 +284,7 @@
     }
 
     public async deleteUser(oxUserCounter: OXUserID): Promise<Result<void>> {
-<<<<<<< HEAD
-        const action = this.createDeleteUserAction(oxUserCounter);
-=======
         const action: DeleteUserAction = this.createDeleteUserAction(oxUserCounter);
->>>>>>> d13318a7
         const result: Result<unknown, DomainError> = await this.oxSendService.send(action);
 
         if (!result.ok) {
