--- conflicted
+++ resolved
@@ -38,18 +38,12 @@
         }
 
         if (accessToken) {
-<<<<<<< HEAD
-            if (!(await this.client.introspect(accessToken)).active) {
-                if (refreshToken && (await this.client.introspect(refreshToken)).active && req.passportUser) {
-                    // Do we have a refresh token and somewhere to store the result of the refresh?
-=======
             const isAccessTokenActive: boolean = (await this.client.introspect(accessToken)).active;
             if (!isAccessTokenActive) {
                 // Do we have a refresh token and somewhere to store the result of the refresh?
                 const isRefreshTokenActive: boolean =
-                    refreshToken != undefined && (await this.client.introspect(refreshToken)).active;
+                    refreshToken !== undefined && (await this.client.introspect(refreshToken)).active;
                 if (refreshToken && isRefreshTokenActive && req.passportUser) {
->>>>>>> 8341513f
                     try {
                         const tokens: TokenSet = await this.client.refresh(refreshToken);
                         if (tokens) {
