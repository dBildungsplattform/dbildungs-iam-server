--- conflicted
+++ resolved
@@ -47,11 +47,8 @@
         private readonly logger: ClassLogger,
         private readonly dbSeedService: DbSeedService,
         private readonly keycloakUserService: KeycloakUserService,
-<<<<<<< HEAD
         private readonly personRepository: PersonRepository,
-=======
         private readonly rolleSeedingRepo: RolleSeedingRepo,
->>>>>>> eea730b5
         @Inject(getMapperToken()) private readonly mapper: Mapper,
     ) {
         super();
@@ -191,47 +188,12 @@
         };
     }
 
-<<<<<<< HEAD
     private async handlePerson(aggregates: Person<false>[], aggregateName: string): Promise<void> {
         for (const aggregate of aggregates) {
             const person: Person<true> | DomainError = await this.personRepository.create(aggregate);
             if (person instanceof Person && person.username) {
                 this.createdKeycloakUsers.push([person.id, person.username]);
             }
-=======
-    private async handlePerson(fileContentAsStr: string, entityName: string): Promise<void> {
-        const entities: PersonFile[] = this.dbSeedService.readPerson(fileContentAsStr);
-        for (const entity of entities) {
-            await this.createPerson(entity);
-            const mappedEntity: PersonEntity = this.mapper.map(entity, PersonFile, PersonEntity);
-            this.orm.em.persist(mappedEntity);
-        }
-        this.logger.info(`Insert ${entities.length} entities of type ${entityName}`);
-    }
-
-    private async createPerson(personEntity: PersonFile): Promise<void> {
-        this.logger.info('Start of createPerson');
-        const username: string = await this.usernameGenerator.generateUsername(
-            personEntity.vorname,
-            personEntity.familienname,
-        );
-        const userDo: UserDo<false> = {
-            username: username,
-            email: username + '@test.de',
-            id: null,
-            createdDate: null,
-        };
-        this.logger.info('Generated Username');
-        const userIdResult: Result<string> = await this.keycloakUserService.create(userDo, 'test');
-        this.logger.info('Created user');
-        if (userIdResult.ok) {
-            //should be always ture, because usernameGenerator.generateUsername calls getNextAvailableName
-            this.createdKeycloakUsers.push([userIdResult.value, username]);
-            personEntity.keycloakUserId = userIdResult.value;
-            this.logger.info(`Created Keycloak-user with username ${username}`);
-        } else {
-            throw userIdResult.error;
->>>>>>> eea730b5
         }
         this.logger.info(`Insert ${aggregates.length} entities of type ${aggregateName}`);
     }
