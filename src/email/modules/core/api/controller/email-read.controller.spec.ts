import { faker } from '@faker-js/faker';
import { createMock, DeepMocked } from '@golevelup/ts-jest';
import { Test, TestingModule } from '@nestjs/testing';
import { EmailAddressStatusEnum } from '../../persistence/email-address-status.entity.js';
import { AddressWithStatusesDescDto } from '../dtos/address-with-statuses/address-with-statuses-desc.dto.js';
import { EmailAddressResponse } from '../dtos/response/email-address.response.js';
import { EmailReadController } from './email-read.controller.js';
import { APP_PIPE } from '@nestjs/core';
import { GlobalValidationPipe } from '../../../../../shared/validation/global-validation.pipe.js';
import {
    ConfigTestModule,
    DEFAULT_TIMEOUT_FOR_TESTCONTAINERS,
    LoggingTestModule,
} from '../../../../../../test/utils/index.js';
import { FindEmailAddressBySpshPersonIdParams } from '../dtos/params/find-email-address-by-spsh-person-id.params.js';
import { EmailAddressStatus } from '../../domain/email-address-status.js';
import { EmailAddressRepo } from '../../persistence/email-address.repo.js';
<<<<<<< HEAD
import { EmailOxModule } from '../../../ox/email-ox.module.js';
=======
import { EmailAddressNotFoundError } from '../../error/email-address-not-found.error.js';
import { EmailAddressMissingStatusError } from '../../error/email-address-missing-status.error.js';
>>>>>>> f0e705b1

describe('EmailReadController', () => {
    let emailReadController: EmailReadController;
    let emailAddressRepoMock: DeepMocked<EmailAddressRepo>;

    beforeAll(async () => {
        const module: TestingModule = await Test.createTestingModule({
            imports: [LoggingTestModule, EmailOxModule, ConfigTestModule],
            providers: [
                {
                    provide: APP_PIPE,
                    useClass: GlobalValidationPipe,
                },
                EmailReadController,
                EmailAddressRepo,
            ],
        })
            .overrideProvider(EmailAddressRepo)
            .useValue(createMock<EmailAddressRepo>())
            .compile();

        emailReadController = module.get(EmailReadController);
        emailAddressRepoMock = module.get(EmailAddressRepo);
    }, DEFAULT_TIMEOUT_FOR_TESTCONTAINERS);

    beforeEach(() => {
        jest.resetAllMocks();
    });

    describe('findEmailAddress', () => {
        it('should return address if found', async () => {
            const emailAddressToSearch: string = faker.internet.email();
            const addressWithStatuses: AddressWithStatusesDescDto = {
                emailAddress: {
                    id: faker.string.uuid(),
                    address: emailAddressToSearch,
                    priority: 0,
                    spshPersonId: faker.string.uuid(),
                    oxUserCounter: undefined,
                    markedForCron: undefined,
                    createdAt: new Date(),
                    updatedAt: new Date(),
                },
                statuses: [
                    {
                        id: faker.string.uuid(),
                        createdAt: new Date(),
                        updatedAt: new Date(),
                        emailAddressId: faker.string.uuid(),
                        status: EmailAddressStatusEnum.ACTIVE,
                    },
                ],
            };
            emailAddressRepoMock.findEmailAddressWithStatusDesc.mockResolvedValue(addressWithStatuses);

            const result: Option<EmailAddressResponse> = await emailReadController.findEmailAddress({
                emailAddress: emailAddressToSearch,
            });
            expect(result).not.toEqual(undefined);
            expect(result?.address).toEqual(emailAddressToSearch);
        });

        it('should throw if no address is found', async () => {
            const emailAddressToSearch: string = faker.internet.email();
            emailAddressRepoMock.findEmailAddressWithStatusDesc.mockResolvedValue(undefined);

            await expect(
                emailReadController.findEmailAddress({
                    emailAddress: emailAddressToSearch,
                }),
            ).rejects.toThrow(EmailAddressNotFoundError);
        });

        it('should throw if address is found but has no status', async () => {
            const emailAddressToSearch: string = faker.internet.email();
            const addressWithStatuses: AddressWithStatusesDescDto = {
                emailAddress: {
                    id: faker.string.uuid(),
                    address: emailAddressToSearch,
                    priority: 0,
                    spshPersonId: faker.string.uuid(),
                    oxUserCounter: undefined,
                    markedForCron: undefined,
                    createdAt: new Date(),
                    updatedAt: new Date(),
                },
                statuses: [],
            };
            emailAddressRepoMock.findEmailAddressWithStatusDesc.mockResolvedValue(addressWithStatuses);

            await expect(
                emailReadController.findEmailAddress({
                    emailAddress: emailAddressToSearch,
                }),
            ).rejects.toThrow(EmailAddressMissingStatusError);
        });
    });

    describe('findEmailAddressesForSpshPerson', () => {
        it('should return EmailAddressResponse[] for person with addresses and statuses', async () => {
            const spshPersonId: string = faker.string.uuid();
            const params: FindEmailAddressBySpshPersonIdParams = { spshPersonId };
            const addressWithStatuses: AddressWithStatusesDescDto = {
                emailAddress: {
                    id: faker.string.uuid(),
                    address: 'test@example.com',
                    priority: 0,
                    externalId: faker.string.uuid(),
                    spshPersonId,
                    oxUserCounter: undefined,
                    markedForCron: undefined,
                    createdAt: new Date(),
                    updatedAt: new Date(),
                },
                statuses: [
                    {
                        id: faker.string.uuid(),
                        createdAt: new Date(),
                        updatedAt: new Date(),
                        emailAddressId: faker.string.uuid(),
                        status: EmailAddressStatusEnum.ACTIVE,
                    },
                ],
            };
            emailAddressRepoMock.findAllEmailAddressesWithStatusesDescBySpshPersonId.mockResolvedValue([
                addressWithStatuses,
            ]);

            const result: EmailAddressResponse[] = await emailReadController.findEmailAddressesByPersonId(params);
            expect(result).toHaveLength(1);
            expect(result[0]).toBeInstanceOf(EmailAddressResponse);
            expect(result[0]).toBeDefined();
            expect(result[0]!.address).toBe('test@example.com');
            expect(result[0]!.status).toBe(EmailAddressStatusEnum.ACTIVE);
        });

        // Maybe this test is now useless when we already test the right order in repo
        it('should return EmailAddressResponse[] using the latest status if multiple statuses exist', async () => {
            const spshPersonId: string = faker.string.uuid();
            const params: FindEmailAddressBySpshPersonIdParams = { spshPersonId };
            const now: Date = new Date();
            const earlier: Date = new Date(now.getTime() - 10000);
            const addressWithStatuses: AddressWithStatusesDescDto = {
                emailAddress: {
                    id: faker.string.uuid(),
                    address: 'multi-status@example.com',
                    priority: 0,
                    externalId: faker.string.uuid(),
                    spshPersonId,
                    oxUserCounter: undefined,
                    markedForCron: undefined,
                    createdAt: earlier,
                    updatedAt: earlier,
                },
                statuses: [
                    {
                        id: faker.string.uuid(),
                        createdAt: now,
                        updatedAt: now,
                        emailAddressId: faker.string.uuid(),
                        status: EmailAddressStatusEnum.PENDING,
                    },
                    {
                        id: faker.string.uuid(),
                        createdAt: earlier,
                        updatedAt: earlier,
                        emailAddressId: faker.string.uuid(),
                        status: EmailAddressStatusEnum.SUSPENDED,
                    },
                ],
            };
            emailAddressRepoMock.findAllEmailAddressesWithStatusesDescBySpshPersonId.mockResolvedValue([
                addressWithStatuses,
            ]);

            const result: EmailAddressResponse[] = await emailReadController.findEmailAddressesByPersonId(params);
            expect(result).toHaveLength(1);
            expect(result[0]).toBeInstanceOf(EmailAddressResponse);
            expect(result[0]).toBeDefined();
            expect(result[0]!.address).toBe('multi-status@example.com');
            expect(result[0]!.status).toBe(EmailAddressStatusEnum.PENDING);
        });

        it('should return empty array if no addresses found', async () => {
            const spshPersonId: string = faker.string.uuid();
            emailAddressRepoMock.findAllEmailAddressesWithStatusesDescBySpshPersonId.mockResolvedValue([]);

            const result: EmailAddressResponse[] = await emailReadController.findEmailAddressesByPersonId({
                spshPersonId,
            });
            expect(result).toEqual([]);
        });

        it('should filter out addresses with no statuses', async () => {
            const spshPersonId: string = faker.string.uuid();
            const params: FindEmailAddressBySpshPersonIdParams = { spshPersonId };
            const addressWithNoStatus: AddressWithStatusesDescDto = {
                emailAddress: {
                    id: faker.string.uuid(),
                    address: 'no-status@example.com',
                    priority: 0,
                    externalId: faker.string.uuid(),
                    spshPersonId,
                    oxUserCounter: undefined,
                    markedForCron: undefined,
                    createdAt: new Date(),
                    updatedAt: new Date(),
                },
                statuses: [],
            };
            emailAddressRepoMock.findAllEmailAddressesWithStatusesDescBySpshPersonId.mockResolvedValue([
                addressWithNoStatus,
            ]);

            const result: EmailAddressResponse[] = await emailReadController.findEmailAddressesByPersonId(params);
            expect(result).toEqual([]);
        });

        // This is just for test coverage, it should never be the case because we dont get undefined statuses from the service
        it('should hit the "return undefined" line when statuses.at(0) is undefined despite having length > 0', async () => {
            const spshPersonId: string = faker.string.uuid();
            const params: FindEmailAddressBySpshPersonIdParams = { spshPersonId };
            const addressWithUndefinedStatus: AddressWithStatusesDescDto = {
                emailAddress: {
                    id: faker.string.uuid(),
                    address: 'undefined-status@example.com',
                    priority: 0,
                    externalId: faker.string.uuid(),
                    spshPersonId,
                    oxUserCounter: undefined,
                    markedForCron: undefined,
                    createdAt: new Date(),
                    updatedAt: new Date(),
                },
                statuses: [undefined as unknown as EmailAddressStatus<true>],
            };
            emailAddressRepoMock.findAllEmailAddressesWithStatusesDescBySpshPersonId.mockResolvedValue([
                addressWithUndefinedStatus,
            ]);

            const result: EmailAddressResponse[] = await emailReadController.findEmailAddressesByPersonId(params);
            expect(result).toEqual([]);
        });
    });
});<|MERGE_RESOLUTION|>--- conflicted
+++ resolved
@@ -15,12 +15,9 @@
 import { FindEmailAddressBySpshPersonIdParams } from '../dtos/params/find-email-address-by-spsh-person-id.params.js';
 import { EmailAddressStatus } from '../../domain/email-address-status.js';
 import { EmailAddressRepo } from '../../persistence/email-address.repo.js';
-<<<<<<< HEAD
 import { EmailOxModule } from '../../../ox/email-ox.module.js';
-=======
 import { EmailAddressNotFoundError } from '../../error/email-address-not-found.error.js';
 import { EmailAddressMissingStatusError } from '../../error/email-address-missing-status.error.js';
->>>>>>> f0e705b1
 
 describe('EmailReadController', () => {
     let emailReadController: EmailReadController;
@@ -58,6 +55,7 @@
                     id: faker.string.uuid(),
                     address: emailAddressToSearch,
                     priority: 0,
+                    externalId: faker.string.uuid(),
                     spshPersonId: faker.string.uuid(),
                     oxUserCounter: undefined,
                     markedForCron: undefined,
@@ -101,6 +99,7 @@
                     id: faker.string.uuid(),
                     address: emailAddressToSearch,
                     priority: 0,
+                    externalId: faker.string.uuid(),
                     spshPersonId: faker.string.uuid(),
                     oxUserCounter: undefined,
                     markedForCron: undefined,
