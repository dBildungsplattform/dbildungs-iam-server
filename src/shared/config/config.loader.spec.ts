--- conflicted
+++ resolved
@@ -1,15 +1,9 @@
 import fs from 'fs';
-<<<<<<< HEAD
 import { JsonConfig, loadConfigFiles, loadEmailAppConfigFiles } from './index.js';
 import { DeepPartial } from '../../../test/utils/index.js';
 import { PathLike } from 'node:fs';
 import { EmailAppConfig } from './email-app.config.js';
-=======
-import { PathLike } from 'node:fs';
 import 'reflect-metadata'; // some decorators use reflect-metadata in the background
-import { DeepPartial } from '../../../test/utils/index.js';
-import { JsonConfig, loadConfigFiles } from './index.js';
->>>>>>> ce5821af
 
 describe('configloader', () => {
     describe('loadConfigFiles', () => {
