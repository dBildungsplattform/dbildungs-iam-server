--- conflicted
+++ resolved
@@ -1,10 +1,9 @@
 import { HttpService } from '@nestjs/axios';
-<<<<<<< HEAD
 import { Injectable } from '@nestjs/common';
 import { ConfigService } from '@nestjs/config';
-import { AxiosResponse } from 'axios';
+import { AxiosError, AxiosResponse } from 'axios';
 import { uniq } from 'lodash-es';
-import { firstValueFrom } from 'rxjs';
+import { catchError, firstValueFrom, lastValueFrom } from 'rxjs';
 import { PrivacyIdeaConfig } from '../../shared/config/privacyidea.config.js';
 import { ServerConfig } from '../../shared/config/server.config.js';
 import { Personenkontext } from '../personenkontext/domain/personenkontext.js';
@@ -15,12 +14,10 @@
 import { OTPnotValidError } from './api/error/otp-not-valid.error.js';
 import { SerialInUseError } from './api/error/serial-in-use.error.js';
 import { SerialNotFoundError } from './api/error/serial-not-found.error.js';
+import { SoftwareTokenVerificationError } from './api/error/software-token-verification.error.js';
 import { TokenResetError } from './api/error/token-reset.error.js';
+import { TokenError } from './api/error/token.error.js';
 import { TwoAuthStateError } from './api/error/two-auth-state.error.js';
-=======
-import { catchError, firstValueFrom, lastValueFrom } from 'rxjs';
-import { AxiosError, AxiosResponse } from 'axios';
->>>>>>> a554921f
 import {
     AssignTokenPayload,
     AssignTokenResponse,
@@ -33,24 +30,9 @@
     ResetTokenResponse,
     TokenOTPSerialResponse,
     TokenVerificationResponse,
-<<<<<<< HEAD
     UserResponse,
-} from './privacy-idea-api.types.js';
-=======
     VerificationResponse,
 } from './privacy-idea-api.types.js';
-import { HardwareTokenServiceError } from './api/error/hardware-token-service.error.js';
-import { SerialNotFoundError } from './api/error/serial-not-found.error.js';
-import { SerialInUseError } from './api/error/serial-in-use.error.js';
-import { OTPnotValidError } from './api/error/otp-not-valid.error.js';
-import { ConfigService } from '@nestjs/config';
-import { PrivacyIdeaConfig } from '../../shared/config/privacyidea.config.js';
-import { ServerConfig } from '../../shared/config/server.config.js';
-import { TokenResetError } from './api/error/token-reset.error.js';
-import { TwoAuthStateError } from './api/error/two-auth-state.error.js';
-import { SoftwareTokenVerificationError } from './api/error/software-token-verification.error.js';
-import { TokenError } from './api/error/token.error.js';
->>>>>>> a554921f
 
 @Injectable()
 export class PrivacyIdeaAdministrationService {
@@ -380,7 +362,48 @@
         }
     }
 
-<<<<<<< HEAD
+    public async verifyTokenEnrollment(userName: string, otp: string): Promise<void> {
+        const tokenToVerify: PrivacyIdeaToken | undefined = await this.getTokenToVerify(userName);
+        if (!tokenToVerify) {
+            throw new Error('No token to verify');
+        }
+        const token: string = await this.getJWTToken();
+        const url: string = this.privacyIdeaConfig.ENDPOINT + '/token/init';
+        const headers: { Authorization: string; 'Content-Type': string } = {
+            Authorization: `${token}`,
+            'Content-Type': 'application/json',
+        };
+        const payload: { serial: string; verify: string; type: string } = {
+            serial: tokenToVerify.serial,
+            verify: otp,
+            type: 'totp',
+        };
+
+        try {
+            const response: AxiosResponse<VerificationResponse> | null = await lastValueFrom(
+                this.httpService.post(url, payload, { headers: headers }).pipe(
+                    catchError((error: AxiosError<VerificationResponse>) => {
+                        if (error.response?.data.result.error?.code === 905) {
+                            throw new OTPnotValidError();
+                        }
+                        throw error;
+                    }),
+                ),
+            );
+            if (!response.data.result.status) {
+                throw new SoftwareTokenVerificationError();
+            }
+        } catch (error) {
+            if (error instanceof TokenError) {
+                throw error;
+            } else if (error instanceof Error) {
+                throw new Error(`Error verifying token: ${error.message}`);
+            } else {
+                throw new Error(`Error verifying token: Unknown error occurred`);
+            }
+        }
+    }
+
     public async requires2fa(personId: string): Promise<boolean> {
         const rolleIds: Array<string> = uniq(
             (await this.personenkontextService.findPersonenkontexteByPersonId(personId)).map(
@@ -390,47 +413,6 @@
         const serviceProviders: ServiceProvider<true>[] =
             await this.serviceProviderService.getServiceProvidersByRolleIds(rolleIds);
         return serviceProviders.some((sp: ServiceProvider<true>) => sp.requires2fa);
-=======
-    public async verifyTokenEnrollment(userName: string, otp: string): Promise<void> {
-        const tokenToVerify: PrivacyIdeaToken | undefined = await this.getTokenToVerify(userName);
-        if (!tokenToVerify) {
-            throw new Error('No token to verify');
-        }
-        const token: string = await this.getJWTToken();
-        const url: string = this.privacyIdeaConfig.ENDPOINT + '/token/init';
-        const headers: { Authorization: string; 'Content-Type': string } = {
-            Authorization: `${token}`,
-            'Content-Type': 'application/json',
-        };
-        const payload: { serial: string; verify: string; type: string } = {
-            serial: tokenToVerify.serial,
-            verify: otp,
-            type: 'totp',
-        };
-
-        try {
-            const response: AxiosResponse<VerificationResponse> | null = await lastValueFrom(
-                this.httpService.post(url, payload, { headers: headers }).pipe(
-                    catchError((error: AxiosError<VerificationResponse>) => {
-                        if (error.response?.data.result.error?.code === 905) {
-                            throw new OTPnotValidError();
-                        }
-                        throw error;
-                    }),
-                ),
-            );
-            if (!response.data.result.status) {
-                throw new SoftwareTokenVerificationError();
-            }
-        } catch (error) {
-            if (error instanceof TokenError) {
-                throw error;
-            } else if (error instanceof Error) {
-                throw new Error(`Error verifying token: ${error.message}`);
-            } else {
-                throw new Error(`Error verifying token: Unknown error occurred`);
-            }
-        }
     }
 
     private async getTokenToVerify(userName: string): Promise<PrivacyIdeaToken | undefined> {
@@ -453,6 +435,5 @@
                 throw new Error(`Error deleting token: Unknown error occurred`);
             }
         }
->>>>>>> a554921f
     }
 }