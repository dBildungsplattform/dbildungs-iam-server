--- conflicted
+++ resolved
@@ -12,15 +12,9 @@
     },
     "KEYCLOAK": {
         "BASE_URL": "http://127.0.0.1:8080",
-<<<<<<< HEAD
         "ADMIN_REALM_NAME": "master",
         "ADMIN_CLIENT_ID": "admin-cli",
         "REALM_NAME": "schulportal",
         "CLIENT_ID": "schulportal"
-=======
-        "REALM_NAME": "master",
-        "CLIENT_ID": "admin-cli",
-        "SECRET": "topsecret"
->>>>>>> ea8bfd6a
     }
 }