import { Injectable } from '@nestjs/common';
import fs from 'fs';
import { DataProviderFile } from './file/data-provider-file.js';
import { OrganisationFile } from './file/organisation-file.js';
import { Rolle } from '../../modules/rolle/domain/rolle.js';
import { ConstructorCall, EntityFile } from './db-seed.console.js';
import { ServiceProvider } from '../../modules/service-provider/domain/service-provider.js';
import { Personenkontext } from '../../modules/personenkontext/domain/personenkontext.js';
import { plainToInstance } from 'class-transformer';
import { OrganisationDo } from '../../modules/organisation/domain/organisation.do.js';
import { Person, PersonCreationParams } from '../../modules/person/domain/person.js';
import { PersonFile } from './file/person-file.js';
import { PersonRepository } from '../../modules/person/persistence/person.repository.js';
import { PersonFactory } from '../../modules/person/domain/person.factory.js';
import { DomainError, EntityNotFoundError } from '../../shared/error/index.js';
import { ClassLogger } from '../../core/logging/class-logger.js';
import { ConfigService } from '@nestjs/config';
import { PersonenkontextFile } from './file/personenkontext-file.js';
import { OrganisationRepo } from '../../modules/organisation/persistence/organisation.repo.js';
import { RolleFile } from './file/rolle-file.js';
import { RolleRepo } from '../../modules/rolle/repo/rolle.repo.js';
import { RolleFactory } from '../../modules/rolle/domain/rolle.factory.js';
import { ServiceProviderFile } from './file/service-provider-file.js';
import { DBiamPersonenkontextRepo } from '../../modules/personenkontext/persistence/dbiam-personenkontext.repo.js';
import { ServiceProviderFactory } from '../../modules/service-provider/domain/service-provider.factory.js';
import { ServiceProviderRepo } from '../../modules/service-provider/repo/service-provider.repo.js';
<<<<<<< HEAD
import { ServerConfig, DataConfig } from '../../shared/config/index.js';
=======
import { FindUserFilter, KeycloakUserService, UserDo } from '../../modules/keycloak-administration/index.js';
>>>>>>> 1f82b58f

@Injectable()
export class DbSeedService {
    private readonly ROOT_ORGANISATION_ID: string;

    public constructor(
        private readonly logger: ClassLogger,
        private readonly personFactory: PersonFactory,
        private readonly personRepository: PersonRepository,
        private readonly dBiamPersonenkontextRepo: DBiamPersonenkontextRepo,
        private readonly organisationRepo: OrganisationRepo,
        private readonly rolleRepo: RolleRepo,
        private readonly rolleFactory: RolleFactory,
        private readonly serviceProviderRepo: ServiceProviderRepo,
        private readonly serviceProviderFactory: ServiceProviderFactory,
<<<<<<< HEAD
        config: ConfigService<ServerConfig>,
    ) {
        this.ROOT_ORGANISATION_ID = config.getOrThrow<DataConfig>('DATA').ROOT_ORGANISATION_ID;
    }
=======
        private readonly kcUserService: KeycloakUserService,
    ) {}
>>>>>>> 1f82b58f

    private dataProviderMap: Map<string, DataProviderFile> = new Map<string, DataProviderFile>();

    private organisationMap: Map<number, OrganisationDo<true>> = new Map();

    private personMap: Map<number, Person<true>> = new Map();

    private rolleMap: Map<number, Rolle<true>> = new Map();

    private serviceProviderMap: Map<number, ServiceProvider<true>> = new Map();

    public readDataProvider(fileContentAsStr: string): DataProviderFile[] {
        const entities: DataProviderFile[] = this.readEntityFromJSONFile<DataProviderFile>(
            fileContentAsStr,
            () => new DataProviderFile(),
        );
        for (const entity of entities) {
            this.dataProviderMap.set(entity.id, entity);
        }
        return entities;
    }

    //to be refactored when organisation becomes DomainDriven
    private async constructAndPersistOrganisation(data: OrganisationFile): Promise<OrganisationDo<true>> {
        const organisationDo: OrganisationDo<true> = new OrganisationDo<true>();
        let administriertVon: string | undefined = undefined;
        let zugehoerigZu: string | undefined = undefined;

        if (data.administriertVon != null) {
            const adminstriertVonOrganisation: OrganisationDo<true> = this.getReferencedOrganisation(
                data.administriertVon,
            );
            administriertVon = adminstriertVonOrganisation.id;
        }
        if (data.zugehoerigZu != null) {
            const zugehoerigZuOrganisation: OrganisationDo<true> = this.getReferencedOrganisation(data.zugehoerigZu);
            zugehoerigZu = zugehoerigZuOrganisation.id;
        }

        if (!administriertVon && !zugehoerigZu && data.kuerzel === 'Root') {
            organisationDo.id = this.ROOT_ORGANISATION_ID;
        }

        organisationDo.administriertVon = administriertVon ?? undefined;
        organisationDo.zugehoerigZu = zugehoerigZu ?? undefined;
        organisationDo.kennung = data.kennung ?? undefined;
        organisationDo.name = data.name ?? undefined;
        organisationDo.namensergaenzung = data.namensergaenzung ?? undefined;
        organisationDo.kuerzel = data.kuerzel ?? undefined;
        organisationDo.typ = data.typ ?? undefined;
        organisationDo.traegerschaft = data.traegerschaft ?? undefined;

        const persistedOrganisation: OrganisationDo<true> = await this.organisationRepo.save(organisationDo);
        this.organisationMap.set(data.id, persistedOrganisation);

        return organisationDo;
    }

    public async seedOrganisation(fileContentAsStr: string): Promise<void> {
        const organisationFile: EntityFile<OrganisationFile> = JSON.parse(
            fileContentAsStr,
        ) as EntityFile<OrganisationFile>;

        const entities: OrganisationFile[] = plainToInstance(OrganisationFile, organisationFile.entities);

        for (const organisation of entities) {
            await this.constructAndPersistOrganisation(organisation);
        }
        this.logger.info(`Insert ${entities.length} entities of type Organisation`);
    }

    public async seedRolle(fileContentAsStr: string): Promise<void> {
        const rolleFile: EntityFile<RolleFile> = JSON.parse(fileContentAsStr) as EntityFile<RolleFile>;
        const files: RolleFile[] = plainToInstance(RolleFile, rolleFile.entities);
        for (const file of files) {
            const rolle: Rolle<false> = this.rolleFactory.createNew(
                file.name,
                this.getReferencedOrganisation(file.administeredBySchulstrukturknoten).id,
                file.rollenart,
                file.merkmale,
                file.systemrechte,
                file.serviceProviderIds
                    ? this.getReferencedServiceProviders(file.serviceProviderIds).map(
                          (sp: ServiceProvider<true>) => sp.id,
                      )
                    : undefined,
            );

            const persistedRolle: Rolle<true> | DomainError = await this.rolleRepo.save(rolle);
            if (file.id != null) {
                this.rolleMap.set(file.id, persistedRolle);
            }
        }
        this.logger.info(`Insert ${files.length} entities of type Rolle`);
    }

    public async seedServiceProvider(fileContentAsStr: string): Promise<void> {
        const serviceProviderFile: EntityFile<ServiceProviderFile> = JSON.parse(
            fileContentAsStr,
        ) as EntityFile<ServiceProviderFile>;
        const files: ServiceProviderFile[] = plainToInstance(ServiceProviderFile, serviceProviderFile.entities);
        for (const file of files) {
            const serviceProvider: ServiceProvider<false> = this.serviceProviderFactory.createNew(
                file.name,
                file.target,
                file.url,
                file.kategorie,
                this.getReferencedOrganisation(file.providedOnSchulstrukturknoten).id,
                file.logoBase64 ? Buffer.from(file.logoBase64, 'base64') : undefined,
                file.logoMimeType,
            );

            const persistedServiceProvider: ServiceProvider<true> =
                await this.serviceProviderRepo.save(serviceProvider);
            if (file.id != null) {
                this.serviceProviderMap.set(file.id, persistedServiceProvider);
            }
        }
        this.logger.info(`Insert ${files.length} entities of type ServiceProvider`);
    }

    public async seedPerson(fileContentAsStr: string): Promise<void> {
        const personFile: EntityFile<PersonFile> = JSON.parse(fileContentAsStr) as EntityFile<PersonFile>;
        const files: PersonFile[] = plainToInstance(PersonFile, personFile.entities);
        for (const file of files) {
            const creationParams: PersonCreationParams = {
                familienname: file.familienname,
                vorname: file.vorname,
                referrer: file.referrer,
                stammorganisation: file.stammorganisation,
                initialenFamilienname: file.initialenFamilienname,
                initialenVorname: file.initialenVorname,
                rufname: file.rufname,
                nameTitel: file.nameTitel,
                nameAnrede: file.nameAnrede,
                namePraefix: file.namePraefix,
                nameSuffix: file.nameSuffix,
                nameSortierindex: file.nameSortierindex,
                geburtsdatum: file.geburtsdatum,
                geburtsort: file.geburtsort,
                geschlecht: file.geschlecht,
                lokalisierung: file.lokalisierung,
                vertrauensstufe: file.vertrauensstufe,
                auskunftssperre: file.auskunftssperre,
                username: file.username,
                password: file.password,
            };
            const person: Person<false> | DomainError = await this.personFactory.createNew(creationParams);
            if (person instanceof DomainError) {
                throw person;
            }
            const filter: FindUserFilter = {
                username: person.username,
            };

            const existingKcUser: Result<UserDo<true>, DomainError> = await this.kcUserService.findOne(filter);
            if (existingKcUser.ok) {
                await this.kcUserService.delete(existingKcUser.value.id); //When kcUser exists delete it
                this.logger.warning(
                    `Keycloak User with keycloakid: ${existingKcUser.value.id} has been deleted, and will be replaced by newly seeded user with same username: ${person.username}`,
                );
            }

            const persistedPerson: Person<true> | DomainError = await this.personRepository.create(person);
            if (persistedPerson instanceof Person && file.id != null) {
                this.personMap.set(file.id, persistedPerson);
            }
        }
        this.logger.info(`Insert ${files.length} entities of type Person`);
    }

    public async seedPersonenkontext(fileContentAsStr: string): Promise<Personenkontext<true>[]> {
        const personenkontextFile: EntityFile<PersonenkontextFile> = JSON.parse(
            fileContentAsStr,
        ) as EntityFile<PersonenkontextFile>;

        const files: PersonenkontextFile[] = plainToInstance(PersonenkontextFile, personenkontextFile.entities);
        const persistedPersonenkontexte: Personenkontext<true>[] = [];
        for (const file of files) {
            const personenKontext: Personenkontext<false> = Personenkontext.construct(
                undefined,
                new Date(),
                new Date(),
                this.getReferencedPerson(file.personId).id,
                this.getReferencedOrganisation(file.organisationId).id,
                this.getReferencedRolle(file.rolleId).id,
            );
            persistedPersonenkontexte.push(await this.dBiamPersonenkontextRepo.save(personenKontext));
            //at the moment no saving of Personenkontext in a map for referencing
        }
        this.logger.info(`Insert ${files.length} entities of type Personenkontext`);
        return persistedPersonenkontexte;
    }

    private getReferencedPerson(seedingId: number): Person<true> {
        const person: Person<true> | undefined = this.personMap.get(seedingId);
        if (!person) throw new EntityNotFoundError('Person', seedingId.toString());
        return person;
    }

    private getReferencedOrganisation(seedingId: number): OrganisationDo<true> {
        const organisation: OrganisationDo<true> | undefined = this.organisationMap.get(seedingId);
        if (!organisation) throw new EntityNotFoundError('Organisation', seedingId.toString());
        return organisation;
    }

    private getReferencedRolle(seedingId: number): Rolle<true> {
        const rolle: Rolle<true> | undefined = this.rolleMap.get(seedingId);
        if (!rolle) throw new EntityNotFoundError('Rolle', seedingId.toString());
        return rolle;
    }

    private getReferencedServiceProviders(seedingIds: number[]): ServiceProvider<true>[] {
        return seedingIds.map((n: number) => this.getReferencedServiceProvider(n));
    }

    private getReferencedServiceProvider(seedingId: number): ServiceProvider<true> {
        const serviceProvider: ServiceProvider<true> | undefined = this.serviceProviderMap.get(seedingId);
        if (!serviceProvider) throw new EntityNotFoundError('ServiceProvider', seedingId.toString());
        return serviceProvider;
    }

    private readEntityFromJSONFile<T>(fileContentAsStr: string, constructor: ConstructorCall): T[] {
        const entityFile: EntityFile<T> = JSON.parse(fileContentAsStr) as EntityFile<T>;
        const key: keyof EntityFile<T> = 'entities';
        const entities: T[] = entityFile[key];
        const entityList: T[] = [];
        entities.forEach((entity: T) => {
            const newEntity: T = Object.assign(constructor(), entity);
            entityList.push(newEntity);
        });
        return entityList;
    }

    public getEntityFileNames(directory: string): string[] {
        return fs.readdirSync(`./seeding/${directory}`).filter((fileName: string) => fileName.endsWith('.json'));
    }
}<|MERGE_RESOLUTION|>--- conflicted
+++ resolved
@@ -24,11 +24,8 @@
 import { DBiamPersonenkontextRepo } from '../../modules/personenkontext/persistence/dbiam-personenkontext.repo.js';
 import { ServiceProviderFactory } from '../../modules/service-provider/domain/service-provider.factory.js';
 import { ServiceProviderRepo } from '../../modules/service-provider/repo/service-provider.repo.js';
-<<<<<<< HEAD
 import { ServerConfig, DataConfig } from '../../shared/config/index.js';
-=======
 import { FindUserFilter, KeycloakUserService, UserDo } from '../../modules/keycloak-administration/index.js';
->>>>>>> 1f82b58f
 
 @Injectable()
 export class DbSeedService {
@@ -44,15 +41,11 @@
         private readonly rolleFactory: RolleFactory,
         private readonly serviceProviderRepo: ServiceProviderRepo,
         private readonly serviceProviderFactory: ServiceProviderFactory,
-<<<<<<< HEAD
+        private readonly kcUserService: KeycloakUserService,
         config: ConfigService<ServerConfig>,
     ) {
         this.ROOT_ORGANISATION_ID = config.getOrThrow<DataConfig>('DATA').ROOT_ORGANISATION_ID;
     }
-=======
-        private readonly kcUserService: KeycloakUserService,
-    ) {}
->>>>>>> 1f82b58f
 
     private dataProviderMap: Map<string, DataProviderFile> = new Map<string, DataProviderFile>();
 
