import {
    Body,
    Controller,
    Delete,
    Get,
    HttpCode,
    HttpStatus,
    NotImplementedException,
    Param,
    Patch,
    Post,
    Put,
    Query,
    UseFilters,
    UseInterceptors,
} from '@nestjs/common';
import {
    ApiAcceptedResponse,
    ApiBadGatewayResponse,
    ApiBadRequestResponse,
    ApiBearerAuth,
    ApiCreatedResponse,
    ApiForbiddenResponse,
    ApiInternalServerErrorResponse,
    ApiNoContentResponse,
    ApiNotFoundResponse,
    ApiOAuth2,
    ApiOkResponse,
    ApiOperation,
    ApiTags,
    ApiUnauthorizedResponse,
} from '@nestjs/swagger';
import { SchulConnexErrorMapper } from '../../../shared/error/schul-connex-error.mapper.js';
import { SchulConnexValidationErrorFilter } from '../../../shared/error/schulconnex-validation-error.filter.js';
import { ApiOkResponsePaginated, Paged, PagedResponse, PagingHeadersObject } from '../../../shared/paging/index.js';
import { ResultInterceptor } from '../../../shared/util/result-interceptor.js';
import { CreatePersonBodyParams } from './create-person.body.params.js';
import { PersonByIdParams } from './person-by-id.param.js';
import { PersonenQueryParams } from './personen-query.param.js';
import { PersonenkontextQueryParams } from '../../personenkontext/api/param/personenkontext-query.params.js';
import { PersonenkontextResponse } from '../../personenkontext/api/response/personenkontext.response.js';
import { UpdatePersonBodyParams } from './update-person.body.params.js';
import { PersonRepository } from '../persistence/person.repository.js';
import { DomainError, EntityNotFoundError } from '../../../shared/error/index.js';
import { LockInfo, Person } from '../domain/person.js';
import { PersonendatensatzResponse } from './personendatensatz.response.js';
import { PersonScope } from '../persistence/person.scope.js';
import { ScopeOrder } from '../../../shared/persistence/index.js';
import { PersonFactory } from '../domain/person.factory.js';
import { PersonPermissions } from '../../authentication/domain/person-permissions.js';
import { Permissions } from '../../authentication/api/permissions.decorator.js';
import { OrganisationID } from '../../../shared/types/index.js';
import { RollenSystemRecht } from '../../rolle/domain/rolle.enums.js';
import { DataConfig, ServerConfig } from '../../../shared/config/index.js';
import { ConfigService } from '@nestjs/config';
import { AuthenticationExceptionFilter } from '../../authentication/api/authentication-exception-filter.js';
import { PersonDomainError } from '../domain/person-domain.error.js';
import { PersonExceptionFilter } from './person-exception-filter.js';
import { Personenkontext } from '../../personenkontext/domain/personenkontext.js';
import { PersonenkontextService } from '../../personenkontext/domain/personenkontext.service.js';
import { PersonApiMapper } from '../mapper/person-api.mapper.js';
import { KeycloakUserService } from '../../keycloak-administration/index.js';
import { LockUserBodyParams } from './lock-user.body.params.js';
import { PersonLockResponse } from './person-lock.response.js';
import { NotFoundOrNoPermissionError } from '../domain/person-not-found-or-no-permission.error.js';
import { DownstreamKeycloakError } from '../domain/person-keycloak.error.js';
import { PersonDeleteService } from '../person-deletion/person-delete.service.js';

@UseFilters(SchulConnexValidationErrorFilter, new AuthenticationExceptionFilter(), new PersonExceptionFilter())
@ApiTags('personen')
@ApiBearerAuth()
@ApiOAuth2(['openid'])
@Controller({ path: 'personen' })
export class PersonController {
    public readonly ROOT_ORGANISATION_ID: string;

    public constructor(
        private readonly personRepository: PersonRepository,
        private readonly personFactory: PersonFactory,
        private readonly personenkontextService: PersonenkontextService,
        private readonly personDeleteService: PersonDeleteService,
<<<<<<< HEAD
=======
        private keycloakUserService: KeycloakUserService,
        @Inject(getMapperToken()) private readonly mapper: Mapper,
>>>>>>> be2a730b
        config: ConfigService<ServerConfig>,
        private readonly personApiMapper: PersonApiMapper,
    ) {
        this.ROOT_ORGANISATION_ID = config.getOrThrow<DataConfig>('DATA').ROOT_ORGANISATION_ID;
    }

    @Post()
    @HttpCode(HttpStatus.CREATED)
    @ApiCreatedResponse({ description: 'The person was successfully created.', type: PersonendatensatzResponse })
    @ApiBadRequestResponse({ description: 'A username was given. Creation with username is not supported.' })
    @ApiUnauthorizedResponse({ description: 'Not authorized to create the person.' })
    @ApiForbiddenResponse({ description: 'Insufficient permissions to create the person.' })
    @ApiNotFoundResponse({ description: 'Insufficient permissions to create the person.' })
    @ApiInternalServerErrorResponse({ description: 'Internal server error while creating the person.' })
    public async createPerson(
        @Body() params: CreatePersonBodyParams,
        @Permissions() permissions: PersonPermissions,
    ): Promise<PersonendatensatzResponse> {
        // Find all organisations where user has permission
        const isMigrationCall: boolean = !(!params.hashedPassword && !params.username);
        let organisationIDs: OrganisationID[];

        if (isMigrationCall === true) {
            organisationIDs = await permissions.getOrgIdsWithSystemrecht(
                [RollenSystemRecht.MIGRATION_DURCHFUEHREN],
                true,
            );
        } else {
            organisationIDs = await permissions.getOrgIdsWithSystemrecht([RollenSystemRecht.PERSONEN_VERWALTEN], true);
        }
        if (organisationIDs.length < 1) {
            throw SchulConnexErrorMapper.mapSchulConnexErrorToHttpException(
                SchulConnexErrorMapper.mapDomainErrorToSchulConnexError(new EntityNotFoundError('Person')),
            );
        }
        const person: Person<false> | DomainError = await this.personFactory.createNew({
            vorname: params.name.vorname,
            familienname: params.name.familienname,
            initialenFamilienname: params.name.initialenfamilienname,
            initialenVorname: params.name.initialenvorname,
            rufname: params.name.rufname,
            nameTitel: params.name.titel,
            nameAnrede: params.name.anrede,
            namePraefix: params.name.namenspraefix,
            nameSuffix: params.name.namenssuffix,
            nameSortierindex: params.name.sortierindex,
            auskunftssperre: params.auskunftssperre,
            geburtsdatum: params.geburt?.datum,
            geburtsort: params.geburt?.geburtsort,
            username: params.username,
            personalnummer: params.personalnummer,
            ...params,
        });
        if (person instanceof DomainError) {
            if (person instanceof PersonDomainError) {
                throw person;
            }

            throw SchulConnexErrorMapper.mapSchulConnexErrorToHttpException(
                SchulConnexErrorMapper.mapDomainErrorToSchulConnexError(person),
            );
        }

        const result: Person<true> | DomainError = await this.personRepository.create(person, params.hashedPassword);
        if (result instanceof DomainError) {
            throw SchulConnexErrorMapper.mapSchulConnexErrorToHttpException(
                SchulConnexErrorMapper.mapDomainErrorToSchulConnexError(result),
            );
        }

        return new PersonendatensatzResponse(result, isMigrationCall === true ? false : true);
    }

    @Delete(':personId')
    @HttpCode(HttpStatus.NO_CONTENT)
    @ApiNoContentResponse({
        description: 'The person and all their kontexte were successfully deleted.',
    })
    @ApiBadRequestResponse({ description: 'Request has wrong format.' })
    @ApiUnauthorizedResponse({ description: 'Request is not authorized.' })
    @ApiNotFoundResponse({ description: 'The person was not found.' })
    @ApiForbiddenResponse({ description: 'Insufficient permissions to perform operation.' })
    @ApiInternalServerErrorResponse({ description: 'An internal server error occurred.' })
    public async deletePersonById(
        @Param() params: PersonByIdParams,
        @Permissions() permissions: PersonPermissions,
    ): Promise<void> {
        const response: Result<void, DomainError> = await this.personDeleteService.deletePerson(
            params.personId,
            permissions,
        );
        // Throw an HTTP exception if the delete response is an error
        if (!response.ok) {
            throw SchulConnexErrorMapper.mapSchulConnexErrorToHttpException(
                SchulConnexErrorMapper.mapDomainErrorToSchulConnexError(response.error),
            );
        }
    }

    @Get(':personId')
    @ApiOkResponse({ description: 'The person was successfully returned.', type: PersonendatensatzResponse })
    @ApiBadRequestResponse({ description: 'Person ID is required' })
    @ApiUnauthorizedResponse({ description: 'Not authorized to get the person.' })
    @ApiNotFoundResponse({ description: 'The person does not exist or insufficient permissions.' })
    @ApiForbiddenResponse({ description: 'Insufficient permissions to get the person.' })
    @ApiInternalServerErrorResponse({ description: 'Internal server error while getting the person.' })
    public async findPersonById(
        @Param() params: PersonByIdParams,
        @Permissions() permissions: PersonPermissions,
    ): Promise<PersonendatensatzResponse> {
        //check that logged-in user is allowed to update person
        const personResult: Result<Person<true>> = await this.personRepository.getPersonIfAllowed(
            params.personId,
            permissions,
        );
        if (!personResult.ok) {
            throw SchulConnexErrorMapper.mapSchulConnexErrorToHttpException(
                SchulConnexErrorMapper.mapDomainErrorToSchulConnexError(
                    new EntityNotFoundError('Person', params.personId),
                ),
            );
        }

        const response: PersonendatensatzResponse = new PersonendatensatzResponse(personResult.value, false);
        return response;
    }

    /**
     * @deprecated This endpoint is no longer used.
     */
    @Post(':personId/personenkontexte')
    @HttpCode(200)
    @ApiOperation({ deprecated: true })
    @ApiOkResponse({ description: 'The personenkontext was successfully created.' })
    @ApiBadRequestResponse({ description: 'The personenkontext already exists.' })
    @ApiUnauthorizedResponse({ description: 'Not authorized to create the personenkontext.' })
    @ApiForbiddenResponse({ description: 'Not permitted to create the personenkontext.' })
    @ApiNotFoundResponse({ description: 'Insufficient permissions to create personenkontext for person.' })
    @ApiInternalServerErrorResponse({ description: 'Internal server error while creating the personenkontext.' })
    public createPersonenkontext(): Promise<PersonenkontextResponse> {
        throw new NotImplementedException();
    }

    @Get(':personId/personenkontexte')
    @ApiOkResponsePaginated(PersonenkontextResponse, {
        description: 'The personenkontexte were successfully pulled.',
        headers: PagingHeadersObject,
    })
    @ApiUnauthorizedResponse({ description: 'Not authorized to get personenkontexte.' })
    @ApiForbiddenResponse({ description: 'Insufficient permissions to get personenkontexte.' })
    @ApiNotFoundResponse({ description: 'No personenkontexte were found.' })
    @ApiInternalServerErrorResponse({ description: 'Internal server error while getting all personenkontexte.' })
    public async findPersonenkontexte(
        @Param() pathParams: PersonByIdParams,
        @Query() queryParams: PersonenkontextQueryParams,
        @Permissions() permissions: PersonPermissions,
    ): Promise<PagedResponse<PersonenkontextResponse>> {
        // check that logged-in user is allowed to update person
        const personResult: Result<Person<true>> = await this.personRepository.getPersonIfAllowed(
            pathParams.personId,
            permissions,
        );
        if (!personResult.ok) {
            throw SchulConnexErrorMapper.mapSchulConnexErrorToHttpException(
                SchulConnexErrorMapper.mapDomainErrorToSchulConnexError(
                    new EntityNotFoundError('Person', pathParams.personId),
                ),
            );
        }

        const updatedQueryParams: PersonenkontextQueryParams = { ...queryParams, personId: personResult.value.id };
        // orgnisationID is undefined
        const personenkontexts: Paged<Personenkontext<true>> =
            await this.personenkontextService.findAllPersonenkontexte(
                updatedQueryParams,
                undefined,
                updatedQueryParams.offset,
                updatedQueryParams.limit,
            );

        const responseItems: PersonenkontextResponse[] = await Promise.all(
            personenkontexts.items.map(async (item: Personenkontext<true>) =>
                this.personApiMapper.mapToPersonenkontextResponse(item),
            ),
        );

        return new PagedResponse({
            items: responseItems,
            offset: personenkontexts.offset,
            limit: personenkontexts.limit,
            total: personenkontexts.total,
        });
    }

    @Get()
    @ApiOkResponse({
        description:
            'The persons were successfully returned. WARNING: This endpoint returns all persons as default when no paging parameters were set.',
        type: [PersonendatensatzResponse],
        headers: PagingHeadersObject,
    })
    @ApiUnauthorizedResponse({ description: 'Not authorized to get persons.' })
    @ApiForbiddenResponse({ description: 'Insufficient permissions to get persons.' })
    @ApiInternalServerErrorResponse({ description: 'Internal server error while getting all persons.' })
    public async findPersons(
        @Query() queryParams: PersonenQueryParams,
        @Permissions() permissions: PersonPermissions,
    ): Promise<PagedResponse<PersonendatensatzResponse>> {
        // Find all organisations where user has permission
        let organisationIDs: OrganisationID[] | undefined = await permissions.getOrgIdsWithSystemrecht(
            [RollenSystemRecht.PERSONEN_VERWALTEN],
            true,
        );

        // Check if user has permission on root organisation
        if (organisationIDs?.includes(this.ROOT_ORGANISATION_ID)) {
            organisationIDs = undefined;
        }

        // Find all Personen on child-orgas (+root orgas)
        const scope: PersonScope = new PersonScope()
            .findBy({ organisationen: organisationIDs })
            .sortBy('vorname', ScopeOrder.ASC)
            .paged(queryParams.offset, queryParams.limit);

        const [persons, total]: Counted<Person<true>> = await this.personRepository.findBy(scope);

        const response: PagedResponse<PersonendatensatzResponse> = new PagedResponse({
            offset: queryParams.offset ?? 0,
            limit: queryParams.limit ?? total,
            total: total,
            items: persons.map((person: Person<true>) => new PersonendatensatzResponse(person, false)),
        });

        return response;
    }

    @Put(':personId')
    @ApiOkResponse({
        description: 'The person was successfully updated.',
        type: PersonendatensatzResponse,
    })
    @ApiBadRequestResponse({ description: 'Request has wrong format.' })
    @ApiUnauthorizedResponse({ description: 'Request is not authorized.' })
    @ApiNotFoundResponse({ description: 'The person was not found or insufficient permissions to update person.' })
    @ApiForbiddenResponse({ description: 'Insufficient permissions to perform operation.' })
    @ApiInternalServerErrorResponse({ description: 'An internal server error occurred.' })
    public async updatePerson(
        @Param() params: PersonByIdParams,
        @Body() body: UpdatePersonBodyParams,
        @Permissions() permissions: PersonPermissions,
    ): Promise<PersonendatensatzResponse> {
        //check that logged-in user is allowed to update person
        const personResult: Result<Person<true>> = await this.personRepository.getPersonIfAllowed(
            params.personId,
            permissions,
        );
        if (!personResult.ok) {
            throw SchulConnexErrorMapper.mapSchulConnexErrorToHttpException(
                SchulConnexErrorMapper.mapDomainErrorToSchulConnexError(
                    new EntityNotFoundError('Person', params.personId),
                ),
            );
        }
        const updateResult: void | DomainError = personResult.value.update(
            body.revision,
            body.name.familienname,
            body.name.vorname,
            body.referrer,
            body.stammorganisation,
            body.name.initialenfamilienname,
            body.name.initialenvorname,
            body.name.rufname,
            body.name.titel,
            body.name.anrede,
            body.name.namenspraefix,
            body.name.namenssuffix,
            body.name.sortierindex,
            body.geburt?.datum,
            body.geburt?.geburtsort,
            body.geschlecht,
            body.lokalisierung,
            body.vertrauensstufe,
            body.auskunftssperre,
        );
        if (updateResult instanceof DomainError) {
            if (updateResult instanceof PersonDomainError) {
                throw updateResult;
            }

            throw SchulConnexErrorMapper.mapSchulConnexErrorToHttpException(
                SchulConnexErrorMapper.mapDomainErrorToSchulConnexError(updateResult),
            );
        }
        await this.personRepository.update(personResult.value);

        return new PersonendatensatzResponse(personResult.value, false);
    }

    @Patch(':personId/password')
    @HttpCode(HttpStatus.ACCEPTED)
    @ApiAcceptedResponse({ description: 'Password for person was successfully reset.', type: String })
    @ApiNotFoundResponse({ description: 'The person does not exist or insufficient permissions to update person.' })
    @ApiInternalServerErrorResponse({ description: 'Internal server error.' })
    @UseInterceptors(ResultInterceptor)
    public async resetPasswordByPersonId(
        @Param() params: PersonByIdParams,
        @Permissions() permissions: PersonPermissions,
    ): Promise<Result<string>> {
        //check that logged-in user is allowed to update person
        const personResult: Result<Person<true>> = await this.personRepository.getPersonIfAllowed(
            params.personId,
            permissions,
        );
        if (!personResult.ok) {
            throw SchulConnexErrorMapper.mapSchulConnexErrorToHttpException(
                SchulConnexErrorMapper.mapDomainErrorToSchulConnexError(
                    new EntityNotFoundError('Person', params.personId),
                ),
            );
        }
        personResult.value.resetPassword();
        const saveResult: Person<true> | DomainError = await this.personRepository.update(personResult.value);

        if (saveResult instanceof DomainError) {
            throw SchulConnexErrorMapper.mapSchulConnexErrorToHttpException(
                SchulConnexErrorMapper.mapDomainErrorToSchulConnexError(saveResult),
            );
        }

        return { ok: true, value: personResult.value.newPassword! };
    }

    @Put(':personId/lock-user')
    @HttpCode(HttpStatus.ACCEPTED)
    @ApiOkResponse({ description: 'User has been successfully updated.', type: PersonLockResponse })
    @ApiNotFoundResponse({ description: 'The person was not found.' })
    @ApiForbiddenResponse({ description: 'Insufficient permissions to perform operation.' })
    @ApiInternalServerErrorResponse({ description: 'An internal server error occurred.' })
    @ApiBadGatewayResponse({ description: 'A downstream server returned an error.' })
    public async lockPerson(
        @Param('personId') personId: string,
        @Body() lockUserBodyParams: LockUserBodyParams,
        @Permissions() permissions: PersonPermissions,
    ): Promise<PersonLockResponse> {
        const personResult: Result<Person<true>> = await this.personRepository.getPersonIfAllowed(
            personId,
            permissions,
        );

        if (!personResult.ok) {
            throw new NotFoundOrNoPermissionError(personId);
        }

        if (!personResult.value?.keycloakUserId) {
            throw new PersonDomainError(`Person with id ${personId} has no keycloak id`, personId);
        }

        const lockInfo: LockInfo = {
            lock_locked_from: lockUserBodyParams.locked_from,
            lock_timestamp: new Date().toISOString(),
        };

        const result: Result<void, DomainError> = await this.keycloakUserService.updateKeycloakUserStatus(
            personResult.value.keycloakUserId,
            !lockUserBodyParams.lock,
            lockInfo,
        );
        if (!result.ok) {
            throw new DownstreamKeycloakError(result.error.message, personId, [result.error.details]);
        }
        return new PersonLockResponse(`User has been successfully ${lockUserBodyParams.lock ? '' : 'un'}locked.`);
    }
}<|MERGE_RESOLUTION|>--- conflicted
+++ resolved
@@ -79,11 +79,7 @@
         private readonly personFactory: PersonFactory,
         private readonly personenkontextService: PersonenkontextService,
         private readonly personDeleteService: PersonDeleteService,
-<<<<<<< HEAD
-=======
         private keycloakUserService: KeycloakUserService,
-        @Inject(getMapperToken()) private readonly mapper: Mapper,
->>>>>>> be2a730b
         config: ConfigService<ServerConfig>,
         private readonly personApiMapper: PersonApiMapper,
     ) {
