--- conflicted
+++ resolved
@@ -1,12 +1,8 @@
 {
     "HOST": {
-      "PORT": 9090
+        "PORT": 8080
     },
     "DB": {
-<<<<<<< HEAD
-      "CLIENT_URL": "postgres://admin:password@host.docker.internal:5432",
-      "DB_NAME": "dbildungs-iam"
-=======
         "CLIENT_URL": "<here goes your connection string>",
         "DB_NAME": "<here goes your db name>"
     },
@@ -14,6 +10,5 @@
         "BASE_URL": "<URL to keycloak>",
         "REALM_NAME": "<name of the used realm>",
         "CLIENT_ID": "<id of the client>"
->>>>>>> 9f212861
     }
 }