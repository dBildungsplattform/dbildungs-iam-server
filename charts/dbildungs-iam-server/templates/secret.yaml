--- conflicted
+++ resolved
@@ -24,11 +24,8 @@
   pi-user-realm: {{ .Values.auth.pi_user_realm }}
   pi-rename-waiting-time: {{ .Values.auth.pi_rename_waiting_time }}
   secrets-json: {{ .Values.auth.secrets_json }}
-<<<<<<< HEAD
+  redis-password: {{ .Values.auth.redis_password }}
   vidis-base-url: {{ .Values.auth.vidis_base_url }}
   vidis-username: {{ .Values.auth.vidis_username }}
   vidis-password: {{ .Values.auth.vidis_password }}
-=======
-  redis-password: {{ .Values.auth.redis_password }}
->>>>>>> 9fe2492a
 {{- end }}