{
    "entityName": "Rolle",
    "entities": [
        {
            "id": "8b622128-c952-4b08-8957-762af7e659bd",
            "administeredBySchulstrukturknoten": "d39cb7cf-2f9b-45f1-849f-973661f2f057",
            "name": "Sysadmin",
            "rollenart": "SYSADMIN",
            "merkmale": [],
            "systemrechte": ["ROLLEN_VERWALTEN"]
        },
        {
            "id": "cef7240e-fd08-4961-927e-c9ea0c5a37c5",
            "administeredBySchulstrukturknoten": "d39cb7cf-2f9b-45f1-849f-973661f2f057",
            "name": "Rolle 1",
            "rollenart": "LERN",
<<<<<<< HEAD
            "merkmale": [],
            "serviceProviderIds": []
=======
            "merkmale": ["BEFRISTUNG_PFLICHT"],
            "systemrechte": []
>>>>>>> 733d0075
        },
        {
            "id": "6a69fadb-af89-42ed-ae12-28d164c0f9b7",
            "administeredBySchulstrukturknoten": "d39cb7cf-2f9b-45f1-849f-973661f2f057",
            "name": "Rolle 2",
            "rollenart": "LERN",
            "merkmale": [],
<<<<<<< HEAD
            "serviceProviderIds": []
=======
            "systemrechte": []
>>>>>>> 733d0075
        },
        {
            "id": "a9c2a6e5-8211-4d6d-a6e7-b4e3af473bce",
            "administeredBySchulstrukturknoten": "d39cb7cf-2f9b-45f1-849f-973661f2f057",
            "name": "Rolle 3",
            "rollenart": "LEHR",
            "merkmale": [],
<<<<<<< HEAD
            "serviceProviderIds": []
=======
            "systemrechte": []
>>>>>>> 733d0075
        }
    ]
}<|MERGE_RESOLUTION|>--- conflicted
+++ resolved
@@ -7,20 +7,20 @@
             "name": "Sysadmin",
             "rollenart": "SYSADMIN",
             "merkmale": [],
-            "systemrechte": ["ROLLEN_VERWALTEN"]
+            "systemrechte": [
+                "ROLLEN_VERWALTEN"
+            ]
         },
         {
             "id": "cef7240e-fd08-4961-927e-c9ea0c5a37c5",
             "administeredBySchulstrukturknoten": "d39cb7cf-2f9b-45f1-849f-973661f2f057",
             "name": "Rolle 1",
             "rollenart": "LERN",
-<<<<<<< HEAD
-            "merkmale": [],
+            "merkmale": [
+                "BEFRISTUNG_PFLICHT"
+            ],
+            "systemrechte": [],
             "serviceProviderIds": []
-=======
-            "merkmale": ["BEFRISTUNG_PFLICHT"],
-            "systemrechte": []
->>>>>>> 733d0075
         },
         {
             "id": "6a69fadb-af89-42ed-ae12-28d164c0f9b7",
@@ -28,11 +28,8 @@
             "name": "Rolle 2",
             "rollenart": "LERN",
             "merkmale": [],
-<<<<<<< HEAD
+            "systemrechte": [],
             "serviceProviderIds": []
-=======
-            "systemrechte": []
->>>>>>> 733d0075
         },
         {
             "id": "a9c2a6e5-8211-4d6d-a6e7-b4e3af473bce",
@@ -40,11 +37,8 @@
             "name": "Rolle 3",
             "rollenart": "LEHR",
             "merkmale": [],
-<<<<<<< HEAD
+            "systemrechte": [],
             "serviceProviderIds": []
-=======
-            "systemrechte": []
->>>>>>> 733d0075
         }
     ]
 }