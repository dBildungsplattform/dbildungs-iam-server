import { classes } from '@automapper/classes';
import { CamelCaseNamingConvention } from '@automapper/core';
import { AutomapperModule } from '@automapper/nestjs';
import { MikroOrmModule } from '@mikro-orm/nestjs';
import { MiddlewareConsumer, Module, NestModule } from '@nestjs/common';
import { defineConfig } from '@mikro-orm/postgresql';
import { ConfigModule, ConfigService } from '@nestjs/config';
import { DbConfig, FrontendConfig, loadConfigFiles, RedisConfig, ServerConfig } from '../shared/config/index.js';
import { mappingErrorHandler } from '../shared/error/index.js';
import { PersonApiModule } from '../modules/person/person-api.module.js';
import { KeycloakAdministrationModule } from '../modules/keycloak-administration/keycloak-administration.module.js';
import { OrganisationApiModule } from '../modules/organisation/organisation-api.module.js';
import { APP_GUARD, APP_INTERCEPTOR } from '@nestjs/core';
import { HealthModule } from '../modules/health/health.module.js';
import { PrivacyIdeaAdministrationModule } from '../modules/privacy-idea-administration/privacy-idea-administration.module.js';
import { RolleApiModule } from '../modules/rolle/rolle-api.module.js';
import { LoggerModule } from '../core/logging/logger.module.js';
import { ErrorModule } from '../shared/error/error.module.js';
import { KeycloakConfigModule } from '../modules/keycloak-administration/keycloak-config.module.js';
import { AuthenticationApiModule } from '../modules/authentication/authentication-api.module.js';
import { PersonenKontextApiModule } from '../modules/personenkontext/personenkontext-api.module.js';
import { ServiceProviderApiModule } from '../modules/service-provider/service-provider-api.module.js';
import { SessionAccessTokenMiddleware } from '../modules/authentication/services/session-access-token.middleware.js';
import { createClient, RedisClientType } from 'redis';
import RedisStore from 'connect-redis';
import session from 'express-session';
import passport from 'passport';
import { ClassLogger } from '../core/logging/class-logger.js';
import { AccessGuard } from '../modules/authentication/api/access.guard.js';
import { PermissionsInterceptor } from '../modules/authentication/services/permissions.interceptor.js';
import { PassportModule } from '@nestjs/passport';
import { EventModule } from '../core/eventbus/index.js';
import { ItsLearningModule } from '../modules/itslearning/itslearning.module.js';
import { LdapModule } from '../core/ldap/ldap.module.js';
import { EmailModule } from '../modules/email/email.module.js';
import { OxModule } from '../modules/ox/ox.module.js';
import { KeycloakHandlerModule } from '../modules/keycloak-handler/keycloak-handler.module.js';
<<<<<<< HEAD
=======
import { CronModule } from '../modules/cron/cron.module.js';
>>>>>>> eca6da93
import { ImportApiModule } from '../modules/import/import-api.module.js';

@Module({
    imports: [
        ConfigModule.forRoot({
            isGlobal: true,
            load: [loadConfigFiles],
        }),
        AutomapperModule.forRoot({
            strategyInitializer: classes(),
            namingConventions: new CamelCaseNamingConvention(),
            errorHandler: mappingErrorHandler,
        }),
        MikroOrmModule.forRootAsync({
            useFactory: (config: ConfigService<ServerConfig, true>) => {
                const dbConfig: DbConfig = config.getOrThrow<DbConfig>('DB');
                return defineConfig({
                    clientUrl: dbConfig.CLIENT_URL,
                    user: dbConfig.USERNAME,
                    password: dbConfig.SECRET,
                    dbName: dbConfig.DB_NAME,
                    entities: ['./dist/**/*.entity.js'],
                    entitiesTs: ['./src/**/*.entity.ts'],
                    // Needed for HealthCheck
                    driverOptions: {
                        connection: {
                            ssl: dbConfig.USE_SSL,
                        },
                    },
                    connect: false,
                });
            },
            inject: [ConfigService],
        }),
        PassportModule.register({
            session: true,
            defaultStrategy: ['jwt', 'oidc'],
            keepSessionInfo: true,
            property: 'passportUser',
        }),
        LoggerModule.register(ServerModule.name),
        EventModule,
        AuthenticationApiModule,
        PersonApiModule,
        OrganisationApiModule,
        KeycloakAdministrationModule,
        HealthModule,
        RolleApiModule,
        ServiceProviderApiModule,
        PersonenKontextApiModule,
        ErrorModule,
        KeycloakConfigModule,
        ItsLearningModule,
        LdapModule,
        EmailModule,
        OxModule,
        PrivacyIdeaAdministrationModule,
        KeycloakHandlerModule,
<<<<<<< HEAD
=======
        CronModule,
>>>>>>> eca6da93
        ImportApiModule,
    ],
    providers: [
        {
            provide: APP_GUARD,
            useClass: AccessGuard,
        },
        {
            provide: APP_INTERCEPTOR,
            useClass: PermissionsInterceptor,
        },
    ],
})
export class ServerModule implements NestModule {
    public constructor(
        private configService: ConfigService,
        private logger: ClassLogger,
    ) {}

    public async configure(consumer: MiddlewareConsumer): Promise<void> {
        const redisConfig: RedisConfig = this.configService.getOrThrow<RedisConfig>('REDIS');
        const redisClient: RedisClientType = createClient({
            username: redisConfig.USERNAME,
            password: redisConfig.PASSWORD,
            socket: {
                host: redisConfig.HOST,
                port: redisConfig.PORT,
                tls: redisConfig.USE_TLS,
                key: redisConfig.PRIVATE_KEY,
                cert: redisConfig.CERTIFICATE_AUTHORITIES,
            },
        });

        /*
        Just retrying does not work.
        Once the connection has failed if no error handler is registered later connection attempts might just fail because
        the client library assumes termination of the process if failure
        Also the documentation expressly requires listening to on('error')
         */

        /* istanbul ignore next */
        await redisClient
            .on('error', (error: Error) => this.logger.error(`Redis connection failed: ${error.message}`))
            .connect();
        this.logger.info('Redis-connection made');

        const redisStore: RedisStore = new RedisStore({
            client: redisClient,
        });

        consumer
            .apply(
                session({
                    store: redisStore,
                    resave: false,
                    saveUninitialized: false,
                    rolling: true,
                    cookie: {
                        maxAge: this.configService.getOrThrow<FrontendConfig>('FRONTEND').SESSION_TTL_MS,
                        secure: this.configService.getOrThrow<FrontendConfig>('FRONTEND').SECURE_COOKIE,
                    },
                    secret: this.configService.getOrThrow<FrontendConfig>('FRONTEND').SESSION_SECRET,
                }),
                passport.initialize({ userProperty: 'passportUser' }),
                // eslint-disable-next-line @typescript-eslint/no-unsafe-argument
                passport.session(),
                SessionAccessTokenMiddleware,
            )
            .forRoutes('*');
    }
}<|MERGE_RESOLUTION|>--- conflicted
+++ resolved
@@ -35,10 +35,7 @@
 import { EmailModule } from '../modules/email/email.module.js';
 import { OxModule } from '../modules/ox/ox.module.js';
 import { KeycloakHandlerModule } from '../modules/keycloak-handler/keycloak-handler.module.js';
-<<<<<<< HEAD
-=======
 import { CronModule } from '../modules/cron/cron.module.js';
->>>>>>> eca6da93
 import { ImportApiModule } from '../modules/import/import-api.module.js';
 
 @Module({
@@ -97,10 +94,7 @@
         OxModule,
         PrivacyIdeaAdministrationModule,
         KeycloakHandlerModule,
-<<<<<<< HEAD
-=======
         CronModule,
->>>>>>> eca6da93
         ImportApiModule,
     ],
     providers: [
