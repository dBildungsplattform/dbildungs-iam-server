import { faker } from '@faker-js/faker';
import { createMock, DeepMocked } from '@golevelup/ts-jest';
import { Test, TestingModule } from '@nestjs/testing';
import { DoFactory, MapperTestModule } from '../../../../test/utils/index.js';
import { EntityCouldNotBeCreated } from '../../../shared/error/entity-could-not-be-created.error.js';
import { EntityNotFoundError } from '../../../shared/error/entity-not-found.error.js';
import { Paged } from '../../../shared/paging/paged.js';
import { PersonDo } from '../../person/domain/person.do.js';
import { PersonService } from '../../person/domain/person.service.js';
import { PersonenkontextDo } from '../domain/personenkontext.do.js';
import { Personenstatus, Rolle, SichtfreigabeType } from '../domain/personenkontext.enums.js';
import { PersonenkontextService } from '../domain/personenkontext.service.js';
import { CreatePersonenkontextDto } from './create-personenkontext.dto.js';
import { CreatedPersonenkontextDto } from './created-personenkontext.dto.js';
import { FindPersonenkontextByIdDto } from './find-personenkontext-by-id.dto.js';
import { FindPersonenkontextDto } from './find-personenkontext.dto.js';
import { PersonApiMapperProfile } from '../../person/api/person-api.mapper.profile.js';
import { PersonenkontextDto } from './personenkontext.dto.js';
import { PersonenkontextUc } from './personenkontext.uc.js';
import { PersonendatensatzDto } from '../../person/api/personendatensatz.dto.js';
import { SchulConnexError } from '../../../shared/error/schul-connex.error.js';
import { DeletePersonenkontextDto } from './delete-personkontext.dto.js';
import { RolleRepo } from '../../rolle/repo/rolle.repo.js';
import { OrganisationRepo } from '../../organisation/persistence/organisation.repo.js';
import { PersonenkontextAnlage } from '../domain/personenkontext-anlage.js';
import { RollenArt, RollenSystemRecht } from '../../rolle/domain/rolle.enums.js';
import { OrganisationDo } from '../../organisation/domain/organisation.do.js';
import { Personenkontext } from '../domain/personenkontext.js';
import { Rolle as RolleAggregate } from '../../rolle/domain/rolle.js';
import { SystemrechtResponse } from './personenkontext-systemrecht.response.js';
import { OrganisationService } from '../../organisation/domain/organisation.service.js';
import { OrganisationApiMapperProfile } from '../../organisation/api/organisation-api.mapper.profile.js';
import { RolleFactory } from '../../rolle/domain/rolle.factory.js';
import { ServiceProviderRepo } from '../../service-provider/repo/service-provider.repo.js';
import { PersonenkontextFactory } from '../domain/personenkontext.factory.js';
<<<<<<< HEAD
import { OrganisationRepository } from '../../organisation/persistence/organisation.repository.js';
import { PersonRepository } from '../../person/persistence/person.repository.js';
=======
import { PersonRepo } from '../../person/persistence/person.repo.js';

function createPersonenkontext(personenkontextFactory: PersonenkontextFactory): Personenkontext<true>[] {
    return [personenkontextFactory.construct('1', faker.date.past(), faker.date.recent(), '1', '1', '1')];
}
>>>>>>> 4718ae83

function createRolle(rolleFactory: RolleFactory): RolleAggregate<true> {
    return rolleFactory.construct(
        '1',
        faker.date.past(),
        faker.date.recent(),
        'Rolle1',
        '1',
        RollenArt.LEHR,
        [],
        [],
        [],
    );
}

describe('PersonenkontextUc', () => {
    let module: TestingModule;
    let sut: PersonenkontextUc;
    let personServiceMock: DeepMocked<PersonService>;
    let personenkontextServiceMock: DeepMocked<PersonenkontextService>;
    let rolleRepoMock: DeepMocked<RolleRepo>;
    let organisationRepoMock: DeepMocked<OrganisationRepo>;
    let organisationServiceMock: DeepMocked<OrganisationService>;
    let rolleFactory: RolleFactory;
    let personenkontextFactory: PersonenkontextFactory;
<<<<<<< HEAD

    function createPersonenkontext(): Personenkontext<true>[] {
        return [personenkontextFactory.construct('1', faker.date.past(), faker.date.recent(), '1', '1', '1')];
    }
=======
>>>>>>> 4718ae83

    beforeAll(async () => {
        module = await Test.createTestingModule({
            imports: [MapperTestModule],
            providers: [
                PersonenkontextUc,
                PersonApiMapperProfile,
                OrganisationApiMapperProfile,
                RolleFactory,
                PersonenkontextFactory,
                {
                    provide: RolleRepo,
                    useValue: createMock<RolleRepo>(),
                },
                {
                    provide: OrganisationRepo,
                    useValue: createMock<OrganisationRepo>(),
                },
                {
                    provide: OrganisationRepository,
                    useValue: createMock<OrganisationRepository>(),
                },
                {
                    provide: PersonRepository,
                    useValue: createMock<PersonRepository>(),
                },
                {
                    provide: OrganisationService,
                    useValue: createMock<OrganisationService>(),
                },
                {
                    provide: PersonService,
                    useValue: createMock<PersonService>(),
                },
                {
                    provide: PersonenkontextService,
                    useValue: createMock<PersonenkontextService>(),
                },
                {
                    provide: PersonenkontextAnlage,
                    useValue: createMock<PersonenkontextAnlage>(),
                },
                {
                    provide: ServiceProviderRepo,
                    useValue: createMock<ServiceProviderRepo>(),
                },
                {
                    provide: PersonRepo,
                    useValue: createMock<PersonRepo>(),
                },
            ],
        }).compile();
        sut = module.get(PersonenkontextUc);
        personServiceMock = module.get(PersonService);
        personenkontextServiceMock = module.get(PersonenkontextService);
        rolleRepoMock = module.get(RolleRepo);
        organisationRepoMock = module.get(OrganisationRepo);
        organisationServiceMock = module.get(OrganisationService);
        rolleFactory = module.get(RolleFactory);
        personenkontextFactory = module.get(PersonenkontextFactory);
    });

    afterAll(async () => {
        await module.close();
    });

    beforeEach(() => {
        jest.resetAllMocks();
    });

    it('should be defined', () => {
        expect(sut).toBeDefined();
    });

    describe('createPersonenkontext', () => {
        describe('when creation of personenkontext is successful', () => {
            it('should return CreatedPersonenkontextDto', async () => {
                const personenkontextDo: PersonenkontextDo<true> = DoFactory.createPersonenkontext(true);
                personenkontextServiceMock.createPersonenkontext.mockResolvedValue({
                    ok: true,
                    value: personenkontextDo,
                });

                const result: CreatedPersonenkontextDto | SchulConnexError = await sut.createPersonenkontext(
                    {} as CreatePersonenkontextDto,
                );

                expect(result).toBeInstanceOf(CreatedPersonenkontextDto);
            });
        });

        describe('when creation of personenkontext is not successful', () => {
            it('should return SchulConnexError', async () => {
                const error: EntityCouldNotBeCreated = new EntityCouldNotBeCreated('Personenkontext');
                personenkontextServiceMock.createPersonenkontext.mockResolvedValue({
                    ok: false,
                    error: error,
                });

                const result: CreatedPersonenkontextDto | SchulConnexError = await sut.createPersonenkontext(
                    {} as CreatePersonenkontextDto,
                );

                expect(result).toBeInstanceOf(SchulConnexError);
            });
        });
    });

    describe('findAll', () => {
        describe('When searching for personenkontexte', () => {
            it('should find all persons that match with query param', async () => {
                const findPersonenkontextDto: FindPersonenkontextDto = {
                    personId: faker.string.uuid(),
                    referrer: 'referrer',
                    sichtfreigabe: SichtfreigabeType.NEIN,
                    personenstatus: Personenstatus.AKTIV,
                    rolle: Rolle.LERNENDER,
                };

                const firstPersonenkontext: PersonenkontextDo<true> = DoFactory.createPersonenkontext(true);
                const secondPersonenkontext: PersonenkontextDo<true> = DoFactory.createPersonenkontext(true);
                const personenkontexte: PersonenkontextDo<true>[] = [firstPersonenkontext, secondPersonenkontext];
                personenkontextServiceMock.findAllPersonenkontexte.mockResolvedValue({
                    items: personenkontexte,
                    total: personenkontexte.length,
                    limit: personenkontexte.length,
                    offset: 0,
                });

                const result: Paged<PersonenkontextDto> = await sut.findAll(findPersonenkontextDto);
                expect(result.items).toHaveLength(2);
            });

            it('should return empty array when no matching persons are found', async () => {
                const findPersonenkontextDto: FindPersonenkontextDto = {
                    personId: faker.string.uuid(),
                    referrer: 'referrer',
                    sichtfreigabe: SichtfreigabeType.NEIN,
                    personenstatus: Personenstatus.AKTIV,
                    rolle: Rolle.LERNENDER,
                };

                const emptyResult: Paged<PersonenkontextDo<true>> = {
                    items: [],
                    total: 0,
                    limit: 0,
                    offset: 0,
                };
                personenkontextServiceMock.findAllPersonenkontexte.mockResolvedValue(emptyResult);

                const result: Paged<PersonenkontextDto> = await sut.findAll(findPersonenkontextDto);

                expect(result.items).toHaveLength(0);
            });
        });
    });

    describe('findPersonenkontextById', () => {
        describe('when finding personenkontext with id', () => {
            it('should return personenkontext', async () => {
                const personDo: PersonDo<true> = DoFactory.createPerson(true);
                const personenkontextDo: PersonenkontextDo<true> = DoFactory.createPersonenkontext(true);
                const dto: FindPersonenkontextByIdDto = {
                    personenkontextId: personenkontextDo.id,
                };

                personServiceMock.findPersonById.mockResolvedValue({ ok: true, value: personDo });
                personenkontextServiceMock.findPersonenkontextById.mockResolvedValue({
                    ok: true,
                    value: personenkontextDo,
                });

                await expect(sut.findPersonenkontextById(dto)).resolves.not.toThrow();
            });
        });

        describe('when NOT finding personenkontext with id', () => {
            it('should return SchulConnexError with code 404 for personenkontext not found', async () => {
                const dto: FindPersonenkontextByIdDto = {
                    personenkontextId: faker.string.uuid(),
                };

                personenkontextServiceMock.findPersonenkontextById.mockResolvedValue({
                    ok: false,
                    error: new EntityNotFoundError('Personenkontext'),
                });

                const result: PersonendatensatzDto | SchulConnexError = await sut.findPersonenkontextById(dto);

                if (result instanceof PersonendatensatzDto) {
                    fail('Expected SchulConnexError');
                }
                expect(result.code).toBe(404);
            });

            // AI next 13 lines
            it('should return SchulConnexError with code 404 for person not found', async () => {
                const personenkontextDo: PersonenkontextDo<true> = DoFactory.createPersonenkontext(true);
                const dto: FindPersonenkontextByIdDto = {
                    personenkontextId: personenkontextDo.id,
                };

                personenkontextServiceMock.findPersonenkontextById.mockResolvedValue({
                    ok: true,
                    value: personenkontextDo,
                });
                personServiceMock.findPersonById.mockResolvedValue({
                    ok: false,
                    error: new EntityNotFoundError('Person'),
                });

                const result: PersonendatensatzDto | SchulConnexError = await sut.findPersonenkontextById(dto);

                if (result instanceof PersonendatensatzDto) {
                    fail('Expected SchulConnexError');
                }
                expect(result.code).toBe(404);
            });
        });
    });

    describe('hatSystemRecht', () => {
        describe('when personenkontext is referencing rolle with a systemrecht in systemrechte array', () => {
            it('should return an array with the matching organisation as SSK, parent and children', async () => {
                const personenkontexte: Personenkontext<true>[] = createPersonenkontext(personenkontextFactory);
                const rolle: RolleAggregate<true> = createRolle(rolleFactory);
                rolle.systemrechte = [RollenSystemRecht.ROLLEN_VERWALTEN];
                const organisation: OrganisationDo<true> = DoFactory.createOrganisation(true);
                rolleRepoMock.findById.mockResolvedValue(rolle);
                organisationRepoMock.findById.mockResolvedValue(organisation);

                const children: OrganisationDo<true>[] = [
                    DoFactory.createOrganisation(true),
                    DoFactory.createOrganisation(true),
                    DoFactory.createOrganisation(true),
                ];

                const findAllAdministriertVon: Paged<OrganisationDo<true>> = {
                    items: children,
                    offset: 0,
                    limit: children.length,
                    total: children.length,
                };
                organisationServiceMock.findAllAdministriertVon.mockResolvedValue(findAllAdministriertVon);
                personenkontextServiceMock.findPersonenkontexteByPersonId.mockResolvedValue(personenkontexte);
                const result: SystemrechtResponse = await sut.hatSystemRecht('1', RollenSystemRecht.ROLLEN_VERWALTEN);
                expect(result.ROLLEN_VERWALTEN).toBeTruthy();
                expect(result.ROLLEN_VERWALTEN).toHaveLength(4);
            });
        });

        describe('when no rollen with a non-empty systemrechte-array exist', () => {
            it('should return an empty array', async () => {
                const personenkontexte: Personenkontext<true>[] = createPersonenkontext(personenkontextFactory);
                const rolle: RolleAggregate<true> = createRolle(rolleFactory);
                const organisation: OrganisationDo<true> = DoFactory.createOrganisation(true);
                rolleRepoMock.findById.mockResolvedValue(rolle);
                organisationRepoMock.findById.mockResolvedValue(organisation);
                personenkontextServiceMock.findPersonenkontexteByPersonId.mockResolvedValue(personenkontexte);
                const result: SystemrechtResponse = await sut.hatSystemRecht('1', RollenSystemRecht.ROLLEN_VERWALTEN);
                expect(result.ROLLEN_VERWALTEN).toBeTruthy();
                expect(result.ROLLEN_VERWALTEN).toHaveLength(0);
            });
        });

        describe('when no organisations are found via organisationId of personenkontext', () => {
            it('should return an empty array', async () => {
                const personenkontexte: Personenkontext<true>[] = createPersonenkontext(personenkontextFactory);
                const rolle: RolleAggregate<true> = createRolle(rolleFactory);
                rolleRepoMock.findById.mockResolvedValue(rolle);
                organisationRepoMock.findById.mockResolvedValue(undefined);
                personenkontextServiceMock.findPersonenkontexteByPersonId.mockResolvedValue(personenkontexte);
                const result: SystemrechtResponse = await sut.hatSystemRecht('1', RollenSystemRecht.ROLLEN_VERWALTEN);
                expect(result.ROLLEN_VERWALTEN).toBeTruthy();
                expect(result.ROLLEN_VERWALTEN).toHaveLength(0);
            });
        });

        describe('when no rollen are found via rolleId of personenkontext', () => {
            it('should return an empty array', async () => {
                const personenkontexte: Personenkontext<true>[] = createPersonenkontext(personenkontextFactory);
                rolleRepoMock.findById.mockResolvedValue(undefined);
                personenkontextServiceMock.findPersonenkontexteByPersonId.mockResolvedValue(personenkontexte);
                const result: SystemrechtResponse = await sut.hatSystemRecht('1', RollenSystemRecht.ROLLEN_VERWALTEN);
                expect(result.ROLLEN_VERWALTEN).toBeTruthy();
                expect(result.ROLLEN_VERWALTEN).toHaveLength(0);
            });
        });
    });

    describe('updatePersonenkontext', () => {
        // AI next 34 lines
        describe('when updating personenkontext is successful', () => {
            it('should return a PersonendatensatzDto', async () => {
                const personDo: PersonDo<true> = DoFactory.createPerson(true);
                const personenkontextDo: PersonenkontextDo<true> = DoFactory.createPersonenkontext(true);

                personServiceMock.findPersonById.mockResolvedValue({ ok: true, value: personDo });
                personenkontextServiceMock.updatePersonenkontext.mockResolvedValue({
                    ok: true,
                    value: personenkontextDo,
                });

                const updatePersonPromise: Promise<PersonendatensatzDto | SchulConnexError> = sut.updatePersonenkontext(
                    {} as PersonenkontextDto,
                );

                await expect(updatePersonPromise).resolves.toBeInstanceOf(PersonendatensatzDto);
            });
        });

        describe('when updating personenkontext is not successful', () => {
            it('should return SchulConnexError', async () => {
                const error: EntityCouldNotBeCreated = new EntityCouldNotBeCreated('Personenkontext');
                personenkontextServiceMock.updatePersonenkontext.mockResolvedValue({
                    ok: false,
                    error: error,
                });

                const updatePersonPromise: Promise<PersonendatensatzDto | SchulConnexError> = sut.updatePersonenkontext(
                    {} as PersonenkontextDto,
                );

                await expect(updatePersonPromise).resolves.toBeInstanceOf(SchulConnexError);
            });
        });

        describe('when person for personenkontext could not be found', () => {
            it('should return SchulConnexError', async () => {
                // AI next 13 lines
                const personenkontextDo: PersonenkontextDo<true> = DoFactory.createPersonenkontext(true);
                const error: EntityNotFoundError = new EntityNotFoundError('Person');

                personenkontextServiceMock.updatePersonenkontext.mockResolvedValue({
                    ok: true,
                    value: personenkontextDo,
                });
                personServiceMock.findPersonById.mockResolvedValue({ ok: false, error: error });

                const updatePersonPromise: Promise<PersonendatensatzDto | SchulConnexError> = sut.updatePersonenkontext(
                    {} as PersonenkontextDto,
                );

                await expect(updatePersonPromise).resolves.toBeInstanceOf(SchulConnexError);
            });
        });
    });

    describe('deletePersonenkontextById', () => {
        const deletePersonenkontextDto: DeletePersonenkontextDto = {
            id: faker.string.uuid(),
            revision: '1',
        };

        describe('when deleting personenkontext is successful', () => {
            it('should return nothing', async () => {
                personenkontextServiceMock.deletePersonenkontextById.mockResolvedValue({
                    ok: true,
                    value: undefined,
                });

                const result: void | SchulConnexError = await sut.deletePersonenkontextById(deletePersonenkontextDto);

                expect(result).toBeUndefined();
            });
        });

        describe('when personenkontext that should be deleted was not found', () => {
            it('should return SchulConnexError', async () => {
                personenkontextServiceMock.deletePersonenkontextById.mockResolvedValue({
                    ok: false,
                    error: new EntityNotFoundError('Personenkontext'),
                });

                const result: void | SchulConnexError = await sut.deletePersonenkontextById(deletePersonenkontextDto);

                expect(result).toBeInstanceOf(SchulConnexError);
                expect(result?.code).toBe(404);
            });
        });
    });
});<|MERGE_RESOLUTION|>--- conflicted
+++ resolved
@@ -33,16 +33,11 @@
 import { RolleFactory } from '../../rolle/domain/rolle.factory.js';
 import { ServiceProviderRepo } from '../../service-provider/repo/service-provider.repo.js';
 import { PersonenkontextFactory } from '../domain/personenkontext.factory.js';
-<<<<<<< HEAD
-import { OrganisationRepository } from '../../organisation/persistence/organisation.repository.js';
-import { PersonRepository } from '../../person/persistence/person.repository.js';
-=======
 import { PersonRepo } from '../../person/persistence/person.repo.js';
 
 function createPersonenkontext(personenkontextFactory: PersonenkontextFactory): Personenkontext<true>[] {
     return [personenkontextFactory.construct('1', faker.date.past(), faker.date.recent(), '1', '1', '1')];
 }
->>>>>>> 4718ae83
 
 function createRolle(rolleFactory: RolleFactory): RolleAggregate<true> {
     return rolleFactory.construct(
@@ -68,13 +63,6 @@
     let organisationServiceMock: DeepMocked<OrganisationService>;
     let rolleFactory: RolleFactory;
     let personenkontextFactory: PersonenkontextFactory;
-<<<<<<< HEAD
-
-    function createPersonenkontext(): Personenkontext<true>[] {
-        return [personenkontextFactory.construct('1', faker.date.past(), faker.date.recent(), '1', '1', '1')];
-    }
-=======
->>>>>>> 4718ae83
 
     beforeAll(async () => {
         module = await Test.createTestingModule({
@@ -92,14 +80,6 @@
                 {
                     provide: OrganisationRepo,
                     useValue: createMock<OrganisationRepo>(),
-                },
-                {
-                    provide: OrganisationRepository,
-                    useValue: createMock<OrganisationRepository>(),
-                },
-                {
-                    provide: PersonRepository,
-                    useValue: createMock<PersonRepository>(),
                 },
                 {
                     provide: OrganisationService,
