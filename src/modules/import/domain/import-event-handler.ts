--- conflicted
+++ resolved
@@ -19,18 +19,12 @@
 import { ClassLogger } from '../../../core/logging/class-logger.js';
 import { ImportPasswordEncryptor } from './import-password-encryptor.js';
 import { PersonPermissions } from '../../authentication/domain/person-permissions.js';
-<<<<<<< HEAD
-import { ImportDomainError } from './import-domain.error.js';
-=======
 import { ImportDataItemStatus } from './importDataItem.enum.js';
->>>>>>> 55fc1ee4
 @Injectable()
 export class ImportEventHandler {
     public selectedOrganisationId!: string;
 
     public selectedRolleId!: string;
-
-    private readonly USER_IMPORT_BATCH_SIZE: number = 25;
 
     public constructor(
         private readonly organisationRepository: OrganisationRepository,
@@ -83,62 +77,25 @@
             }
         }
 
-<<<<<<< HEAD
-        while (importDataItems.length > 0) {
-            const dataItemsToImport: ImportDataItem<true>[] = importDataItems.splice(0, this.USER_IMPORT_BATCH_SIZE);
-            // eslint-disable-next-line no-await-in-loop
-            await this.savePersonWithPersonenkontext(
-                importVorgang,
-                dataItemsToImport,
-                klassenByIDandName,
-                event.permissions,
-            );
-
-            importVorgang.incrementTotalImportDataItems(dataItemsToImport.length);
-            // eslint-disable-next-line no-await-in-loop
-            await this.importVorgangRepository.save(importVorgang);
-        }
-
-        importVorgang.finish();
-=======
         // Finalize the import process depending on the status on the items. If all items failed to be imported then we mark the whole import as failed. Otherwise it's finished.
         if (allItemsFailed) {
             importVorgang.fail();
         } else {
             importVorgang.finish();
         }
->>>>>>> 55fc1ee4
         await this.importVorgangRepository.save(importVorgang);
     }
 
     private async savePersonWithPersonenkontext(
-<<<<<<< HEAD
-        importVorgang: ImportVorgang<true>,
-        dataItems: ImportDataItem<true>[],
-        klassenByIDandName: OrganisationByIdAndName[],
-        permissions: PersonPermissions,
-    ): Promise<void> {
-        const importDataItemsWithLoginInfo: ImportDataItem<true>[] = [];
-        //We must create every peron individually otherwise it cannot assign the correct username when we have multiple users with the same name
-        for (const importDataItem of dataItems) {
-=======
         importDataItem: ImportDataItem<true>,
         klassenByIDandName: OrganisationByIdAndName[],
         permissions: PersonPermissions,
     ): Promise<void> {
         try {
->>>>>>> 55fc1ee4
             const klasse: OrganisationByIdAndName | undefined = klassenByIDandName.find(
                 (organisationByIdAndName: OrganisationByIdAndName) =>
                     organisationByIdAndName.name === importDataItem.klasse,
             );
-<<<<<<< HEAD
-            if (!klasse) {
-                importVorgang.fail();
-                // eslint-disable-next-line no-await-in-loop
-                await this.importVorgangRepository.save(importVorgang);
-=======
->>>>>>> 55fc1ee4
 
             if (!klasse) {
                 this.logger.error(
@@ -161,7 +118,6 @@
             ];
 
             const savedPersonWithPersonenkontext: DomainError | PersonPersonenkontext =
-                // eslint-disable-next-line no-await-in-loop
                 await this.personenkontextCreationService.createPersonWithPersonenkontexte(
                     permissions,
                     importDataItem.vorname,
@@ -169,25 +125,6 @@
                     createPersonenkontexte,
                 );
 
-<<<<<<< HEAD
-            if (!(savedPersonWithPersonenkontext instanceof DomainError)) {
-                this.logger.info(
-                    `System hat einen neuen Benutzer ${savedPersonWithPersonenkontext.person.referrer} (${savedPersonWithPersonenkontext.person.id}) angelegt.`,
-                );
-            } else {
-                this.logger.error(
-                    `System hat versucht einen neuen Benutzer für ${importDataItem.vorname} ${importDataItem.nachname} anzulegen. Fehler: ${savedPersonWithPersonenkontext.message}`,
-                );
-
-                importVorgang.fail();
-                // eslint-disable-next-line no-await-in-loop
-                await this.importVorgangRepository.save(importVorgang);
-
-                throw new ImportDomainError(
-                    `The creation of person with personenkontexte for the import transaction:${importVorgang.id} failed`,
-                    importVorgang.id,
-                );
-=======
             if (savedPersonWithPersonenkontext instanceof DomainError) {
                 this.logger.error(
                     `Failed to create user for ${importDataItem.vorname} ${importDataItem.nachname}. Error: ${savedPersonWithPersonenkontext.message}`,
@@ -195,44 +132,10 @@
                 importDataItem.status = ImportDataItemStatus.FAILED;
                 await this.importDataRepository.save(importDataItem);
                 return;
->>>>>>> 55fc1ee4
             }
 
             if (!savedPersonWithPersonenkontext.person.newPassword) {
                 this.logger.error(`Person with ID ${savedPersonWithPersonenkontext.person.id} has no start password!`);
-<<<<<<< HEAD
-
-                importVorgang.fail();
-                // eslint-disable-next-line no-await-in-loop
-                await this.importVorgangRepository.save(importVorgang);
-                throw new ImportDomainError(
-                    `The creation for a password for the person with ID ${savedPersonWithPersonenkontext.person.id} for the import transaction:${importVorgang.id} has failed`,
-                    importVorgang.id,
-                );
-            }
-
-            importDataItemsWithLoginInfo.push(
-                ImportDataItem.construct(
-                    importDataItem.id,
-                    importDataItem.createdAt,
-                    importDataItem.updatedAt,
-                    importDataItem.importvorgangId,
-                    importDataItem.nachname,
-                    importDataItem.vorname,
-                    importDataItem.klasse,
-                    importDataItem.personalnummer,
-                    importDataItem.validationErrors,
-                    savedPersonWithPersonenkontext.person.referrer,
-                    // eslint-disable-next-line no-await-in-loop
-                    await this.importPasswordEncryptor.encryptPassword(
-                        savedPersonWithPersonenkontext.person.newPassword,
-                    ),
-                ),
-            );
-        }
-
-        await this.importDataRepository.replaceAll(importDataItemsWithLoginInfo);
-=======
                 importDataItem.status = ImportDataItemStatus.FAILED;
 
                 await this.importDataRepository.save(importDataItem);
@@ -256,6 +159,5 @@
             importDataItem.status = ImportDataItemStatus.FAILED;
             await this.importDataRepository.save(importDataItem);
         }
->>>>>>> 55fc1ee4
     }
 }