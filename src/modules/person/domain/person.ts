--- conflicted
+++ resolved
@@ -72,12 +72,8 @@
         public vertrauensstufe?: Vertrauensstufe,
         public auskunftssperre?: boolean,
         public personalnummer?: string,
-<<<<<<< HEAD
         public userLock?: UserLock,
-=======
         public orgUnassignmentDate?: Date,
-        public lockInfo?: LockInfo,
->>>>>>> 5a0745d7
         public isLocked?: boolean,
         public email?: string,
         public oxUserId?: string,
@@ -119,12 +115,8 @@
         vertrauensstufe?: Vertrauensstufe,
         auskunftssperre?: boolean,
         personalnummer?: string,
-<<<<<<< HEAD
+        orgUnassignmentDate?: Date,
         userLock?: UserLock,
-=======
-        orgUnassignmentDate?: Date,
-        lockInfo?: LockInfo,
->>>>>>> 5a0745d7
         isLocked?: boolean,
         email?: string,
         oxUserId?: string,
@@ -155,12 +147,8 @@
             vertrauensstufe,
             auskunftssperre,
             personalnummer,
-<<<<<<< HEAD
             userLock,
-=======
             orgUnassignmentDate,
-            lockInfo,
->>>>>>> 5a0745d7
             isLocked,
             email,
             oxUserId,
@@ -251,12 +239,8 @@
         vertrauensstufe?: Vertrauensstufe,
         auskunftssperre?: boolean,
         personalnummer?: string,
-<<<<<<< HEAD
         userLock?: UserLock,
-=======
         orgUnassignmentDate?: Date,
-        lockInfo?: LockInfo,
->>>>>>> 5a0745d7
         isLocked?: boolean,
         email?: string,
     ): void | DomainError {
@@ -294,12 +278,8 @@
         this.auskunftssperre = auskunftssperre;
         this.revision = newRevision;
         this.personalnummer = personalnummer ?? this.personalnummer;
-<<<<<<< HEAD
         this.userLock = userLock;
-=======
         this.orgUnassignmentDate = orgUnassignmentDate;
-        this.lockInfo = lockInfo;
->>>>>>> 5a0745d7
         this.isLocked = isLocked;
         this.email = email;
     }
