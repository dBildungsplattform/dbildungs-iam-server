dbildungsIamExternalPort: 80
dbildungsIamCpuMax: 2
dbildungsIamMemMax: 4G
dbildungsIamCpuRequest: 200m
dbildungsIamMemRequest: 200Mi
dbildungsIamReplications: 1
environment: prod
backendHostname: helm.dev.spsh.dbildungsplattform.de
<<<<<<< HEAD
seeding:
  configmap: spsh-seeding-data-configmap
  database: dev
=======
# Configuration of necessary secrets
# Name of the secrets to inject
secrets:
  name: dbildungs-iam-secrets
configmap:
  name: dbildungs-iam-configmap
>>>>>>> a32658dd
# If we're running inside an environment with a Prometheus-Operator installed we configure a service monitor
enableServiceMonitor: false
# do we use a development redis?
redisEnabled: false
# Image
image:
  repository: ghcr.io/dbildungsplattform/dbildungs-iam-server
  tag: ""<|MERGE_RESOLUTION|>--- conflicted
+++ resolved
@@ -6,18 +6,15 @@
 dbildungsIamReplications: 1
 environment: prod
 backendHostname: helm.dev.spsh.dbildungsplattform.de
-<<<<<<< HEAD
 seeding:
   configmap: spsh-seeding-data-configmap
   database: dev
-=======
 # Configuration of necessary secrets
 # Name of the secrets to inject
 secrets:
   name: dbildungs-iam-secrets
 configmap:
   name: dbildungs-iam-configmap
->>>>>>> a32658dd
 # If we're running inside an environment with a Prometheus-Operator installed we configure a service monitor
 enableServiceMonitor: false
 # do we use a development redis?
