--- conflicted
+++ resolved
@@ -1,25 +1,9 @@
 apiVersion: v1
 kind: ConfigMap
 metadata:
-<<<<<<< HEAD
-  name: {{ .Values.configmap.name }}
-  namespace: {{ .Values.namespace }}
-  labels:
-    app.kubernetes.io/name: {{ .Values.dbildungsIamServer.commonLabels.name }}
-    app.kubernetes.io/version: {{.Chart.Version}}
-data:
-  config-json: |-
-    {{ .Files.Get "config/config.json" | nindent 4 }}
-  keycloak-base-url: "https://{{ .Values.keycloakHostname }}"
-  frontend-oidc-callback-url: "https://{{ .Values.backendHostname }}/api/auth/login"
-  frontend-default-login-redirect: "https://{{ .Values.backendHostname }}/"
-  frontend-logout-redirect: "https://{{ .Values.backendHostname }}/"
-  db-name: "{{ .Values.database.name }}"
-  backend-hostname: "{{.Values.backendHostname}}"
-=======
   name: {{ template "common.names.name" . }}
   namespace: {{ template "common.names.namespace" . }}
-  labels: 
+  labels:
     {{- include "common.labels" . | nindent 4 }}
 data:
   config-json: |-
@@ -31,4 +15,4 @@
   FRONTEND_OIDC_CALLBACK_URL: "https://{{ .Values.backendHostname }}/api/auth/login"
   FRONTEND_DEFAULT_LOGIN_REDIRECT: "https://{{ .Values.backendHostname }}/"
   FRONTEND_LOGOUT_REDIRECT: "https://{{ .Values.backendHostname }}/"
->>>>>>> 00e7a660
+  BACKEND_HOSTNAME: "{{.Values.backendHostname}}"