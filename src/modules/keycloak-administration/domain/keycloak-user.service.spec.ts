--- conflicted
+++ resolved
@@ -1,21 +1,22 @@
 import { createMock, DeepMocked } from '@golevelup/ts-jest';
 import { Test, TestingModule } from '@nestjs/testing';
-<<<<<<< HEAD
-import { CredentialRepresentation, KeycloakAdminClient, UserRepresentation } from '@s3pweb/keycloak-admin-client-cjs';
-=======
-import { GroupRepresentation, KeycloakAdminClient, UserRepresentation } from '@s3pweb/keycloak-admin-client-cjs';
->>>>>>> e699ed56
+import {
+    CredentialRepresentation,
+    GroupRepresentation,
+    KeycloakAdminClient,
+    UserRepresentation,
+} from '@s3pweb/keycloak-admin-client-cjs';
 
 import { faker } from '@faker-js/faker';
 import { ConfigTestModule, DoFactory, LoggingTestModule, MapperTestModule } from '../../../../test/utils/index.js';
+import { ClassLogger } from '../../../core/logging/class-logger.js';
 import { DomainError, EntityNotFoundError, KeycloakClientError } from '../../../shared/error/index.js';
+import { OXContextName, OXUserName } from '../../../shared/types/ox-ids.types.js';
+import { PersonService } from '../../person/domain/person.service.js';
+import { Rolle } from '../../rolle/domain/rolle.js';
 import { KeycloakAdministrationService } from './keycloak-admin-client.service.js';
 import { type FindUserFilter, KeycloakUserService } from './keycloak-user.service.js';
-import { PersonService } from '../../person/domain/person.service.js';
 import { User } from './user.js';
-import { Rolle } from '../../rolle/domain/rolle.js';
-import { ClassLogger } from '../../../core/logging/class-logger.js';
-import { OXContextName, OXUserName } from '../../../shared/types/ox-ids.types.js';
 
 describe('KeycloakUserService', () => {
     let module: TestingModule;
