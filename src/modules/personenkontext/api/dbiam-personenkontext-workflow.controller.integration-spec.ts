--- conflicted
+++ resolved
@@ -537,8 +537,6 @@
 
                 expect(response.status).toBe(400);
             });
-<<<<<<< HEAD
-=======
             it('should rethrow generic errors', async () => {
                 const params: DBiamFindPersonenkontexteByPersonIdParams = { personId: faker.string.uuid() };
                 const bodyParams: DbiamUpdatePersonenkontexteBodyParams = {
@@ -555,7 +553,6 @@
 
                 expect(response.status).toBe(400);
             });
->>>>>>> 1c5f1a92
         });
     });
 
