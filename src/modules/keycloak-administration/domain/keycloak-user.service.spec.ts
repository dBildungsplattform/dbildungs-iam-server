--- conflicted
+++ resolved
@@ -69,12 +69,9 @@
                     createdDate: undefined,
                     username: user.username,
                     email: user.email,
-<<<<<<< HEAD
+                    externalSystemIDs: user.externalSystemIDs,
                     enabled: user.enabled,
                     attributes: user.attributes,
-=======
-                    externalSystemIDs: user.externalSystemIDs,
->>>>>>> c189c831
                 });
 
                 expect(res).toStrictEqual<Result<string>>({
@@ -96,12 +93,9 @@
                         createdDate: undefined,
                         username: user.username,
                         email: user.email,
-<<<<<<< HEAD
-                        enabled: user.enabled,
-                        attributes: user.attributes,
-=======
                         externalSystemIDs: user.externalSystemIDs,
->>>>>>> c189c831
+                        enabled: user.enabled,
+                        attributes: user.attributes,
                     },
                     password,
                 );
@@ -137,12 +131,9 @@
                     createdDate: undefined,
                     username: user.username,
                     email: user.email,
-<<<<<<< HEAD
+                    externalSystemIDs: user.externalSystemIDs,
                     enabled: user.enabled,
                     attributes: user.attributes,
-=======
-                    externalSystemIDs: user.externalSystemIDs,
->>>>>>> c189c831
                 });
 
                 expect(res).toStrictEqual<Result<string>>({
@@ -195,12 +186,9 @@
                         createdDate: undefined,
                         username: user.username,
                         email: user.email,
-<<<<<<< HEAD
-                        enabled: user.enabled,
-                        attributes: user.attributes,
-=======
                         externalSystemIDs: user.externalSystemIDs,
->>>>>>> c189c831
+                        enabled: user.enabled,
+                        attributes: user.attributes,
                     },
                     `{BCRYPT}$2b$12$hqG5T3z8v0Ou8Lmmr2mhW.lNP0DQGO9MS6PQT/CzCJP8Fcx
                     GgKOau`,
@@ -223,12 +211,9 @@
                         createdDate: undefined,
                         username: user.username,
                         email: user.email,
-<<<<<<< HEAD
-                        enabled: user.enabled,
-                        attributes: user.attributes,
-=======
                         externalSystemIDs: user.externalSystemIDs,
->>>>>>> c189c831
+                        enabled: user.enabled,
+                        attributes: user.attributes,
                     },
                     `{crypt}$6$M.L8yO/PSWLRRhe6$CXj2g0wgWhiAnfROIdqJROrgbjmcmin02M1
                     sM1Z25N7H3puT6qlgsDIM.60brf1csn0Zk9GxS8sILpJvmvFi11`,
@@ -250,12 +235,9 @@
                         createdDate: undefined,
                         username: user.username,
                         email: user.email,
-<<<<<<< HEAD
-                        enabled: user.enabled,
-                        attributes: user.attributes,
-=======
                         externalSystemIDs: user.externalSystemIDs,
->>>>>>> c189c831
+                        enabled: user.enabled,
+                        attributes: user.attributes,
                     },
                     `{BCRYPT}xxxxxhqG5T3$z8v0Ou8Lmmr2mhW.lNP0DQGO9MS6PQT/CzCJP8Fcx
                     GgKOau`,
@@ -277,12 +259,9 @@
                         createdDate: undefined,
                         username: user.username,
                         email: user.email,
-<<<<<<< HEAD
-                        enabled: user.enabled,
-                        attributes: user.attributes,
-=======
                         externalSystemIDs: user.externalSystemIDs,
->>>>>>> c189c831
+                        enabled: user.enabled,
+                        attributes: user.attributes,
                     },
                     `{crypt}$$x$$M.L8yO/PSWLRRhe6$CXj2g0wgWhiAnfROIdqJROrgbjmcmin02M1
                     sM1Z25N7H3puT6qlgsDIM.60brf1csn0Zk9GxS8sILpJvmvFi11`,
@@ -304,12 +283,9 @@
                         createdDate: undefined,
                         username: user.username,
                         email: user.email,
-<<<<<<< HEAD
-                        enabled: user.enabled,
-                        attributes: user.attributes,
-=======
                         externalSystemIDs: user.externalSystemIDs,
->>>>>>> c189c831
+                        enabled: user.enabled,
+                        attributes: user.attributes,
                     },
                     `{notsupported}$6$M.L8yO/PSWLRRhe6$CXj2g0wgWhiAnfROIdqJROrgbjmcmin02M1
                     sM1Z25N7H3puT6qlgsDIM.60brf1csn0Zk9GxS8sILpJvmvFi11`,
@@ -342,12 +318,9 @@
                         createdDate: undefined,
                         username: user.username,
                         email: user.email,
-<<<<<<< HEAD
-                        enabled: user.enabled,
-                        attributes: user.attributes,
-=======
                         externalSystemIDs: user.externalSystemIDs,
->>>>>>> c189c831
+                        enabled: user.enabled,
+                        attributes: user.attributes,
                     },
                     `{BCRYPT}$2b$12$hqG5T3z8v0Ou8Lmmr2mhW.lNP0DQGO9MS6PQT/CzCJP8Fcx
                     GgKOau`,
