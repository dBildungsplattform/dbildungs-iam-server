import { faker } from '@faker-js/faker';
import { UserDo } from '../../src/modules/keycloak-administration/domain/user.do.js';
import { OrganisationDo } from '../../src/modules/organisation/domain/organisation.do.js';
import { OrganisationsTyp, Traegerschaft } from '../../src/modules/organisation/domain/organisation.enums.js';
import { PersonDo } from '../../src/modules/person/domain/person.do.js';
import { PersonenkontextDo } from '../../src/modules/personenkontext/domain/personenkontext.do.js';
import {
    Jahrgangsstufe,
    Personenstatus,
    Rolle,
    SichtfreigabeType,
} from '../../src/modules/personenkontext/domain/personenkontext.enums.js';
import { RollenArt, RollenMerkmal, RollenSystemRecht } from '../../src/modules/rolle/domain/rolle.enums.js';
import { Rolle as RolleAggregate } from '../../src/modules/rolle/domain/rolle.js';
import { DoBase } from '../../src/shared/types/do-base.js';
import { ServiceProvider } from '../../src/modules/service-provider/domain/service-provider.js';
import { ServiceProviderKategorie } from '../../src/modules/service-provider/domain/service-provider.enum.js';

export class DoFactory {
    public static createMany<T extends DoBase<boolean>>(
        this: void,
        n: number,
        withId: T extends DoBase<true> ? true : false,
        generate: (withId: T extends DoBase<true> ? true : false, props?: Partial<T>) => T,
        props?: Partial<T>,
    ): T[] {
        return Array.from({ length: n }, (_v: unknown, _k: number) => generate(withId, props));
    }

    public static createPerson<WasPersisted extends boolean>(
        this: void,
        withId: WasPersisted,
        props?: Partial<PersonDo<false>>,
    ): PersonDo<WasPersisted> {
        const person: PersonDo<false> = {
            keycloakUserId: faker.string.uuid(),
            mandant: faker.string.uuid(),
            familienname: faker.person.lastName(),
            vorname: faker.person.fullName(),
            id: withId ? faker.string.uuid() : undefined,
            createdAt: withId ? faker.date.past() : undefined,
            updatedAt: withId ? faker.date.recent() : undefined,
            revision: '1',
        };
        return Object.assign(new PersonDo<WasPersisted>(), person, props);
    }

    public static createOrganisation<WasPersisted extends boolean>(
        this: void,
        withId: WasPersisted,
        props?: Partial<OrganisationDo<false>>,
    ): OrganisationDo<WasPersisted> {
        const organisation: OrganisationDo<false> = {
            id: withId ? faker.string.uuid() : undefined,
            kennung: faker.lorem.word(),
            name: faker.company.name(),
            namensergaenzung: faker.company.name(),
            kuerzel: faker.lorem.word(),
            typ: OrganisationsTyp.SONSTIGE,
            traegerschaft: Traegerschaft.SONSTIGE,
            createdAt: withId ? faker.date.past() : undefined,
            updatedAt: withId ? faker.date.recent() : undefined,
        };
        return Object.assign(new OrganisationDo<WasPersisted>(), organisation, props);
    }

    public static createUser<WasPersisted extends boolean>(
        this: void,
        withId: WasPersisted,
        props?: Partial<UserDo<WasPersisted>>,
    ): UserDo<WasPersisted> {
        const user: UserDo<false> = {
            id: withId ? faker.string.uuid() : undefined,
            createdDate: withId ? faker.date.past() : undefined,
            username: faker.internet.userName(),
            email: faker.internet.email(),
        };

        return Object.assign(new UserDo<WasPersisted>(), user, props);
    }

    public static createPersonenkontext<WasPersisted extends boolean>(
        this: void,
        withId: WasPersisted,
        props?: Partial<PersonenkontextDo<WasPersisted>>,
    ): PersonenkontextDo<WasPersisted> {
        const user: PersonenkontextDo<false> = {
            id: withId ? faker.string.uuid() : undefined,
            mandant: faker.string.uuid(),
            personId: faker.string.uuid(),
            createdAt: withId ? faker.date.past() : undefined,
            updatedAt: withId ? faker.date.recent() : undefined,
            organisation: DoFactory.createOrganisation(true),
            revision: '1',
            rolle: Rolle.LEHRENDER,
            jahrgangsstufe: Jahrgangsstufe.JAHRGANGSSTUFE_1,
            personenstatus: Personenstatus.AKTIV,
            referrer: 'referrer',
            sichtfreigabe: SichtfreigabeType.JA,
            loeschungZeitpunkt: faker.date.anytime(),
        };

        return Object.assign(new PersonenkontextDo<WasPersisted>(), user, props);
    }

    public static createRolle<WasPersisted extends boolean>(
        this: void,
        withId: WasPersisted,
        props?: Partial<RolleAggregate<WasPersisted>>,
    ): RolleAggregate<WasPersisted> {
        const rolle: Partial<RolleAggregate<WasPersisted>> = {
            name: faker.person.jobTitle(),
            administeredBySchulstrukturknoten: faker.string.uuid(),
            rollenart: faker.helpers.enumValue(RollenArt),
            merkmale: [faker.helpers.enumValue(RollenMerkmal)],
            systemrechte: [faker.helpers.enumValue(RollenSystemRecht)],
<<<<<<< HEAD
=======
            serviceProviderIds: [],
>>>>>>> 30f1cb9f
            id: withId ? faker.string.uuid() : undefined,
            createdAt: withId ? faker.date.past() : undefined,
            updatedAt: withId ? faker.date.recent() : undefined,
        };
        return Object.assign(Object.create(RolleAggregate.prototype) as RolleAggregate<boolean>, rolle, props);
    }

    public static createServiceProvider<WasPersisted extends boolean>(
        this: void,
        withId: WasPersisted,
        props?: Partial<ServiceProvider<WasPersisted>>,
    ): ServiceProvider<WasPersisted> {
        const serviceProvider: Partial<ServiceProvider<WasPersisted>> = {
            id: withId ? faker.string.uuid() : undefined,
            createdAt: withId ? faker.date.past() : undefined,
            updatedAt: withId ? faker.date.recent() : undefined,
            name: faker.word.noun(),
            url: faker.internet.url(),
            kategorie: faker.helpers.enumValue(ServiceProviderKategorie),
            logoMimeType: 'image/png',
            // 1x1 black PNG
            logo: Buffer.from(
                'iVBORw0KGgoAAAANSUhEUgAAAAEAAAABAQAAAAA3bvkkAAAACklEQVR4AWNgAAAAAgABc3UBGAAAAABJRU5ErkJggg==',
                'base64',
            ),
            providedOnSchulstrukturknoten: faker.string.uuid(),
        };
        return Object.assign(
            Object.create(ServiceProvider.prototype) as ServiceProvider<boolean>,
            serviceProvider,
            props,
        );
    }
}<|MERGE_RESOLUTION|>--- conflicted
+++ resolved
@@ -114,10 +114,7 @@
             rollenart: faker.helpers.enumValue(RollenArt),
             merkmale: [faker.helpers.enumValue(RollenMerkmal)],
             systemrechte: [faker.helpers.enumValue(RollenSystemRecht)],
-<<<<<<< HEAD
-=======
             serviceProviderIds: [],
->>>>>>> 30f1cb9f
             id: withId ? faker.string.uuid() : undefined,
             createdAt: withId ? faker.date.past() : undefined,
             updatedAt: withId ? faker.date.recent() : undefined,
