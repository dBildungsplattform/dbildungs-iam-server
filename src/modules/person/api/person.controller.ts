--- conflicted
+++ resolved
@@ -65,16 +65,11 @@
 import { NotFoundOrNoPermissionError } from '../domain/person-not-found-or-no-permission.error.js';
 import { DownstreamKeycloakError } from '../domain/person-keycloak.error.js';
 import { PersonDeleteService } from '../person-deletion/person-delete.service.js';
-<<<<<<< HEAD
-import { PersonMetadataBodyParams } from './person-metadata.body.param.js';
-import { DbiamPersonError } from './dbiam-person.error.js';
-import { DuplicatePersonalnummerError } from '../../../shared/error/duplicate-personalnummer.error.js';
-=======
 import { PersonByPersonalnummerBodyParams } from './person-by-personalnummer.body.param.js';
 import { DbiamPersonError } from './dbiam-person.error.js';
 import { DuplicatePersonalnummerError } from '../../../shared/error/duplicate-personalnummer.error.js';
 import { DBiamPersonenkontextService } from '../../personenkontext/domain/dbiam-personenkontext.service.js';
->>>>>>> 85891d21
+import { PersonMetadataBodyParams } from './person-metadata.body.param.js';
 
 @UseFilters(SchulConnexValidationErrorFilter, new AuthenticationExceptionFilter(), new PersonExceptionFilter())
 @ApiTags('personen')
@@ -462,7 +457,6 @@
         return new PersonLockResponse(`User has been successfully ${lockUserBodyParams.lock ? '' : 'un'}locked.`);
     }
 
-<<<<<<< HEAD
     @Patch(':personId/metadata')
     @ApiOkResponse({
         description: 'The metadata for user was successfully updated.',
@@ -481,30 +475,6 @@
             params.personId,
             body.familienname,
             body.vorname,
-=======
-    @Patch(':personId/personalnummer')
-    @ApiNoContentResponse({
-        description: 'The personalnummer was successfully updated.',
-    })
-    @ApiBadRequestResponse({ description: 'Request has a wrong format.', type: DbiamPersonError })
-    @ApiUnauthorizedResponse({ description: 'Not authorized to update the personalnummer.' })
-    @ApiForbiddenResponse({ description: 'Not permitted to update the personalnummer.' })
-    @ApiInternalServerErrorResponse({ description: 'Internal server error while updating the personalnummer.' })
-    public async updatePersonalnummer(
-        @Param() params: PersonByIdParams,
-        @Body() body: PersonByPersonalnummerBodyParams,
-        @Permissions() permissions: PersonPermissions,
-    ): Promise<void | DomainError> {
-        if (
-            !(await this.dBiamPersonenkontextService.isPersonalnummerRequiredForAnyPersonenkontextForPerson(
-                params.personId,
-            ))
-        ) {
-            throw new PersonDomainError('Person hat keine koperspflichtige Rolle', undefined);
-        }
-        const result: Person<true> | DomainError = await this.personRepository.updatePersonalnummer(
-            params.personId,
->>>>>>> 85891d21
             body.personalnummer,
             body.lastModified,
             body.revision,
@@ -520,10 +490,7 @@
                 SchulConnexErrorMapper.mapDomainErrorToSchulConnexError(result),
             );
         }
-<<<<<<< HEAD
 
         return new PersonendatensatzResponse(result, false);
-=======
->>>>>>> 85891d21
     }
 }