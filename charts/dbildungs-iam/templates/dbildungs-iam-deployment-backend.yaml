--- conflicted
+++ resolved
@@ -19,15 +19,9 @@
     spec:
       {{- if .Values.seeding.enabled }}
       initContainers:
-<<<<<<< HEAD
-        {{- range .Values.initContainers }}
-        - name: {{ .name }}
-          image: "{{ $.Values.image.repository }}:{{ $.Values.image.tag | default $.Chart.AppVersion }}"
-=======
         - name: db-init
           image: "{{ .Values.image.repository }}:{{ .Values.image.tag | default .Chart.AppVersion }}"
           imagePullPolicy: {{.Values.imagePullPolicy | default "Always"}}
->>>>>>> 7b429411
           securityContext:
             {{- toYaml $.Values.initcontainerSecurityContext | nindent 12 }}
           {{- if eq .name "db-init" }}
@@ -38,23 +32,6 @@
           env:
             {{- include "dbiam-backend-envs" $ | nindent 12 }}
           volumeMounts:
-<<<<<<< HEAD
-            {{- range .volumeMounts }}
-            - name: {{ .name }}
-              mountPath: {{ .mountPath }}
-              subPath: {{ .subPath | default "" }}
-              readOnly: {{ .readOnly }}
-            {{- end }}
-          resources: 
-            {{- toYaml $.Values.containerResources | nindent 12 }}
-        {{- end }}
-      {{- end }}
-      containers:
-        - name: {{ .Values.backend.commonLabels.name }}
-          image: "{{ $.Values.image.repository }}:{{ $.Values.image.tag | default $.Chart.AppVersion }}"
-          imagePullPolicy: {{ .Values.image.pullPolicy }}
-          {{- if .Values.enabledcontainerSecurityContext }}
-=======
             - mountPath: /app/config/config.json
               subPath: config-json
               name: config-volume
@@ -105,7 +82,6 @@
         - name: dbildungs-iam-backend
           image: "{{ .Values.image.repository }}:{{ .Values.image.tag | default .Chart.AppVersion }}"
           imagePullPolicy: {{.Values.imagePullPolicy | default "Always"}}
->>>>>>> 7b429411
           securityContext:
             {{- toYaml .Values.containerSecurityContext | nindent 12 }}
           {{- end }}
@@ -129,10 +105,6 @@
             name: {{ .Values.configmap.name }}
         - name: {{ (index .Values.backendcontainer.volumeMounts 1).name }}
           secret:
-<<<<<<< HEAD
-            secretName: {{ .Values.secrets.name }}
-        {{- if .Values.seeding }}
-=======
             {{- if .Values.auth.existingSecret }}
             secretName: {{ .Values.auth.existingSecret }}
             {{- end }}
@@ -140,7 +112,6 @@
             secretName: {{.Values.auth.name}}
             {{- end }}
         {{if .Values.seeding}}
->>>>>>> 7b429411
         - name: seeding-volume
           configMap:
             name: {{ .Values.seeding.configmap }}
