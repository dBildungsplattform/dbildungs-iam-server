--- conflicted
+++ resolved
@@ -331,24 +331,6 @@
             permissions,
         );
 
-<<<<<<< HEAD
-        if (updatedRolle instanceof DomainError) {
-            throw SchulConnexErrorMapper.mapSchulConnexErrorToHttpException(
-                SchulConnexErrorMapper.mapDomainErrorToSchulConnexError(updatedRolle),
-            );
-        }
-        //The check is here because it cannot be implemented in the aggregate itself in the method update
-        //using DBiamPersonenkontextRepo causes circular reference error.
-        if (
-            params.merkmale.length > 0 &&
-            (await updatedRolle.isAlreadyAssigned(this.dBiamPersonenkontextRepo, updatedRolle.id))
-        ) {
-            throw new RolleHatPersonenkontexteError(['The Merkmale for the Rolle cannot be updated.']);
-        }
-
-        const result: Rolle<true> | DomainError = await this.rolleRepo.saveAuthorized(updatedRolle, permissions);
-=======
->>>>>>> a03291cd
         if (result instanceof DomainError) {
             throw SchulConnexErrorMapper.mapSchulConnexErrorToHttpException(
                 SchulConnexErrorMapper.mapDomainErrorToSchulConnexError(result),
