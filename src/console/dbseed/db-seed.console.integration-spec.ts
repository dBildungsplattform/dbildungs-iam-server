import { MikroORM } from '@mikro-orm/core';
import { Test, TestingModule } from '@nestjs/testing';
import {
    ConfigTestModule,
    DatabaseTestModule,
    DoFactory,
    KeycloakConfigTestModule,
    LoggingTestModule,
    MapperTestModule,
} from '../../../test/utils/index.js';
import { DbSeedService } from './db-seed.service.js';
import { DbSeedConsole } from './db-seed.console.js';
import { UsernameGeneratorService } from '../../modules/person/domain/username-generator.service.js';
import { DbSeedMapper } from './db-seed-mapper.js';
import { RolleEntity } from '../../modules/rolle/entity/rolle.entity.js';
import { KeycloakAdministrationModule } from '../../modules/keycloak-administration/keycloak-administration.module.js';
import { OrganisationEntity } from '../../modules/organisation/persistence/organisation.entity.js';
import { DataProviderEntity } from '../../persistence/data-provider.entity.js';
import { Rolle } from '../../modules/rolle/domain/rolle.js';
import { mapAggregateToData as mapRolleAggregateToData } from '../../modules/rolle/repo/rolle.repo.js';
import { ServiceProviderEntity } from '../../modules/service-provider/repo/service-provider.entity.js';
import { KeycloakConfigModule } from '../../modules/keycloak-administration/keycloak-config.module.js';
<<<<<<< HEAD
import { PersonRepository } from '../../modules/person/persistence/person.repository.js';
=======
import { RolleSeedingRepo } from './repo/rolle-seeding.repo.js';
>>>>>>> eea730b5

describe('DbSeedConsole', () => {
    let module: TestingModule;
    let sut: DbSeedConsole;
    let orm: MikroORM;
    let dbSeedService: DbSeedService;

    beforeAll(async () => {
        module = await Test.createTestingModule({
            imports: [
                ConfigTestModule,
                KeycloakAdministrationModule,
                MapperTestModule,
                DatabaseTestModule.forRoot({ isDatabaseRequired: true }),
                LoggingTestModule,
            ],
<<<<<<< HEAD
            providers: [DbSeedConsole, UsernameGeneratorService, DbSeedService, DbSeedMapper, PersonRepository],
=======
            providers: [DbSeedConsole, UsernameGeneratorService, DbSeedService, DbSeedMapper, RolleSeedingRepo],
>>>>>>> eea730b5
        })
            .overrideModule(KeycloakConfigModule)
            .useModule(KeycloakConfigTestModule.forRoot({ isKeycloakRequired: true }))
            .compile();
        sut = module.get(DbSeedConsole);
        orm = module.get(MikroORM);
        dbSeedService = module.get(DbSeedService);

        await DatabaseTestModule.setupDatabase(module.get(MikroORM));
    }, 10000000);

    beforeEach(async () => {
        await DatabaseTestModule.clearDatabase(orm);
    });

    afterAll(async () => {
        await module.close();
    });

    it('should be defined', () => {
        expect(sut).toBeDefined();
    });

    it('should be defined', () => {
        expect(dbSeedService).toBeDefined();
        expect(orm).toBeDefined();
    });

    describe('run', () => {
        describe('when no parameter for directory is provided', () => {
            it('should fail with error', async () => {
                await expect(sut.run([])).rejects.toThrow();
            });
        });

        describe('when directory and excluded files is set via parameter', () => {
            it('should use seeding-integration-test directory and not fail due to non-existing entityType', async () => {
                const params: string[] = ['seeding-integration-test/all', '07_non-existing-entity.json'];
                const role: Rolle<false> = DoFactory.createRolle(false, { id: 'd5732e12-5bca-4ef0-826b-3e910fcc7fd3' });
                await orm.em.fork().persistAndFlush(orm.em.create(RolleEntity, mapRolleAggregateToData(role)));
                await expect(sut.run(params)).resolves.not.toThrow();
                const dataProvider: Option<DataProviderEntity> = await orm.em.findOne(DataProviderEntity, {
                    id: '431d8433-759c-4dbe-aaab-00b9a781f467',
                });
                const rolle: Option<RolleEntity> = await orm.em.findOne(RolleEntity, {
                    id: '301457e9-4fe5-42a6-8084-fec927dc00df',
                });
                const organisation: Option<OrganisationEntity> = await orm.em.findOne(OrganisationEntity, {
                    id: 'cb3e7c7f-c8fb-4083-acbf-2484efb19b54',
                });
                const serviceProvider: Option<ServiceProviderEntity> = await orm.em.findOne(ServiceProviderEntity, {
                    id: 'ca0e17c5-8e48-403b-af92-28eff21c64bb',
                });
                if (!dataProvider || !rolle || !organisation || !serviceProvider) {
                    throw Error('At least one entity was not persisted correctly!');
                }
            });
        });

        describe('when directory set via parameter', () => {
            it('should use seeding-integration-test directory and fail due to non-existing entity-type', async () => {
                const params: string[] = ['seeding-integration-test/nonExistingEntity'];
                await expect(sut.run(params)).rejects.toThrow(
                    new Error(`Unsupported EntityName / EntityType: NonExistingEntityType`),
                );
            });
        });
    });
});<|MERGE_RESOLUTION|>--- conflicted
+++ resolved
@@ -20,11 +20,8 @@
 import { mapAggregateToData as mapRolleAggregateToData } from '../../modules/rolle/repo/rolle.repo.js';
 import { ServiceProviderEntity } from '../../modules/service-provider/repo/service-provider.entity.js';
 import { KeycloakConfigModule } from '../../modules/keycloak-administration/keycloak-config.module.js';
-<<<<<<< HEAD
 import { PersonRepository } from '../../modules/person/persistence/person.repository.js';
-=======
 import { RolleSeedingRepo } from './repo/rolle-seeding.repo.js';
->>>>>>> eea730b5
 
 describe('DbSeedConsole', () => {
     let module: TestingModule;
@@ -41,11 +38,14 @@
                 DatabaseTestModule.forRoot({ isDatabaseRequired: true }),
                 LoggingTestModule,
             ],
-<<<<<<< HEAD
-            providers: [DbSeedConsole, UsernameGeneratorService, DbSeedService, DbSeedMapper, PersonRepository],
-=======
-            providers: [DbSeedConsole, UsernameGeneratorService, DbSeedService, DbSeedMapper, RolleSeedingRepo],
->>>>>>> eea730b5
+            providers: [
+                DbSeedConsole,
+                UsernameGeneratorService,
+                DbSeedService,
+                DbSeedMapper,
+                PersonRepository,
+                RolleSeedingRepo,
+            ],
         })
             .overrideModule(KeycloakConfigModule)
             .useModule(KeycloakConfigTestModule.forRoot({ isKeycloakRequired: true }))
