--- conflicted
+++ resolved
@@ -31,13 +31,11 @@
     @ApiProperty({ type: Boolean })
     public readonly editable: boolean;
 
-<<<<<<< HEAD
     @ApiProperty({ type: Date })
     public readonly befristung?: Date;
-=======
+
     @ApiProperty({ enum: RollenMerkmal, enumName: RollenMerkmalTypName, nullable: true })
     public readonly merkmale?: RollenMerkmal[];
->>>>>>> 62beda1c
 
     public constructor(
         personenkontext: Personenkontext<true>,
@@ -54,10 +52,7 @@
         this.administriertVon = organisation.administriertVon;
         this.typ = organisation.typ;
         this.editable = editable;
-<<<<<<< HEAD
+        this.merkmale = rolle.merkmale;
         this.befristung = personenkontext.befristung;
-=======
-        this.merkmale = rolle.merkmale;
->>>>>>> 62beda1c
     }
 }