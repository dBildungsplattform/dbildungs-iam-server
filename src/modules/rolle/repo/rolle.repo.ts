--- conflicted
+++ resolved
@@ -235,7 +235,6 @@
 
         const technischeQuery: { istTechnisch?: false } = includeTechnische ? {} : { istTechnisch: false };
 
-<<<<<<< HEAD
         const [rollen, total]: [Option<RolleEntity[]>, number] = await this.em.findAndCount(
             this.entityName,
             {
@@ -243,41 +242,14 @@
                 ...technischeQuery,
                 ...(orgIdsWithRecht.all ? {} : { administeredBySchulstrukturknoten: { $in: orgIdsWithRecht.orgaIds } }),
             },
-            { populate: ['merkmale', 'systemrechte', 'serviceProvider'] as const, limit: limit, offset: offset },
-        );
-
-=======
-        if (searchStr) {
-            [rollen, total] = await this.em.findAndCount(
-                this.entityName,
-                {
-                    name: { $ilike: '%' + searchStr + '%' },
-                    ...technischeQuery,
-                    ...organisationWhereClause,
-                },
-                {
-                    populate: ['merkmale', 'systemrechte', 'serviceProvider.serviceProvider'] as const,
-                    exclude: ['serviceProvider.serviceProvider.logo'] as const,
-                    limit: limit,
-                    offset: offset,
-                },
-            );
-        } else {
-            [rollen, total] = await this.em.findAndCount(
-                this.entityName,
-                {
-                    ...technischeQuery,
-                    ...organisationWhereClause,
-                },
-                {
-                    populate: ['merkmale', 'systemrechte', 'serviceProvider.serviceProvider'] as const,
-                    exclude: ['serviceProvider.serviceProvider.logo'] as const,
-                    limit: limit,
-                    offset: offset,
-                },
-            );
-        }
->>>>>>> e699ed56
+            {
+                populate: ['merkmale', 'systemrechte', 'serviceProvider.serviceProvider'] as const,
+                exclude: ['serviceProvider.serviceProvider.logo'] as const,
+                limit: limit,
+                offset: offset,
+            },
+        );
+
         if (total === 0) {
             return [[], 0];
         }
