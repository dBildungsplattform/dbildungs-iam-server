--- conflicted
+++ resolved
@@ -61,10 +61,7 @@
 
     public constructor(info: PersonPermissions) {
         this.sub = info.personFields.keycloakUserId!;
-<<<<<<< HEAD
-=======
         this.personId = info.personFields.id;
->>>>>>> ab3f16a7
         this.name = `${info.personFields.vorname} ${info.personFields.familienname}`;
         this.given_name = info.personFields.vorname;
         this.family_name = info.personFields.familienname;
