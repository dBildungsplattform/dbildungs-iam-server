--- conflicted
+++ resolved
@@ -34,12 +34,10 @@
 import { EmailRepo } from '../persistence/email.repo.js';
 import { PersonDeletedEvent } from '../../../shared/events/person-deleted.event.js';
 import { EmailAddressNotFoundError } from '../error/email-address-not-found.error.js';
-<<<<<<< HEAD
 import { PersonRenamedEvent } from '../../../shared/events/person-renamed.event.js';
 import { Person } from '../../person/domain/person.js';
-=======
 import { EmailAddressAmbiguousError } from '../error/email-address-ambiguous.error.js';
->>>>>>> 2b0ea9d3
+import { EmailInvalidError } from '../error/email-invalid.error.js';
 
 function getEmail(emailGeneratorService: EmailGeneratorService, personRepository: PersonRepository): Email<true> {
     const fakePersonId: PersonID = faker.string.uuid();
@@ -511,7 +509,7 @@
 
         describe('when no existing email-addresses are found for person', () => {
             it('should log info', async () => {
-                emailRepoMock.findByPerson.mockResolvedValueOnce(undefined); //mock NO existing email-addresses found
+                emailRepoMock.findByPerson.mockResolvedValueOnce(new EmailAddressNotFoundError()); //mock NO existing email-addresses found
 
                 await emailEventHandler.asyncPersonRenamedEventHandler(event);
 
@@ -540,7 +538,7 @@
                 // eslint-disable-next-line @typescript-eslint/require-await
                 emailRepoMock.findByPerson.mockImplementationOnce(async (personId: PersonID) => {
                     const emailMock: DeepMocked<Email<true>> = createMock<Email<true>>({
-                        emailAddresses: [],
+                        emailAddress: undefined,
                         personId: personId,
                     });
                     // eslint-disable-next-line @typescript-eslint/require-await
@@ -569,7 +567,7 @@
                 // eslint-disable-next-line @typescript-eslint/require-await
                 emailRepoMock.findByPerson.mockImplementationOnce(async (personId: PersonID) => {
                     const emailMock: DeepMocked<Email<true>> = createMock<Email<true>>({
-                        emailAddresses: [],
+                        emailAddress: undefined,
                         personId: personId,
                     });
                     // eslint-disable-next-line @typescript-eslint/require-await
@@ -581,7 +579,7 @@
                                     return 'test@schule-sh.de';
                                 },
                                 personId: faker.string.uuid(),
-                                emailAddresses: [],
+                                emailAddress: undefined,
                             }),
                         };
                     });
