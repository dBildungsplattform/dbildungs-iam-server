--- conflicted
+++ resolved
@@ -11,12 +11,9 @@
 import { SerialInUseError } from './error/serial-in-use.error.js';
 import { OTPnotValidError } from './error/otp-not-valid.error.js';
 import { HardwareTokenServiceError } from './error/hardware-token-service.error.js';
-<<<<<<< HEAD
-import { SoftwareTokenVerificationError } from './error/software-token-verification.error.js';
-=======
 import { TokenResetError } from './error/token-reset.error.js';
 import { TwoAuthStateError } from './error/two-auth-state.error.js';
->>>>>>> e699ed56
+import { SoftwareTokenVerificationError } from './error/software-token-verification.error.js';
 
 @Catch(TokenError)
 export class PrivacyIdeaAdministrationExceptionFilter implements ExceptionFilter<TokenError> {
@@ -50,12 +47,6 @@
             }),
         ],
         [
-<<<<<<< HEAD
-            SoftwareTokenVerificationError.name,
-            new DbiamPrivacyIdeaAdministrationError({
-                code: 400,
-                i18nKey: PrivacyIdeaAdministrationErrorI18nTypes.SOFTWARE_TOKEN_VERIFICATION_ERROR,
-=======
             TokenResetError.name,
             new DbiamPrivacyIdeaAdministrationError({
                 code: 400,
@@ -67,7 +58,13 @@
             new DbiamPrivacyIdeaAdministrationError({
                 code: 400,
                 i18nKey: PrivacyIdeaAdministrationErrorI18nTypes.TWO_AUTH_STATE_ERROR,
->>>>>>> e699ed56
+            }),
+        ],
+        [
+            SoftwareTokenVerificationError.name,
+            new DbiamPrivacyIdeaAdministrationError({
+                code: 400,
+                i18nKey: PrivacyIdeaAdministrationErrorI18nTypes.SOFTWARE_TOKEN_VERIFICATION_ERROR,
             }),
         ],
     ]);
