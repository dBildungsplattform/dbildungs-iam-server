{
<<<<<<< HEAD
    "id": "17bbe7b0-1ce8-44c3-b326-dafea397e270",
    "realm": "SPSH",
    "notBefore": 0,
    "defaultSignatureAlgorithm": "RS256",
    "revokeRefreshToken": false,
    "refreshTokenMaxReuse": 0,
    "accessTokenLifespan": 300,
    "accessTokenLifespanForImplicitFlow": 900,
    "ssoSessionIdleTimeout": 1800,
    "ssoSessionMaxLifespan": 36000,
    "ssoSessionIdleTimeoutRememberMe": 0,
    "ssoSessionMaxLifespanRememberMe": 0,
    "offlineSessionIdleTimeout": 2592000,
    "offlineSessionMaxLifespanEnabled": false,
    "offlineSessionMaxLifespan": 5184000,
    "clientSessionIdleTimeout": 0,
    "clientSessionMaxLifespan": 0,
    "clientOfflineSessionIdleTimeout": 0,
    "clientOfflineSessionMaxLifespan": 0,
    "accessCodeLifespan": 60,
    "accessCodeLifespanUserAction": 300,
    "accessCodeLifespanLogin": 1800,
    "actionTokenGeneratedByAdminLifespan": 43200,
    "actionTokenGeneratedByUserLifespan": 300,
    "oauth2DeviceCodeLifespan": 600,
    "oauth2DevicePollingInterval": 5,
    "enabled": true,
    "sslRequired": "external",
    "registrationAllowed": false,
    "registrationEmailAsUsername": false,
    "rememberMe": false,
    "verifyEmail": false,
    "loginWithEmailAllowed": true,
    "duplicateEmailsAllowed": false,
    "resetPasswordAllowed": false,
    "editUsernameAllowed": false,
    "bruteForceProtected": false,
    "permanentLockout": false,
    "maxFailureWaitSeconds": 900,
    "minimumQuickLoginWaitSeconds": 60,
    "waitIncrementSeconds": 60,
    "quickLoginCheckMilliSeconds": 1000,
    "maxDeltaTimeSeconds": 43200,
    "failureFactor": 30,
    "roles": {
        "realm": [
            {
                "id": "7d5d4088-2341-4350-84b5-189f173d48a8",
                "name": "default-roles-spsh",
                "description": "${role_default-roles}",
                "composite": true,
                "composites": {
                    "realm": [
                        "offline_access",
                        "uma_authorization"
                    ],
                    "client": {
                        "account": [
                            "view-profile",
                            "manage-account"
                        ]
                    }
                },
                "clientRole": false,
                "containerId": "17bbe7b0-1ce8-44c3-b326-dafea397e270",
                "attributes": {}
            },
            {
                "id": "dcd35b8a-3a3c-4085-a291-d0e6ef65ff2d",
                "name": "admin",
                "description": "Admin role for SPSH",
                "composite": true,
                "composites": {
                    "client": {
                        "realm-management": [
                            "manage-users",
                            "manage-realm"
                        ]
                    }
                },
                "clientRole": false,
                "containerId": "17bbe7b0-1ce8-44c3-b326-dafea397e270",
                "attributes": {}
            },
            {
                "id": "4e8df461-0777-4036-ae35-a32d279558e9",
                "name": "offline_access",
                "description": "${role_offline-access}",
                "composite": false,
                "clientRole": false,
                "containerId": "17bbe7b0-1ce8-44c3-b326-dafea397e270",
                "attributes": {}
            },
            {
                "id": "cad82d0b-3c81-4027-bbfb-7a7cbe7b2e92",
                "name": "uma_authorization",
                "description": "${role_uma_authorization}",
                "composite": false,
                "clientRole": false,
                "containerId": "17bbe7b0-1ce8-44c3-b326-dafea397e270",
                "attributes": {}
            }
        ],
        "client": {
            "realm-management": [
                {
                    "id": "24a98f94-221b-497d-95af-9f75c232410c",
                    "name": "query-clients",
                    "description": "${role_query-clients}",
                    "composite": false,
                    "clientRole": true,
                    "containerId": "b7c8275b-2192-4b89-9c85-136d49c8ba8f",
                    "attributes": {}
                },
                {
                    "id": "317f6ba5-1e4c-4d13-bf82-27f2e19a05ab",
                    "name": "query-groups",
                    "description": "${role_query-groups}",
                    "composite": false,
                    "clientRole": true,
                    "containerId": "b7c8275b-2192-4b89-9c85-136d49c8ba8f",
                    "attributes": {}
                },
                {
                    "id": "fe25d134-59a2-4f03-a4ed-2733676288e4",
                    "name": "manage-authorization",
                    "description": "${role_manage-authorization}",
                    "composite": false,
                    "clientRole": true,
                    "containerId": "b7c8275b-2192-4b89-9c85-136d49c8ba8f",
                    "attributes": {}
                },
                {
                    "id": "07f217dd-aeca-4496-8aa1-8f107dd9a422",
                    "name": "query-realms",
                    "description": "${role_query-realms}",
                    "composite": false,
                    "clientRole": true,
                    "containerId": "b7c8275b-2192-4b89-9c85-136d49c8ba8f",
                    "attributes": {}
                },
                {
                    "id": "ac17c087-658d-40bc-afcf-f5f1a4298c18",
                    "name": "view-clients",
                    "description": "${role_view-clients}",
                    "composite": true,
                    "composites": {
                        "client": {
                            "realm-management": [
                                "query-clients"
                            ]
                        }
                    },
                    "clientRole": true,
                    "containerId": "b7c8275b-2192-4b89-9c85-136d49c8ba8f",
                    "attributes": {}
                },
                {
                    "id": "1a860c66-a397-48ab-8f38-ea420590e87a",
                    "name": "view-authorization",
                    "description": "${role_view-authorization}",
                    "composite": false,
                    "clientRole": true,
                    "containerId": "b7c8275b-2192-4b89-9c85-136d49c8ba8f",
                    "attributes": {}
                },
                {
                    "id": "53ac641a-de0e-4ca0-bb87-fa539b20ac9c",
                    "name": "query-users",
                    "description": "${role_query-users}",
                    "composite": false,
                    "clientRole": true,
                    "containerId": "b7c8275b-2192-4b89-9c85-136d49c8ba8f",
                    "attributes": {}
                },
                {
                    "id": "48b3d10d-1774-40c5-8541-cc1ea6a87c7f",
                    "name": "manage-realm",
                    "description": "${role_manage-realm}",
                    "composite": false,
                    "clientRole": true,
                    "containerId": "b7c8275b-2192-4b89-9c85-136d49c8ba8f",
                    "attributes": {}
                },
                {
                    "id": "e2ea3092-f2d8-4330-acf9-6b2b50b7eced",
                    "name": "manage-clients",
                    "description": "${role_manage-clients}",
                    "composite": false,
                    "clientRole": true,
                    "containerId": "b7c8275b-2192-4b89-9c85-136d49c8ba8f",
                    "attributes": {}
                },
                {
                    "id": "792a6b16-eae5-4349-8024-c40d032cfe3c",
                    "name": "realm-admin",
                    "description": "${role_realm-admin}",
                    "composite": true,
                    "composites": {
                        "client": {
                            "realm-management": [
                                "query-clients",
                                "query-groups",
                                "query-realms",
                                "view-clients",
                                "manage-authorization",
                                "view-authorization",
                                "query-users",
                                "manage-realm",
                                "manage-clients",
                                "view-events",
                                "view-identity-providers",
                                "impersonation",
                                "view-realm",
                                "manage-identity-providers",
                                "create-client",
                                "manage-users",
                                "view-users",
                                "manage-events"
                            ]
                        }
                    },
                    "clientRole": true,
                    "containerId": "b7c8275b-2192-4b89-9c85-136d49c8ba8f",
                    "attributes": {}
                },
                {
                    "id": "2f9a7176-25f3-410e-aad4-0d170b04b515",
                    "name": "view-events",
                    "description": "${role_view-events}",
                    "composite": false,
                    "clientRole": true,
                    "containerId": "b7c8275b-2192-4b89-9c85-136d49c8ba8f",
                    "attributes": {}
                },
                {
                    "id": "c5b2fb3b-efa6-44ab-abb9-bb597598663e",
                    "name": "view-identity-providers",
                    "description": "${role_view-identity-providers}",
                    "composite": false,
                    "clientRole": true,
                    "containerId": "b7c8275b-2192-4b89-9c85-136d49c8ba8f",
                    "attributes": {}
                },
                {
                    "id": "4ee5e236-9505-4cbc-b124-68e2db804ef2",
                    "name": "impersonation",
                    "description": "${role_impersonation}",
                    "composite": false,
                    "clientRole": true,
                    "containerId": "b7c8275b-2192-4b89-9c85-136d49c8ba8f",
                    "attributes": {}
                },
                {
                    "id": "ebcf78fe-8451-47a7-821f-c0879f2b0ef2",
                    "name": "view-realm",
                    "description": "${role_view-realm}",
                    "composite": false,
                    "clientRole": true,
                    "containerId": "b7c8275b-2192-4b89-9c85-136d49c8ba8f",
                    "attributes": {}
                },
                {
                    "id": "94e43316-73fe-42fb-b364-7945a6efeb07",
                    "name": "create-client",
                    "description": "${role_create-client}",
                    "composite": false,
                    "clientRole": true,
                    "containerId": "b7c8275b-2192-4b89-9c85-136d49c8ba8f",
                    "attributes": {}
                },
                {
                    "id": "72f92ec9-106d-44be-9d4f-4bbe1c5b37df",
                    "name": "manage-identity-providers",
                    "description": "${role_manage-identity-providers}",
                    "composite": false,
                    "clientRole": true,
                    "containerId": "b7c8275b-2192-4b89-9c85-136d49c8ba8f",
                    "attributes": {}
                },
                {
                    "id": "86a64b85-7085-4120-aa09-1ce3aa5d81ab",
                    "name": "manage-users",
                    "description": "${role_manage-users}",
                    "composite": false,
                    "clientRole": true,
                    "containerId": "b7c8275b-2192-4b89-9c85-136d49c8ba8f",
                    "attributes": {}
                },
                {
                    "id": "b01b63e3-c963-4335-a124-7d0efdc1a6a1",
                    "name": "view-users",
                    "description": "${role_view-users}",
                    "composite": true,
                    "composites": {
                        "client": {
                            "realm-management": [
                                "query-groups",
                                "query-users"
                            ]
                        }
                    },
                    "clientRole": true,
                    "containerId": "b7c8275b-2192-4b89-9c85-136d49c8ba8f",
                    "attributes": {}
                },
                {
                    "id": "c3c1ff4a-ceb9-4994-bf67-b7b0f37075dd",
                    "name": "manage-events",
                    "description": "${role_manage-events}",
                    "composite": false,
                    "clientRole": true,
                    "containerId": "b7c8275b-2192-4b89-9c85-136d49c8ba8f",
                    "attributes": {}
                }
            ],
            "security-admin-console": [],
            "spsh": [],
            "admin-cli": [],
            "spsh-admin": [],
            "account-console": [],
            "spsh-service": [],
            "spsh-test": [],
            "broker": [
                {
                    "id": "e3b83cee-0556-4164-b94b-723f60f85a8c",
                    "name": "read-token",
                    "description": "${role_read-token}",
                    "composite": false,
                    "clientRole": true,
                    "containerId": "e7cda343-4395-40ee-b045-fc532ea962b6",
                    "attributes": {}
                }
            ],
            "account": [
                {
                    "id": "6fc2dde9-c57e-4c9a-97b4-b6008943b273",
                    "name": "view-groups",
                    "description": "${role_view-groups}",
                    "composite": false,
                    "clientRole": true,
                    "containerId": "51b43125-84f4-449e-b584-ee983c4af33b",
                    "attributes": {}
                },
                {
                    "id": "12358bb3-d3ae-42c8-8375-3d22220bfe3d",
                    "name": "manage-consent",
                    "description": "${role_manage-consent}",
                    "composite": true,
                    "composites": {
                        "client": {
                            "account": [
                                "view-consent"
                            ]
                        }
                    },
                    "clientRole": true,
                    "containerId": "51b43125-84f4-449e-b584-ee983c4af33b",
                    "attributes": {}
                },
                {
                    "id": "378f3ed4-a138-46e3-a5cc-7ac08efbbb2d",
                    "name": "view-profile",
                    "description": "${role_view-profile}",
                    "composite": false,
                    "clientRole": true,
                    "containerId": "51b43125-84f4-449e-b584-ee983c4af33b",
                    "attributes": {}
                },
                {
                    "id": "2de653f4-36f6-4e76-bd02-e4d350dc0b2c",
                    "name": "view-consent",
                    "description": "${role_view-consent}",
                    "composite": false,
                    "clientRole": true,
                    "containerId": "51b43125-84f4-449e-b584-ee983c4af33b",
                    "attributes": {}
                },
                {
                    "id": "b754337d-f1ae-4753-a469-3668a1a1c118",
                    "name": "delete-account",
                    "description": "${role_delete-account}",
                    "composite": false,
                    "clientRole": true,
                    "containerId": "51b43125-84f4-449e-b584-ee983c4af33b",
                    "attributes": {}
                },
                {
                    "id": "60031d17-3fcc-4ef0-b23c-24512b999ef9",
                    "name": "manage-account-links",
                    "description": "${role_manage-account-links}",
                    "composite": false,
                    "clientRole": true,
                    "containerId": "51b43125-84f4-449e-b584-ee983c4af33b",
                    "attributes": {}
                },
                {
                    "id": "1858478c-32c4-4073-a8b6-7bd9762d25d2",
                    "name": "manage-account",
                    "description": "${role_manage-account}",
                    "composite": true,
                    "composites": {
                        "client": {
                            "account": [
                                "manage-account-links"
                            ]
                        }
                    },
                    "clientRole": true,
                    "containerId": "51b43125-84f4-449e-b584-ee983c4af33b",
                    "attributes": {}
                },
                {
                    "id": "6a8443a0-a7ee-422f-b669-fb5ac518448f",
                    "name": "view-applications",
                    "description": "${role_view-applications}",
                    "composite": false,
                    "clientRole": true,
                    "containerId": "51b43125-84f4-449e-b584-ee983c4af33b",
                    "attributes": {}
                }
            ]
        }
    },
    "groups": [],
    "defaultRole": {
=======
  "id": "17bbe7b0-1ce8-44c3-b326-dafea397e270",
  "realm": "SPSH",
  "notBefore": 0,
  "defaultSignatureAlgorithm": "RS256",
  "revokeRefreshToken": false,
  "refreshTokenMaxReuse": 0,
  "accessTokenLifespan": 300,
  "accessTokenLifespanForImplicitFlow": 900,
  "ssoSessionIdleTimeout": 1800,
  "ssoSessionMaxLifespan": 36000,
  "ssoSessionIdleTimeoutRememberMe": 0,
  "ssoSessionMaxLifespanRememberMe": 0,
  "offlineSessionIdleTimeout": 2592000,
  "offlineSessionMaxLifespanEnabled": false,
  "offlineSessionMaxLifespan": 5184000,
  "clientSessionIdleTimeout": 0,
  "clientSessionMaxLifespan": 0,
  "clientOfflineSessionIdleTimeout": 0,
  "clientOfflineSessionMaxLifespan": 0,
  "accessCodeLifespan": 60,
  "accessCodeLifespanUserAction": 300,
  "accessCodeLifespanLogin": 1800,
  "actionTokenGeneratedByAdminLifespan": 43200,
  "actionTokenGeneratedByUserLifespan": 300,
  "oauth2DeviceCodeLifespan": 600,
  "oauth2DevicePollingInterval": 5,
  "enabled": true,
  "sslRequired": "external",
  "registrationAllowed": false,
  "registrationEmailAsUsername": false,
  "rememberMe": false,
  "verifyEmail": false,
  "loginWithEmailAllowed": true,
  "duplicateEmailsAllowed": false,
  "resetPasswordAllowed": false,
  "editUsernameAllowed": true,
  "bruteForceProtected": false,
  "permanentLockout": false,
  "maxFailureWaitSeconds": 900,
  "minimumQuickLoginWaitSeconds": 60,
  "waitIncrementSeconds": 60,
  "quickLoginCheckMilliSeconds": 1000,
  "maxDeltaTimeSeconds": 43200,
  "failureFactor": 30,
  "roles": {
    "realm": [
      {
>>>>>>> 3ec284da
        "id": "7d5d4088-2341-4350-84b5-189f173d48a8",
        "name": "default-roles-spsh",
        "description": "${role_default-roles}",
        "composite": true,
        "clientRole": false,
        "containerId": "17bbe7b0-1ce8-44c3-b326-dafea397e270"
    },
    "requiredCredentials": [
        "password"
    ],
    "otpPolicyType": "totp",
    "otpPolicyAlgorithm": "HmacSHA1",
    "otpPolicyInitialCounter": 0,
    "otpPolicyDigits": 6,
    "otpPolicyLookAheadWindow": 1,
    "otpPolicyPeriod": 30,
    "otpPolicyCodeReusable": false,
    "otpSupportedApplications": [
        "totpAppFreeOTPName",
        "totpAppMicrosoftAuthenticatorName",
        "totpAppGoogleName"
    ],
    "webAuthnPolicyRpEntityName": "keycloak",
    "webAuthnPolicySignatureAlgorithms": [
        "ES256"
    ],
    "webAuthnPolicyRpId": "",
    "webAuthnPolicyAttestationConveyancePreference": "not specified",
    "webAuthnPolicyAuthenticatorAttachment": "not specified",
    "webAuthnPolicyRequireResidentKey": "not specified",
    "webAuthnPolicyUserVerificationRequirement": "not specified",
    "webAuthnPolicyCreateTimeout": 0,
    "webAuthnPolicyAvoidSameAuthenticatorRegister": false,
    "webAuthnPolicyAcceptableAaguids": [],
    "webAuthnPolicyPasswordlessRpEntityName": "keycloak",
    "webAuthnPolicyPasswordlessSignatureAlgorithms": [
        "ES256"
    ],
    "webAuthnPolicyPasswordlessRpId": "",
    "webAuthnPolicyPasswordlessAttestationConveyancePreference": "not specified",
    "webAuthnPolicyPasswordlessAuthenticatorAttachment": "not specified",
    "webAuthnPolicyPasswordlessRequireResidentKey": "not specified",
    "webAuthnPolicyPasswordlessUserVerificationRequirement": "not specified",
    "webAuthnPolicyPasswordlessCreateTimeout": 0,
    "webAuthnPolicyPasswordlessAvoidSameAuthenticatorRegister": false,
    "webAuthnPolicyPasswordlessAcceptableAaguids": [],
    "users": [
        {
            "id": "7baf74aa-565f-4cfc-9d5a-8f1a3f374dc9",
            "createdTimestamp": 1727357679883,
            "username": "service-account-spsh-service",
            "enabled": true,
            "totp": false,
            "emailVerified": false,
            "serviceAccountClientId": "spsh-service",
            "disableableCredentialTypes": [],
            "requiredActions": [],
            "clientRoles": {
                "realm-management": [
                    "manage-clients"
                ]
            },
            "notBefore": 0,
            "groups": []
        },
        {
            "id": "41b67304-0088-4864-bdf5-fd71de141653",
            "createdTimestamp": 1697622862527,
            "username": "service-account-spsh-admin",
            "enabled": true,
            "totp": false,
            "emailVerified": false,
            "serviceAccountClientId": "spsh-admin",
            "disableableCredentialTypes": [],
            "requiredActions": [],
            "realmRoles": [
                "default-roles-spsh",
                "admin"
            ],
            "notBefore": 0,
            "groups": []
        },
        {
            "id": "9e30e22d-2f7b-47cf-a82a-a6e82cf8c5de",
            "createdTimestamp": 1697087666332,
            "username": "service-account-spsh",
            "enabled": true,
            "totp": false,
            "emailVerified": false,
            "serviceAccountClientId": "spsh",
            "disableableCredentialTypes": [],
            "requiredActions": [],
            "realmRoles": [
                "default-roles-spsh"
            ],
            "notBefore": 0,
            "groups": []
        }
    ],
    "scopeMappings": [
        {
            "clientScope": "offline_access",
            "roles": [
                "offline_access"
            ]
        }
    ],
    "clientScopeMappings": {
        "account": [
            {
                "client": "account-console",
                "roles": [
                    "manage-account",
                    "view-groups"
                ]
            }
        ]
    },
    "clients": [
        {
            "id": "51b43125-84f4-449e-b584-ee983c4af33b",
            "clientId": "account",
            "name": "${client_account}",
            "rootUrl": "${authBaseUrl}",
            "baseUrl": "/realms/SPSH/account/",
            "surrogateAuthRequired": false,
            "enabled": true,
            "alwaysDisplayInConsole": false,
            "clientAuthenticatorType": "client-secret",
            "redirectUris": [
                "/realms/SPSH/account/*"
            ],
            "webOrigins": [],
            "notBefore": 0,
            "bearerOnly": false,
            "consentRequired": false,
            "standardFlowEnabled": true,
            "implicitFlowEnabled": false,
            "directAccessGrantsEnabled": false,
            "serviceAccountsEnabled": false,
            "publicClient": true,
            "frontchannelLogout": false,
            "protocol": "openid-connect",
            "attributes": {
                "post.logout.redirect.uris": "+"
            },
            "authenticationFlowBindingOverrides": {},
            "fullScopeAllowed": false,
            "nodeReRegistrationTimeout": 0,
            "defaultClientScopes": [
                "web-origins",
                "acr",
                "roles",
                "profile",
                "email"
            ],
            "optionalClientScopes": [
                "address",
                "phone",
                "offline_access",
                "microprofile-jwt"
            ]
        },
        {
            "id": "c932752c-fd77-4abb-aece-1fa705c6fb0a",
            "clientId": "account-console",
            "name": "${client_account-console}",
            "rootUrl": "${authBaseUrl}",
            "baseUrl": "/realms/SPSH/account/",
            "surrogateAuthRequired": false,
            "enabled": true,
            "alwaysDisplayInConsole": false,
            "clientAuthenticatorType": "client-secret",
            "redirectUris": [
                "/realms/SPSH/account/*"
            ],
            "webOrigins": [],
            "notBefore": 0,
            "bearerOnly": false,
            "consentRequired": false,
            "standardFlowEnabled": true,
            "implicitFlowEnabled": false,
            "directAccessGrantsEnabled": false,
            "serviceAccountsEnabled": false,
            "publicClient": true,
            "frontchannelLogout": false,
            "protocol": "openid-connect",
            "attributes": {
                "post.logout.redirect.uris": "+",
                "pkce.code.challenge.method": "S256"
            },
            "authenticationFlowBindingOverrides": {},
            "fullScopeAllowed": false,
            "nodeReRegistrationTimeout": 0,
            "protocolMappers": [
                {
                    "id": "cfe783ea-b3c3-416b-86cc-17875ba473b7",
                    "name": "audience resolve",
                    "protocol": "openid-connect",
                    "protocolMapper": "oidc-audience-resolve-mapper",
                    "consentRequired": false,
                    "config": {}
                }
            ],
            "defaultClientScopes": [
                "web-origins",
                "acr",
                "roles",
                "profile",
                "email"
            ],
            "optionalClientScopes": [
                "address",
                "phone",
                "offline_access",
                "microprofile-jwt"
            ]
        },
        {
            "id": "f5b75450-61e8-4fa5-acde-e6a0bda1bb61",
            "clientId": "admin-cli",
            "name": "${client_admin-cli}",
            "surrogateAuthRequired": false,
            "enabled": true,
            "alwaysDisplayInConsole": false,
            "clientAuthenticatorType": "client-secret",
            "redirectUris": [],
            "webOrigins": [],
            "notBefore": 0,
            "bearerOnly": false,
            "consentRequired": false,
            "standardFlowEnabled": false,
            "implicitFlowEnabled": false,
            "directAccessGrantsEnabled": true,
            "serviceAccountsEnabled": false,
            "publicClient": true,
            "frontchannelLogout": false,
            "protocol": "openid-connect",
            "attributes": {},
            "authenticationFlowBindingOverrides": {},
            "fullScopeAllowed": false,
            "nodeReRegistrationTimeout": 0,
            "defaultClientScopes": [
                "web-origins",
                "acr",
                "roles",
                "profile",
                "email"
            ],
            "optionalClientScopes": [
                "address",
                "phone",
                "offline_access",
                "microprofile-jwt"
            ]
        },
        {
            "id": "e7cda343-4395-40ee-b045-fc532ea962b6",
            "clientId": "broker",
            "name": "${client_broker}",
            "surrogateAuthRequired": false,
            "enabled": true,
            "alwaysDisplayInConsole": false,
            "clientAuthenticatorType": "client-secret",
            "redirectUris": [],
            "webOrigins": [],
            "notBefore": 0,
            "bearerOnly": true,
            "consentRequired": false,
            "standardFlowEnabled": true,
            "implicitFlowEnabled": false,
            "directAccessGrantsEnabled": false,
            "serviceAccountsEnabled": false,
            "publicClient": false,
            "frontchannelLogout": false,
            "protocol": "openid-connect",
            "attributes": {},
            "authenticationFlowBindingOverrides": {},
            "fullScopeAllowed": false,
            "nodeReRegistrationTimeout": 0,
            "defaultClientScopes": [
                "web-origins",
                "acr",
                "roles",
                "profile",
                "email"
            ],
            "optionalClientScopes": [
                "address",
                "phone",
                "offline_access",
                "microprofile-jwt"
            ]
        },
        {
            "id": "b7c8275b-2192-4b89-9c85-136d49c8ba8f",
            "clientId": "realm-management",
            "name": "${client_realm-management}",
            "surrogateAuthRequired": false,
            "enabled": true,
            "alwaysDisplayInConsole": false,
            "clientAuthenticatorType": "client-secret",
            "redirectUris": [],
            "webOrigins": [],
            "notBefore": 0,
            "bearerOnly": true,
            "consentRequired": false,
            "standardFlowEnabled": true,
            "implicitFlowEnabled": false,
            "directAccessGrantsEnabled": false,
            "serviceAccountsEnabled": false,
            "publicClient": false,
            "frontchannelLogout": false,
            "protocol": "openid-connect",
            "attributes": {},
            "authenticationFlowBindingOverrides": {},
            "fullScopeAllowed": false,
            "nodeReRegistrationTimeout": 0,
            "defaultClientScopes": [
                "web-origins",
                "acr",
                "roles",
                "profile",
                "email"
            ],
            "optionalClientScopes": [
                "address",
                "phone",
                "offline_access",
                "microprofile-jwt"
            ]
        },
        {
            "id": "18258b94-907b-4a0a-8954-dbb19e85b865",
            "clientId": "security-admin-console",
            "name": "${client_security-admin-console}",
            "rootUrl": "${authAdminUrl}",
            "baseUrl": "/admin/SPSH/console/",
            "surrogateAuthRequired": false,
            "enabled": true,
            "alwaysDisplayInConsole": false,
            "clientAuthenticatorType": "client-secret",
            "redirectUris": [
                "/admin/SPSH/console/*"
            ],
            "webOrigins": [
                "+"
            ],
            "notBefore": 0,
            "bearerOnly": false,
            "consentRequired": false,
            "standardFlowEnabled": true,
            "implicitFlowEnabled": false,
            "directAccessGrantsEnabled": false,
            "serviceAccountsEnabled": false,
            "publicClient": true,
            "frontchannelLogout": false,
            "protocol": "openid-connect",
            "attributes": {
                "post.logout.redirect.uris": "+",
                "pkce.code.challenge.method": "S256"
            },
            "authenticationFlowBindingOverrides": {},
            "fullScopeAllowed": false,
            "nodeReRegistrationTimeout": 0,
            "protocolMappers": [
                {
                    "id": "d17d1b7e-be4b-4f61-ad99-24a9e340d011",
                    "name": "locale",
                    "protocol": "openid-connect",
                    "protocolMapper": "oidc-usermodel-attribute-mapper",
                    "consentRequired": false,
                    "config": {
                        "userinfo.token.claim": "true",
                        "user.attribute": "locale",
                        "id.token.claim": "true",
                        "access.token.claim": "true",
                        "claim.name": "locale",
                        "jsonType.label": "String"
                    }
                }
            ],
            "defaultClientScopes": [
                "web-origins",
                "acr",
                "roles",
                "profile",
                "email"
            ],
            "optionalClientScopes": [
                "address",
                "phone",
                "offline_access",
                "microprofile-jwt"
            ]
        },
        {
            "id": "1dcfa102-dad9-4cf4-b0ff-dcc945e4a2ca",
            "clientId": "spsh-service",
            "name": "SPSH Service Client",
            "description": "",
            "rootUrl": "",
            "adminUrl": "",
            "baseUrl": "",
            "surrogateAuthRequired": false,
            "enabled": true,
            "alwaysDisplayInConsole": false,
            "clientAuthenticatorType": "client-jwt",
            "secret": "spsh-service-client-secret",
            "redirectUris": [
                "/*"
            ],
            "webOrigins": [
                "/*"
            ],
            "notBefore": 0,
            "bearerOnly": false,
            "consentRequired": false,
            "standardFlowEnabled": false,
            "implicitFlowEnabled": false,
            "directAccessGrantsEnabled": false,
            "serviceAccountsEnabled": true,
            "authorizationServicesEnabled": true,
            "publicClient": false,
            "frontchannelLogout": true,
            "protocol": "openid-connect",
            "attributes": {
                "oidc.ciba.grant.enabled": "false",
                "client.secret.creation.time": "1727357679",
                "backchannel.logout.session.required": "true",
                "jwt.credential.certificate": "MIICpzCCAY8CBgGSnmwpLTANBgkqhkiG9w0BAQsFADAXMRUwEwYDVQQDDAxzcHNoLXNlcnZpY2UwHhcNMjQxMDE4MDY1NzIxWhcNMzQxMDE4MDY1OTAxWjAXMRUwEwYDVQQDDAxzcHNoLXNlcnZpY2UwggEiMA0GCSqGSIb3DQEBAQUAA4IBDwAwggEKAoIBAQDbebN3e/hiOBYzM7tdhjAP3Y2oKbjfoStTX409NWiT1ppVfHmaNkp+H9ejKnkESCNBTTjYwo6GXVGLXsd845/qThykGm8FCEQ2nTJ80+//6RLLg6B0DeqT36RnK+5FfX7Qsq8kzCWsIsIsR+K//KfxhAulB6qB0iPUCVfft9ydLHEveq6Qz/4ebx0IHaZtTMA1P+5GRIIcVBZUPFxuhwoCaGvTzTwKamIg1YQhW/sCFL8dVKWJp4H6K14Ao3db0Cbe0K0ZlpYpSWKgq55C7Hs5MrEebl8z6Nn1k+dvv9FCU4ZX2+75NMw7ykpiSqfXktydi4EooeYUQE7y9HEj3/wvAgMBAAEwDQYJKoZIhvcNAQELBQADggEBAMxoCdNswGk5exmMpu1I9t8uY/ZtC9Qt5kIXOL5kTS+2micVLBsTcAhBJMHtdhls0arMZnIFgqIXxrKUDCejD1SsryO3EEHxjSeluUbJCtmrCs0LJWDxOp905PPHZ9K1XOqHGn1uAdFANh2sp9bx2WMsOZxxEefQ3p8wVChMxMYz8Z5TnTW3eaCfXZvQ0JnAKqRhRwpjT7Rb0oZbNgSu2bZ6DyIxWQLeIdNY1wKvlLIrdjJ/mTA79anr2wo6nodoPGSPTFi7JXReqP5IzAZmT1uazQnxcoi3EYk1LrixBZN7X7W9NcoS+i2ZngHFr6l4z+QnoBL01Ut9BYs1Ziftrxw=",
                "oauth2.device.authorization.grant.enabled": "false",
                "display.on.consent.screen": "false",
                "backchannel.logout.revoke.offline.tokens": "false"
            },
            "authenticationFlowBindingOverrides": {},
            "fullScopeAllowed": true,
            "nodeReRegistrationTimeout": -1,
            "protocolMappers": [
                {
                    "id": "5539f59b-f743-43ca-8fd9-cc7b27fddcc7",
                    "name": "Client IP Address",
                    "protocol": "openid-connect",
                    "protocolMapper": "oidc-usersessionmodel-note-mapper",
                    "consentRequired": false,
                    "config": {
                        "user.session.note": "clientAddress",
                        "introspection.token.claim": "true",
                        "id.token.claim": "true",
                        "access.token.claim": "true",
                        "claim.name": "clientAddress",
                        "jsonType.label": "String"
                    }
                },
                {
                    "id": "aa00f9ee-a74e-4a04-b012-844d98c6fdf6",
                    "name": "Client ID",
                    "protocol": "openid-connect",
                    "protocolMapper": "oidc-usersessionmodel-note-mapper",
                    "consentRequired": false,
                    "config": {
                        "user.session.note": "client_id",
                        "introspection.token.claim": "true",
                        "id.token.claim": "true",
                        "access.token.claim": "true",
                        "claim.name": "client_id",
                        "jsonType.label": "String"
                    }
                },
                {
                    "id": "6dd421e9-cbe3-48e6-9379-8a5aab14a80e",
                    "name": "Client Host",
                    "protocol": "openid-connect",
                    "protocolMapper": "oidc-usersessionmodel-note-mapper",
                    "consentRequired": false,
                    "config": {
                        "user.session.note": "clientHost",
                        "introspection.token.claim": "true",
                        "id.token.claim": "true",
                        "access.token.claim": "true",
                        "claim.name": "clientHost",
                        "jsonType.label": "String"
                    }
                }
            ],
            "defaultClientScopes": [
                "web-origins",
                "acr",
                "roles",
                "profile",
                "email"
            ],
            "optionalClientScopes": [
                "address",
                "phone",
                "offline_access",
                "microprofile-jwt"
            ]
        },
        {
            "id": "f45add8b-ab22-4742-afb4-cefa9bc12331",
            "clientId": "spsh",
            "name": "Schulportal SH",
            "description": "",
            "rootUrl": "https://localhost:8099",
            "adminUrl": "",
            "baseUrl": "https://localhost:8099/",
            "surrogateAuthRequired": false,
            "enabled": true,
            "alwaysDisplayInConsole": false,
            "clientAuthenticatorType": "client-secret",
            "secret": "YDp6fYkbUcj4ZkyAOnbAHGQ9O72htc5M",
            "redirectUris": [
                "https://127.0,0.1:8099/*",
                "http://127.0,0.1:9090/*",
                "http://localhost:9090/*",
                "/*"
            ],
            "webOrigins": [
                "+"
            ],
            "notBefore": 0,
            "bearerOnly": false,
            "consentRequired": false,
            "standardFlowEnabled": true,
            "implicitFlowEnabled": false,
            "directAccessGrantsEnabled": true,
            "serviceAccountsEnabled": true,
            "publicClient": false,
            "frontchannelLogout": true,
            "protocol": "openid-connect",
            "attributes": {
                "oidc.ciba.grant.enabled": "false",
                "client.secret.creation.time": "1696586327",
                "backchannel.logout.session.required": "true",
                "oauth2.device.authorization.grant.enabled": "false",
                "display.on.consent.screen": "false",
                "backchannel.logout.revoke.offline.tokens": "false",
                "acr.loa.map": "{\"silver\":\"10\",\"gold\":\"20\"}",
                "default.acr.values": "0"
            },
            "authenticationFlowBindingOverrides": {
                "browser": "2e19a392-6bf3-4ea4-a599-ac39bcdfd827"
            },
            "fullScopeAllowed": true,
            "nodeReRegistrationTimeout": -1,
            "protocolMappers": [
                {
                    "id": "f5d64d3f-30fb-4f38-bc81-d8566f0a69ec",
                    "name": "Client ID",
                    "protocol": "openid-connect",
                    "protocolMapper": "oidc-usersessionmodel-note-mapper",
                    "consentRequired": false,
                    "config": {
                        "user.session.note": "client_id",
                        "userinfo.token.claim": "true",
                        "id.token.claim": "true",
                        "access.token.claim": "true",
                        "claim.name": "client_id",
                        "jsonType.label": "String"
                    }
                },
                {
                    "id": "ad01db24-9773-433f-8656-64406f16f595",
                    "name": "Client IP Address",
                    "protocol": "openid-connect",
                    "protocolMapper": "oidc-usersessionmodel-note-mapper",
                    "consentRequired": false,
                    "config": {
                        "user.session.note": "clientAddress",
                        "userinfo.token.claim": "true",
                        "id.token.claim": "true",
                        "access.token.claim": "true",
                        "claim.name": "clientAddress",
                        "jsonType.label": "String"
                    }
                },
                {
                    "id": "14de13e3-2abe-4a0b-bc55-de48c293339b",
                    "name": "Client Host",
                    "protocol": "openid-connect",
                    "protocolMapper": "oidc-usersessionmodel-note-mapper",
                    "consentRequired": false,
                    "config": {
                        "user.session.note": "clientHost",
                        "userinfo.token.claim": "true",
                        "id.token.claim": "true",
                        "access.token.claim": "true",
                        "claim.name": "clientHost",
                        "jsonType.label": "String"
                    }
                }
            ],
            "defaultClientScopes": [
                "web-origins",
                "acr",
                "roles",
                "profile",
                "email"
            ],
            "optionalClientScopes": [
                "address",
                "phone",
                "offline_access",
                "microprofile-jwt"
            ]
        },
        {
            "id": "2fcd5c23-b784-4a35-8dc1-2b468efd8fe3",
            "clientId": "spsh-admin",
            "name": "SPSH Admin client",
            "description": "",
            "rootUrl": "",
            "adminUrl": "",
            "baseUrl": "",
            "surrogateAuthRequired": false,
            "enabled": true,
            "alwaysDisplayInConsole": false,
            "clientAuthenticatorType": "client-secret",
            "secret": "44abDqJk2qgwRbpGfO0VZx7DpXeFsm7R",
            "redirectUris": [
                "/*"
            ],
            "webOrigins": [
                "/*"
            ],
            "notBefore": 0,
            "bearerOnly": false,
            "consentRequired": false,
            "standardFlowEnabled": false,
            "implicitFlowEnabled": false,
            "directAccessGrantsEnabled": false,
            "serviceAccountsEnabled": true,
            "publicClient": false,
            "frontchannelLogout": true,
            "protocol": "openid-connect",
            "attributes": {
                "oidc.ciba.grant.enabled": "false",
                "oauth2.device.authorization.grant.enabled": "false",
                "client.secret.creation.time": "1697622862",
                "backchannel.logout.session.required": "true",
                "backchannel.logout.revoke.offline.tokens": "false"
            },
            "authenticationFlowBindingOverrides": {},
            "fullScopeAllowed": true,
            "nodeReRegistrationTimeout": -1,
            "protocolMappers": [
                {
                    "id": "68f441c2-7de3-4076-8e3c-49d87d65efb9",
                    "name": "Client Host",
                    "protocol": "openid-connect",
                    "protocolMapper": "oidc-usersessionmodel-note-mapper",
                    "consentRequired": false,
                    "config": {
                        "user.session.note": "clientHost",
                        "id.token.claim": "true",
                        "access.token.claim": "true",
                        "claim.name": "clientHost",
                        "jsonType.label": "String"
                    }
                },
                {
                    "id": "b2b47cb3-aa24-4102-87ef-a34ca87b464d",
                    "name": "Client ID",
                    "protocol": "openid-connect",
                    "protocolMapper": "oidc-usersessionmodel-note-mapper",
                    "consentRequired": false,
                    "config": {
                        "user.session.note": "client_id",
                        "id.token.claim": "true",
                        "access.token.claim": "true",
                        "claim.name": "client_id",
                        "jsonType.label": "String"
                    }
                },
                {
                    "id": "5b6b0b82-5252-42ea-bef6-26985faa0557",
                    "name": "Client IP Address",
                    "protocol": "openid-connect",
                    "protocolMapper": "oidc-usersessionmodel-note-mapper",
                    "consentRequired": false,
                    "config": {
                        "user.session.note": "clientAddress",
                        "id.token.claim": "true",
                        "access.token.claim": "true",
                        "claim.name": "clientAddress",
                        "jsonType.label": "String"
                    }
                }
            ],
            "defaultClientScopes": [
                "web-origins",
                "acr",
                "roles",
                "profile",
                "email"
            ],
            "optionalClientScopes": [
                "address",
                "phone",
                "offline_access",
                "microprofile-jwt"
            ]
        },
        {
            "id": "4767cf23-bccc-4c71-b130-3d5a2aca2d08",
            "clientId": "spsh-test",
            "name": "Schulportal SH Test",
            "description": "",
            "rootUrl": "https://localhost:8099",
            "adminUrl": "",
            "baseUrl": "https://localhost:8099/",
            "surrogateAuthRequired": false,
            "enabled": true,
            "alwaysDisplayInConsole": false,
            "clientAuthenticatorType": "client-secret",
            "secret": "YDp6fYkbUcj4ZkyAOnbAHGQ9O72htc5M",
            "redirectUris": [
                "https://127.0.0.1:8099/*",
                "http://127.0.0.1:9090/*",
                "http://localhost:9090/*",
                "/*"
            ],
            "webOrigins": [
                "+"
            ],
            "notBefore": 0,
            "bearerOnly": false,
            "consentRequired": false,
            "standardFlowEnabled": true,
            "implicitFlowEnabled": false,
            "directAccessGrantsEnabled": true,
            "serviceAccountsEnabled": true,
            "publicClient": false,
            "frontchannelLogout": true,
            "protocol": "openid-connect",
            "attributes": {
                "access.token.lifespan": "7200",
                "oidc.ciba.grant.enabled": "false",
                "client.secret.creation.time": "1696586327",
                "backchannel.logout.session.required": "true",
                "oauth2.device.authorization.grant.enabled": "false",
                "display.on.consent.screen": "false",
                "backchannel.logout.revoke.offline.tokens": "false",
                "acr.loa.map": "{\"silver\":\"10\",\"gold\":\"20\"}",
                "default.acr.values": "0"
            },
            "authenticationFlowBindingOverrides": {
                "browser": "2e19a392-6bf3-4ea4-a599-ac39bcdfd827"
            },
            "fullScopeAllowed": true,
            "nodeReRegistrationTimeout": -1,
            "protocolMappers": [
                {
                    "id": "435d1bfd-af68-4c12-ae0a-5f1d921ab30f",
                    "name": "Client IP Address",
                    "protocol": "openid-connect",
                    "protocolMapper": "oidc-usersessionmodel-note-mapper",
                    "consentRequired": false,
                    "config": {
                        "user.session.note": "clientAddress",
                        "userinfo.token.claim": "true",
                        "id.token.claim": "true",
                        "access.token.claim": "true",
                        "claim.name": "clientAddress",
                        "jsonType.label": "String"
                    }
                },
                {
                    "id": "c5e3b59b-a130-4942-83ce-cd65f1c4e1b0",
                    "name": "Client Host",
                    "protocol": "openid-connect",
                    "protocolMapper": "oidc-usersessionmodel-note-mapper",
                    "consentRequired": false,
                    "config": {
                        "user.session.note": "clientHost",
                        "userinfo.token.claim": "true",
                        "id.token.claim": "true",
                        "access.token.claim": "true",
                        "claim.name": "clientHost",
                        "jsonType.label": "String"
                    }
                },
                {
                    "id": "b62e15e5-8399-4cea-9be8-dd783eda45dc",
                    "name": "Client ID",
                    "protocol": "openid-connect",
                    "protocolMapper": "oidc-usersessionmodel-note-mapper",
                    "consentRequired": false,
                    "config": {
                        "user.session.note": "client_id",
                        "userinfo.token.claim": "true",
                        "id.token.claim": "true",
                        "access.token.claim": "true",
                        "claim.name": "client_id",
                        "jsonType.label": "String"
                    }
                }
            ],
            "defaultClientScopes": [
                "web-origins",
                "acr",
                "roles",
                "profile",
                "email"
            ],
            "optionalClientScopes": [
                "address",
                "phone",
                "offline_access",
                "microprofile-jwt"
            ]
        }
    ],
    "clientScopes": [
        {
            "id": "f3746e0a-885d-42ce-b739-b41ef0d3360a",
            "name": "web-origins",
            "description": "OpenID Connect scope for add allowed web origins to the access token",
            "protocol": "openid-connect",
            "attributes": {
                "include.in.token.scope": "false",
                "display.on.consent.screen": "false",
                "consent.screen.text": ""
            },
            "protocolMappers": [
                {
                    "id": "0ae10558-7680-4d54-bf22-506083bd81dc",
                    "name": "allowed web origins",
                    "protocol": "openid-connect",
                    "protocolMapper": "oidc-allowed-origins-mapper",
                    "consentRequired": false,
                    "config": {}
                }
            ]
        },
        {
            "id": "446d8217-6284-410f-a8e3-5bfb2a151e89",
            "name": "roles",
            "description": "OpenID Connect scope for add user roles to the access token",
            "protocol": "openid-connect",
            "attributes": {
                "include.in.token.scope": "false",
                "display.on.consent.screen": "true",
                "consent.screen.text": "${rolesScopeConsentText}"
            },
            "protocolMappers": [
                {
                    "id": "d0fa9085-7806-475b-9a0b-c3be23caae10",
                    "name": "audience resolve",
                    "protocol": "openid-connect",
                    "protocolMapper": "oidc-audience-resolve-mapper",
                    "consentRequired": false,
                    "config": {}
                },
                {
                    "id": "abc259ca-88b4-4545-bd50-1db84ab1b374",
                    "name": "realm roles",
                    "protocol": "openid-connect",
                    "protocolMapper": "oidc-usermodel-realm-role-mapper",
                    "consentRequired": false,
                    "config": {
                        "user.attribute": "foo",
                        "access.token.claim": "true",
                        "claim.name": "realm_access.roles",
                        "jsonType.label": "String",
                        "multivalued": "true"
                    }
                },
                {
                    "id": "6337dbe0-7df1-44e8-aca2-f0fd4564a078",
                    "name": "client roles",
                    "protocol": "openid-connect",
                    "protocolMapper": "oidc-usermodel-client-role-mapper",
                    "consentRequired": false,
                    "config": {
                        "user.attribute": "foo",
                        "access.token.claim": "true",
                        "claim.name": "resource_access.${client_id}.roles",
                        "jsonType.label": "String",
                        "multivalued": "true"
                    }
                }
            ]
        },
        {
<<<<<<< HEAD
            "id": "e0659eea-99f0-403a-882a-cc27a02e7358",
            "name": "address",
            "description": "OpenID Connect built-in scope: address",
            "protocol": "openid-connect",
            "attributes": {
                "include.in.token.scope": "true",
                "display.on.consent.screen": "true",
                "consent.screen.text": "${addressScopeConsentText}"
            },
            "protocolMappers": [
                {
                    "id": "f77473c7-548c-4988-9055-3865a16e6a24",
                    "name": "address",
                    "protocol": "openid-connect",
                    "protocolMapper": "oidc-address-mapper",
                    "consentRequired": false,
                    "config": {
                        "user.attribute.formatted": "formatted",
                        "user.attribute.country": "country",
                        "user.attribute.postal_code": "postal_code",
                        "userinfo.token.claim": "true",
                        "user.attribute.street": "street",
                        "id.token.claim": "true",
                        "user.attribute.region": "region",
                        "access.token.claim": "true",
                        "user.attribute.locality": "locality"
                    }
                }
            ]
=======
          "id": "c3c1ff4a-ceb9-4994-bf67-b7b0f37075dd",
          "name": "manage-events",
          "description": "${role_manage-events}",
          "composite": false,
          "clientRole": true,
          "containerId": "b7c8275b-2192-4b89-9c85-136d49c8ba8f",
          "attributes": {}
        }
      ],
      "security-admin-console": [],
      "spsh": [],
      "admin-cli": [],
      "spsh-admin": [],
      "account-console": [],
      "spsh-service": [],
      "${KC_NEXTCLOUD_CLIENT_ID}": [],
      "spsh-test": [],
      "broker": [
        {
          "id": "e3b83cee-0556-4164-b94b-723f60f85a8c",
          "name": "read-token",
          "description": "${role_read-token}",
          "composite": false,
          "clientRole": true,
          "containerId": "e7cda343-4395-40ee-b045-fc532ea962b6",
          "attributes": {}
        }
      ],
      "account": [
        {
          "id": "6fc2dde9-c57e-4c9a-97b4-b6008943b273",
          "name": "view-groups",
          "description": "${role_view-groups}",
          "composite": false,
          "clientRole": true,
          "containerId": "51b43125-84f4-449e-b584-ee983c4af33b",
          "attributes": {}
>>>>>>> 3ec284da
        },
        {
            "id": "826abaa1-c704-4cf6-b548-78f73109c3e6",
            "name": "phone",
            "description": "OpenID Connect built-in scope: phone",
            "protocol": "openid-connect",
            "attributes": {
                "include.in.token.scope": "true",
                "display.on.consent.screen": "true",
                "consent.screen.text": "${phoneScopeConsentText}"
            },
            "protocolMappers": [
                {
                    "id": "b9592b82-fa6d-453f-913f-20e00f7fce7b",
                    "name": "phone number",
                    "protocol": "openid-connect",
                    "protocolMapper": "oidc-usermodel-attribute-mapper",
                    "consentRequired": false,
                    "config": {
                        "userinfo.token.claim": "true",
                        "user.attribute": "phoneNumber",
                        "id.token.claim": "true",
                        "access.token.claim": "true",
                        "claim.name": "phone_number",
                        "jsonType.label": "String"
                    }
                },
                {
                    "id": "4d1b6344-15d1-4fc6-a8d6-b0877c86964a",
                    "name": "phone number verified",
                    "protocol": "openid-connect",
                    "protocolMapper": "oidc-usermodel-attribute-mapper",
                    "consentRequired": false,
                    "config": {
                        "userinfo.token.claim": "true",
                        "user.attribute": "phoneNumberVerified",
                        "id.token.claim": "true",
                        "access.token.claim": "true",
                        "claim.name": "phone_number_verified",
                        "jsonType.label": "boolean"
                    }
                }
            ]
        },
        {
            "id": "6522d1bb-dc91-47ae-ad6b-b12ed44204af",
            "name": "role_list",
            "description": "SAML role list",
            "protocol": "saml",
            "attributes": {
                "consent.screen.text": "${samlRoleListScopeConsentText}",
                "display.on.consent.screen": "true"
            },
            "protocolMappers": [
                {
                    "id": "fedcfe5d-c1e4-4914-9080-1fb484c3c887",
                    "name": "role list",
                    "protocol": "saml",
                    "protocolMapper": "saml-role-list-mapper",
                    "consentRequired": false,
                    "config": {
                        "single": "false",
                        "attribute.nameformat": "Basic",
                        "attribute.name": "Role"
                    }
                }
            ]
        },
        {
            "id": "df6a11b0-17d3-4279-bbeb-f89b513134f6",
            "name": "profile",
            "description": "OpenID Connect built-in scope: profile",
            "protocol": "openid-connect",
            "attributes": {
                "include.in.token.scope": "true",
                "display.on.consent.screen": "true",
                "consent.screen.text": "${profileScopeConsentText}"
            },
            "protocolMappers": [
                {
                    "id": "c3923f7c-79e3-4542-8d3e-7d8dec3001b4",
                    "name": "username",
                    "protocol": "openid-connect",
                    "protocolMapper": "oidc-usermodel-attribute-mapper",
                    "consentRequired": false,
                    "config": {
                        "userinfo.token.claim": "true",
                        "user.attribute": "username",
                        "id.token.claim": "true",
                        "access.token.claim": "true",
                        "claim.name": "preferred_username",
                        "jsonType.label": "String"
                    }
                },
                {
                    "id": "bffe0bc1-a9ef-4457-b23b-2098e31fcb0c",
                    "name": "gender",
                    "protocol": "openid-connect",
                    "protocolMapper": "oidc-usermodel-attribute-mapper",
                    "consentRequired": false,
                    "config": {
                        "userinfo.token.claim": "true",
                        "user.attribute": "gender",
                        "id.token.claim": "true",
                        "access.token.claim": "true",
                        "claim.name": "gender",
                        "jsonType.label": "String"
                    }
                },
                {
                    "id": "5b6c184e-57b1-49c2-8129-1eb42a8c2c88",
                    "name": "picture",
                    "protocol": "openid-connect",
                    "protocolMapper": "oidc-usermodel-attribute-mapper",
                    "consentRequired": false,
                    "config": {
                        "userinfo.token.claim": "true",
                        "user.attribute": "picture",
                        "id.token.claim": "true",
                        "access.token.claim": "true",
                        "claim.name": "picture",
                        "jsonType.label": "String"
                    }
                },
                {
                    "id": "2f456f31-38f9-4b47-b8e5-acd2e57e87bc",
                    "name": "full name",
                    "protocol": "openid-connect",
                    "protocolMapper": "oidc-full-name-mapper",
                    "consentRequired": false,
                    "config": {
                        "id.token.claim": "true",
                        "access.token.claim": "true",
                        "userinfo.token.claim": "true"
                    }
                },
                {
                    "id": "9ca9813a-aede-4a92-ade5-caeaecb3660c",
                    "name": "family name",
                    "protocol": "openid-connect",
                    "protocolMapper": "oidc-usermodel-attribute-mapper",
                    "consentRequired": false,
                    "config": {
                        "userinfo.token.claim": "true",
                        "user.attribute": "lastName",
                        "id.token.claim": "true",
                        "access.token.claim": "true",
                        "claim.name": "family_name",
                        "jsonType.label": "String"
                    }
                },
                {
                    "id": "f0b6ee1e-5842-470b-bac7-9f738d6e4e3b",
                    "name": "updated at",
                    "protocol": "openid-connect",
                    "protocolMapper": "oidc-usermodel-attribute-mapper",
                    "consentRequired": false,
                    "config": {
                        "userinfo.token.claim": "true",
                        "user.attribute": "updatedAt",
                        "id.token.claim": "true",
                        "access.token.claim": "true",
                        "claim.name": "updated_at",
                        "jsonType.label": "long"
                    }
                },
                {
                    "id": "2f2e0a01-5134-40b5-8e81-80eef0c3f576",
                    "name": "website",
                    "protocol": "openid-connect",
                    "protocolMapper": "oidc-usermodel-attribute-mapper",
                    "consentRequired": false,
                    "config": {
                        "userinfo.token.claim": "true",
                        "user.attribute": "website",
                        "id.token.claim": "true",
                        "access.token.claim": "true",
                        "claim.name": "website",
                        "jsonType.label": "String"
                    }
                },
                {
                    "id": "06b78137-c586-4d9e-b38a-2b2c040c0bc5",
                    "name": "zoneinfo",
                    "protocol": "openid-connect",
                    "protocolMapper": "oidc-usermodel-attribute-mapper",
                    "consentRequired": false,
                    "config": {
                        "userinfo.token.claim": "true",
                        "user.attribute": "zoneinfo",
                        "id.token.claim": "true",
                        "access.token.claim": "true",
                        "claim.name": "zoneinfo",
                        "jsonType.label": "String"
                    }
                },
                {
                    "id": "bbafcde9-83c6-4674-9299-4c32a9b282f7",
                    "name": "profile",
                    "protocol": "openid-connect",
                    "protocolMapper": "oidc-usermodel-attribute-mapper",
                    "consentRequired": false,
                    "config": {
                        "userinfo.token.claim": "true",
                        "user.attribute": "profile",
                        "id.token.claim": "true",
                        "access.token.claim": "true",
                        "claim.name": "profile",
                        "jsonType.label": "String"
                    }
                },
                {
                    "id": "4de1fe52-4b9a-4694-91a8-7556662110e6",
                    "name": "given name",
                    "protocol": "openid-connect",
                    "protocolMapper": "oidc-usermodel-attribute-mapper",
                    "consentRequired": false,
                    "config": {
                        "userinfo.token.claim": "true",
                        "user.attribute": "firstName",
                        "id.token.claim": "true",
                        "access.token.claim": "true",
                        "claim.name": "given_name",
                        "jsonType.label": "String"
                    }
                },
                {
                    "id": "503682a5-6bce-44cd-977d-2287811e4d2e",
                    "name": "middle name",
                    "protocol": "openid-connect",
                    "protocolMapper": "oidc-usermodel-attribute-mapper",
                    "consentRequired": false,
                    "config": {
                        "userinfo.token.claim": "true",
                        "user.attribute": "middleName",
                        "id.token.claim": "true",
                        "access.token.claim": "true",
                        "claim.name": "middle_name",
                        "jsonType.label": "String"
                    }
                },
                {
                    "id": "ee580ec6-6531-4100-9e17-b563b26bbb9f",
                    "name": "birthdate",
                    "protocol": "openid-connect",
                    "protocolMapper": "oidc-usermodel-attribute-mapper",
                    "consentRequired": false,
                    "config": {
                        "userinfo.token.claim": "true",
                        "user.attribute": "birthdate",
                        "id.token.claim": "true",
                        "access.token.claim": "true",
                        "claim.name": "birthdate",
                        "jsonType.label": "String"
                    }
                },
                {
                    "id": "39c658b9-74ea-426d-859a-24bf6d7c9d3c",
                    "name": "locale",
                    "protocol": "openid-connect",
                    "protocolMapper": "oidc-usermodel-attribute-mapper",
                    "consentRequired": false,
                    "config": {
                        "userinfo.token.claim": "true",
                        "user.attribute": "locale",
                        "id.token.claim": "true",
                        "access.token.claim": "true",
                        "claim.name": "locale",
                        "jsonType.label": "String"
                    }
                },
                {
                    "id": "8472f943-9512-4c94-806c-7f6d4b017cdc",
                    "name": "nickname",
                    "protocol": "openid-connect",
                    "protocolMapper": "oidc-usermodel-attribute-mapper",
                    "consentRequired": false,
                    "config": {
                        "userinfo.token.claim": "true",
                        "user.attribute": "nickname",
                        "id.token.claim": "true",
                        "access.token.claim": "true",
                        "claim.name": "nickname",
                        "jsonType.label": "String"
                    }
                }
            ]
        },
        {
            "id": "3fc6702a-a34e-450a-bcee-9a456e8cb517",
            "name": "email",
            "description": "OpenID Connect built-in scope: email",
            "protocol": "openid-connect",
            "attributes": {
                "include.in.token.scope": "true",
                "display.on.consent.screen": "true",
                "consent.screen.text": "${emailScopeConsentText}"
            },
            "protocolMappers": [
                {
                    "id": "2c432192-3756-4061-976a-b47f4fa976f3",
                    "name": "email",
                    "protocol": "openid-connect",
                    "protocolMapper": "oidc-usermodel-attribute-mapper",
                    "consentRequired": false,
                    "config": {
                        "userinfo.token.claim": "true",
                        "user.attribute": "email",
                        "id.token.claim": "true",
                        "access.token.claim": "true",
                        "claim.name": "email",
                        "jsonType.label": "String"
                    }
                },
                {
                    "id": "2a0a83d4-9778-40bc-a5ac-34993ec82a2a",
                    "name": "email verified",
                    "protocol": "openid-connect",
                    "protocolMapper": "oidc-usermodel-property-mapper",
                    "consentRequired": false,
                    "config": {
                        "userinfo.token.claim": "true",
                        "user.attribute": "emailVerified",
                        "id.token.claim": "true",
                        "access.token.claim": "true",
                        "claim.name": "email_verified",
                        "jsonType.label": "boolean"
                    }
                }
            ]
        },
        {
            "id": "5561d403-f44a-4a3a-aa11-8e812631e7b6",
            "name": "microprofile-jwt",
            "description": "Microprofile - JWT built-in scope",
            "protocol": "openid-connect",
            "attributes": {
                "include.in.token.scope": "true",
                "display.on.consent.screen": "false"
            },
            "protocolMappers": [
                {
                    "id": "358b2f60-fca0-4651-a015-861657129c65",
                    "name": "upn",
                    "protocol": "openid-connect",
                    "protocolMapper": "oidc-usermodel-attribute-mapper",
                    "consentRequired": false,
                    "config": {
                        "userinfo.token.claim": "true",
                        "user.attribute": "username",
                        "id.token.claim": "true",
                        "access.token.claim": "true",
                        "claim.name": "upn",
                        "jsonType.label": "String"
                    }
                },
                {
                    "id": "a644be00-9148-4865-ad7d-d90d4cfea63e",
                    "name": "groups",
                    "protocol": "openid-connect",
                    "protocolMapper": "oidc-usermodel-realm-role-mapper",
                    "consentRequired": false,
                    "config": {
                        "multivalued": "true",
                        "user.attribute": "foo",
                        "id.token.claim": "true",
                        "access.token.claim": "true",
                        "claim.name": "groups",
                        "jsonType.label": "String"
                    }
                }
            ]
        },
        {
            "id": "26d4eb32-548a-4ce4-a439-38131073319c",
            "name": "offline_access",
            "description": "OpenID Connect built-in scope: offline_access",
            "protocol": "openid-connect",
            "attributes": {
                "consent.screen.text": "${offlineAccessScopeConsentText}",
                "display.on.consent.screen": "true"
            }
        },
        {
            "id": "02d95c04-8a0f-44ef-b263-0ac99792c6ef",
            "name": "acr",
            "description": "OpenID Connect scope for add acr (authentication context class reference) to the token",
            "protocol": "openid-connect",
            "attributes": {
                "include.in.token.scope": "false",
                "display.on.consent.screen": "false"
            },
            "protocolMappers": [
                {
                    "id": "43098a08-69ef-44a8-8080-1baa2c735d4f",
                    "name": "acr loa level",
                    "protocol": "openid-connect",
                    "protocolMapper": "oidc-acr-mapper",
                    "consentRequired": false,
                    "config": {
                        "id.token.claim": "true",
                        "access.token.claim": "true"
                    }
                }
            ]
        }
    ],
    "defaultDefaultClientScopes": [
        "role_list",
        "profile",
<<<<<<< HEAD
        "email",
=======
        "email"
      ],
      "optionalClientScopes": [
        "address",
        "phone",
        "offline_access",
        "microprofile-jwt"
      ]
    },
    {
      "id": "8d129be5-0cde-44e7-b9de-59797f650e4b",
      "clientId": "${KC_NEXTCLOUD_CLIENT_ID}",
      "name": "NextCloud-Dateiablage",
      "description": "",
      "rootUrl": "https://sh.lumaserv.dev",
      "adminUrl": "",
      "baseUrl": "",
      "surrogateAuthRequired": false,
      "enabled": true,
      "alwaysDisplayInConsole": false,
      "clientAuthenticatorType": "client-secret",
      "secret": "${KC_NEXTCLOUD_CLIENT_SECRET}",
      "redirectUris": [
        "/apps/user_oidc/code"
      ],
      "webOrigins": [
        "/*"
      ],
      "notBefore": 0,
      "bearerOnly": false,
      "consentRequired": false,
      "standardFlowEnabled": true,
      "implicitFlowEnabled": false,
      "directAccessGrantsEnabled": false,
      "serviceAccountsEnabled": false,
      "publicClient": false,
      "frontchannelLogout": true,
      "protocol": "openid-connect",
      "attributes": {
        "oidc.ciba.grant.enabled": "false",
        "client.secret.creation.time": "1729521175",
        "backchannel.logout.session.required": "true",
        "oauth2.device.authorization.grant.enabled": "false",
        "backchannel.logout.revoke.offline.tokens": "false"
      },
      "authenticationFlowBindingOverrides": {},
      "fullScopeAllowed": true,
      "nodeReRegistrationTimeout": -1,
      "defaultClientScopes": [
        "web-origins",
        "acr",
        "roles",
        "profile",
        "basic",
        "email"
      ],
      "optionalClientScopes": [
        "address",
        "phone",
        "offline_access",
        "microprofile-jwt"
      ]
    },
    {
      "id": "e7cda343-4395-40ee-b045-fc532ea962b6",
      "clientId": "broker",
      "name": "${client_broker}",
      "surrogateAuthRequired": false,
      "enabled": true,
      "alwaysDisplayInConsole": false,
      "clientAuthenticatorType": "client-secret",
      "redirectUris": [],
      "webOrigins": [],
      "notBefore": 0,
      "bearerOnly": true,
      "consentRequired": false,
      "standardFlowEnabled": true,
      "implicitFlowEnabled": false,
      "directAccessGrantsEnabled": false,
      "serviceAccountsEnabled": false,
      "publicClient": false,
      "frontchannelLogout": false,
      "protocol": "openid-connect",
      "attributes": {},
      "authenticationFlowBindingOverrides": {},
      "fullScopeAllowed": false,
      "nodeReRegistrationTimeout": 0,
      "defaultClientScopes": [
        "web-origins",
        "acr",
>>>>>>> 3ec284da
        "roles",
        "web-origins",
        "acr"
    ],
    "defaultOptionalClientScopes": [
        "offline_access",
        "address",
        "phone",
        "microprofile-jwt"
    ],
    "browserSecurityHeaders": {
        "contentSecurityPolicyReportOnly": "",
        "xContentTypeOptions": "nosniff",
        "referrerPolicy": "no-referrer",
        "xRobotsTag": "none",
        "xFrameOptions": "SAMEORIGIN",
        "contentSecurityPolicy": "frame-src 'self'; frame-ancestors 'self'; object-src 'none';",
        "xXSSProtection": "1; mode=block",
        "strictTransportSecurity": "max-age=31536000; includeSubDomains"
    },
    "smtpServer": {},
    "loginTheme": "schulportal",
    "eventsEnabled": false,
    "eventsListeners": [
        "jboss-logging"
    ],
    "enabledEventTypes": [],
    "adminEventsEnabled": false,
    "adminEventsDetailsEnabled": false,
    "identityProviders": [],
    "identityProviderMappers": [],
    "components": {
        "org.keycloak.services.clientregistration.policy.ClientRegistrationPolicy": [
            {
                "id": "48119bc8-2f56-44d6-9917-5f9fb02092b5",
                "name": "Trusted Hosts",
                "providerId": "trusted-hosts",
                "subType": "anonymous",
                "subComponents": {},
                "config": {
                    "host-sending-registration-request-must-match": [
                        "true"
                    ],
                    "client-uris-must-match": [
                        "true"
                    ]
                }
            },
            {
                "id": "57efc413-9f8d-4598-8013-753064c17b4c",
                "name": "Allowed Client Scopes",
                "providerId": "allowed-client-templates",
                "subType": "authenticated",
                "subComponents": {},
                "config": {
                    "allow-default-scopes": [
                        "true"
                    ]
                }
            },
            {
                "id": "ed1bc1d7-2c73-4f25-827d-f4fe4ce78d74",
                "name": "Allowed Protocol Mapper Types",
                "providerId": "allowed-protocol-mappers",
                "subType": "authenticated",
                "subComponents": {},
                "config": {
                    "allowed-protocol-mapper-types": [
                        "oidc-usermodel-attribute-mapper",
                        "saml-user-attribute-mapper",
                        "saml-user-property-mapper",
                        "saml-role-list-mapper",
                        "oidc-sha256-pairwise-sub-mapper",
                        "oidc-usermodel-property-mapper",
                        "oidc-address-mapper",
                        "oidc-full-name-mapper"
                    ]
                }
            },
            {
                "id": "ed7c4c48-1f0c-4d96-89aa-d6290fb9a468",
                "name": "Full Scope Disabled",
                "providerId": "scope",
                "subType": "anonymous",
                "subComponents": {},
                "config": {}
            },
            {
                "id": "2f270ada-34f7-4421-95bf-46dc6b0f3527",
                "name": "Max Clients Limit",
                "providerId": "max-clients",
                "subType": "anonymous",
                "subComponents": {},
                "config": {
                    "max-clients": [
                        "200"
                    ]
                }
            },
            {
                "id": "08309111-c0cd-4f58-aa85-6fcf3b91da93",
                "name": "Allowed Client Scopes",
                "providerId": "allowed-client-templates",
                "subType": "anonymous",
                "subComponents": {},
                "config": {
                    "allow-default-scopes": [
                        "true"
                    ]
                }
            },
            {
                "id": "91bcbeb2-f3be-4e88-97df-c1014479f530",
                "name": "Consent Required",
                "providerId": "consent-required",
                "subType": "anonymous",
                "subComponents": {},
                "config": {}
            },
            {
                "id": "57f98978-6664-4929-8029-5e6051dd39bb",
                "name": "Allowed Protocol Mapper Types",
                "providerId": "allowed-protocol-mappers",
                "subType": "anonymous",
                "subComponents": {},
                "config": {
                    "allowed-protocol-mapper-types": [
                        "oidc-usermodel-property-mapper",
                        "saml-user-property-mapper",
                        "saml-user-attribute-mapper",
                        "oidc-usermodel-attribute-mapper",
                        "oidc-full-name-mapper",
                        "oidc-address-mapper",
                        "oidc-sha256-pairwise-sub-mapper",
                        "saml-role-list-mapper"
                    ]
                }
            }
        ],
        "org.keycloak.keys.KeyProvider": [
            {
                "id": "c109d04b-fb12-4361-bc4d-57c7cc65916c",
                "name": "hmac-generated",
                "providerId": "hmac-generated",
                "subComponents": {},
                "config": {
                    "priority": [
                        "100"
                    ],
                    "algorithm": [
                        "HS256"
                    ]
                }
            },
            {
                "id": "0911c5e8-d55c-438f-a1ed-6a1b9289e848",
                "name": "aes-generated",
                "providerId": "aes-generated",
                "subComponents": {},
                "config": {
                    "priority": [
                        "100"
                    ]
                }
            },
            {
                "id": "d47622d7-8d04-4d38-b7f0-d80eb182f80d",
                "name": "rsa-generated",
                "providerId": "rsa-generated",
                "subComponents": {},
                "config": {
                    "priority": [
                        "100"
                    ]
                }
            },
            {
                "id": "e5cff5de-bd88-4a2f-b30c-1c7e52eb5123",
                "name": "rsa-enc-generated",
                "providerId": "rsa-enc-generated",
                "subComponents": {},
                "config": {
                    "priority": [
                        "100"
                    ],
                    "algorithm": [
                        "RSA-OAEP"
                    ]
                }
            }
        ]
    },
    "internationalizationEnabled": true,
    "supportedLocales": [
        "de"
    ],
    "defaultLocale": "de",
    "authenticationFlows": [
        {
            "id": "a56233ee-9c33-411a-896a-c7203a08bbff",
            "alias": "1st Level ",
            "description": "Silver",
            "providerId": "basic-flow",
            "topLevel": false,
            "builtIn": false,
            "authenticationExecutions": [
                {
                    "authenticatorConfig": "silver",
                    "authenticator": "conditional-level-of-authentication",
                    "authenticatorFlow": false,
                    "requirement": "REQUIRED",
                    "priority": 0,
                    "autheticatorFlow": false,
                    "userSetupAllowed": false
                },
                {
                    "authenticator": "auth-username-password-form",
                    "authenticatorFlow": false,
                    "requirement": "REQUIRED",
                    "priority": 1,
                    "autheticatorFlow": false,
                    "userSetupAllowed": false
                }
            ]
        },
        {
            "id": "674b11bd-7493-46bd-bfcf-6881ee3d20a5",
            "alias": "2nd Level",
            "description": " Gold",
            "providerId": "basic-flow",
            "topLevel": false,
            "builtIn": false,
            "authenticationExecutions": [
                {
                    "authenticatorConfig": "gold",
                    "authenticator": "conditional-level-of-authentication",
                    "authenticatorFlow": false,
                    "requirement": "REQUIRED",
                    "priority": 0,
                    "autheticatorFlow": false,
                    "userSetupAllowed": false
                },
                {
                    "authenticator": "auth-otp-form",
                    "authenticatorFlow": false,
                    "requirement": "REQUIRED",
                    "priority": 1,
                    "autheticatorFlow": false,
                    "userSetupAllowed": false
                }
            ]
        },
        {
            "id": "8c360c8b-bd10-49f0-80bd-b86ce6c4ed13",
            "alias": "Stepup flow",
            "description": "",
            "providerId": "basic-flow",
            "topLevel": false,
            "builtIn": false,
            "authenticationExecutions": [
                {
                    "authenticatorFlow": true,
                    "requirement": "CONDITIONAL",
                    "priority": 0,
                    "autheticatorFlow": true,
                    "flowAlias": "1st Level ",
                    "userSetupAllowed": false
                },
                {
                    "authenticatorFlow": true,
                    "requirement": "CONDITIONAL",
                    "priority": 1,
                    "autheticatorFlow": true,
                    "flowAlias": "2nd Level",
                    "userSetupAllowed": false
                }
            ]
        },
        {
            "id": "15b32655-f28f-4f4c-a7f4-a777de972d99",
            "alias": "Account verification options",
            "description": "Method with which to verity the existing account",
            "providerId": "basic-flow",
            "topLevel": false,
            "builtIn": true,
            "authenticationExecutions": [
                {
                    "authenticator": "idp-email-verification",
                    "authenticatorFlow": false,
                    "requirement": "ALTERNATIVE",
                    "priority": 10,
                    "autheticatorFlow": false,
                    "userSetupAllowed": false
                },
                {
                    "authenticatorFlow": true,
                    "requirement": "ALTERNATIVE",
                    "priority": 20,
                    "autheticatorFlow": true,
                    "flowAlias": "Verify Existing Account by Re-authentication",
                    "userSetupAllowed": false
                }
            ]
        },
        {
            "id": "8db5d807-5a58-432e-b2dc-c6cc0c21b0ae",
            "alias": "Browser - Conditional OTP",
            "description": "Flow to determine if the OTP is required for the authentication",
            "providerId": "basic-flow",
            "topLevel": false,
            "builtIn": true,
            "authenticationExecutions": [
                {
                    "authenticator": "conditional-user-configured",
                    "authenticatorFlow": false,
                    "requirement": "REQUIRED",
                    "priority": 10,
                    "autheticatorFlow": false,
                    "userSetupAllowed": false
                },
                {
                    "authenticator": "auth-otp-form",
                    "authenticatorFlow": false,
                    "requirement": "REQUIRED",
                    "priority": 20,
                    "autheticatorFlow": false,
                    "userSetupAllowed": false
                }
            ]
        },
        {
            "id": "cd207d83-52f4-4690-9668-433f8b1e881e",
            "alias": "Direct Grant - Conditional OTP",
            "description": "Flow to determine if the OTP is required for the authentication",
            "providerId": "basic-flow",
            "topLevel": false,
            "builtIn": true,
            "authenticationExecutions": [
                {
                    "authenticator": "conditional-user-configured",
                    "authenticatorFlow": false,
                    "requirement": "REQUIRED",
                    "priority": 10,
                    "autheticatorFlow": false,
                    "userSetupAllowed": false
                },
                {
                    "authenticator": "direct-grant-validate-otp",
                    "authenticatorFlow": false,
                    "requirement": "REQUIRED",
                    "priority": 20,
                    "autheticatorFlow": false,
                    "userSetupAllowed": false
                }
            ]
        },
        {
            "id": "a3bb5dcc-fe46-4f50-845b-c055902ad055",
            "alias": "First broker login - Conditional OTP",
            "description": "Flow to determine if the OTP is required for the authentication",
            "providerId": "basic-flow",
            "topLevel": false,
            "builtIn": true,
            "authenticationExecutions": [
                {
                    "authenticator": "conditional-user-configured",
                    "authenticatorFlow": false,
                    "requirement": "REQUIRED",
                    "priority": 10,
                    "autheticatorFlow": false,
                    "userSetupAllowed": false
                },
                {
                    "authenticator": "auth-otp-form",
                    "authenticatorFlow": false,
                    "requirement": "REQUIRED",
                    "priority": 20,
                    "autheticatorFlow": false,
                    "userSetupAllowed": false
                }
            ]
        },
        {
            "id": "5fac4343-4186-42c9-869a-5d0cec9948d9",
            "alias": "Handle Existing Account",
            "description": "Handle what to do if there is existing account with same email/username like authenticated identity provider",
            "providerId": "basic-flow",
            "topLevel": false,
            "builtIn": true,
            "authenticationExecutions": [
                {
                    "authenticator": "idp-confirm-link",
                    "authenticatorFlow": false,
                    "requirement": "REQUIRED",
                    "priority": 10,
                    "autheticatorFlow": false,
                    "userSetupAllowed": false
                },
                {
                    "authenticatorFlow": true,
                    "requirement": "REQUIRED",
                    "priority": 20,
                    "autheticatorFlow": true,
                    "flowAlias": "Account verification options",
                    "userSetupAllowed": false
                }
            ]
        },
        {
            "id": "89e8189f-80fc-4abe-bf33-0312abf5f090",
            "alias": "Reset - Conditional OTP",
            "description": "Flow to determine if the OTP should be reset or not. Set to REQUIRED to force.",
            "providerId": "basic-flow",
            "topLevel": false,
            "builtIn": true,
            "authenticationExecutions": [
                {
                    "authenticator": "conditional-user-configured",
                    "authenticatorFlow": false,
                    "requirement": "REQUIRED",
                    "priority": 10,
                    "autheticatorFlow": false,
                    "userSetupAllowed": false
                },
                {
                    "authenticator": "reset-otp",
                    "authenticatorFlow": false,
                    "requirement": "REQUIRED",
                    "priority": 20,
                    "autheticatorFlow": false,
                    "userSetupAllowed": false
                }
            ]
        },
        {
            "id": "7499d3fc-32b2-496c-92fd-ecddac84dd6c",
            "alias": "User creation or linking",
            "description": "Flow for the existing/non-existing user alternatives",
            "providerId": "basic-flow",
            "topLevel": false,
            "builtIn": true,
            "authenticationExecutions": [
                {
                    "authenticatorConfig": "create unique user config",
                    "authenticator": "idp-create-user-if-unique",
                    "authenticatorFlow": false,
                    "requirement": "ALTERNATIVE",
                    "priority": 10,
                    "autheticatorFlow": false,
                    "userSetupAllowed": false
                },
                {
                    "authenticatorFlow": true,
                    "requirement": "ALTERNATIVE",
                    "priority": 20,
                    "autheticatorFlow": true,
                    "flowAlias": "Handle Existing Account",
                    "userSetupAllowed": false
                }
            ]
        },
        {
            "id": "1bf8b5c0-d9dc-4eb1-ac51-754dd666e6eb",
            "alias": "Verify Existing Account by Re-authentication",
            "description": "Reauthentication of existing account",
            "providerId": "basic-flow",
            "topLevel": false,
            "builtIn": true,
            "authenticationExecutions": [
                {
                    "authenticator": "idp-username-password-form",
                    "authenticatorFlow": false,
                    "requirement": "REQUIRED",
                    "priority": 10,
                    "autheticatorFlow": false,
                    "userSetupAllowed": false
                },
                {
                    "authenticatorFlow": true,
                    "requirement": "CONDITIONAL",
                    "priority": 20,
                    "autheticatorFlow": true,
                    "flowAlias": "First broker login - Conditional OTP",
                    "userSetupAllowed": false
                }
            ]
        },
        {
            "id": "2e19a392-6bf3-4ea4-a599-ac39bcdfd827",
            "alias": "stepup",
            "description": "",
            "providerId": "basic-flow",
            "topLevel": true,
            "builtIn": false,
            "authenticationExecutions": [
                {
                    "authenticatorFlow": true,
                    "requirement": "ALTERNATIVE",
                    "priority": 0,
                    "autheticatorFlow": true,
                    "flowAlias": "Stepup flow",
                    "userSetupAllowed": false
                }
            ]
        },
        {
            "id": "6578ef99-753b-4a99-8ee2-282764ab7c79",
            "alias": "browser",
            "description": "browser based authentication",
            "providerId": "basic-flow",
            "topLevel": true,
            "builtIn": true,
            "authenticationExecutions": [
                {
                    "authenticator": "auth-cookie",
                    "authenticatorFlow": false,
                    "requirement": "ALTERNATIVE",
                    "priority": 10,
                    "autheticatorFlow": false,
                    "userSetupAllowed": false
                },
                {
                    "authenticator": "auth-spnego",
                    "authenticatorFlow": false,
                    "requirement": "DISABLED",
                    "priority": 20,
                    "autheticatorFlow": false,
                    "userSetupAllowed": false
                },
                {
                    "authenticator": "identity-provider-redirector",
                    "authenticatorFlow": false,
                    "requirement": "ALTERNATIVE",
                    "priority": 25,
                    "autheticatorFlow": false,
                    "userSetupAllowed": false
                },
                {
                    "authenticatorFlow": true,
                    "requirement": "ALTERNATIVE",
                    "priority": 30,
                    "autheticatorFlow": true,
                    "flowAlias": "forms",
                    "userSetupAllowed": false
                }
            ]
        },
        {
            "id": "91e434fb-a16a-4476-a0fc-50691a1c501d",
            "alias": "clients",
            "description": "Base authentication for clients",
            "providerId": "client-flow",
            "topLevel": true,
            "builtIn": true,
            "authenticationExecutions": [
                {
                    "authenticator": "client-secret",
                    "authenticatorFlow": false,
                    "requirement": "ALTERNATIVE",
                    "priority": 10,
                    "autheticatorFlow": false,
                    "userSetupAllowed": false
                },
                {
                    "authenticator": "client-jwt",
                    "authenticatorFlow": false,
                    "requirement": "ALTERNATIVE",
                    "priority": 20,
                    "autheticatorFlow": false,
                    "userSetupAllowed": false
                },
                {
                    "authenticator": "client-secret-jwt",
                    "authenticatorFlow": false,
                    "requirement": "ALTERNATIVE",
                    "priority": 30,
                    "autheticatorFlow": false,
                    "userSetupAllowed": false
                },
                {
                    "authenticator": "client-x509",
                    "authenticatorFlow": false,
                    "requirement": "ALTERNATIVE",
                    "priority": 40,
                    "autheticatorFlow": false,
                    "userSetupAllowed": false
                }
            ]
        },
        {
            "id": "c13a2a97-5b0d-41c1-a9ca-0229a756c391",
            "alias": "direct grant",
            "description": "OpenID Connect Resource Owner Grant",
            "providerId": "basic-flow",
            "topLevel": true,
            "builtIn": true,
            "authenticationExecutions": [
                {
                    "authenticator": "direct-grant-validate-username",
                    "authenticatorFlow": false,
                    "requirement": "REQUIRED",
                    "priority": 10,
                    "autheticatorFlow": false,
                    "userSetupAllowed": false
                },
                {
                    "authenticator": "direct-grant-validate-password",
                    "authenticatorFlow": false,
                    "requirement": "REQUIRED",
                    "priority": 20,
                    "autheticatorFlow": false,
                    "userSetupAllowed": false
                },
                {
                    "authenticatorFlow": true,
                    "requirement": "CONDITIONAL",
                    "priority": 30,
                    "autheticatorFlow": true,
                    "flowAlias": "Direct Grant - Conditional OTP",
                    "userSetupAllowed": false
                }
            ]
        },
        {
            "id": "da0a6536-4054-461c-b94a-32a3f4e695d6",
            "alias": "docker auth",
            "description": "Used by Docker clients to authenticate against the IDP",
            "providerId": "basic-flow",
            "topLevel": true,
            "builtIn": true,
            "authenticationExecutions": [
                {
                    "authenticator": "docker-http-basic-authenticator",
                    "authenticatorFlow": false,
                    "requirement": "REQUIRED",
                    "priority": 10,
                    "autheticatorFlow": false,
                    "userSetupAllowed": false
                }
            ]
        },
        {
            "id": "0bafb3c6-ec30-44b1-8370-3b421c8aed08",
            "alias": "first broker login",
            "description": "Actions taken after first broker login with identity provider account, which is not yet linked to any Keycloak account",
            "providerId": "basic-flow",
            "topLevel": true,
            "builtIn": true,
            "authenticationExecutions": [
                {
                    "authenticatorConfig": "review profile config",
                    "authenticator": "idp-review-profile",
                    "authenticatorFlow": false,
                    "requirement": "REQUIRED",
                    "priority": 10,
                    "autheticatorFlow": false,
                    "userSetupAllowed": false
                },
                {
                    "authenticatorFlow": true,
                    "requirement": "REQUIRED",
                    "priority": 20,
                    "autheticatorFlow": true,
                    "flowAlias": "User creation or linking",
                    "userSetupAllowed": false
                }
            ]
        },
        {
            "id": "add2b1ad-9e61-4079-ae39-6cfad9211278",
            "alias": "forms",
            "description": "Username, password, otp and other auth forms.",
            "providerId": "basic-flow",
            "topLevel": false,
            "builtIn": true,
            "authenticationExecutions": [
                {
                    "authenticator": "auth-username-password-form",
                    "authenticatorFlow": false,
                    "requirement": "REQUIRED",
                    "priority": 10,
                    "autheticatorFlow": false,
                    "userSetupAllowed": false
                },
                {
                    "authenticatorFlow": true,
                    "requirement": "CONDITIONAL",
                    "priority": 20,
                    "autheticatorFlow": true,
                    "flowAlias": "Browser - Conditional OTP",
                    "userSetupAllowed": false
                }
            ]
        },
        {
            "id": "40248ec3-ca33-42f6-88c5-f7ce5c048bfd",
            "alias": "registration",
            "description": "registration flow",
            "providerId": "basic-flow",
            "topLevel": true,
            "builtIn": true,
            "authenticationExecutions": [
                {
                    "authenticator": "registration-page-form",
                    "authenticatorFlow": true,
                    "requirement": "REQUIRED",
                    "priority": 10,
                    "autheticatorFlow": true,
                    "flowAlias": "registration form",
                    "userSetupAllowed": false
                }
            ]
        },
        {
            "id": "b9c7746c-77aa-4185-91f4-bff76c7fa22f",
            "alias": "registration form",
            "description": "registration form",
            "providerId": "form-flow",
            "topLevel": false,
            "builtIn": true,
            "authenticationExecutions": [
                {
                    "authenticator": "registration-user-creation",
                    "authenticatorFlow": false,
                    "requirement": "REQUIRED",
                    "priority": 20,
                    "autheticatorFlow": false,
                    "userSetupAllowed": false
                },
                {
                    "authenticator": "registration-profile-action",
                    "authenticatorFlow": false,
                    "requirement": "REQUIRED",
                    "priority": 40,
                    "autheticatorFlow": false,
                    "userSetupAllowed": false
                },
                {
                    "authenticator": "registration-password-action",
                    "authenticatorFlow": false,
                    "requirement": "REQUIRED",
                    "priority": 50,
                    "autheticatorFlow": false,
                    "userSetupAllowed": false
                },
                {
                    "authenticator": "registration-recaptcha-action",
                    "authenticatorFlow": false,
                    "requirement": "DISABLED",
                    "priority": 60,
                    "autheticatorFlow": false,
                    "userSetupAllowed": false
                }
            ]
        },
        {
            "id": "1287d28b-7bec-44d9-97e7-91411d3a8da1",
            "alias": "reset credentials",
            "description": "Reset credentials for a user if they forgot their password or something",
            "providerId": "basic-flow",
            "topLevel": true,
            "builtIn": true,
            "authenticationExecutions": [
                {
                    "authenticator": "reset-credentials-choose-user",
                    "authenticatorFlow": false,
                    "requirement": "REQUIRED",
                    "priority": 10,
                    "autheticatorFlow": false,
                    "userSetupAllowed": false
                },
                {
                    "authenticator": "reset-credential-email",
                    "authenticatorFlow": false,
                    "requirement": "REQUIRED",
                    "priority": 20,
                    "autheticatorFlow": false,
                    "userSetupAllowed": false
                },
                {
                    "authenticator": "reset-password",
                    "authenticatorFlow": false,
                    "requirement": "REQUIRED",
                    "priority": 30,
                    "autheticatorFlow": false,
                    "userSetupAllowed": false
                },
                {
                    "authenticatorFlow": true,
                    "requirement": "CONDITIONAL",
                    "priority": 40,
                    "autheticatorFlow": true,
                    "flowAlias": "Reset - Conditional OTP",
                    "userSetupAllowed": false
                }
            ]
        },
        {
            "id": "0cefea84-c391-4117-8d4b-5a78f8702b77",
            "alias": "saml ecp",
            "description": "SAML ECP Profile Authentication Flow",
            "providerId": "basic-flow",
            "topLevel": true,
            "builtIn": true,
            "authenticationExecutions": [
                {
                    "authenticator": "http-basic-authenticator",
                    "authenticatorFlow": false,
                    "requirement": "REQUIRED",
                    "priority": 10,
                    "autheticatorFlow": false,
                    "userSetupAllowed": false
                }
            ]
        }
    ],
    "authenticatorConfig": [
        {
            "id": "0f54826c-b2fb-443e-8d6d-972e4811f772",
            "alias": "create unique user config",
            "config": {
                "require.password.update.after.registration": "false"
            }
        },
        {
            "id": "29045d35-5ca6-416a-b140-3237973e487a",
            "alias": "review profile config",
            "config": {
                "update.profile.on.first.login": "missing"
            }
        },
        {
            "id": "890cbe63-f29c-4c3b-a3b3-ee2d023abdbd",
            "alias": "gold",
            "config": {
                "loa-condition-level": "20",
                "loa-max-age": "10000"
            }
        },
        {
            "id": "aa2f6005-728b-4c0c-976c-04372e08c1fd",
            "alias": "silver",
            "config": {
                "loa-condition-level": "10",
                "loa-max-age": "36000"
            }
        }
    ],
    "requiredActions": [
        {
            "alias": "CONFIGURE_TOTP",
            "name": "Configure OTP",
            "providerId": "CONFIGURE_TOTP",
            "enabled": true,
            "defaultAction": false,
            "priority": 10,
            "config": {}
        },
        {
            "alias": "TERMS_AND_CONDITIONS",
            "name": "Terms and Conditions",
            "providerId": "TERMS_AND_CONDITIONS",
            "enabled": false,
            "defaultAction": false,
            "priority": 20,
            "config": {}
        },
        {
            "alias": "UPDATE_PASSWORD",
            "name": "Update Password",
            "providerId": "UPDATE_PASSWORD",
            "enabled": true,
            "defaultAction": false,
            "priority": 30,
            "config": {}
        },
        {
            "alias": "UPDATE_PROFILE",
            "name": "Update Profile",
            "providerId": "UPDATE_PROFILE",
            "enabled": true,
            "defaultAction": false,
            "priority": 40,
            "config": {}
        },
        {
            "alias": "VERIFY_EMAIL",
            "name": "Verify Email",
            "providerId": "VERIFY_EMAIL",
            "enabled": true,
            "defaultAction": false,
            "priority": 50,
            "config": {}
        },
        {
            "alias": "delete_account",
            "name": "Delete Account",
            "providerId": "delete_account",
            "enabled": false,
            "defaultAction": false,
            "priority": 60,
            "config": {}
        },
        {
            "alias": "webauthn-register",
            "name": "Webauthn Register",
            "providerId": "webauthn-register",
            "enabled": true,
            "defaultAction": false,
            "priority": 70,
            "config": {}
        },
        {
            "alias": "webauthn-register-passwordless",
            "name": "Webauthn Register Passwordless",
            "providerId": "webauthn-register-passwordless",
            "enabled": true,
            "defaultAction": false,
            "priority": 80,
            "config": {}
        },
        {
            "alias": "update_user_locale",
            "name": "Update User Locale",
            "providerId": "update_user_locale",
            "enabled": true,
            "defaultAction": false,
            "priority": 1000,
            "config": {}
        }
    ],
    "browserFlow": "browser",
    "registrationFlow": "registration",
    "directGrantFlow": "direct grant",
    "resetCredentialsFlow": "reset credentials",
    "clientAuthenticationFlow": "clients",
    "dockerAuthenticationFlow": "docker auth",
    "attributes": {
        "cibaBackchannelTokenDeliveryMode": "poll",
        "cibaExpiresIn": "120",
        "cibaAuthRequestedUserHint": "login_hint",
        "oauth2DeviceCodeLifespan": "600",
        "oauth2DevicePollingInterval": "5",
        "parRequestUriLifespan": "60",
        "cibaInterval": "5",
        "realmReusableOtpCode": "false"
    },
    "keycloakVersion": "23.0.4",
    "userManagedAccessAllowed": false,
    "clientProfiles": {
        "profiles": []
    },
    "clientPolicies": {
        "policies": []
    }
}<|MERGE_RESOLUTION|>--- conflicted
+++ resolved
@@ -1,5 +1,4 @@
 {
-<<<<<<< HEAD
     "id": "17bbe7b0-1ce8-44c3-b326-dafea397e270",
     "realm": "SPSH",
     "notBefore": 0,
@@ -35,7 +34,7 @@
     "loginWithEmailAllowed": true,
     "duplicateEmailsAllowed": false,
     "resetPasswordAllowed": false,
-    "editUsernameAllowed": false,
+    "editUsernameAllowed": true,
     "bruteForceProtected": false,
     "permanentLockout": false,
     "maxFailureWaitSeconds": 900,
@@ -322,6 +321,7 @@
             "spsh-admin": [],
             "account-console": [],
             "spsh-service": [],
+            "${KC_NEXTCLOUD_CLIENT_ID}": [],
             "spsh-test": [],
             "broker": [
                 {
@@ -426,55 +426,6 @@
     },
     "groups": [],
     "defaultRole": {
-=======
-  "id": "17bbe7b0-1ce8-44c3-b326-dafea397e270",
-  "realm": "SPSH",
-  "notBefore": 0,
-  "defaultSignatureAlgorithm": "RS256",
-  "revokeRefreshToken": false,
-  "refreshTokenMaxReuse": 0,
-  "accessTokenLifespan": 300,
-  "accessTokenLifespanForImplicitFlow": 900,
-  "ssoSessionIdleTimeout": 1800,
-  "ssoSessionMaxLifespan": 36000,
-  "ssoSessionIdleTimeoutRememberMe": 0,
-  "ssoSessionMaxLifespanRememberMe": 0,
-  "offlineSessionIdleTimeout": 2592000,
-  "offlineSessionMaxLifespanEnabled": false,
-  "offlineSessionMaxLifespan": 5184000,
-  "clientSessionIdleTimeout": 0,
-  "clientSessionMaxLifespan": 0,
-  "clientOfflineSessionIdleTimeout": 0,
-  "clientOfflineSessionMaxLifespan": 0,
-  "accessCodeLifespan": 60,
-  "accessCodeLifespanUserAction": 300,
-  "accessCodeLifespanLogin": 1800,
-  "actionTokenGeneratedByAdminLifespan": 43200,
-  "actionTokenGeneratedByUserLifespan": 300,
-  "oauth2DeviceCodeLifespan": 600,
-  "oauth2DevicePollingInterval": 5,
-  "enabled": true,
-  "sslRequired": "external",
-  "registrationAllowed": false,
-  "registrationEmailAsUsername": false,
-  "rememberMe": false,
-  "verifyEmail": false,
-  "loginWithEmailAllowed": true,
-  "duplicateEmailsAllowed": false,
-  "resetPasswordAllowed": false,
-  "editUsernameAllowed": true,
-  "bruteForceProtected": false,
-  "permanentLockout": false,
-  "maxFailureWaitSeconds": 900,
-  "minimumQuickLoginWaitSeconds": 60,
-  "waitIncrementSeconds": 60,
-  "quickLoginCheckMilliSeconds": 1000,
-  "maxDeltaTimeSeconds": 43200,
-  "failureFactor": 30,
-  "roles": {
-    "realm": [
-      {
->>>>>>> 3ec284da
         "id": "7d5d4088-2341-4350-84b5-189f173d48a8",
         "name": "default-roles-spsh",
         "description": "${role_default-roles}",
@@ -732,6 +683,60 @@
             ]
         },
         {
+            "id": "8d129be5-0cde-44e7-b9de-59797f650e4b",
+            "clientId": "${KC_NEXTCLOUD_CLIENT_ID}",
+            "name": "NextCloud-Dateiablage",
+            "description": "",
+            "rootUrl": "https://sh.lumaserv.dev",
+            "adminUrl": "",
+            "baseUrl": "",
+            "surrogateAuthRequired": false,
+            "enabled": true,
+            "alwaysDisplayInConsole": false,
+            "clientAuthenticatorType": "client-secret",
+            "secret": "${KC_NEXTCLOUD_CLIENT_SECRET}",
+            "redirectUris": [
+                "/apps/user_oidc/code"
+            ],
+            "webOrigins": [
+                "/*"
+            ],
+            "notBefore": 0,
+            "bearerOnly": false,
+            "consentRequired": false,
+            "standardFlowEnabled": true,
+            "implicitFlowEnabled": false,
+            "directAccessGrantsEnabled": false,
+            "serviceAccountsEnabled": false,
+            "publicClient": false,
+            "frontchannelLogout": true,
+            "protocol": "openid-connect",
+            "attributes": {
+                "oidc.ciba.grant.enabled": "false",
+                "client.secret.creation.time": "1729521175",
+                "backchannel.logout.session.required": "true",
+                "oauth2.device.authorization.grant.enabled": "false",
+                "backchannel.logout.revoke.offline.tokens": "false"
+            },
+            "authenticationFlowBindingOverrides": {},
+            "fullScopeAllowed": true,
+            "nodeReRegistrationTimeout": -1,
+            "defaultClientScopes": [
+                "web-origins",
+                "acr",
+                "roles",
+                "profile",
+                "basic",
+                "email"
+            ],
+            "optionalClientScopes": [
+                "address",
+                "phone",
+                "offline_access",
+                "microprofile-jwt"
+            ]
+        },
+        {
             "id": "e7cda343-4395-40ee-b045-fc532ea962b6",
             "clientId": "broker",
             "name": "${client_broker}",
@@ -1361,7 +1366,6 @@
             ]
         },
         {
-<<<<<<< HEAD
             "id": "e0659eea-99f0-403a-882a-cc27a02e7358",
             "name": "address",
             "description": "OpenID Connect built-in scope: address",
@@ -1391,45 +1395,6 @@
                     }
                 }
             ]
-=======
-          "id": "c3c1ff4a-ceb9-4994-bf67-b7b0f37075dd",
-          "name": "manage-events",
-          "description": "${role_manage-events}",
-          "composite": false,
-          "clientRole": true,
-          "containerId": "b7c8275b-2192-4b89-9c85-136d49c8ba8f",
-          "attributes": {}
-        }
-      ],
-      "security-admin-console": [],
-      "spsh": [],
-      "admin-cli": [],
-      "spsh-admin": [],
-      "account-console": [],
-      "spsh-service": [],
-      "${KC_NEXTCLOUD_CLIENT_ID}": [],
-      "spsh-test": [],
-      "broker": [
-        {
-          "id": "e3b83cee-0556-4164-b94b-723f60f85a8c",
-          "name": "read-token",
-          "description": "${role_read-token}",
-          "composite": false,
-          "clientRole": true,
-          "containerId": "e7cda343-4395-40ee-b045-fc532ea962b6",
-          "attributes": {}
-        }
-      ],
-      "account": [
-        {
-          "id": "6fc2dde9-c57e-4c9a-97b4-b6008943b273",
-          "name": "view-groups",
-          "description": "${role_view-groups}",
-          "composite": false,
-          "clientRole": true,
-          "containerId": "51b43125-84f4-449e-b584-ee983c4af33b",
-          "attributes": {}
->>>>>>> 3ec284da
         },
         {
             "id": "826abaa1-c704-4cf6-b548-78f73109c3e6",
@@ -1840,100 +1805,7 @@
     "defaultDefaultClientScopes": [
         "role_list",
         "profile",
-<<<<<<< HEAD
         "email",
-=======
-        "email"
-      ],
-      "optionalClientScopes": [
-        "address",
-        "phone",
-        "offline_access",
-        "microprofile-jwt"
-      ]
-    },
-    {
-      "id": "8d129be5-0cde-44e7-b9de-59797f650e4b",
-      "clientId": "${KC_NEXTCLOUD_CLIENT_ID}",
-      "name": "NextCloud-Dateiablage",
-      "description": "",
-      "rootUrl": "https://sh.lumaserv.dev",
-      "adminUrl": "",
-      "baseUrl": "",
-      "surrogateAuthRequired": false,
-      "enabled": true,
-      "alwaysDisplayInConsole": false,
-      "clientAuthenticatorType": "client-secret",
-      "secret": "${KC_NEXTCLOUD_CLIENT_SECRET}",
-      "redirectUris": [
-        "/apps/user_oidc/code"
-      ],
-      "webOrigins": [
-        "/*"
-      ],
-      "notBefore": 0,
-      "bearerOnly": false,
-      "consentRequired": false,
-      "standardFlowEnabled": true,
-      "implicitFlowEnabled": false,
-      "directAccessGrantsEnabled": false,
-      "serviceAccountsEnabled": false,
-      "publicClient": false,
-      "frontchannelLogout": true,
-      "protocol": "openid-connect",
-      "attributes": {
-        "oidc.ciba.grant.enabled": "false",
-        "client.secret.creation.time": "1729521175",
-        "backchannel.logout.session.required": "true",
-        "oauth2.device.authorization.grant.enabled": "false",
-        "backchannel.logout.revoke.offline.tokens": "false"
-      },
-      "authenticationFlowBindingOverrides": {},
-      "fullScopeAllowed": true,
-      "nodeReRegistrationTimeout": -1,
-      "defaultClientScopes": [
-        "web-origins",
-        "acr",
-        "roles",
-        "profile",
-        "basic",
-        "email"
-      ],
-      "optionalClientScopes": [
-        "address",
-        "phone",
-        "offline_access",
-        "microprofile-jwt"
-      ]
-    },
-    {
-      "id": "e7cda343-4395-40ee-b045-fc532ea962b6",
-      "clientId": "broker",
-      "name": "${client_broker}",
-      "surrogateAuthRequired": false,
-      "enabled": true,
-      "alwaysDisplayInConsole": false,
-      "clientAuthenticatorType": "client-secret",
-      "redirectUris": [],
-      "webOrigins": [],
-      "notBefore": 0,
-      "bearerOnly": true,
-      "consentRequired": false,
-      "standardFlowEnabled": true,
-      "implicitFlowEnabled": false,
-      "directAccessGrantsEnabled": false,
-      "serviceAccountsEnabled": false,
-      "publicClient": false,
-      "frontchannelLogout": false,
-      "protocol": "openid-connect",
-      "attributes": {},
-      "authenticationFlowBindingOverrides": {},
-      "fullScopeAllowed": false,
-      "nodeReRegistrationTimeout": 0,
-      "defaultClientScopes": [
-        "web-origins",
-        "acr",
->>>>>>> 3ec284da
         "roles",
         "web-origins",
         "acr"
