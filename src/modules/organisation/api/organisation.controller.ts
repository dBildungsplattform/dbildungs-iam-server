--- conflicted
+++ resolved
@@ -1,22 +1,6 @@
 import { Mapper } from '@automapper/core';
 import { getMapperToken } from '@automapper/nestjs';
-<<<<<<< HEAD
-import { Body, Controller, Get, HttpException, Inject, Param, Post, Query } from '@nestjs/common';
-=======
-import {
-    Body,
-    Controller,
-    Get,
-    HttpException,
-    HttpStatus,
-    Inject,
-    Param,
-    Post,
-    Query,
-    UseFilters,
-} from '@nestjs/common';
->>>>>>> 4cd64fbf
-import { OrganisationUc } from './organisation.uc.js';
+import { Body, Controller, Get, HttpException, Inject, Param, Post, Query, UseFilters } from '@nestjs/common';
 import {
     ApiBadRequestResponse,
     ApiCreatedResponse,
@@ -27,21 +11,19 @@
     ApiTags,
     ApiUnauthorizedResponse,
 } from '@nestjs/swagger';
+import { Public } from 'nest-keycloak-connect';
+import { SchulConnexError } from '../../../shared/error/schul-connex.error.js';
+import { SchulConnexValidationErrorFilter } from '../../../shared/error/schulconnex-validation-error.filter.js';
+import { Paged, PagingHeadersObject } from '../../../shared/paging/index.js';
+import { PagedResponse } from '../../../shared/paging/paged.response.js';
 import { CreateOrganisationBodyParams } from './create-organisation.body.params.js';
 import { CreateOrganisationDto } from './create-organisation.dto.js';
+import { CreatedOrganisationDto } from './created-organisation.dto.js';
+import { FindOrganisationQueryParams } from './find-organisation-query.param.js';
+import { FindOrganisationDto } from './find-organisation.dto.js';
+import { OrganisationByIdParams } from './organisation-by-id.params.js';
 import { OrganisationResponse } from './organisation.response.js';
-import { CreatedOrganisationDto } from './created-organisation.dto.js';
-import { OrganisationByIdParams } from './organisation-by-id.params.js';
-import { Public } from 'nest-keycloak-connect';
-import { FindOrganisationDto } from './find-organisation.dto.js';
-import { PagedResponse } from '../../../shared/paging/paged.response.js';
-import { Paged, PagingHeadersObject } from '../../../shared/paging/index.js';
-import { FindOrganisationQueryParams } from './find-organisation-query.param.js';
-<<<<<<< HEAD
-import { SchulConnexError } from '../../../shared/error/schul-connex.error.js';
-=======
-import { SchulConnexValidationErrorFilter } from '../../../shared/error/schulconnex-validation-error.filter.js';
->>>>>>> 4cd64fbf
+import { OrganisationUc } from './organisation.uc.js';
 
 @UseFilters(SchulConnexValidationErrorFilter)
 @ApiTags('organisationen')
