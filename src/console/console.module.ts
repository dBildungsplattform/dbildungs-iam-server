--- conflicted
+++ resolved
@@ -16,11 +16,8 @@
 import { DbSeedMapper } from './dbseed/db-seed-mapper.js';
 import { DbSeedService } from './dbseed/db-seed.service.js';
 import { KeycloakConfigModule } from '../modules/keycloak-administration/keycloak-config.module.js';
-<<<<<<< HEAD
 import { PersonRepository } from '../modules/person/persistence/person.repository.js';
-=======
 import { RolleSeedingRepo } from './dbseed/repo/rolle-seeding.repo.js';
->>>>>>> eea730b5
 
 @Module({
     imports: [
@@ -44,7 +41,6 @@
                     password: config.getOrThrow<DbConfig>('DB').SECRET,
                     entities: ['./dist/**/*.entity.js'],
                     entitiesTs: ['./src/**/*.entity.ts'],
-                    allowGlobalContext: true,
                     driverOptions: {
                         connection: {
                             ssl: config.getOrThrow<DbConfig>('DB').USE_SSL,
@@ -64,11 +60,8 @@
         UsernameGeneratorService,
         DbSeedMapper,
         DbSeedService,
-<<<<<<< HEAD
         PersonRepository,
-=======
         RolleSeedingRepo,
->>>>>>> eea730b5
     ],
 })
 export class ConsoleModule {}