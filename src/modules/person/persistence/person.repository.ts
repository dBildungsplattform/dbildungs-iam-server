--- conflicted
+++ resolved
@@ -26,12 +26,9 @@
 import { PersonenkontextEventKontextData } from '../../../shared/events/personenkontext-event.types.js';
 import { DuplicatePersonalnummerError } from '../../../shared/error/duplicate-personalnummer.error.js';
 import { EmailAddressStatus } from '../../email/domain/email-address.js';
-<<<<<<< HEAD
 import { SortFieldPersonFrontend } from '../domain/person.enums.js';
-=======
 import { PersonalnummerRequiredError } from '../domain/personalnummer-required.error.js';
 import { PersonalnummerUpdateOutdatedError } from '../domain/update-outdated.error.js';
->>>>>>> 20766744
 
 export function getEnabledEmailAddress(entity: PersonEntity): string | undefined {
     for (const emailAddress of entity.emailAddresses) {
@@ -490,7 +487,6 @@
         return person;
     }
 
-<<<<<<< HEAD
     public async findbyPersonFrontend(
         queryParams: PersonenQueryParams,
         permittedOrgas: PermittedOrgas,
@@ -524,7 +520,8 @@
         }
 
         return scope;
-=======
+    }
+
     public async isPersonalnummerAlreadayAssigned(personalnummer: string): Promise<boolean> {
         const person: Option<Loaded<PersonEntity, never, '*', never>> = await this.em.findOne(PersonEntity, {
             personalnummer: personalnummer,
@@ -578,6 +575,5 @@
 
         const savedPerson: Person<true> | DomainError = await this.save(personFound);
         return savedPerson;
->>>>>>> 20766744
     }
 }