import { Injectable } from '@nestjs/common';
import fs from 'fs';
import { DataProviderFile } from '../file/data-provider-file.js';
import { OrganisationFile } from '../file/organisation-file.js';
import { Rolle } from '../../../modules/rolle/domain/rolle.js';
import { ConstructorCall, EntityFile } from '../db-seed.console.js';
import { ServiceProvider } from '../../../modules/service-provider/domain/service-provider.js';
import { Personenkontext } from '../../../modules/personenkontext/domain/personenkontext.js';
import { plainToInstance } from 'class-transformer';
import { Person, PersonCreationParams } from '../../../modules/person/domain/person.js';
import { PersonFile } from '../file/person-file.js';
import { PersonRepository } from '../../../modules/person/persistence/person.repository.js';
import { PersonFactory } from '../../../modules/person/domain/person.factory.js';
import { DomainError, EntityNotFoundError } from '../../../shared/error/index.js';
import { ClassLogger } from '../../../core/logging/class-logger.js';
import { ConfigService } from '@nestjs/config';
import { PersonenkontextFile } from '../file/personenkontext-file.js';
import { RolleFile } from '../file/rolle-file.js';
import { RolleRepo } from '../../../modules/rolle/repo/rolle.repo.js';
import { RolleFactory } from '../../../modules/rolle/domain/rolle.factory.js';
import { ServiceProviderFile } from '../file/service-provider-file.js';
import { DBiamPersonenkontextRepoInternal } from '../../../modules/personenkontext/persistence/internal-dbiam-personenkontext.repo.js';
import { ServiceProviderFactory } from '../../../modules/service-provider/domain/service-provider.factory.js';
import { ServiceProviderRepo } from '../../../modules/service-provider/repo/service-provider.repo.js';
import { DataConfig, ServerConfig } from '../../../shared/config/index.js';
import { FindUserFilter, KeycloakUserService, User } from '../../../modules/keycloak-administration/index.js';
import { DBiamPersonenkontextService } from '../../../modules/personenkontext/domain/dbiam-personenkontext.service.js';
import { DbSeedReferenceRepo } from '../repo/db-seed-reference.repo.js';
import { DbSeedReference } from './db-seed-reference.js';
import { ReferencedEntityType } from '../repo/db-seed-reference.entity.js';
import { PersonenkontextFactory } from '../../../modules/personenkontext/domain/personenkontext.factory.js';
import { OrganisationRepository } from '../../../modules/organisation/persistence/organisation.repository.js';
import { Organisation } from '../../../modules/organisation/domain/organisation.js';
import { RollenMerkmal } from '../../../modules/rolle/domain/rolle.enums.js';
import { ServiceProviderSystem } from '../../../modules/service-provider/domain/service-provider.enum.js';

@Injectable()
export class DbSeedService {
    private readonly ROOT_ORGANISATION_ID: string;

    public constructor(
        private readonly logger: ClassLogger,
        private readonly personFactory: PersonFactory,
        private readonly personRepository: PersonRepository,
        private readonly dBiamPersonenkontextRepoInternal: DBiamPersonenkontextRepoInternal,
        private readonly organisationRepository: OrganisationRepository,
        private readonly rolleRepo: RolleRepo,
        private readonly rolleFactory: RolleFactory,
        private readonly serviceProviderRepo: ServiceProviderRepo,
        private readonly serviceProviderFactory: ServiceProviderFactory,
        private readonly kcUserService: KeycloakUserService,
        private readonly dbiamPersonenkontextService: DBiamPersonenkontextService,
        private readonly dbSeedReferenceRepo: DbSeedReferenceRepo,
        private readonly personenkontextFactory: PersonenkontextFactory,
        config: ConfigService<ServerConfig>,
    ) {
        this.ROOT_ORGANISATION_ID = config.getOrThrow<DataConfig>('DATA').ROOT_ORGANISATION_ID;
    }

    private dataProviderMap: Map<string, DataProviderFile> = new Map<string, DataProviderFile>();

    public readDataProvider(fileContentAsStr: string): DataProviderFile[] {
        const entities: DataProviderFile[] = this.readEntityFromJSONFile<DataProviderFile>(
            fileContentAsStr,
            () => new DataProviderFile(),
        );
        for (const entity of entities) {
            this.dataProviderMap.set(entity.id, entity);
        }
        return entities;
    }

    private async constructAndPersistOrganisation(data: OrganisationFile): Promise<Organisation<true>> {
        let administriertVon: string | undefined = undefined;
        let zugehoerigZu: string | undefined = undefined;

        if (data.administriertVon != null) {
            const adminstriertVonOrganisation: Organisation<true> = await this.getReferencedOrganisation(
                data.administriertVon,
            );
            administriertVon = adminstriertVonOrganisation.id;
        }
        if (data.zugehoerigZu != null) {
            const zugehoerigZuOrganisation: Organisation<true> = await this.getReferencedOrganisation(
                data.zugehoerigZu,
            );
            zugehoerigZu = zugehoerigZuOrganisation.id;
        }

        const organisation: Organisation<false> | DomainError = Organisation.createNew(
            administriertVon,
            zugehoerigZu,
            data.kennung,
            data.name,
            data.namensergaenzung,
            data.kuerzel,
            data.typ,
            data.traegerschaft,
            data.emailDomain,
        );

        if (organisation instanceof DomainError) {
            throw organisation;
        }

        if (!administriertVon && !zugehoerigZu && data.kuerzel === 'Root') {
            organisation.id = this.ROOT_ORGANISATION_ID;
        }

        const savedOrga: Organisation<true> = await this.organisationRepository.saveSeedData(organisation);
        const dbSeedReference: DbSeedReference = DbSeedReference.createNew(
            ReferencedEntityType.ORGANISATION,
            data.id,
            savedOrga.id,
        );
        await this.dbSeedReferenceRepo.create(dbSeedReference);

        return savedOrga;
    }

    public async seedOrganisation(fileContentAsStr: string): Promise<void> {
        const organisationFile: EntityFile<OrganisationFile> = JSON.parse(
            fileContentAsStr,
        ) as EntityFile<OrganisationFile>;

        const entities: OrganisationFile[] = plainToInstance(OrganisationFile, organisationFile.entities);
        /* eslint-disable no-await-in-loop */
        for (const organisation of entities) {
            await this.constructAndPersistOrganisation(organisation);
        }
        /* eslint-disable no-await-in-loop */
        this.logger.info(`Insert ${entities.length} entities of type Organisation`);
    }

    public async seedRolle(fileContentAsStr: string): Promise<void> {
        const rolleFile: EntityFile<RolleFile> = JSON.parse(fileContentAsStr) as EntityFile<RolleFile>;
        const files: RolleFile[] = plainToInstance(RolleFile, rolleFile.entities);
        for (const file of files) {
            const serviceProviderUUIDs: string[] = [];
            const serviceProviderData: ServiceProvider<true>[] = [];
            /* eslint-disable no-await-in-loop */
            for (const spId of file.serviceProviderIds) {
                const sp: ServiceProvider<true> = await this.getReferencedServiceProvider(spId);
                serviceProviderUUIDs.push(sp.id);
                serviceProviderData.push(sp);
            }
            const referencedOrga: Organisation<true> = await this.getReferencedOrganisation(
                file.administeredBySchulstrukturknoten,
            );
            const rolle: Rolle<false> | DomainError = this.rolleFactory.createNew(
                file.name,
                referencedOrga.id,
                file.rollenart,
                file.merkmale,
                file.systemrechte,
                serviceProviderUUIDs,
                serviceProviderData,
                file.istTechnisch ?? false,
            );

            if (rolle instanceof DomainError) {
                throw rolle;
            }

            const persistedRolle: Rolle<true> = await this.rolleRepo.save(rolle);
            if (persistedRolle && file.id != null) {
                const dbSeedReference: DbSeedReference = DbSeedReference.createNew(
                    ReferencedEntityType.ROLLE,
                    file.id,
                    persistedRolle.id,
                );
                await this.dbSeedReferenceRepo.create(dbSeedReference);
            } else {
                this.logger.error('Rolle without ID thus not referenceable:');
                this.logger.error(JSON.stringify(rolle));
            }
        }
        this.logger.info(`Insert ${files.length} entities of type Rolle`);
    }

    public async seedServiceProvider(fileContentAsStr: string): Promise<void> {
        const serviceProviderFile: EntityFile<ServiceProviderFile> = JSON.parse(
            fileContentAsStr,
        ) as EntityFile<ServiceProviderFile>;
        const files: ServiceProviderFile[] = plainToInstance(ServiceProviderFile, serviceProviderFile.entities);
        for (const file of files) {
            const referencedOrga: Organisation<true> = await this.getReferencedOrganisation(
                file.providedOnSchulstrukturknoten,
            );
            const serviceProvider: ServiceProvider<false> = this.serviceProviderFactory.createNew(
                file.name,
                file.target,
                file.url,
                file.kategorie,
                referencedOrga.id,
                file.logoBase64 ? Buffer.from(file.logoBase64, 'base64') : undefined,
                file.logoMimeType,
                file.keycloakGroup,
                file.keycloakRole,
<<<<<<< HEAD
                file.externalSystem ?? ServiceProviderSystem.NONE,
=======
                file.requires2fa,
>>>>>>> 9491e8dd
            );

            const persistedServiceProvider: ServiceProvider<true> =
                await this.serviceProviderRepo.save(serviceProvider);
            if (persistedServiceProvider && file.id != null) {
                const dbSeedReference: DbSeedReference = DbSeedReference.createNew(
                    ReferencedEntityType.SERVICE_PROVIDER,
                    file.id,
                    persistedServiceProvider.id,
                );
                await this.dbSeedReferenceRepo.create(dbSeedReference);
            } else {
                this.logger.error('ServiceProvider without ID thus not referenceable:');
                this.logger.error(JSON.stringify(serviceProvider));
            }
        }
        this.logger.info(`Insert ${files.length} entities of type ServiceProvider`);
    }

    public async seedPerson(fileContentAsStr: string): Promise<void> {
        const personFile: EntityFile<PersonFile> = JSON.parse(fileContentAsStr) as EntityFile<PersonFile>;
        const files: PersonFile[] = plainToInstance(PersonFile, personFile.entities);
        /* eslint-disable no-await-in-loop */
        for (const file of files) {
            const creationParams: PersonCreationParams = {
                familienname: file.familienname,
                vorname: file.vorname,
                referrer: file.referrer,
                stammorganisation: file.stammorganisation,
                initialenFamilienname: file.initialenFamilienname,
                initialenVorname: file.initialenVorname,
                rufname: file.rufname,
                nameTitel: file.nameTitel,
                nameAnrede: file.nameAnrede,
                namePraefix: file.namePraefix,
                nameSuffix: file.nameSuffix,
                nameSortierindex: file.nameSortierindex,
                geburtsdatum: file.geburtsdatum,
                geburtsort: file.geburtsort,
                geschlecht: file.geschlecht,
                lokalisierung: file.lokalisierung,
                vertrauensstufe: file.vertrauensstufe,
                auskunftssperre: file.auskunftssperre,
                username: file.username,
                password: file.password,
                personalnummer: file.personalnummer,
            };
            /* eslint-disable no-await-in-loop */
            const person: Person<false> | DomainError = await this.personFactory.createNew(creationParams);
            if (person instanceof DomainError) {
                this.logger.error('Could not create person:');
                this.logger.error(JSON.stringify(person));
                throw person;
            }
            const filter: FindUserFilter = {
                username: person.username,
            };

            const existingKcUser: Result<User<true>, DomainError> = await this.kcUserService.findOne(filter);
            if (existingKcUser.ok) {
                await this.kcUserService.delete(existingKcUser.value.id); //When kcUser exists delete it
                this.logger.warning(
                    `Keycloak User with keycloakid: ${existingKcUser.value.id} has been deleted, and will be replaced by newly seeded user with same username: ${person.username}`,
                );
            }
            const persistedPerson: Person<true> | DomainError = await this.personRepository.create(person);
            if (persistedPerson instanceof Person && file.id != null) {
                const dbSeedReference: DbSeedReference = DbSeedReference.createNew(
                    ReferencedEntityType.PERSON,
                    file.id,
                    persistedPerson.id,
                );
                await this.dbSeedReferenceRepo.create(dbSeedReference);
            } else {
                this.logger.error('Person without ID thus not referenceable:');
                this.logger.error(JSON.stringify(person));
            }
        }
        this.logger.info(`Insert ${files.length} entities of type Person`);
    }

    public async seedPersonenkontext(fileContentAsStr: string): Promise<Personenkontext<true>[]> {
        const personenkontextFile: EntityFile<PersonenkontextFile> = JSON.parse(
            fileContentAsStr,
        ) as EntityFile<PersonenkontextFile>;

        const files: PersonenkontextFile[] = plainToInstance(PersonenkontextFile, personenkontextFile.entities);
        const persistedPersonenkontexte: Personenkontext<true>[] = [];
        for (const file of files) {
            const referencedPerson: Person<true> = await this.getReferencedPerson(file.personId);
            const referencedOrga: Organisation<true> = await this.getReferencedOrganisation(file.organisationId);
            const referencedRolle: Rolle<true> = await this.getReferencedRolle(file.rolleId);

            let befristung: Date | undefined = undefined;
            const hasBefristungPflicht: boolean = referencedRolle.merkmale?.some(
                (merkmal: RollenMerkmal) => merkmal === RollenMerkmal.BEFRISTUNG_PFLICHT,
            );
            if (hasBefristungPflicht) {
                befristung = new Date(2099, 1, 1, 0, 1, 0); // In consultation with Kristoff, Kiefer (Cap): Set Befristung fixed to Date far in future
                this.logger.info(`Automatically Set Befristung to 2099 for seeded kontext`);
            }

            const personenKontext: Personenkontext<false> = this.personenkontextFactory.construct(
                undefined,
                new Date(),
                new Date(),
                undefined,
                referencedPerson.id,
                referencedOrga.id,
                referencedRolle.id,
                undefined,
                undefined,
                undefined,
                undefined,
                undefined,
                undefined,
                befristung,
            );

            //Check specifications
            const specificationCheckError: Option<DomainError> =
                await this.dbiamPersonenkontextService.checkSpecifications(personenKontext);
            if (specificationCheckError) {
                throw specificationCheckError;
            }

            persistedPersonenkontexte.push(await this.dBiamPersonenkontextRepoInternal.save(personenKontext));
            //at the moment no saving of Personenkontext
        }
        this.logger.info(`Insert ${files.length} entities of type Personenkontext`);

        return persistedPersonenkontexte;
    }

    private async getReferencedPerson(seedingId: number): Promise<Person<true>> {
        const personUUID: Option<string> = await this.dbSeedReferenceRepo.findUUID(
            seedingId,
            ReferencedEntityType.PERSON,
        );
        if (!personUUID) throw new EntityNotFoundError('Person', seedingId.toString());
        const person: Option<Person<true>> = await this.personRepository.findById(personUUID);
        if (!person) throw new EntityNotFoundError('Person', seedingId.toString());

        return person;
    }

    private async getReferencedOrganisation(seedingId: number): Promise<Organisation<true>> {
        const organisationUUID: Option<string> = await this.dbSeedReferenceRepo.findUUID(
            seedingId,
            ReferencedEntityType.ORGANISATION,
        );
        if (!organisationUUID) throw new EntityNotFoundError('Organisation', seedingId.toString());
        const organisation: Option<Organisation<true>> = await this.organisationRepository.findById(organisationUUID);
        if (!organisation) throw new EntityNotFoundError('Organisation', seedingId.toString());

        return organisation;
    }

    private async getReferencedRolle(seedingId: number): Promise<Rolle<true>> {
        const rolleUUID: Option<string> = await this.dbSeedReferenceRepo.findUUID(
            seedingId,
            ReferencedEntityType.ROLLE,
        );
        if (!rolleUUID) throw new EntityNotFoundError('Rolle', seedingId.toString());
        const rolle: Option<Rolle<true>> = await this.rolleRepo.findById(rolleUUID);
        if (!rolle) throw new EntityNotFoundError('Rolle', seedingId.toString());

        return rolle;
    }

    private async getReferencedServiceProvider(seedingId: number): Promise<ServiceProvider<true>> {
        const serviceProviderUUID: Option<string> = await this.dbSeedReferenceRepo.findUUID(
            seedingId,
            ReferencedEntityType.SERVICE_PROVIDER,
        );
        if (!serviceProviderUUID) throw new EntityNotFoundError('ServiceProvider', seedingId.toString());
        const serviceProvider: Option<ServiceProvider<true>> =
            await this.serviceProviderRepo.findById(serviceProviderUUID);
        if (!serviceProvider) throw new EntityNotFoundError('ServiceProvider', seedingId.toString());

        return serviceProvider;
    }

    private readEntityFromJSONFile<T>(fileContentAsStr: string, constructor: ConstructorCall): T[] {
        const entityFile: EntityFile<T> = JSON.parse(fileContentAsStr) as EntityFile<T>;
        const key: keyof EntityFile<T> = 'entities';
        const entities: T[] = entityFile[key];
        const entityList: T[] = [];
        entities.forEach((entity: T) => {
            const newEntity: T = Object.assign(constructor(), entity);
            entityList.push(newEntity);
        });
        return entityList;
    }

    public getEntityFileNames(directory: string, subDir: string): string[] {
        return fs
            .readdirSync(`./seeding/${directory}/${subDir}`)
            .filter((fileName: string) => fileName.endsWith('.json'));
    }

    public getDirectories(directory: string): string[] {
        const path: string = `./seeding/${directory}`;
        return fs.readdirSync(path).filter(function (file: string) {
            return fs.statSync(path + '/' + file).isDirectory();
        });
    }
}<|MERGE_RESOLUTION|>--- conflicted
+++ resolved
@@ -197,11 +197,8 @@
                 file.logoMimeType,
                 file.keycloakGroup,
                 file.keycloakRole,
-<<<<<<< HEAD
                 file.externalSystem ?? ServiceProviderSystem.NONE,
-=======
                 file.requires2fa,
->>>>>>> 9491e8dd
             );
 
             const persistedServiceProvider: ServiceProvider<true> =
