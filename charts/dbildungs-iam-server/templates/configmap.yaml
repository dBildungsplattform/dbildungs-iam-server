apiVersion: v1
kind: ConfigMap
metadata:
  name: {{ template "common.names.name" . }}
  namespace: {{ template "common.names.namespace" . }}
  labels:
    {{- include "common.labels" . | nindent 4 }}
data:
  config-json: |-
    {{ .Files.Get "config/config.json" | nindent 4 }}
  # why is this node env
  NODE_ENV: "prod"
  DEPLOY_STAGE: {{ .Values.environment | quote }}
  DB_NAME: {{ .Values.database.name | quote }}
  KC_BASE_URL: "https://{{ .Values.keycloakHostname }}"
  FRONTEND_OIDC_CALLBACK_URL: "https://{{ .Values.backendHostname }}/api/auth/login"
  FRONTEND_DEFAULT_LOGIN_REDIRECT: "https://{{ .Values.backendHostname }}/"
  FRONTEND_LOGOUT_REDIRECT: "https://{{ .Values.backendHostname }}/"
  BACKEND_HOSTNAME: "{{ .Values.backendHostname }}"
  LDAP_URL: '{{ .Values.ldap.url | replace "spsh-xxx" .Release.Namespace }}'
<<<<<<< HEAD
  ITSLEARNING_ENABLED: "{{ .Values.itslearning.enabled }}"
  ITSLEARNING_ENDPOINT: "{{ .Values.itslearning.endpoint }}"
  PI_BASE_URL:  "{{ .Values.privacyidea.url }}"
  PI_RENAME_WAITING_TIME:  "{{ .Values.privacyidea.renameWaitingTime }}"
  PI_REALM: "{{ .Values.privacyidea.realm }}"
  PI_USER_RESOLVER: "{{ .Values.privacyidea.userResolver }}"
  
=======
  LDAP_BIND_DN: "{{ .Values.ldap.bindDN }}"
  LDAP_OEFFENTLICHE_SCHULEN_DOMAIN: "{{ .Values.ldap.oeffentlicheSchulenDomain }}"
  LDAP_ERSATZSCHULEN_DOMAIN: "{{ .Values.ldap.ersatzschulenDomain }}"
>>>>>>> c06bb57b
<|MERGE_RESOLUTION|>--- conflicted
+++ resolved
@@ -18,16 +18,13 @@
   FRONTEND_LOGOUT_REDIRECT: "https://{{ .Values.backendHostname }}/"
   BACKEND_HOSTNAME: "{{ .Values.backendHostname }}"
   LDAP_URL: '{{ .Values.ldap.url | replace "spsh-xxx" .Release.Namespace }}'
-<<<<<<< HEAD
+  LDAP_BIND_DN: "{{ .Values.ldap.bindDN }}"
+  LDAP_OEFFENTLICHE_SCHULEN_DOMAIN: "{{ .Values.ldap.oeffentlicheSchulenDomain }}"
+  LDAP_ERSATZSCHULEN_DOMAIN: "{{ .Values.ldap.ersatzschulenDomain }}"
   ITSLEARNING_ENABLED: "{{ .Values.itslearning.enabled }}"
   ITSLEARNING_ENDPOINT: "{{ .Values.itslearning.endpoint }}"
   PI_BASE_URL:  "{{ .Values.privacyidea.url }}"
   PI_RENAME_WAITING_TIME:  "{{ .Values.privacyidea.renameWaitingTime }}"
   PI_REALM: "{{ .Values.privacyidea.realm }}"
   PI_USER_RESOLVER: "{{ .Values.privacyidea.userResolver }}"
-  
-=======
-  LDAP_BIND_DN: "{{ .Values.ldap.bindDN }}"
-  LDAP_OEFFENTLICHE_SCHULEN_DOMAIN: "{{ .Values.ldap.oeffentlicheSchulenDomain }}"
-  LDAP_ERSATZSCHULEN_DOMAIN: "{{ .Values.ldap.ersatzschulenDomain }}"
->>>>>>> c06bb57b
+  