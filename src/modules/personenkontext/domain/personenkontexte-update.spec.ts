import { Test, TestingModule } from '@nestjs/testing';
import { createMock, DeepMocked } from '@golevelup/ts-jest';
import { faker } from '@faker-js/faker';
import { DBiamPersonenkontextRepo } from '../persistence/dbiam-personenkontext.repo.js';
import { PersonenkontexteUpdate } from './personenkontexte-update.js';
import { DbiamPersonenkontextFactory } from './dbiam-personenkontext.factory.js';
import { PersonID } from '../../../shared/types/index.js';
import { DbiamPersonenkontextBodyParams } from '../api/param/dbiam-personenkontext.body.params.js';
import { ClassLogger } from '../../../core/logging/class-logger.js';
import { UpdatePersonIdMismatchError } from './error/update-person-id-mismatch.error.js';
import { Personenkontext } from './personenkontext.js';
import { UpdateCountError } from './error/update-count.error.js';
import { UpdateOutdatedError } from './error/update-outdated.error.js';
import { PersonenkontexteUpdateError } from './error/personenkontexte-update.error.js';
import { PersonenkontextFactory } from './personenkontext.factory.js';
import { PersonRepository } from '../../person/persistence/person.repository.js';
import { OrganisationRepository } from '../../organisation/persistence/organisation.repository.js';
import { RolleRepo } from '../../rolle/repo/rolle.repo.js';
import { EventService } from '../../../core/eventbus/index.js';

function createPKBodyParams(personId: PersonID): DbiamPersonenkontextBodyParams[] {
    const firstCreatePKBodyParams: DbiamPersonenkontextBodyParams = createMock<DbiamPersonenkontextBodyParams>({
        personId: personId,
        organisationId: faker.string.uuid(),
        rolleId: faker.string.uuid(),
    });

    const secondCreatePKBodyParams: DbiamPersonenkontextBodyParams = createMock<DbiamPersonenkontextBodyParams>({
        personId: personId,
        organisationId: faker.string.uuid(),
        rolleId: faker.string.uuid(),
    });

    return [firstCreatePKBodyParams, secondCreatePKBodyParams];
}

describe('PersonenkontexteUpdate', () => {
    let module: TestingModule;
    let dBiamPersonenkontextRepoMock: DeepMocked<DBiamPersonenkontextRepo>;
    let dbiamPersonenkontextFactory: DbiamPersonenkontextFactory;
    let sut: PersonenkontexteUpdate;
    let personId: string;
    let lastModified: Date;
    let bodyParam1: DbiamPersonenkontextBodyParams;
    let bodyParam2: DbiamPersonenkontextBodyParams;
    let pk1: Personenkontext<true>;
    let pk2: Personenkontext<true>;

    beforeAll(async () => {
        module = await Test.createTestingModule({
            providers: [
                {
                    provide: ClassLogger,
                    useValue: createMock<ClassLogger>(),
                },
                {
                    provide: DBiamPersonenkontextRepo,
                    useValue: createMock<DBiamPersonenkontextRepo>(),
                },
                {
                    provide: PersonRepository,
                    useValue: createMock<PersonRepository>(),
                },
                {
                    provide: OrganisationRepository,
                    useValue: createMock<OrganisationRepository>(),
                },
                {
                    provide: RolleRepo,
                    useValue: createMock<RolleRepo>(),
                },
                EventService,
                DbiamPersonenkontextFactory,
                PersonenkontextFactory,
            ],
        }).compile();
        dBiamPersonenkontextRepoMock = module.get(DBiamPersonenkontextRepo);
        dbiamPersonenkontextFactory = module.get(DbiamPersonenkontextFactory);

        personId = faker.string.uuid();
        lastModified = faker.date.recent();
        bodyParam1 = createMock<DbiamPersonenkontextBodyParams>({
            personId: personId,
            organisationId: faker.string.uuid(),
            rolleId: faker.string.uuid(),
        });
        bodyParam2 = createMock<DbiamPersonenkontextBodyParams>({
            personId: personId,
            organisationId: faker.string.uuid(),
            rolleId: faker.string.uuid(),
        });
        pk1 = createMock<Personenkontext<true>>({
            updatedAt: lastModified,
            personId: bodyParam1.personId,
            organisationId: bodyParam1.organisationId,
            rolleId: bodyParam1.rolleId,
        });
        pk2 = createMock<Personenkontext<true>>({
            updatedAt: faker.date.past(),
            personId: bodyParam2.personId,
            organisationId: bodyParam2.organisationId,
            rolleId: bodyParam2.rolleId,
        });
    });

    afterAll(async () => {
        await module.close();
    });

    beforeEach(() => {
        jest.resetAllMocks();
    });

    it('should be defined', () => {
        expect(dbiamPersonenkontextFactory).toBeDefined();
    });

    describe('update', () => {
        describe('when sent personenkontexte contain new personenkontext', () => {
            beforeAll(() => {
<<<<<<< HEAD
                const count: number = 1;
                sut = dbiamPersonenkontextFactory.createNew(personId, lastModified, count, [bodyParam1, bodyParam2]);
            });

            it('should return null', async () => {
                dBiamPersonenkontextRepoMock.find.mockResolvedValueOnce(pk1);
                dBiamPersonenkontextRepoMock.find.mockResolvedValueOnce(null); //mock: pk2 is not found => therefore handled as new
                dBiamPersonenkontextRepoMock.findByPerson.mockResolvedValueOnce([pk1]); //mock: pk1 is found as existing in DB
                const updateError: Option<PersonenkontexteUpdateError> = await sut.update();

                expect(updateError).toBeNull();
                expect(dBiamPersonenkontextRepoMock.save).toHaveBeenCalledTimes(1);
=======
                const count: number = 2;

                sut = dbiamPersonenkontextFactory.createNewPersonenkontexteUpdate(
                    personId,
                    lastModified,
                    count,
                    createPKBodyParams(personId),
                );
            });

            it('should return PersonenkontextSpecificationError', async () => {
                dBiamPersonenkontextRepoMock.find.mockResolvedValue(null);
                const updateError: Personenkontext<true>[] | PersonenkontexteUpdateError = await sut.update();

                expect(updateError).toBeInstanceOf(PersonenkontexteUpdateError);
>>>>>>> 69d1f284
            });
        });

        describe('when sent personenkontexte contain personenkontext with mismatching personId', () => {
            beforeAll(() => {
                const count: number = 2;
                sut = dbiamPersonenkontextFactory.createNewPersonenkontexteUpdate(
                    faker.string.uuid(),
                    lastModified,
                    count,
                    createPKBodyParams(personId),
                );
            });

            it('should return UpdatePersonIdMismatchError', async () => {
                const updateError: Personenkontext<true>[] | PersonenkontexteUpdateError = await sut.update();

                expect(updateError).toBeInstanceOf(UpdatePersonIdMismatchError);
            });
        });

<<<<<<< HEAD
=======
        describe('when existing personenkontexte cannot be found', () => {
            beforeAll(() => {
                const count: number = 2;
                sut = dbiamPersonenkontextFactory.createNewPersonenkontexteUpdate(personId, lastModified, count, [
                    bodyParam1,
                    bodyParam2,
                ]);
            });

            it('should return EntityNotFoundError', async () => {
                dBiamPersonenkontextRepoMock.find.mockResolvedValue(pk1);
                dBiamPersonenkontextRepoMock.find.mockResolvedValue(pk2);
                dBiamPersonenkontextRepoMock.findByPerson.mockResolvedValueOnce([]); //mock: no existing pks are found
                const updateError: Personenkontext<true>[] | PersonenkontexteUpdateError = await sut.update();

                expect(updateError).toBeInstanceOf(EntityNotFoundError);
            });
        });

>>>>>>> 69d1f284
        describe('when existing personenkontexte amount does NOT match count', () => {
            beforeAll(() => {
                const count: number = 2;
                sut = dbiamPersonenkontextFactory.createNewPersonenkontexteUpdate(personId, lastModified, count, [
                    bodyParam1,
                    bodyParam2,
                ]);
            });

            it('should return UpdateCountError', async () => {
                dBiamPersonenkontextRepoMock.find.mockResolvedValueOnce(pk1);
                dBiamPersonenkontextRepoMock.find.mockResolvedValueOnce(pk2);
                dBiamPersonenkontextRepoMock.findByPerson.mockResolvedValueOnce([pk1]); //mock: only one PK is found
                const updateError: Personenkontext<true>[] | PersonenkontexteUpdateError = await sut.update();

                expect(updateError).toBeInstanceOf(UpdateCountError);
            });
        });

        describe('when most recent updated PK time does not match lastModified time', () => {
            beforeAll(() => {
                const wrongLastModified: Date = faker.date.past();
                const count: number = 2;
                sut = dbiamPersonenkontextFactory.createNewPersonenkontexteUpdate(personId, wrongLastModified, count, [
                    bodyParam1,
                    bodyParam2,
                ]);
            });

            it('should return UpdateOutdatedError', async () => {
                dBiamPersonenkontextRepoMock.find.mockResolvedValueOnce(pk1);
                dBiamPersonenkontextRepoMock.find.mockResolvedValueOnce(pk2);
                dBiamPersonenkontextRepoMock.findByPerson.mockResolvedValueOnce([pk1, pk2]); //mock: both PKs are found
                const updateError: Personenkontext<true>[] | PersonenkontexteUpdateError = await sut.update();

                expect(updateError).toBeInstanceOf(UpdateOutdatedError);
            });
        });

        describe('when validate returns no errors', () => {
            beforeEach(() => {
                const count: number = 2;
                sut = dbiamPersonenkontextFactory.createNewPersonenkontexteUpdate(personId, lastModified, count, [
                    bodyParam1,
                    bodyParam2,
                ]);
            });

            it('should return null asc order', async () => {
                dBiamPersonenkontextRepoMock.find.mockResolvedValueOnce(pk1);
                dBiamPersonenkontextRepoMock.find.mockResolvedValueOnce(pk2);
                dBiamPersonenkontextRepoMock.findByPerson.mockResolvedValueOnce([pk1, pk2]); //mock: both PKs are found
                dBiamPersonenkontextRepoMock.findByPerson.mockResolvedValueOnce([pk1, pk2]); //mock: return the PKs found after update
                const updateResult: Personenkontext<true>[] | PersonenkontexteUpdateError = await sut.update();

<<<<<<< HEAD
                expect(updateError).toBeNull();
                expect(dBiamPersonenkontextRepoMock.delete).toHaveBeenCalledTimes(0);
            });

            // This test only test for right sorting by date of PKs, pk2 and pk1 are switched in retrieval order
            it('should return null desc order', async () => {
                dBiamPersonenkontextRepoMock.find.mockResolvedValueOnce(pk1);
                dBiamPersonenkontextRepoMock.find.mockResolvedValueOnce(pk2);
=======
                expect(updateResult).toBeInstanceOf(Array);
            });

            // This test only test for right sorting by date of PKs, pk2 and pk1 are switched in retrieval order
            it('should return null', async () => {
                dBiamPersonenkontextRepoMock.find.mockResolvedValue(pk1);
                dBiamPersonenkontextRepoMock.find.mockResolvedValue(pk2);
>>>>>>> 69d1f284
                dBiamPersonenkontextRepoMock.findByPerson.mockResolvedValueOnce([pk2, pk1]); //mock: both PKs are found
                dBiamPersonenkontextRepoMock.findByPerson.mockResolvedValueOnce([pk1, pk2]); //mock: return the PKs found after update

                const updateResult: Personenkontext<true>[] | PersonenkontexteUpdateError = await sut.update();

<<<<<<< HEAD
                const updateError: Option<PersonenkontexteUpdateError> = await sut.update();

                expect(updateError).toBeNull();
                expect(dBiamPersonenkontextRepoMock.delete).toHaveBeenCalledTimes(0);
=======
                expect(updateResult).toBeInstanceOf(Array);
>>>>>>> 69d1f284
            });
        });
    });
});<|MERGE_RESOLUTION|>--- conflicted
+++ resolved
@@ -118,21 +118,7 @@
     describe('update', () => {
         describe('when sent personenkontexte contain new personenkontext', () => {
             beforeAll(() => {
-<<<<<<< HEAD
                 const count: number = 1;
-                sut = dbiamPersonenkontextFactory.createNew(personId, lastModified, count, [bodyParam1, bodyParam2]);
-            });
-
-            it('should return null', async () => {
-                dBiamPersonenkontextRepoMock.find.mockResolvedValueOnce(pk1);
-                dBiamPersonenkontextRepoMock.find.mockResolvedValueOnce(null); //mock: pk2 is not found => therefore handled as new
-                dBiamPersonenkontextRepoMock.findByPerson.mockResolvedValueOnce([pk1]); //mock: pk1 is found as existing in DB
-                const updateError: Option<PersonenkontexteUpdateError> = await sut.update();
-
-                expect(updateError).toBeNull();
-                expect(dBiamPersonenkontextRepoMock.save).toHaveBeenCalledTimes(1);
-=======
-                const count: number = 2;
 
                 sut = dbiamPersonenkontextFactory.createNewPersonenkontexteUpdate(
                     personId,
@@ -144,10 +130,15 @@
 
             it('should return PersonenkontextSpecificationError', async () => {
                 dBiamPersonenkontextRepoMock.find.mockResolvedValue(null);
-                const updateError: Personenkontext<true>[] | PersonenkontexteUpdateError = await sut.update();
-
-                expect(updateError).toBeInstanceOf(PersonenkontexteUpdateError);
->>>>>>> 69d1f284
+                dBiamPersonenkontextRepoMock.find.mockResolvedValueOnce(pk1);
+                dBiamPersonenkontextRepoMock.find.mockResolvedValueOnce(null); //mock pk2 is not found => therefore handled as new
+                dBiamPersonenkontextRepoMock.findByPerson.mockResolvedValueOnce([pk1]); //mock pk1 is found as existing in DB
+
+                dBiamPersonenkontextRepoMock.findByPerson.mockResolvedValueOnce([pk1, pk2]); //mock the return values in the end of update method
+
+                const updateResult: Personenkontext<true>[] | PersonenkontexteUpdateError = await sut.update();
+
+                expect(updateResult).toBeInstanceOf(Array);
             });
         });
 
@@ -169,9 +160,7 @@
             });
         });
 
-<<<<<<< HEAD
-=======
-        describe('when existing personenkontexte cannot be found', () => {
+        describe('when existing personenkontexte amount does NOT match count', () => {
             beforeAll(() => {
                 const count: number = 2;
                 sut = dbiamPersonenkontextFactory.createNewPersonenkontexteUpdate(personId, lastModified, count, [
@@ -180,19 +169,38 @@
                 ]);
             });
 
-            it('should return EntityNotFoundError', async () => {
-                dBiamPersonenkontextRepoMock.find.mockResolvedValue(pk1);
-                dBiamPersonenkontextRepoMock.find.mockResolvedValue(pk2);
-                dBiamPersonenkontextRepoMock.findByPerson.mockResolvedValueOnce([]); //mock: no existing pks are found
+            it('should return UpdateCountError', async () => {
+                dBiamPersonenkontextRepoMock.find.mockResolvedValueOnce(pk1);
+                dBiamPersonenkontextRepoMock.find.mockResolvedValueOnce(pk2);
+                dBiamPersonenkontextRepoMock.findByPerson.mockResolvedValueOnce([pk1]); //mock: only one PK is found
                 const updateError: Personenkontext<true>[] | PersonenkontexteUpdateError = await sut.update();
 
-                expect(updateError).toBeInstanceOf(EntityNotFoundError);
-            });
-        });
-
->>>>>>> 69d1f284
-        describe('when existing personenkontexte amount does NOT match count', () => {
-            beforeAll(() => {
+                expect(updateError).toBeInstanceOf(UpdateCountError);
+            });
+        });
+
+        describe('when most recent updated PK time does not match lastModified time', () => {
+            beforeAll(() => {
+                const wrongLastModified: Date = faker.date.past();
+                const count: number = 2;
+                sut = dbiamPersonenkontextFactory.createNewPersonenkontexteUpdate(personId, wrongLastModified, count, [
+                    bodyParam1,
+                    bodyParam2,
+                ]);
+            });
+
+            it('should return UpdateOutdatedError', async () => {
+                dBiamPersonenkontextRepoMock.find.mockResolvedValueOnce(pk1);
+                dBiamPersonenkontextRepoMock.find.mockResolvedValueOnce(pk2);
+                dBiamPersonenkontextRepoMock.findByPerson.mockResolvedValueOnce([pk1, pk2]); //mock: both PKs are found
+                const updateError: Personenkontext<true>[] | PersonenkontexteUpdateError = await sut.update();
+
+                expect(updateError).toBeInstanceOf(UpdateOutdatedError);
+            });
+        });
+
+        describe('when validate returns no errors', () => {
+            beforeEach(() => {
                 const count: number = 2;
                 sut = dbiamPersonenkontextFactory.createNewPersonenkontexteUpdate(personId, lastModified, count, [
                     bodyParam1,
@@ -200,45 +208,6 @@
                 ]);
             });
 
-            it('should return UpdateCountError', async () => {
-                dBiamPersonenkontextRepoMock.find.mockResolvedValueOnce(pk1);
-                dBiamPersonenkontextRepoMock.find.mockResolvedValueOnce(pk2);
-                dBiamPersonenkontextRepoMock.findByPerson.mockResolvedValueOnce([pk1]); //mock: only one PK is found
-                const updateError: Personenkontext<true>[] | PersonenkontexteUpdateError = await sut.update();
-
-                expect(updateError).toBeInstanceOf(UpdateCountError);
-            });
-        });
-
-        describe('when most recent updated PK time does not match lastModified time', () => {
-            beforeAll(() => {
-                const wrongLastModified: Date = faker.date.past();
-                const count: number = 2;
-                sut = dbiamPersonenkontextFactory.createNewPersonenkontexteUpdate(personId, wrongLastModified, count, [
-                    bodyParam1,
-                    bodyParam2,
-                ]);
-            });
-
-            it('should return UpdateOutdatedError', async () => {
-                dBiamPersonenkontextRepoMock.find.mockResolvedValueOnce(pk1);
-                dBiamPersonenkontextRepoMock.find.mockResolvedValueOnce(pk2);
-                dBiamPersonenkontextRepoMock.findByPerson.mockResolvedValueOnce([pk1, pk2]); //mock: both PKs are found
-                const updateError: Personenkontext<true>[] | PersonenkontexteUpdateError = await sut.update();
-
-                expect(updateError).toBeInstanceOf(UpdateOutdatedError);
-            });
-        });
-
-        describe('when validate returns no errors', () => {
-            beforeEach(() => {
-                const count: number = 2;
-                sut = dbiamPersonenkontextFactory.createNewPersonenkontexteUpdate(personId, lastModified, count, [
-                    bodyParam1,
-                    bodyParam2,
-                ]);
-            });
-
             it('should return null asc order', async () => {
                 dBiamPersonenkontextRepoMock.find.mockResolvedValueOnce(pk1);
                 dBiamPersonenkontextRepoMock.find.mockResolvedValueOnce(pk2);
@@ -246,37 +215,20 @@
                 dBiamPersonenkontextRepoMock.findByPerson.mockResolvedValueOnce([pk1, pk2]); //mock: return the PKs found after update
                 const updateResult: Personenkontext<true>[] | PersonenkontexteUpdateError = await sut.update();
 
-<<<<<<< HEAD
-                expect(updateError).toBeNull();
+                expect(updateResult).toBeInstanceOf(Array);
                 expect(dBiamPersonenkontextRepoMock.delete).toHaveBeenCalledTimes(0);
-            });
-
-            // This test only test for right sorting by date of PKs, pk2 and pk1 are switched in retrieval order
-            it('should return null desc order', async () => {
-                dBiamPersonenkontextRepoMock.find.mockResolvedValueOnce(pk1);
-                dBiamPersonenkontextRepoMock.find.mockResolvedValueOnce(pk2);
-=======
-                expect(updateResult).toBeInstanceOf(Array);
             });
 
             // This test only test for right sorting by date of PKs, pk2 and pk1 are switched in retrieval order
             it('should return null', async () => {
                 dBiamPersonenkontextRepoMock.find.mockResolvedValue(pk1);
                 dBiamPersonenkontextRepoMock.find.mockResolvedValue(pk2);
->>>>>>> 69d1f284
                 dBiamPersonenkontextRepoMock.findByPerson.mockResolvedValueOnce([pk2, pk1]); //mock: both PKs are found
                 dBiamPersonenkontextRepoMock.findByPerson.mockResolvedValueOnce([pk1, pk2]); //mock: return the PKs found after update
 
+                expect(dBiamPersonenkontextRepoMock.delete).toHaveBeenCalledTimes(0);
                 const updateResult: Personenkontext<true>[] | PersonenkontexteUpdateError = await sut.update();
-
-<<<<<<< HEAD
-                const updateError: Option<PersonenkontexteUpdateError> = await sut.update();
-
-                expect(updateError).toBeNull();
-                expect(dBiamPersonenkontextRepoMock.delete).toHaveBeenCalledTimes(0);
-=======
                 expect(updateResult).toBeInstanceOf(Array);
->>>>>>> 69d1f284
             });
         });
     });
