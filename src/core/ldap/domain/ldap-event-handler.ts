--- conflicted
+++ resolved
@@ -97,102 +97,6 @@
         return deletionResult;
     }
 
-<<<<<<< HEAD
-    @KafkaEventHandler(KafkaPersonCreatedEvent)
-    @EventHandler(PersonenkontextCreatedMigrationEvent)
-    @EnsureRequestContext()
-    public async handlePersonenkontextCreatedMigrationEvent(
-        event: PersonenkontextCreatedMigrationEvent | KafkaPersonCreatedEvent,
-    ): Promise<Result<unknown>> {
-        this.logger.info(
-            `MIGRATION: Create Kontext Operation / personId: ${event.createdKontextPerson.id} ;  orgaId: ${event.createdKontextOrga.id} ;  rolleId: ${event.createdKontextRolle.id} / Received PersonenkontextCreatedMigrationEvent`,
-        );
-
-        if (
-            event.createdKontextRolle.rollenart == RollenArt.LEHR &&
-            event.migrationRunType === PersonenkontextMigrationRuntype.STANDARD
-        ) {
-            this.logger.info(
-                `MIGRATION: Create Kontext Operation / personId: ${event.createdKontextPerson.id} ;  orgaId: ${event.createdKontextOrga.id} ;  rolleId: ${event.createdKontextRolle.id} / RollenArt is LEHR, trying to create Lehrer`,
-            );
-            if (!event.createdKontextPerson.referrer) {
-                this.logger.error(
-                    `MIGRATION: Create Kontext Operation / personId: ${event.createdKontextPerson.id} ;  orgaId: ${event.createdKontextOrga.id} ;  rolleId: ${event.createdKontextRolle.id} / Username missing`,
-                );
-                return { ok: false, error: new Error('Username missing') };
-            }
-            if (!event.createdKontextOrga.kennung) {
-                this.logger.error(
-                    `MIGRATION: Create Kontext Operation / personId: ${event.createdKontextPerson.id} ;  orgaId: ${event.createdKontextOrga.id} ;  rolleId: ${event.createdKontextRolle.id} / Orga Kennung missing`,
-                );
-                return { ok: false, error: new Error('Orga Kennung missing') };
-            }
-            const emailDomain: Result<string> = await this.getEmailDomainForOrganisationId(event.createdKontextOrga.id);
-            if (!emailDomain.ok) {
-                this.logger.error(
-                    `MIGRATION: Create Kontext Operation / personId: ${event.createdKontextPerson.id} ;  orgaId: ${event.createdKontextOrga.id} ;  rolleId: ${event.createdKontextRolle.id} / Aborting createLehrer Operation, No valid emailDomain for organisation`,
-                );
-                return { ok: false, error: emailDomain.error };
-            }
-            const isLehrerExistingResult: Result<boolean> = await this.ldapClientService.isLehrerExisting(
-                event.createdKontextPerson.referrer,
-                emailDomain.value,
-            );
-            if (!isLehrerExistingResult.ok) {
-                this.logger.error(
-                    `MIGRATION: Create Kontext Operation / personId: ${event.createdKontextPerson.id} ;  orgaId: ${event.createdKontextOrga.id} ;  rolleId: ${event.createdKontextRolle.id} / Check Lehrer existing call failed: ${isLehrerExistingResult.error.message}`,
-                );
-                return { ok: false, error: isLehrerExistingResult.error };
-            }
-
-            if (isLehrerExistingResult.value == true) {
-                this.logger.info(
-                    `MIGRATION: Create Kontext Operation / personId: ${event.createdKontextPerson.id} ;  orgaId: ${event.createdKontextOrga.id} ;  rolleId: ${event.createdKontextRolle.id} / Aborting createLehrer Operation, LDAP Entry already exists`,
-                );
-                return { ok: true, value: null };
-            }
-
-            const personData: PersonData = {
-                id: event.createdKontextPerson.id,
-                vorname: event.createdKontextPerson.vorname,
-                familienname: event.createdKontextPerson.familienname,
-                username: event.createdKontextPerson.referrer,
-                ldapEntryUUID: event.createdKontextPerson.id, //Matches The legacy ldapEntryUUID
-            };
-
-            const creationResult: Result<PersonData> = await this.ldapClientService.createLehrer(
-                personData,
-                emailDomain.value,
-                event.createdKontextOrga.kennung,
-                event.email,
-            );
-            if (!creationResult.ok) {
-                this.logger.error(
-                    `MIGRATION: Create Kontext Operation / personId: ${event.createdKontextPerson.id} ;  orgaId: ${event.createdKontextOrga.id} ;  rolleId: ${event.createdKontextRolle.id} / Create Lehrer Operation failed: ${creationResult.error.message}`,
-                );
-                return { ok: false, error: creationResult.error };
-            }
-            this.logger.info(
-                `MIGRATION: Create Kontext Operation / personId: ${event.createdKontextPerson.id} ;  orgaId: ${event.createdKontextOrga.id} ;  rolleId: ${event.createdKontextRolle.id} / Successfully created LDAP Entry Lehrer`,
-            );
-            return { ok: true, value: null };
-        } else {
-            if (event.migrationRunType !== PersonenkontextMigrationRuntype.STANDARD) {
-                this.logger.info(
-                    `MIGRATION: Create Kontext Operation / personId: ${event.createdKontextPerson.id} ;  orgaId: ${event.createdKontextOrga.id} ;  rolleId: ${event.createdKontextRolle.id} / Do Nothing because PersonenkontextMigrationRuntype is Not STANDARD`,
-                );
-            } else if (event.createdKontextRolle.rollenart !== RollenArt.LEHR) {
-                this.logger.info(
-                    `MIGRATION: Create Kontext Operation / personId: ${event.createdKontextPerson.id} ;  orgaId: ${event.createdKontextOrga.id} ;  rolleId: ${event.createdKontextRolle.id} / Do Nothing because Rollenart is Not LEHR`,
-                );
-            }
-
-            return { ok: true, value: null };
-        }
-    }
-
-=======
->>>>>>> 6d8d957c
     @KafkaEventHandler(KafkaPersonRenamedEvent)
     @EventHandler(PersonRenamedEvent)
     @EnsureRequestContext()
