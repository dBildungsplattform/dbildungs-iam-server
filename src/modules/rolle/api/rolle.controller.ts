import {
    Body,
    Controller,
    Delete,
    Get,
    HttpCode,
    HttpStatus,
    Param,
    Patch,
    Post,
    Put,
    Query,
    UseFilters,
} from '@nestjs/common';
import {
    ApiBadRequestResponse,
    ApiBearerAuth,
    ApiCreatedResponse,
    ApiForbiddenResponse,
    ApiInternalServerErrorResponse,
    ApiOAuth2,
    ApiNotFoundResponse,
    ApiOkResponse,
    ApiOperation,
    ApiTags,
    ApiUnauthorizedResponse,
} from '@nestjs/swagger';

import { DomainError } from '../../../shared/error/domain.error.js';
import { SchulConnexErrorMapper } from '../../../shared/error/schul-connex-error.mapper.js';
import { SchulConnexValidationErrorFilter } from '../../../shared/error/schulconnex-validation-error.filter.js';
import { OrganisationDo } from '../../organisation/domain/organisation.do.js';
import { OrganisationService } from '../../organisation/domain/organisation.service.js';
import { Rolle } from '../domain/rolle.js';
import { RolleRepo } from '../repo/rolle.repo.js';
import { CreateRolleBodyParams } from './create-rolle.body.params.js';
import { RolleResponse } from './rolle.response.js';
import { RolleFactory } from '../domain/rolle.factory.js';
import { AddSystemrechtBodyParams } from './add-systemrecht.body.params.js';
import { FindRolleByIdParams } from './find-rolle-by-id.params.js';
import { AddSystemrechtError } from './add-systemrecht.error.js';
import { EntityNotFoundError } from '../../../shared/error/entity-not-found.error.js';
import { RolleServiceProviderQueryParams } from './rolle-service-provider.query.params.js';
import { RolleServiceProviderResponse } from './rolle-service-provider.response.js';
import { ServiceProviderRepo } from '../../service-provider/repo/service-provider.repo.js';
import { ServiceProvider } from '../../service-provider/domain/service-provider.js';
import { RolleWithServiceProvidersResponse } from './rolle-with-serviceprovider.response.js';
import { RolleNameQueryParams } from './rolle-name-query.param.js';
import { ServiceProviderResponse } from '../../service-provider/api/service-provider.response.js';
import { SchulConnexError } from '../../../shared/error/schul-connex.error.js';
import { RolleExceptionFilter } from './rolle-exception-filter.js';
import { Paged, PagedResponse, PagingHeadersObject } from '../../../shared/paging/index.js';
import { Permissions } from '../../authentication/api/permissions.decorator.js';
import { PersonPermissions } from '../../authentication/domain/person-permissions.js';
import { UpdateRolleBodyParams } from './update-rolle.body.params.js';
import { DBiamPersonenkontextRepo } from '../../personenkontext/persistence/dbiam-personenkontext.repo.js';
<<<<<<< HEAD
import { RolleHatPersonenkontexteError } from '../domain/rolle-hat-personenkontexte.error.js';
import { AuthenticationExceptionFilter } from '../../authentication/api/authentication-exception-filter.js';
import { DbiamRolleError } from './dbiam-rolle.error.js';
=======
import { AuthenticationExceptionFilter } from '../../authentication/api/authentication-exception-filter.js';
import { DbiamRolleError } from './dbiam-rolle.error.js';
import { RolleDomainError } from '../domain/rolle-domain.error.js';
>>>>>>> e45e0fcf

@UseFilters(new SchulConnexValidationErrorFilter(), new RolleExceptionFilter(), new AuthenticationExceptionFilter())
@ApiTags('rolle')
@ApiBearerAuth()
@ApiOAuth2(['openid'])
@Controller({ path: 'rolle' })
export class RolleController {
    public constructor(
        private readonly rolleRepo: RolleRepo,
        private readonly rolleFactory: RolleFactory,
        private readonly orgService: OrganisationService,
        private readonly serviceProviderRepo: ServiceProviderRepo,
        private readonly dBiamPersonenkontextRepo: DBiamPersonenkontextRepo,
    ) {}

    @Get()
    @ApiOperation({ description: 'List all rollen.' })
    @ApiOkResponse({
        description: 'The rollen were successfully returned',
        type: [RolleWithServiceProvidersResponse],
        headers: PagingHeadersObject,
    })
    @ApiUnauthorizedResponse({ description: 'Not authorized to get rollen.' })
    @ApiForbiddenResponse({ description: 'Insufficient permissions to get rollen.' })
    @ApiInternalServerErrorResponse({ description: 'Internal server error while getting all rollen.' })
    public async findRollen(
        @Query() queryParams: RolleNameQueryParams,
        @Permissions() permissions: PersonPermissions,
    ): Promise<PagedResponse<RolleWithServiceProvidersResponse>> {
        const rollen: Option<Rolle<true>[]> = await this.rolleRepo.findRollenAuthorized(
            permissions,
            queryParams.searchStr,
            queryParams.limit,
            queryParams.offset,
        );

        if (!rollen || rollen.length === 0) {
            const pagedRolleWithServiceProvidersResponse: Paged<RolleWithServiceProvidersResponse> = {
                total: 0,
                offset: 0,
                limit: queryParams.limit ?? 0,
                items: [],
            };
            return new PagedResponse(pagedRolleWithServiceProvidersResponse);
        }
        const serviceProviders: ServiceProvider<true>[] = await this.serviceProviderRepo.find();
        const rollenWithServiceProvidersResponses: RolleWithServiceProvidersResponse[] = rollen.map(
            (r: Rolle<true>) => {
                const sps: ServiceProvider<true>[] = r.serviceProviderIds
                    .map((id: string) => serviceProviders.find((sp: ServiceProvider<true>) => sp.id === id))
                    .filter(Boolean) as ServiceProvider<true>[];

                return new RolleWithServiceProvidersResponse(r, sps);
            },
        );
        const pagedRolleWithServiceProvidersResponse: Paged<RolleWithServiceProvidersResponse> = {
            total: rollenWithServiceProvidersResponses.length,
            offset: queryParams.offset ?? 0,
            limit: queryParams.limit ?? rollenWithServiceProvidersResponses.length,
            items: rollenWithServiceProvidersResponses,
        };

        return new PagedResponse(pagedRolleWithServiceProvidersResponse);
    }

    @Get(':rolleId')
    @ApiOperation({ description: 'Get rolle by id.' })
    @ApiOkResponse({
        description: 'The rolle was successfully returned.',
        type: RolleWithServiceProvidersResponse,
    })
    @ApiUnauthorizedResponse({ description: 'Not authorized to get rolle by id.' })
    @ApiForbiddenResponse({ description: 'Insufficient permission to get rolle by id.' })
    @ApiInternalServerErrorResponse({ description: 'Internal server error while getting rolle by id.' })
    public async findRolleByIdWithServiceProviders(
        @Param() findRolleByIdParams: FindRolleByIdParams,
        @Permissions() permissions: PersonPermissions,
    ): Promise<RolleWithServiceProvidersResponse> {
        const rolleResult: Result<Rolle<true>> = await this.rolleRepo.findByIdAuthorized(
            findRolleByIdParams.rolleId,
            permissions,
        );
        if (!rolleResult.ok) {
            throw SchulConnexErrorMapper.mapSchulConnexErrorToHttpException(
                SchulConnexErrorMapper.mapDomainErrorToSchulConnexError(
                    new EntityNotFoundError('Rolle', findRolleByIdParams.rolleId),
                ),
            );
        }

        return this.returnRolleWithServiceProvidersResponse(rolleResult.value);
    }

    @Post()
    @HttpCode(HttpStatus.CREATED)
    @ApiOperation({ description: 'Create a new rolle.' })
    @ApiCreatedResponse({ description: 'The rolle was successfully created.', type: RolleResponse })
    @ApiBadRequestResponse({ description: 'The input was not valid.' })
    @ApiUnauthorizedResponse({ description: 'Not authorized to create the rolle.' })
    @ApiForbiddenResponse({ description: 'Insufficient permissions to create the rolle.' })
    @ApiInternalServerErrorResponse({ description: 'Internal server error while creating the rolle.' })
    public async createRolle(@Body() params: CreateRolleBodyParams): Promise<RolleResponse> {
        const orgResult: Result<OrganisationDo<true>, DomainError> = await this.orgService.findOrganisationById(
            params.administeredBySchulstrukturknoten,
        );

        if (!orgResult.ok) {
            throw SchulConnexErrorMapper.mapSchulConnexErrorToHttpException(
                SchulConnexErrorMapper.mapDomainErrorToSchulConnexError(orgResult.error),
            );
        }

        const rolle: Rolle<false> = this.rolleFactory.createNew(
            params.name,
            params.administeredBySchulstrukturknoten,
            params.rollenart,
            params.merkmale,
            params.systemrechte,
        );

        const result: Rolle<true> = await this.rolleRepo.save(rolle);

        return new RolleResponse(result);
    }

    @Patch(':rolleId')
    @HttpCode(HttpStatus.OK)
    @ApiOperation({ description: 'Add systemrecht to a rolle.' })
    @ApiOkResponse({ description: 'The systemrecht was successfully added to rolle.' })
    @ApiBadRequestResponse({ description: 'The input was not valid.' })
    @ApiUnauthorizedResponse({ description: 'Not authorized to create the rolle.' })
    @ApiForbiddenResponse({ description: 'Insufficient permissions to create the rolle.' })
    @ApiInternalServerErrorResponse({
        description: 'Internal server error while adding systemrecht to rolle.',
    })
    public async addSystemRecht(
        @Param() findRolleByIdParams: FindRolleByIdParams,
        @Body() addSystemrechtBodyParams: AddSystemrechtBodyParams,
    ): Promise<void> {
        const rolle: Option<Rolle<true>> = await this.rolleRepo.findById(findRolleByIdParams.rolleId);
        if (rolle) {
            rolle.addSystemRecht(addSystemrechtBodyParams.systemRecht);
            await this.rolleRepo.save(rolle);
        } else {
            throw new AddSystemrechtError(); //hide that rolle is not found
        }
    }

    @Get(':rolleId/serviceProviders')
    @HttpCode(HttpStatus.OK)
    @ApiOperation({ description: 'Get service-providers for a rolle by its id.' })
    @ApiOkResponse({ description: 'Returns a list of service-provider ids.', type: RolleServiceProviderResponse })
    @ApiNotFoundResponse({ description: 'The rolle does not exist.' })
    @ApiUnauthorizedResponse({ description: 'Not authorized to retrieve service-providers for rolle.' })
    public async getRolleServiceProviderIds(
        @Param() findRolleByIdParams: FindRolleByIdParams,
    ): Promise<RolleServiceProviderResponse> {
        const rolle: Option<Rolle<true>> = await this.rolleRepo.findById(findRolleByIdParams.rolleId);
        if (!rolle) {
            throw SchulConnexErrorMapper.mapSchulConnexErrorToHttpException(
                SchulConnexErrorMapper.mapDomainErrorToSchulConnexError(new EntityNotFoundError()),
            );
        }
        return {
            serviceProviderIds: rolle.serviceProviderIds,
        };
    }

    @Post(':rolleId/serviceProviders')
    @HttpCode(HttpStatus.CREATED)
    @ApiOperation({ description: 'Add a service-provider to a rolle by id.' })
    @ApiOkResponse({ description: 'Adding service-provider finished successfully.', type: ServiceProviderResponse })
    @ApiNotFoundResponse({ description: 'The rolle or the service-provider to add does not exist.' })
    @ApiBadRequestResponse({ description: 'The service-provider is already attached to rolle.' })
    @ApiUnauthorizedResponse({ description: 'Not authorized to retrieve service-providers for rolle.' })
    @ApiInternalServerErrorResponse({
        description: 'Internal server error, the service-provider may could not be found after attaching to rolle.',
    })
    public async addServiceProviderById(
        @Param() findRolleByIdParams: FindRolleByIdParams,
        @Body() spBodyParams: RolleServiceProviderQueryParams,
    ): Promise<ServiceProviderResponse> {
        const rolle: Option<Rolle<true>> = await this.rolleRepo.findById(findRolleByIdParams.rolleId);
        if (!rolle) {
            throw SchulConnexErrorMapper.mapSchulConnexErrorToHttpException(
                SchulConnexErrorMapper.mapDomainErrorToSchulConnexError(
                    new EntityNotFoundError('Rolle', findRolleByIdParams.rolleId),
                ),
            );
        }
        const result: void | DomainError = await rolle.attachServiceProvider(spBodyParams.serviceProviderId);
        if (result instanceof DomainError) {
            throw SchulConnexErrorMapper.mapSchulConnexErrorToHttpException(
                SchulConnexErrorMapper.mapDomainErrorToSchulConnexError(result),
            );
        }
        await this.rolleRepo.save(rolle);
        const serviceProvider: Option<ServiceProvider<true>> = await this.serviceProviderRepo.findById(
            spBodyParams.serviceProviderId,
        );
        if (!serviceProvider) {
            throw SchulConnexErrorMapper.mapSchulConnexErrorToHttpException(
                new SchulConnexError({
                    code: 500,
                    subcode: '00',
                    titel: 'Service-Provider nicht gefunden',
                    beschreibung: 'Der Service-Provider konnte nach Zuweisung zur Rolle nicht gefunden werden!',
                }),
            );
        }
        return new ServiceProviderResponse(serviceProvider);
    }

    @Delete(':rolleId/serviceProviders')
    @HttpCode(HttpStatus.OK)
    @ApiOperation({ description: 'Remove a service-provider from a rolle by id.' })
    @ApiOkResponse({ description: 'Removing service-provider finished successfully.' })
    @ApiNotFoundResponse({ description: 'The rolle or the service-provider that should be removed does not exist.' })
    @ApiUnauthorizedResponse({ description: 'Not authorized to retrieve service-providers for rolle.' })
    public async removeServiceProviderById(
        @Param() findRolleByIdParams: FindRolleByIdParams,
        @Query() spBodyParams: RolleServiceProviderQueryParams,
    ): Promise<void> {
        const rolle: Option<Rolle<true>> = await this.rolleRepo.findById(findRolleByIdParams.rolleId);
        if (!rolle) {
            throw SchulConnexErrorMapper.mapSchulConnexErrorToHttpException(
                SchulConnexErrorMapper.mapDomainErrorToSchulConnexError(
                    new EntityNotFoundError('Rolle', findRolleByIdParams.rolleId),
                ),
            );
        }
        const result: void | DomainError = rolle.detatchServiceProvider(spBodyParams.serviceProviderId);
        if (result instanceof DomainError) {
            throw SchulConnexErrorMapper.mapSchulConnexErrorToHttpException(
                SchulConnexErrorMapper.mapDomainErrorToSchulConnexError(result),
            );
        }
        await this.rolleRepo.save(rolle);
    }

    @Put(':rolleId')
    @HttpCode(HttpStatus.OK)
    @ApiOperation({ description: 'Update rolle.' })
    @ApiOkResponse({
        description: 'The rolle was successfully updated.',
        type: RolleWithServiceProvidersResponse,
    })
    @ApiBadRequestResponse({ description: 'The input was not valid.', type: DbiamRolleError })
    @ApiUnauthorizedResponse({ description: 'Not authorized to update the rolle.' })
    @ApiForbiddenResponse({ description: 'Insufficient permissions to update the rolle.' })
    @ApiInternalServerErrorResponse({
        description: 'Internal server error while updating the rolle.',
    })
    public async updateRolle(
        @Param() findRolleByIdParams: FindRolleByIdParams,
        @Body() params: UpdateRolleBodyParams,
        @Permissions() permissions: PersonPermissions,
    ): Promise<RolleWithServiceProvidersResponse> {
<<<<<<< HEAD
        if (
            params.merkmale.length > 0 &&
            (await this.dBiamPersonenkontextRepo.isRolleAlreadyAssigned(findRolleByIdParams.rolleId))
        ) {
            throw new RolleHatPersonenkontexteError(['The Merkmale for the Rolle cannot be updated.']);
        }

        const result: Rolle<true> | DomainError = await this.rolleRepo.updateRolle(
=======
        const isAlreadyAssigned: boolean = await this.dBiamPersonenkontextRepo.isRolleAlreadyAssigned(
            findRolleByIdParams.rolleId,
        );
        const result: Rolle<true> | DomainError = await this.rolleRepo.updateRolleAuthorized(
>>>>>>> e45e0fcf
            findRolleByIdParams.rolleId,
            params.name,
            params.merkmale,
            params.systemrechte,
            params.serviceProviderIds,
<<<<<<< HEAD
=======
            isAlreadyAssigned,
>>>>>>> e45e0fcf
            permissions,
        );

        if (result instanceof DomainError) {
<<<<<<< HEAD
=======
            if (result instanceof RolleDomainError) {
                throw result;
            }

>>>>>>> e45e0fcf
            throw SchulConnexErrorMapper.mapSchulConnexErrorToHttpException(
                SchulConnexErrorMapper.mapDomainErrorToSchulConnexError(result),
            );
        }

        return this.returnRolleWithServiceProvidersResponse(result);
    }

<<<<<<< HEAD
    @Delete(':rolleId')
    @HttpCode(HttpStatus.NO_CONTENT)
    @ApiOperation({ description: 'Delete a role by id.' })
    @ApiOkResponse({ description: 'Role was deleted successfully.' })
    @ApiBadRequestResponse({ description: 'The input was not valid.', type: DbiamRolleError })
    @ApiNotFoundResponse({ description: 'The rolle that should be deleted does not exist.' })
    @ApiUnauthorizedResponse({ description: 'Not authorized to delete the role.' })
    public async deleteRolle(
        @Param() findRolleByIdParams: FindRolleByIdParams,
        @Permissions() permissions: PersonPermissions,
    ): Promise<void> {
        if (await this.dBiamPersonenkontextRepo.isRolleAlreadyAssigned(findRolleByIdParams.rolleId)) {
            throw new RolleHatPersonenkontexteError();
        }

        const result: Option<DomainError> = await this.rolleRepo.deleteAuthorized(
            findRolleByIdParams.rolleId,
            permissions,
        );
        if (result instanceof DomainError) {
            throw SchulConnexErrorMapper.mapSchulConnexErrorToHttpException(
                SchulConnexErrorMapper.mapDomainErrorToSchulConnexError(result),
            );
        }
    }

=======
>>>>>>> e45e0fcf
    private async returnRolleWithServiceProvidersResponse(
        rolle: Rolle<true>,
    ): Promise<RolleWithServiceProvidersResponse> {
        const serviceProviders: ServiceProvider<true>[] = await this.serviceProviderRepo.find();

        const rolleServiceProviders: ServiceProvider<true>[] = rolle.serviceProviderIds
            .map((id: string) => serviceProviders.find((sp: ServiceProvider<true>) => sp.id === id))
            .filter(Boolean) as ServiceProvider<true>[];

        return new RolleWithServiceProvidersResponse(rolle, rolleServiceProviders);
    }
}<|MERGE_RESOLUTION|>--- conflicted
+++ resolved
@@ -54,15 +54,10 @@
 import { PersonPermissions } from '../../authentication/domain/person-permissions.js';
 import { UpdateRolleBodyParams } from './update-rolle.body.params.js';
 import { DBiamPersonenkontextRepo } from '../../personenkontext/persistence/dbiam-personenkontext.repo.js';
-<<<<<<< HEAD
 import { RolleHatPersonenkontexteError } from '../domain/rolle-hat-personenkontexte.error.js';
+import { RolleDomainError } from '../domain/rolle-domain.error.js';
 import { AuthenticationExceptionFilter } from '../../authentication/api/authentication-exception-filter.js';
 import { DbiamRolleError } from './dbiam-rolle.error.js';
-=======
-import { AuthenticationExceptionFilter } from '../../authentication/api/authentication-exception-filter.js';
-import { DbiamRolleError } from './dbiam-rolle.error.js';
-import { RolleDomainError } from '../domain/rolle-domain.error.js';
->>>>>>> e45e0fcf
 
 @UseFilters(new SchulConnexValidationErrorFilter(), new RolleExceptionFilter(), new AuthenticationExceptionFilter())
 @ApiTags('rolle')
@@ -321,41 +316,24 @@
         @Body() params: UpdateRolleBodyParams,
         @Permissions() permissions: PersonPermissions,
     ): Promise<RolleWithServiceProvidersResponse> {
-<<<<<<< HEAD
-        if (
-            params.merkmale.length > 0 &&
-            (await this.dBiamPersonenkontextRepo.isRolleAlreadyAssigned(findRolleByIdParams.rolleId))
-        ) {
-            throw new RolleHatPersonenkontexteError(['The Merkmale for the Rolle cannot be updated.']);
-        }
-
-        const result: Rolle<true> | DomainError = await this.rolleRepo.updateRolle(
-=======
         const isAlreadyAssigned: boolean = await this.dBiamPersonenkontextRepo.isRolleAlreadyAssigned(
             findRolleByIdParams.rolleId,
         );
         const result: Rolle<true> | DomainError = await this.rolleRepo.updateRolleAuthorized(
->>>>>>> e45e0fcf
             findRolleByIdParams.rolleId,
             params.name,
             params.merkmale,
             params.systemrechte,
             params.serviceProviderIds,
-<<<<<<< HEAD
-=======
             isAlreadyAssigned,
->>>>>>> e45e0fcf
             permissions,
         );
 
         if (result instanceof DomainError) {
-<<<<<<< HEAD
-=======
             if (result instanceof RolleDomainError) {
                 throw result;
             }
 
->>>>>>> e45e0fcf
             throw SchulConnexErrorMapper.mapSchulConnexErrorToHttpException(
                 SchulConnexErrorMapper.mapDomainErrorToSchulConnexError(result),
             );
@@ -364,7 +342,6 @@
         return this.returnRolleWithServiceProvidersResponse(result);
     }
 
-<<<<<<< HEAD
     @Delete(':rolleId')
     @HttpCode(HttpStatus.NO_CONTENT)
     @ApiOperation({ description: 'Delete a role by id.' })
@@ -391,8 +368,6 @@
         }
     }
 
-=======
->>>>>>> e45e0fcf
     private async returnRolleWithServiceProvidersResponse(
         rolle: Rolle<true>,
     ): Promise<RolleWithServiceProvidersResponse> {
