import { EntityManager, Loaded, RequiredEntityData } from '@mikro-orm/postgresql';
import { Injectable } from '@nestjs/common';
import { ConfigService } from '@nestjs/config';
import { DataConfig, ServerConfig } from '../../../shared/config/index.js';
import { OrganisationID } from '../../../shared/types/aggregate-ids.types.js';
import { Organisation } from '../domain/organisation.js';
import { OrganisationEntity } from './organisation.entity.js';
import { OrganisationScope } from './organisation.scope.js';

export function mapAggregateToData(organisation: Organisation<boolean>): RequiredEntityData<OrganisationEntity> {
    return {
        id: organisation.id,
        administriertVon: organisation.administriertVon,
        zugehoerigZu: organisation.zugehoerigZu,
        kennung: organisation.kennung,
        name: organisation.name,
        namensergaenzung: organisation.namensergaenzung,
        kuerzel: organisation.kuerzel,
        typ: organisation.typ,
        traegerschaft: organisation.traegerschaft,
    };
}

export function mapEntityToAggregate(entity: OrganisationEntity): Organisation<true> {
    return Organisation.construct(
        entity.id,
        entity.createdAt,
        entity.updatedAt,
        entity.administriertVon,
        entity.zugehoerigZu,
        entity.kennung,
        entity.name,
        entity.namensergaenzung,
        entity.kuerzel,
        entity.typ,
        entity.traegerschaft,
    );
}

@Injectable()
export class OrganisationRepository {
    public readonly ROOT_ORGANISATION_ID: string;

    public constructor(
        private readonly em: EntityManager,
        config: ConfigService<ServerConfig>,
    ) {
        this.ROOT_ORGANISATION_ID = config.getOrThrow<DataConfig>('DATA').ROOT_ORGANISATION_ID;
    }

    public async findBy(scope: OrganisationScope): Promise<Counted<Organisation<true>>> {
        const [entities, total]: Counted<OrganisationEntity> = await scope.executeQuery(this.em);
        const organisations: Organisation<true>[] = entities.map((entity: OrganisationEntity) =>
            mapEntityToAggregate(entity),
        );

        return [organisations, total];
    }

<<<<<<< HEAD
=======
    public async save(organisation: Organisation<boolean>): Promise<Organisation<true>> {
        const organisationEntity: OrganisationEntity = this.em.create(
            OrganisationEntity,
            mapAggregateToData(organisation),
        );

        await this.em.persistAndFlush(organisationEntity);

        return mapEntityToAggregate(organisationEntity);
    }

>>>>>>> f0cf28cb
    public async exists(id: OrganisationID): Promise<boolean> {
        const organisation: Option<Loaded<OrganisationEntity, never, 'id', never>> = await this.em.findOne(
            OrganisationEntity,
            { id },
            { fields: ['id'] as const },
        );

        return !!organisation;
    }

    public async findChildOrgasForIds(ids: OrganisationID[]): Promise<Organisation<true>[]> {
        let rawResult: OrganisationEntity[];

        if (ids.length === 0) {
            return [];
        } else if (ids.some((id: OrganisationID) => id === this.ROOT_ORGANISATION_ID)) {
            // If id is the root, perform a simple SELECT * except root for performance enhancement.
            rawResult = await this.em.find(OrganisationEntity, { id: { $ne: this.ROOT_ORGANISATION_ID } });
        } else {
            // Otherwise, perform the recursive CTE query.
            const query: string = `
            WITH RECURSIVE sub_organisations AS (
                SELECT *
                FROM public.organisation
                WHERE administriert_von IN (?)
                UNION ALL
                SELECT o.*
                FROM public.organisation o
                INNER JOIN sub_organisations so ON o.administriert_von = so.id
            )
            SELECT DISTINCT ON (id) * FROM sub_organisations;
            `;

            rawResult = await this.em.execute(query, [ids]);
        }

        return rawResult.map(mapEntityToAggregate);
    }

    public async findRootDirectChildren(): Promise<Organisation<true>[]> {
        const scope: OrganisationScope = new OrganisationScope().findAdministrierteVon(this.ROOT_ORGANISATION_ID);

        const [entities]: Counted<OrganisationEntity> = await scope.executeQuery(this.em);
        const organisations: Organisation<true>[] = entities.map((entity: OrganisationEntity) =>
            mapEntityToAggregate(entity),
        );

        return organisations;
    }

    public async findById(id: string): Promise<Option<Organisation<true>>> {
        const organisation: Option<OrganisationEntity> = await this.em.findOne(OrganisationEntity, { id });
        if (organisation) {
            return mapEntityToAggregate(organisation);
        }
        return null;
    }
}<|MERGE_RESOLUTION|>--- conflicted
+++ resolved
@@ -57,8 +57,6 @@
         return [organisations, total];
     }
 
-<<<<<<< HEAD
-=======
     public async save(organisation: Organisation<boolean>): Promise<Organisation<true>> {
         const organisationEntity: OrganisationEntity = this.em.create(
             OrganisationEntity,
@@ -70,7 +68,6 @@
         return mapEntityToAggregate(organisationEntity);
     }
 
->>>>>>> f0cf28cb
     public async exists(id: OrganisationID): Promise<boolean> {
         const organisation: Option<Loaded<OrganisationEntity, never, 'id', never>> = await this.em.findOne(
             OrganisationEntity,
