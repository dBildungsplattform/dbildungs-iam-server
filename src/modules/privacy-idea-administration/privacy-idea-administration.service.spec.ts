--- conflicted
+++ resolved
@@ -2,15 +2,10 @@
 import { HttpService } from '@nestjs/axios';
 import { PrivacyIdeaAdministrationService } from './privacy-idea-administration.service.js';
 
-<<<<<<< HEAD
 import { AxiosHeaders, AxiosResponse } from 'axios';
 import { Observable, of, throwError } from 'rxjs';
 import { DeepMocked, createMock } from '@golevelup/ts-jest';
-import { PrivacyIdeaToken, ResetTokenPayload, ResetTokenResponse, User } from './privacy-idea-api.types.js';
-=======
-import { AxiosResponse } from 'axios';
-import { Observable, of, throwError } from 'rxjs';
-import { DeepMocked, createMock } from '@golevelup/ts-jest';
+import { ResetTokenPayload, ResetTokenResponse, User } from './privacy-idea-api.types.js';
 import {
     AssignTokenResponse,
     PrivacyIdeaToken,
@@ -20,7 +15,6 @@
 } from './privacy-idea-api.types.js';
 import { TokenError } from './api/error/token.error.js';
 import { ConfigTestModule } from '../../../test/utils/index.js';
->>>>>>> 7c1c9ef0
 
 const mockErrorMsg: string = `Mock error`;
 
@@ -412,7 +406,6 @@
             );
         });
     });
-<<<<<<< HEAD
     describe('resetToken', () => {
         it('should reset token successfully', async () => {
             const mockResetUser: string = 'testUser';
@@ -535,7 +528,9 @@
 
             await expect(service.unassignToken(mockSerial, mockToken)).rejects.toThrow(
                 'Error unassigning token: Unknown error occurred',
-=======
+            );
+        });
+    });
     describe('assignHardwareToken', () => {
         it('should assign hardware token successfully', async () => {
             httpServiceMock.post.mockReturnValueOnce(mockJWTTokenResponse());
@@ -663,7 +658,6 @@
                     'Leider konnte ihr Hardware-Token aus technischen Gründen nicht aktiviert werden. Bitte versuchen Sie es zu einem späteren Zeitpunkt erneut. Falls das Problem bestehen bleibt, stellen Sie bitte eine Anfrage über den IQSH Helpdesk.--Link: https://www.secure-lernnetz.de/helpdesk/',
                     'general-token-error',
                 ),
->>>>>>> 7c1c9ef0
             );
         });
     });
