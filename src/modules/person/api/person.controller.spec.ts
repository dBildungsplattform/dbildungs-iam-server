import { faker } from '@faker-js/faker';
import { createMock, DeepMocked } from '@golevelup/ts-jest';
import { HttpException, NotImplementedException } from '@nestjs/common';
import { Test, TestingModule } from '@nestjs/testing';
import { DoFactory, MapperTestModule } from '../../../../test/utils/index.js';
import { Paged, PagedResponse } from '../../../shared/paging/index.js';
import { Personenstatus, Rolle, SichtfreigabeType } from '../../personenkontext/domain/personenkontext.enums.js';
import { CreatePersonBodyParams } from './create-person.body.params.js';
import { PersonByIdParams } from './person-by-id.param.js';
import { PersonController } from './person.controller.js';
import { PersonenQueryParams } from './personen-query.param.js';
import { PersonenkontextQueryParams } from '../../personenkontext/api/param/personenkontext-query.params.js';
import { PersonenkontextResponse } from '../../personenkontext/api/response/personenkontext.response.js';
import { UpdatePersonBodyParams } from './update-person.body.params.js';
import { KeycloakUserService } from '../../keycloak-administration/index.js';
import { UsernameGeneratorService } from '../domain/username-generator.service.js';
import { PersonRepository } from '../persistence/person.repository.js';
import { Person } from '../domain/person.js';
import { PersonendatensatzResponse } from './personendatensatz.response.js';
import { KeycloakClientError } from '../../../shared/error/keycloak-client.error.js';
import { PersonFactory } from '../domain/person.factory.js';
import { PersonPermissions } from '../../authentication/domain/person-permissions.js';
import { OrganisationID } from '../../../shared/types/index.js';
import { EntityCouldNotBeDeleted, EntityNotFoundError, MismatchedRevisionError } from '../../../shared/error/index.js';
import { ConfigService } from '@nestjs/config';
import { DBiamPersonenkontextRepo } from '../../personenkontext/persistence/dbiam-personenkontext.repo.js';
import { VornameForPersonWithTrailingSpaceError } from '../domain/vorname-with-trailing-space.error.js';
import { FamiliennameForPersonWithTrailingSpaceError } from '../domain/familienname-with-trailing-space.error.js';
import { PersonenkontextService } from '../../personenkontext/domain/personenkontext.service.js';
import { Personenkontext } from '../../personenkontext/domain/personenkontext.js';
import { PersonApiMapperProfile } from './person-api.mapper.profile.js';
import { RolleRepo } from '../../rolle/repo/rolle.repo.js';
import { PersonApiMapper } from '../mapper/person-api.mapper.js';
import { PersonDeleteService } from '../person-deletion/person-delete.service.js';
import { LockUserBodyParams } from './lock-user.body.params.js';
import { PersonDomainError } from '../domain/person-domain.error.js';
import { PersonByPersonalnummerBodyParams } from './person-by-personalnummer.body.param.js';
import { DuplicatePersonalnummerError } from '../../../shared/error/duplicate-personalnummer.error.js';
import { PersonalnummerRequiredError } from '../domain/personalnummer-required.error.js';
<<<<<<< HEAD
=======
import { DBiamPersonenkontextService } from '../../personenkontext/domain/dbiam-personenkontext.service.js';
>>>>>>> 5abcb747

describe('PersonController', () => {
    let module: TestingModule;
    let personController: PersonController;
    let personRepositoryMock: DeepMocked<PersonRepository>;
    let usernameGeneratorService: DeepMocked<UsernameGeneratorService>;
    let personenkontextServiceMock: DeepMocked<PersonenkontextService>;
    let rolleRepoMock: DeepMocked<RolleRepo>;
    let keycloakUserService: DeepMocked<KeycloakUserService>;
    let personDeleteServiceMock: DeepMocked<PersonDeleteService>;
    let personPermissionsMock: DeepMocked<PersonPermissions>;
    let dBiamPersonenkontextServiceMock: DeepMocked<DBiamPersonenkontextService>;

    beforeAll(async () => {
        module = await Test.createTestingModule({
            imports: [MapperTestModule],
            providers: [
                PersonApiMapperProfile,
                PersonController,
                PersonFactory,
                PersonApiMapper,
                {
                    provide: UsernameGeneratorService,
                    useValue: createMock<UsernameGeneratorService>(),
                },
                {
                    provide: KeycloakUserService,
                    useValue: createMock<KeycloakUserService>(),
                },
                {
                    provide: PersonDeleteService,
                    useValue: createMock<PersonDeleteService>(),
                },
                {
                    provide: PersonRepository,
                    useValue: createMock<PersonRepository>(),
                },
                {
                    provide: UsernameGeneratorService,
                    useValue: createMock<UsernameGeneratorService>(),
                },
                {
                    provide: ConfigService,
                    useValue: createMock<ConfigService>(),
                },
                {
                    provide: DBiamPersonenkontextRepo,
                    useValue: createMock<DBiamPersonenkontextRepo>(),
                },
                {
                    provide: PersonenkontextService,
                    useValue: createMock<PersonenkontextService>(),
                },
                {
                    provide: RolleRepo,
                    useValue: createMock<RolleRepo>(),
                },
                {
                    provide: DBiamPersonenkontextService,
                    useValue: createMock<DBiamPersonenkontextService>(),
                },
            ],
        }).compile();
        personController = module.get(PersonController);
        personRepositoryMock = module.get(PersonRepository);
        usernameGeneratorService = module.get(UsernameGeneratorService);
        personenkontextServiceMock = module.get(PersonenkontextService);
        rolleRepoMock = module.get(RolleRepo);
        personDeleteServiceMock = module.get(PersonDeleteService);
        keycloakUserService = module.get(KeycloakUserService);
        dBiamPersonenkontextServiceMock = module.get(DBiamPersonenkontextService);
    });

    function getPerson(): Person<true> {
        return Person.construct(
            faker.string.uuid(),
            faker.date.past(),
            faker.date.recent(),
            faker.person.lastName(),
            faker.person.firstName(),
            '1',
            faker.lorem.word(),
            faker.lorem.word(),
            faker.string.uuid(),
        );
    }

    afterAll(async () => {
        await module.close();
    });

    beforeEach(() => {
        jest.resetAllMocks();
    });

    it('should be defined', () => {
        expect(personController).toBeDefined();
    });

    describe('createPerson', () => {
        describe('when is authorized migration call with username & password', () => {
            it('should return PersonendatensatzResponse', async () => {
                const person: Person<true> = getPerson();
                const params: CreatePersonBodyParams = {
                    name: {
                        vorname: person.vorname,
                        familienname: person.familienname,
                    },
                    geburt: {},
                    username: 'fixedusername',
                    hashedPassword: '{crypt}$6$TDByqqy.tqrqUUE0$px4z5v4gOTKY',
                };
                personPermissionsMock.getOrgIdsWithSystemrechtDeprecated.mockResolvedValue([faker.string.uuid()]);
                personRepositoryMock.create.mockResolvedValue(person);
                await expect(personController.createPerson(params, personPermissionsMock)).resolves.toBeInstanceOf(
                    PersonendatensatzResponse,
                );
                expect(personRepositoryMock.create).toHaveBeenCalledTimes(1);
                const result: PersonendatensatzResponse = await personController.createPerson(
                    params,
                    personPermissionsMock,
                );
                expect(result.person.name.vorname).toEqual(person.vorname);
                expect(result.person.name.familienname).toEqual(person.familienname);
            });
        });
        describe('when is not authorized migration call with username & password', () => {
            it('should return error', async () => {
                const person: Person<true> = getPerson();
                const params: CreatePersonBodyParams = {
                    name: {
                        vorname: person.vorname,
                        familienname: person.familienname,
                    },
                    geburt: {},
                    username: 'fixedusername',
                    hashedPassword: '{crypt}$6$TDByqqy.tqrqUUE0$px4z5v4gOTKY',
                };
                personPermissionsMock.getOrgIdsWithSystemrecht.mockResolvedValue({ all: false, orgaIds: [] });
                personRepositoryMock.create.mockResolvedValue(person);
                await expect(personController.createPerson(params, personPermissionsMock)).rejects.toThrow(
                    HttpException,
                );
            });
        });
        describe('when creating a person is successful', () => {
            it('should return PersonendatensatzResponse', async () => {
                const person: Person<true> = getPerson();
                const params: CreatePersonBodyParams = {
                    name: {
                        vorname: person.vorname,
                        familienname: person.familienname,
                    },
                    geburt: {},
                };
                personPermissionsMock.getOrgIdsWithSystemrecht.mockResolvedValue({
                    all: false,
                    orgaIds: [faker.string.uuid()],
                });
                personRepositoryMock.create.mockResolvedValue(person);
                personRepositoryMock.getPersonIfAllowed.mockResolvedValueOnce({ ok: true, value: person });
                await expect(personController.createPerson(params, personPermissionsMock)).resolves.toBeInstanceOf(
                    PersonendatensatzResponse,
                );
                expect(personRepositoryMock.create).toHaveBeenCalledTimes(1);
                const result: PersonendatensatzResponse = await personController.createPerson(
                    params,
                    personPermissionsMock,
                );
                expect(result.person.name.vorname).toEqual(person.vorname);
                expect(result.person.name.familienname).toEqual(person.familienname);
            });
        });

        describe('when creating a person is not successful', () => {
            personPermissionsMock = createMock<PersonPermissions>();
            const params: CreatePersonBodyParams = {
                name: {
                    vorname: faker.person.firstName(),
                    familienname: faker.person.lastName(),
                },
                geburt: {},
            };

            it('should throw HttpException', async () => {
                const person: Person<true> = getPerson();
                personPermissionsMock.getOrgIdsWithSystemrecht.mockResolvedValueOnce({
                    all: false,
                    orgaIds: [faker.string.uuid()],
                });
                personRepositoryMock.getPersonIfAllowed.mockResolvedValueOnce({ ok: true, value: person });
                const orgaId: OrganisationID[] = [faker.string.uuid()];
                personPermissionsMock.getOrgIdsWithSystemrecht.mockResolvedValueOnce({
                    all: false,
                    orgaIds: orgaId,
                });
                usernameGeneratorService.generateUsername.mockResolvedValue({ ok: true, value: '' });
                personRepositoryMock.create.mockResolvedValue(new KeycloakClientError(''));
                await expect(personController.createPerson(params, personPermissionsMock)).rejects.toThrow(
                    HttpException,
                );
                expect(personRepositoryMock.create).toHaveBeenCalledTimes(1);
            });

            it('should throw HttpException', async () => {
                personPermissionsMock.getOrgIdsWithSystemrecht.mockResolvedValueOnce({
                    all: false,
                    orgaIds: [faker.string.uuid()],
                });
                usernameGeneratorService.generateUsername.mockResolvedValue({
                    ok: false,
                    error: new KeycloakClientError(''),
                });
                await expect(personController.createPerson(params, personPermissionsMock)).rejects.toThrow(
                    HttpException,
                );
                expect(personRepositoryMock.create).not.toHaveBeenCalled();
            });

            it('should throw HttpException when no user has no PERSONEN_VERWALTEN permission on any organisations', async () => {
                personPermissionsMock.getOrgIdsWithSystemrecht.mockResolvedValueOnce({
                    all: false,
                    orgaIds: [],
                });
                await expect(personController.createPerson(params, personPermissionsMock)).rejects.toThrow(
                    HttpException,
                );
                expect(personRepositoryMock.create).not.toHaveBeenCalled();
            });

            it('should throw FamiliennameForPersonWithTrailingSpaceError when familienname has trailing space', async () => {
                const person: Person<true> = getPerson();
                const bodyParams: CreatePersonBodyParams = {
                    name: {
                        vorname: 'vorname',
                        familienname: 'familienname ',
                    },
                    geburt: {},
                };
                personPermissionsMock.getOrgIdsWithSystemrecht.mockResolvedValue({
                    all: false,
                    orgaIds: [faker.string.uuid()],
                });
                personRepositoryMock.getPersonIfAllowed.mockResolvedValueOnce({ ok: true, value: person });

                await expect(personController.createPerson(bodyParams, personPermissionsMock)).rejects.toThrow(
                    FamiliennameForPersonWithTrailingSpaceError,
                );
                expect(personRepositoryMock.create).toHaveBeenCalledTimes(0);
            });
        });
    });

    describe('deletePerson', () => {
        const person: Person<true> = getPerson();
        const deleteParams: PersonByIdParams = {
            personId: person.id,
        };
        describe('when deleting a person is successful', () => {
            it('should return no error ', async () => {
                personDeleteServiceMock.deletePerson.mockResolvedValueOnce({
                    ok: true,
                    value: undefined,
                });
                const response: void = await personController.deletePersonById(deleteParams, personPermissionsMock);

                expect(response).toBeUndefined();
                expect(personDeleteServiceMock.deletePerson).toHaveBeenCalledTimes(1);
            });
        });
        describe('when deleting a person returns a SchulConnexError', () => {
            it('should throw HttpException', async () => {
                personDeleteServiceMock.deletePerson.mockResolvedValueOnce({
                    ok: false,
                    error: new EntityCouldNotBeDeleted('entity', faker.string.uuid()),
                });
                await expect(personController.deletePersonById(deleteParams, personPermissionsMock)).rejects.toThrow(
                    HttpException,
                );
            });
        });
    });

    describe('when getting a person', () => {
        const params: PersonByIdParams = {
            personId: faker.string.uuid(),
        };
        const person: Person<true> = getPerson();

        it('should get a person', async () => {
            personRepositoryMock.findById.mockResolvedValue(person);
            personRepositoryMock.getPersonIfAllowed.mockResolvedValueOnce({ ok: true, value: person });
            await expect(personController.findPersonById(params, personPermissionsMock)).resolves.not.toThrow();
        });

        it('should throw an HttpNotFoundException when permissions are insufficient', async () => {
            personRepositoryMock.findById.mockResolvedValue(undefined);
            personRepositoryMock.getPersonIfAllowed.mockResolvedValueOnce({
                ok: false,
                error: new EntityNotFoundError(),
            });
            await expect(personController.findPersonById(params, personPermissionsMock)).rejects.toThrow(HttpException);
            expect(personRepositoryMock.findById).toHaveBeenCalledTimes(0);
        });
    });

    describe('findPersons', () => {
        const options: {
            referrer: string;
            lastName: string;
            firstName: string;
        } = {
            referrer: faker.string.alpha(),
            lastName: faker.person.lastName(),
            firstName: faker.person.firstName(),
        };
        const queryParams: PersonenQueryParams = {
            referrer: options.referrer,
            familienname: options.lastName,
            vorname: options.firstName,
            sichtfreigabe: SichtfreigabeType.NEIN,
            suchFilter: '',
        };
        const person1: Person<true> = Person.construct(
            faker.string.uuid(),
            faker.date.past(),
            faker.date.recent(),
            faker.person.lastName(),
            'Moritz',
            '1',
            faker.lorem.word(),
            faker.lorem.word(),
            faker.string.uuid(),
        );
        const person2: Person<true> = Person.construct(
            faker.string.uuid(),
            faker.date.past(),
            faker.date.recent(),
            faker.person.lastName(),
            faker.person.firstName(),
            '1',
            faker.lorem.word(),
            faker.lorem.word(),
            faker.string.uuid(),
        );
        personPermissionsMock = createMock<PersonPermissions>();

        it('should get all persons', async () => {
            personRepositoryMock.findBy.mockResolvedValueOnce([[person1, person2], 2]);
            personPermissionsMock.getOrgIdsWithSystemrecht.mockResolvedValueOnce({ all: true });

            const result: PagedResponse<PersonendatensatzResponse> = await personController.findPersons(
                queryParams,
                personPermissionsMock,
            );
            expect(personRepositoryMock.findBy).toHaveBeenCalledTimes(1);
            expect(result.total).toEqual(2);
            expect(result.limit).toEqual(2);
            expect(result.offset).toEqual(0);
            expect(result.items.length).toEqual(2);
            expect(result.items.at(0)?.person.name.vorname).toEqual('Moritz');
        });

        it('should get all persons when organisationIds is found and is ROOT', async () => {
            personRepositoryMock.findBy.mockResolvedValueOnce([[person1, person2], 2]);
            personPermissionsMock.getOrgIdsWithSystemrecht.mockResolvedValueOnce({
                all: false,
                orgaIds: [personController.ROOT_ORGANISATION_ID],
            });
            const result: PagedResponse<PersonendatensatzResponse> = await personController.findPersons(
                queryParams,
                personPermissionsMock,
            );
            expect(personRepositoryMock.findBy).toHaveBeenCalledTimes(1);
            expect(result.total).toEqual(2);
            expect(result.limit).toEqual(2);
            expect(result.offset).toEqual(0);
            expect(result.items.length).toEqual(2);
            expect(result.items.at(0)?.person.name.vorname).toEqual('Moritz');
        });
    });

    describe('createPersonenkontext', () => {
        it('should throw NotImplemented error', () => {
            expect(() => personController.createPersonenkontext()).toThrow(NotImplementedException);
        });
    });

    describe('findPersonenkontexte', () => {
        describe('When fetching personenkontexte is successful', () => {
            it('should get all personenkontexte', async () => {
                const pathParams: PersonByIdParams = {
                    personId: faker.string.uuid(),
                };
                const queryParams: PersonenkontextQueryParams = {
                    referrer: 'referrer',
                    sichtfreigabe: SichtfreigabeType.NEIN,
                    personenstatus: Personenstatus.AKTIV,
                    rolle: Rolle.LERNENDER,
                };
                const personenkontextResponse: Personenkontext<true> = DoFactory.createPersonenkontext(true, {
                    getRolle: () => rolleRepoMock.findById(faker.string.uuid()),
                });
                const personenkontextDtos: Paged<Personenkontext<true>> = {
                    items: [personenkontextResponse],
                    total: 1,
                    offset: 0,
                    limit: 1,
                };
                personPermissionsMock = createMock<PersonPermissions>();

                personenkontextServiceMock.findAllPersonenkontexte.mockResolvedValue(personenkontextDtos);
                personRepositoryMock.getPersonIfAllowed.mockResolvedValueOnce({ ok: true, value: getPerson() });

                const result: PagedResponse<PersonenkontextResponse> = await personController.findPersonenkontexte(
                    pathParams,
                    queryParams,
                    personPermissionsMock,
                );

                expect(result.items.length).toBe(1);
                expect(result.items[0]?.id).toBe(personenkontextDtos.items[0]?.id);
            });
        });

        describe('when permissions are insufficient to fetch personenkontexte', () => {
            it('should throw HttpNotFoundException', async () => {
                const pathParams: PersonByIdParams = {
                    personId: faker.string.uuid(),
                };
                const queryParams: PersonenkontextQueryParams = {
                    referrer: 'referrer',
                    sichtfreigabe: SichtfreigabeType.NEIN,
                    personenstatus: Personenstatus.AKTIV,
                    rolle: Rolle.LERNENDER,
                };
                const personenkontextResponse: Personenkontext<true> = DoFactory.createPersonenkontext(true);

                const personenkontextDtos: Paged<Personenkontext<true>> = {
                    items: [personenkontextResponse],
                    total: 1,
                    offset: 0,
                    limit: 1,
                };
                personPermissionsMock = createMock<PersonPermissions>();

                personRepositoryMock.getPersonIfAllowed.mockResolvedValueOnce({
                    ok: false,
                    error: new EntityNotFoundError(),
                });
                personenkontextServiceMock.findAllPersonenkontexte.mockResolvedValue(personenkontextDtos);
                await expect(
                    personController.findPersonenkontexte(pathParams, queryParams, personPermissionsMock),
                ).rejects.toThrow(HttpException);
            });
        });
    });

    describe('resetPasswordByPersonId', () => {
        describe('when resetting password for a person', () => {
            const params: PersonByIdParams = {
                personId: faker.string.uuid(),
            };
            const person: Person<true> = getPerson();
            personPermissionsMock = createMock<PersonPermissions>();

            it('should reset password for person', async () => {
                personRepositoryMock.findById.mockResolvedValue(person);
                personRepositoryMock.update.mockResolvedValue(person);
                personRepositoryMock.getPersonIfAllowed.mockResolvedValueOnce({ ok: true, value: person });

                await expect(
                    personController.resetPasswordByPersonId(params, personPermissionsMock),
                ).resolves.not.toThrow();
                expect(personRepositoryMock.update).toHaveBeenCalledTimes(1);
            });
        });

        describe('when resetting password for a person returns a SchulConnexError', () => {
            const params: PersonByIdParams = {
                personId: faker.string.uuid(),
            };
            const person: Person<true> = getPerson();
            personPermissionsMock = createMock<PersonPermissions>();

            it('should throw HttpException', async () => {
                personRepositoryMock.findById.mockResolvedValue(person);
                personRepositoryMock.update.mockResolvedValue(new KeycloakClientError(''));
                personRepositoryMock.getPersonIfAllowed.mockResolvedValueOnce({ ok: true, value: person });

                await expect(personController.resetPasswordByPersonId(params, personPermissionsMock)).rejects.toThrow(
                    HttpException,
                );
                expect(personRepositoryMock.update).toHaveBeenCalledTimes(1);
            });
        });

        describe('when person does not exist', () => {
            const params: PersonByIdParams = {
                personId: faker.string.uuid(),
            };
            const person: Person<true> = getPerson();
            personPermissionsMock = createMock<PersonPermissions>();

            it('should throw HttpException', async () => {
                personRepositoryMock.findBy.mockResolvedValue([[], 0]);
                personRepositoryMock.update.mockResolvedValue(person);
                personRepositoryMock.getPersonIfAllowed.mockResolvedValueOnce({
                    ok: false,
                    error: new EntityNotFoundError(),
                });

                await expect(personController.resetPasswordByPersonId(params, personPermissionsMock)).rejects.toThrow(
                    HttpException,
                );
                expect(personRepositoryMock.update).toHaveBeenCalledTimes(0);
            });
        });

        describe('when permissions are insufficient to reset user-password', () => {
            const params: PersonByIdParams = {
                personId: faker.string.uuid(),
            };
            const person: Person<true> = getPerson();
            personPermissionsMock = createMock<PersonPermissions>();

            it('should throw HttpNotFoundException', async () => {
                personRepositoryMock.findById.mockResolvedValue(undefined);
                personRepositoryMock.update.mockResolvedValue(person);
                personRepositoryMock.getPersonIfAllowed.mockResolvedValueOnce({
                    ok: false,
                    error: new EntityNotFoundError(),
                });

                await expect(personController.resetPasswordByPersonId(params, personPermissionsMock)).rejects.toThrow(
                    HttpException,
                );
                expect(personRepositoryMock.update).toHaveBeenCalledTimes(0);
            });
        });
    });

    describe('updatePerson', () => {
        const params: PersonByIdParams = {
            personId: faker.string.uuid(),
        };
        const body: UpdatePersonBodyParams = {
            stammorganisation: faker.string.uuid(),
            referrer: 'referrer',
            name: {
                vorname: 'john',
                familienname: 'doe',
            },
            geburt: {},
            lokalisierung: 'de-DE',
            revision: '1',
        };
        personPermissionsMock = createMock<PersonPermissions>();

        describe('when updating a person is successful', () => {
            const person: Person<true> = getPerson();

            it('should return PersonendatensatzResponse', async () => {
                personRepositoryMock.findById.mockResolvedValue(person);
                personRepositoryMock.update.mockResolvedValue(person);
                personRepositoryMock.getPersonIfAllowed.mockResolvedValueOnce({ ok: true, value: person });

                await expect(
                    personController.updatePerson(params, body, personPermissionsMock),
                ).resolves.toBeInstanceOf(PersonendatensatzResponse);
                expect(personRepositoryMock.update).toHaveBeenCalledTimes(1);
            });
        });

        describe('when person does not exist', () => {
            const person: Person<true> = getPerson();

            it('should throw HttpException', async () => {
                personRepositoryMock.findBy.mockResolvedValue([[], 0]);
                personRepositoryMock.update.mockResolvedValue(person);
                personRepositoryMock.getPersonIfAllowed.mockResolvedValueOnce({
                    ok: false,
                    error: new EntityNotFoundError(),
                });

                await expect(personController.updatePerson(params, body, personPermissionsMock)).rejects.toThrow(
                    HttpException,
                );
                expect(personRepositoryMock.update).toHaveBeenCalledTimes(0);
            });
        });

        describe('when revision does not match', () => {
            const person: Person<true> = getPerson();
            person.revision = '10';

            it('should throw HttpException', async () => {
                personRepositoryMock.findById.mockResolvedValue(person);
                personRepositoryMock.update.mockResolvedValue(person);
                personRepositoryMock.getPersonIfAllowed.mockResolvedValueOnce({ ok: true, value: person });

                await expect(personController.updatePerson(params, body, personPermissionsMock)).rejects.toThrow(
                    HttpException,
                );
                //expect(personRepositoryMock.findById).toHaveBeenCalledTimes(1);
                expect(personRepositoryMock.update).toHaveBeenCalledTimes(0);
            });
        });

        describe('when permissions are insufficient to update user', () => {
            const person: Person<true> = getPerson();
            person.revision = '10';

            it('should throw HttpNotFoundException', async () => {
                personRepositoryMock.findById.mockResolvedValue(person);
                personRepositoryMock.update.mockResolvedValue(person);
                personRepositoryMock.getPersonIfAllowed.mockResolvedValueOnce({
                    ok: false,
                    error: new EntityNotFoundError(),
                });

                await expect(personController.updatePerson(params, body, personPermissionsMock)).rejects.toThrow(
                    HttpException,
                );
                expect(personRepositoryMock.findById).toHaveBeenCalledTimes(0);
                expect(personRepositoryMock.update).toHaveBeenCalledTimes(0);
            });
        });

        describe('when updated vorname has trailing space', () => {
            const person: Person<true> = getPerson();
            const bodyParams: UpdatePersonBodyParams = {
                stammorganisation: faker.string.uuid(),
                referrer: 'referrer',
                name: {
                    vorname: ' john',
                    familienname: 'doe',
                },
                geburt: {},
                lokalisierung: 'de-DE',
                revision: '1',
            };

            it('should throw VornameForPersonWithTrailingSpaceError', async () => {
                personRepositoryMock.findById.mockResolvedValue(person);
                personRepositoryMock.getPersonIfAllowed.mockResolvedValueOnce({ ok: true, value: person });

                await expect(personController.updatePerson(params, bodyParams, personPermissionsMock)).rejects.toThrow(
                    VornameForPersonWithTrailingSpaceError,
                );
                expect(personRepositoryMock.update).toHaveBeenCalledTimes(0);
            });
        });
    });
    describe('lockPerson', () => {
        const params: PersonByIdParams = {
            personId: faker.string.uuid(),
        };
        personPermissionsMock = createMock<PersonPermissions>();

        describe('when locking a user is successful', () => {
            const person: Person<true> = getPerson();
            const lockUserBodyParams: LockUserBodyParams = {
                lock: true,
                locked_from: 'Theo Tester',
            };
            it('should return a success message', async () => {
                personRepositoryMock.getPersonIfAllowed.mockResolvedValueOnce({ ok: true, value: person });
                keycloakUserService.updateKeycloakUserStatus.mockResolvedValueOnce({ ok: true, value: undefined });

                const response: { message: string } = await personController.lockPerson(
                    params.personId,
                    lockUserBodyParams,
                    personPermissionsMock,
                );

                expect(response).toEqual({ message: 'User has been successfully locked.' });
                expect(personRepositoryMock.getPersonIfAllowed).toHaveBeenCalledTimes(1);
                expect(keycloakUserService.updateKeycloakUserStatus).toHaveBeenCalledTimes(1);
            });
        });

        describe('when unlocking a user is successful', () => {
            const person: Person<true> = getPerson();
            const lockUserBodyParams: LockUserBodyParams = {
                lock: false,
                locked_from: 'Theo Tester',
            };
            it('should return a success message', async () => {
                personRepositoryMock.getPersonIfAllowed.mockResolvedValueOnce({ ok: true, value: person });
                keycloakUserService.updateKeycloakUserStatus.mockResolvedValueOnce({ ok: true, value: undefined });

                const response: { message: string } = await personController.lockPerson(
                    params.personId,
                    lockUserBodyParams,
                    personPermissionsMock,
                );

                expect(response).toEqual({ message: 'User has been successfully unlocked.' });
                expect(personRepositoryMock.getPersonIfAllowed).toHaveBeenCalledTimes(1);
                expect(keycloakUserService.updateKeycloakUserStatus).toHaveBeenCalledTimes(1);
            });
        });

        describe('when person does not exist or no permissions', () => {
            const lockUserBodyParams: LockUserBodyParams = {
                lock: false,
                locked_from: '2024-01-01T00:00:00Z',
            };
            it('should throw an error', async () => {
                personRepositoryMock.getPersonIfAllowed.mockResolvedValueOnce({
                    ok: false,
                    error: new EntityNotFoundError('Person'),
                });
                await expect(
                    personController.lockPerson(params.personId, lockUserBodyParams, personPermissionsMock),
                ).rejects.toThrow(PersonDomainError);
            });
        });

        describe('when keycloakUserId is missing', () => {
            const lockUserBodyParams: LockUserBodyParams = {
                lock: false,
                locked_from: '2024-01-01T00:00:00Z',
            };
            const person: Person<true> = getPerson();
            person.keycloakUserId = undefined;

            it('should throw an error', async () => {
                personRepositoryMock.getPersonIfAllowed.mockResolvedValueOnce({
                    ok: true,
                    value: person,
                });
                await expect(
                    personController.lockPerson(params.personId, lockUserBodyParams, personPermissionsMock),
                ).rejects.toThrow(PersonDomainError);
            });
        });

        describe('when updating user status fails', () => {
            const person: Person<true> = getPerson();
            person.keycloakUserId = 'keycloak-12345';

            it('should throw an error', async () => {
                const lockUserBodyParams: LockUserBodyParams = {
                    lock: false,
                    locked_from: '2024-01-01T00:00:00Z',
                };
                personRepositoryMock.getPersonIfAllowed.mockResolvedValueOnce({
                    ok: true,
                    value: person,
                });
                keycloakUserService.updateKeycloakUserStatus.mockResolvedValueOnce({
                    ok: false,
                    error: new KeycloakClientError('Could not update user status or custom attributes'),
                });
                await expect(
                    personController.lockPerson(params.personId, lockUserBodyParams, personPermissionsMock),
                ).rejects.toThrow(PersonDomainError);
            });
        });
    });

    describe('updatePersonalnummer', () => {
        const params: PersonByIdParams = {
            personId: faker.string.uuid(),
        };
        const body: PersonByPersonalnummerBodyParams = {
            personalnummer: faker.finance.pin(7),
            lastModified: faker.date.recent(),
            revision: '1',
        };

        it('should return 200 when successful', async () => {
            const person: Person<true> = getPerson();
            person.personalnummer = body.personalnummer;
<<<<<<< HEAD
=======
            dBiamPersonenkontextServiceMock.isPersonalnummerRequiredForAnyPersonenkontextForPerson.mockResolvedValueOnce(
                true,
            );
>>>>>>> 5abcb747
            personRepositoryMock.updatePersonalnummer.mockResolvedValue(person);
            await expect(personController.updatePersonalnummer(params, body, personPermissionsMock)).resolves.toBe(
                undefined,
            );
            expect(personRepositoryMock.updatePersonalnummer).toHaveBeenCalledTimes(1);
        });

        it('should throw DuplicatePersonalnummerError when Personalnummer is already assigned', async () => {
            personRepositoryMock.updatePersonalnummer.mockResolvedValue(
                new DuplicatePersonalnummerError('Personalnummer already exists'),
            );
<<<<<<< HEAD
=======
            dBiamPersonenkontextServiceMock.isPersonalnummerRequiredForAnyPersonenkontextForPerson.mockResolvedValueOnce(
                true,
            );
>>>>>>> 5abcb747
            await expect(personController.updatePersonalnummer(params, body, personPermissionsMock)).rejects.toThrow(
                DuplicatePersonalnummerError,
            );
        });

        it('should throw PersonalnummerRequiredError when Personalnummer was not provided', async () => {
            const bodyWithInvalidPersonalnummer: PersonByPersonalnummerBodyParams = {
                personalnummer: '',
                lastModified: faker.date.recent(),
                revision: '1',
            };
<<<<<<< HEAD
=======
            dBiamPersonenkontextServiceMock.isPersonalnummerRequiredForAnyPersonenkontextForPerson.mockResolvedValueOnce(
                true,
            );
>>>>>>> 5abcb747
            personRepositoryMock.updatePersonalnummer.mockResolvedValue(new PersonalnummerRequiredError());
            await expect(
                personController.updatePersonalnummer(params, bodyWithInvalidPersonalnummer, personPermissionsMock),
            ).rejects.toThrow(PersonalnummerRequiredError);
        });

        it('should throw HttpException when revision is incorrect', async () => {
            const bodyWithInvalidRevision: PersonByPersonalnummerBodyParams = {
                personalnummer: '',
                lastModified: faker.date.recent(),
                revision: '2',
            };
<<<<<<< HEAD
=======
            dBiamPersonenkontextServiceMock.isPersonalnummerRequiredForAnyPersonenkontextForPerson.mockResolvedValueOnce(
                true,
            );
>>>>>>> 5abcb747
            personRepositoryMock.updatePersonalnummer.mockResolvedValue(new MismatchedRevisionError(''));
            await expect(
                personController.updatePersonalnummer(params, bodyWithInvalidRevision, personPermissionsMock),
            ).rejects.toThrow(HttpException);
        });
<<<<<<< HEAD
=======

        it('should throw PersonDomainError when Person has no personenkontexte where a rolle requires a KoPers.', async () => {
            dBiamPersonenkontextServiceMock.isPersonalnummerRequiredForAnyPersonenkontextForPerson.mockResolvedValueOnce(
                false,
            );
            await expect(personController.updatePersonalnummer(params, body, personPermissionsMock)).rejects.toThrow(
                PersonDomainError,
            );
        });
>>>>>>> 5abcb747
    });
});<|MERGE_RESOLUTION|>--- conflicted
+++ resolved
@@ -37,10 +37,7 @@
 import { PersonByPersonalnummerBodyParams } from './person-by-personalnummer.body.param.js';
 import { DuplicatePersonalnummerError } from '../../../shared/error/duplicate-personalnummer.error.js';
 import { PersonalnummerRequiredError } from '../domain/personalnummer-required.error.js';
-<<<<<<< HEAD
-=======
 import { DBiamPersonenkontextService } from '../../personenkontext/domain/dbiam-personenkontext.service.js';
->>>>>>> 5abcb747
 
 describe('PersonController', () => {
     let module: TestingModule;
@@ -817,12 +814,9 @@
         it('should return 200 when successful', async () => {
             const person: Person<true> = getPerson();
             person.personalnummer = body.personalnummer;
-<<<<<<< HEAD
-=======
             dBiamPersonenkontextServiceMock.isPersonalnummerRequiredForAnyPersonenkontextForPerson.mockResolvedValueOnce(
                 true,
             );
->>>>>>> 5abcb747
             personRepositoryMock.updatePersonalnummer.mockResolvedValue(person);
             await expect(personController.updatePersonalnummer(params, body, personPermissionsMock)).resolves.toBe(
                 undefined,
@@ -834,12 +828,9 @@
             personRepositoryMock.updatePersonalnummer.mockResolvedValue(
                 new DuplicatePersonalnummerError('Personalnummer already exists'),
             );
-<<<<<<< HEAD
-=======
             dBiamPersonenkontextServiceMock.isPersonalnummerRequiredForAnyPersonenkontextForPerson.mockResolvedValueOnce(
                 true,
             );
->>>>>>> 5abcb747
             await expect(personController.updatePersonalnummer(params, body, personPermissionsMock)).rejects.toThrow(
                 DuplicatePersonalnummerError,
             );
@@ -851,12 +842,9 @@
                 lastModified: faker.date.recent(),
                 revision: '1',
             };
-<<<<<<< HEAD
-=======
             dBiamPersonenkontextServiceMock.isPersonalnummerRequiredForAnyPersonenkontextForPerson.mockResolvedValueOnce(
                 true,
             );
->>>>>>> 5abcb747
             personRepositoryMock.updatePersonalnummer.mockResolvedValue(new PersonalnummerRequiredError());
             await expect(
                 personController.updatePersonalnummer(params, bodyWithInvalidPersonalnummer, personPermissionsMock),
@@ -869,19 +857,14 @@
                 lastModified: faker.date.recent(),
                 revision: '2',
             };
-<<<<<<< HEAD
-=======
             dBiamPersonenkontextServiceMock.isPersonalnummerRequiredForAnyPersonenkontextForPerson.mockResolvedValueOnce(
                 true,
             );
->>>>>>> 5abcb747
             personRepositoryMock.updatePersonalnummer.mockResolvedValue(new MismatchedRevisionError(''));
             await expect(
                 personController.updatePersonalnummer(params, bodyWithInvalidRevision, personPermissionsMock),
             ).rejects.toThrow(HttpException);
         });
-<<<<<<< HEAD
-=======
 
         it('should throw PersonDomainError when Person has no personenkontexte where a rolle requires a KoPers.', async () => {
             dBiamPersonenkontextServiceMock.isPersonalnummerRequiredForAnyPersonenkontextForPerson.mockResolvedValueOnce(
@@ -891,6 +874,5 @@
                 PersonDomainError,
             );
         });
->>>>>>> 5abcb747
     });
 });