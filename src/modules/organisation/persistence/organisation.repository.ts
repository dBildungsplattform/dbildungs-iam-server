import {
    EntityManager,
    Loaded,
    QBFilterQuery,
    QueryBuilder,
    RequiredEntityData,
    SelectQueryBuilder,
    EntityDictionary,
    QueryOrder,
} from '@mikro-orm/postgresql';
import { Injectable } from '@nestjs/common';
import { ConfigService } from '@nestjs/config';
import { DataConfig, ServerConfig } from '../../../shared/config/index.js';
import { OrganisationID } from '../../../shared/types/aggregate-ids.types.js';
import { Organisation } from '../domain/organisation.js';
import { OrganisationEntity } from './organisation.entity.js';
import { OrganisationScope } from './organisation.scope.js';
import { OrganisationsTyp, RootDirectChildrenType } from '../domain/organisation.enums.js';
import { SchuleCreatedEvent } from '../../../shared/events/schule-created.event.js';
import { EventService } from '../../../core/eventbus/services/event.service.js';
import { ScopeOperator } from '../../../shared/persistence/scope.enums.js';
import { DomainError } from '../../../shared/error/domain.error.js';
import { EntityNotFoundError } from '../../../shared/error/entity-not-found.error.js';
import { EntityCouldNotBeUpdated } from '../../../shared/error/entity-could-not-be-updated.error.js';
import { KlasseDeletedEvent } from '../../../shared/events/klasse-deleted.event.js';
import { OrganisationSpecificationError } from '../specification/error/organisation-specification.error.js';
import { KlasseUpdatedEvent } from '../../../shared/events/klasse-updated.event.js';
import { KlasseCreatedEvent } from '../../../shared/events/klasse-created.event.js';
import { PermittedOrgas, PersonPermissions } from '../../authentication/domain/person-permissions.js';
import { RollenSystemRecht } from '../../rolle/domain/rolle.enums.js';
import { OrganisationUpdateOutdatedError } from '../domain/orga-update-outdated.error.js';
import { ClassLogger } from '../../../core/logging/class-logger.js';
<<<<<<< HEAD
=======
import { SchuleItslearningEnabledEvent } from '../../../shared/events/schule-itslearning-enabled.event.js';
>>>>>>> 43280d9a

export function mapAggregateToData(organisation: Organisation<boolean>): RequiredEntityData<OrganisationEntity> {
    return {
        id: organisation.id,
        administriertVon: organisation.administriertVon,
        zugehoerigZu: organisation.zugehoerigZu,
        kennung: organisation.kennung,
        name: organisation.name,
        namensergaenzung: organisation.namensergaenzung,
        kuerzel: organisation.kuerzel,
        typ: organisation.typ,
        traegerschaft: organisation.traegerschaft,
        emailDomain: organisation.emailDomain,
        emailAddress: organisation.emailAdress,
        itslearningEnabled: organisation.itslearningEnabled,
    };
}

export function mapEntityToAggregate(entity: OrganisationEntity): Organisation<true> {
    return Organisation.construct(
        entity.id,
        entity.createdAt,
        entity.updatedAt,
        entity.version,
        entity.administriertVon,
        entity.zugehoerigZu,
        entity.kennung,
        entity.name,
        entity.namensergaenzung,
        entity.kuerzel,
        entity.typ,
        entity.traegerschaft,
        entity.emailDomain,
        entity.emailAddress,
        entity.itslearningEnabled,
    );
}

export type OrganisationSeachOptions = {
    readonly kennung?: string;
    readonly name?: string;
    readonly searchString?: string;
    readonly typ?: OrganisationsTyp;
    readonly excludeTyp?: OrganisationsTyp[];
    readonly administriertVon?: string[];
    readonly organisationIds?: string[];
    readonly offset?: number;
    readonly limit?: number;
};

@Injectable()
export class OrganisationRepository {
    public readonly ROOT_ORGANISATION_ID: string;

    public constructor(
        private readonly logger: ClassLogger,
        private readonly eventService: EventService,
        private readonly em: EntityManager,
        config: ConfigService<ServerConfig>,
        private readonly logger: ClassLogger,
    ) {
        this.ROOT_ORGANISATION_ID = config.getOrThrow<DataConfig>('DATA').ROOT_ORGANISATION_ID;
    }

    public async findBy(scope: OrganisationScope): Promise<Counted<Organisation<true>>> {
        const [entities, total]: Counted<OrganisationEntity> = await scope.executeQuery(this.em);
        const organisations: Organisation<true>[] = entities.map((entity: OrganisationEntity) =>
            mapEntityToAggregate(entity),
        );
        return [organisations, total];
    }

    public async save(organisation: Organisation<boolean>): Promise<Organisation<true>> {
        if (organisation.id) {
            return this.update(organisation);
        } else {
            return this.create(organisation);
        }
    }

    public async exists(id: OrganisationID): Promise<boolean> {
        const organisation: Option<Loaded<OrganisationEntity, never, 'id', never>> = await this.em.findOne(
            OrganisationEntity,
            { id },
            { fields: ['id'] as const },
        );

        return !!organisation;
    }

    public async findChildOrgasForIds(ids: OrganisationID[]): Promise<Organisation<true>[]> {
        let rawResult: OrganisationEntity[];

        if (ids.length === 0) {
            return [];
        } else if (ids.some((id: OrganisationID) => id === this.ROOT_ORGANISATION_ID)) {
            // If id is the root, perform a simple SELECT * except root for performance enhancement.
            rawResult = await this.em.find(OrganisationEntity, { id: { $ne: this.ROOT_ORGANISATION_ID } });
        } else {
            // Otherwise, perform the recursive CTE query.
            const query: string = `
                WITH RECURSIVE sub_organisations AS (SELECT *
                                                     FROM public.organisation
                                                     WHERE administriert_von IN (?)
                                                     UNION ALL
                                                     SELECT o.*
                                                     FROM public.organisation o
                                                              INNER JOIN sub_organisations so ON o.administriert_von = so.id)
                SELECT DISTINCT ON (id) *
                FROM sub_organisations;
            `;

            const rawEntities: EntityDictionary<OrganisationEntity>[] = await this.em.execute(query, [ids]);
            rawResult = rawEntities.map((data: EntityDictionary<OrganisationEntity>) =>
                this.em.map(OrganisationEntity, data),
            );
        }

        return rawResult.map(mapEntityToAggregate);
    }

    public async findParentOrgasForIds(ids: OrganisationID[]): Promise<Organisation<true>[]> {
        let rawResult: OrganisationEntity[];

        if (ids.length === 0) {
            return [];
        } else {
            const query: string = `
                WITH RECURSIVE parent_organisations AS (
                    SELECT *
                    FROM public.organisation
                    WHERE id IN (?)
                    UNION ALL
                    SELECT o.*
                    FROM public.organisation o
                    INNER JOIN parent_organisations po ON po.administriert_von = o.id
                )
                SELECT DISTINCT ON (id) *
                FROM parent_organisations;
            `;

            const rawEntities: EntityDictionary<OrganisationEntity>[] = await this.em.execute(query, [ids]);
            rawResult = rawEntities.map((data: EntityDictionary<OrganisationEntity>) =>
                this.em.map(OrganisationEntity, data),
            );
        }

        return rawResult.map(mapEntityToAggregate);
    }

    /**
     * Searches for all upper level organisations for a given organisation by its organisationID
     * and returns an array sorted by the depth ascending. Element at index 0 is always the organisationIDs organisation,
     * this way the lowest child is always included. Its direct parent will be at index 1 and so on.
     */
    public async findParentOrgasForIdSortedByDepthAsc(id: OrganisationID): Promise<Organisation<true>[]> {
        const query: string = `
             WITH RECURSIVE parent_organisations AS (
                SELECT *, 0 as depth
                FROM public.organisation
                WHERE id = (?)
                UNION ALL
                SELECT o.*, depth + 1
                FROM public.organisation o
                INNER JOIN parent_organisations po ON po.administriert_von = o.id
            )
            SELECT *
            FROM parent_organisations ORDER BY depth;
        `;

        const rawResult: EntityDictionary<OrganisationEntity>[] = await this.em.execute(query, [id]);

        const res: Organisation<true>[] = rawResult
            .map((data: EntityDictionary<OrganisationEntity>) => this.em.map(OrganisationEntity, data))
            .map(mapEntityToAggregate);

        return res;
    }

    /**
     * Uses findParentOrgasForIdSortedByDepthAsc method to search for the first occurrence of an email-domain in the tree of organisations starting from passed organisationId.
     * @param id start of search (leaf)
     */
    public async findEmailDomainForOrganisation(id: OrganisationID): Promise<string | undefined> {
        const organisations: Organisation<true>[] = await this.findParentOrgasForIdSortedByDepthAsc(id);
        const emailDomain: Option<string> = this.getDomainRecursive(organisations);

        return emailDomain ?? undefined;
    }

    private getDomainRecursive(organisationsSortedByDepthAsc: Organisation<true>[]): Option<string> {
        if (!organisationsSortedByDepthAsc || organisationsSortedByDepthAsc.length == 0) return undefined;
        if (organisationsSortedByDepthAsc[0] && organisationsSortedByDepthAsc[0].emailDomain)
            return organisationsSortedByDepthAsc[0].emailDomain;

        return this.getDomainRecursive(organisationsSortedByDepthAsc.slice(1));
    }

    public async isOrgaAParentOfOrgaB(
        organisationIdA: OrganisationID,
        organisationIdB: OrganisationID,
    ): Promise<boolean> {
        const query: string = `
            WITH RECURSIVE parent_organisations AS (SELECT id, administriert_von
                                                    FROM public.organisation
                                                    WHERE id = ?
                                                    UNION ALL
                                                    SELECT o.id, o.administriert_von
                                                    FROM public.organisation o
                                                             INNER JOIN parent_organisations po ON o.id = po.administriert_von)
            SELECT EXISTS (SELECT 1
                           FROM parent_organisations
                           WHERE id = ?) AS is_parent;
        `;

        const result: [{ is_parent: boolean }] = await this.em.execute(query, [organisationIdB, organisationIdA]);
        return result[0].is_parent;
    }

    public async findRootDirectChildren(): Promise<
        [oeffentlich: Organisation<true> | undefined, ersatz: Organisation<true> | undefined]
    > {
        const scope: OrganisationScope = new OrganisationScope().findAdministrierteVon(this.ROOT_ORGANISATION_ID);

        const [entities]: Counted<OrganisationEntity> = await scope.executeQuery(this.em);

        const oeffentlich: OrganisationEntity | undefined = entities.find((entity: OrganisationEntity) =>
            entity.name?.includes('Öffentliche'),
        );

        const ersatz: OrganisationEntity | undefined = entities.find((entity: OrganisationEntity) =>
            entity.name?.includes('Ersatz'),
        );

        return [oeffentlich && mapEntityToAggregate(oeffentlich), ersatz && mapEntityToAggregate(ersatz)];
    }

    public async findById(id: string): Promise<Option<Organisation<true>>> {
        const organisation: Option<OrganisationEntity> = await this.em.findOne(OrganisationEntity, { id });
        if (organisation) {
            return mapEntityToAggregate(organisation);
        }
        return null;
    }

    public async findByIds(ids: string[]): Promise<Map<string, Organisation<true>>> {
        const organisationEntities: OrganisationEntity[] = await this.em.find(OrganisationEntity, { id: { $in: ids } });

        const organisationMap: Map<string, Organisation<true>> = new Map();
        organisationEntities.forEach((organisationEntity: OrganisationEntity) => {
            const organisation: Organisation<true> = mapEntityToAggregate(organisationEntity);
            organisationMap.set(organisationEntity.id, organisation);
        });

        return organisationMap;
    }

    public async findByNameOrKennungAndExcludeByOrganisationType(
        excludeOrganisationType: OrganisationsTyp,
        searchStr?: string,
        permittedOrgaIds?: string[],
        limit?: number,
    ): Promise<Organisation<true>[]> {
        const scope: OrganisationScope = new OrganisationScope();

        // Set up the query with the search string, limit, and excluded type
        scope
            .searchString(searchStr)
            .setScopeWhereOperator(ScopeOperator.AND)
            .paged(0, limit)
            .excludeTyp([excludeOrganisationType]);

        // If permitted organization IDs are provided, add them to the query scope
        if (permittedOrgaIds && permittedOrgaIds.length > 0) {
            scope.filterByIds(permittedOrgaIds);
        }

        // Execute the query and return the result
        let foundOrganisations: Organisation<true>[] = [];
        [foundOrganisations] = await this.findBy(scope);

        return foundOrganisations;
    }

    public async findByNameOrKennung(searchStr: string): Promise<Organisation<true>[]> {
        const organisations: OrganisationEntity[] = await this.em.find(OrganisationEntity, {
            $or: [{ name: { $ilike: '%' + searchStr + '%' } }, { kennung: { $ilike: '%' + searchStr + '%' } }],
        });

        return organisations.map(mapEntityToAggregate);
    }

    public async findAuthorized(
        personPermissions: PersonPermissions,
        systemrechte: RollenSystemRecht[],
        searchOptions: OrganisationSeachOptions,
    ): Promise<[Organisation<true>[], total: number, pageTotal: number]> {
        const permittedOrgas: PermittedOrgas = await personPermissions.getOrgIdsWithSystemrecht(systemrechte, true);
        if (!permittedOrgas.all && permittedOrgas.orgaIds.length === 0) {
            return [[], 0, 0];
        }

        let entitiesForIds: OrganisationEntity[] = [];
        const qb: QueryBuilder<OrganisationEntity> = this.em.createQueryBuilder(OrganisationEntity);

        if (searchOptions.organisationIds && searchOptions.organisationIds.length > 0) {
            const organisationIds: string[] = permittedOrgas.all
                ? searchOptions.organisationIds
                : searchOptions.organisationIds.filter((id: string) => permittedOrgas.orgaIds.includes(id));
            const queryForIds: SelectQueryBuilder<OrganisationEntity> = qb
                .select('*')
                .where({ id: { $in: organisationIds } })
                .orderBy([{ kennung: QueryOrder.ASC_NULLS_FIRST }, { name: QueryOrder.ASC_NULLS_FIRST }]);
            entitiesForIds = (await queryForIds.getResultAndCount())[0];
        }

        let whereClause: QBFilterQuery<OrganisationEntity> = {};
        const andClauses: QBFilterQuery<OrganisationEntity>[] = [];
        if (searchOptions.kennung) {
            andClauses.push({ kennung: searchOptions.kennung });
        }
        if (searchOptions.name) {
            andClauses.push({ name: searchOptions.name });
        }
        if (searchOptions.typ) {
            andClauses.push({ typ: searchOptions.typ });
        }
        if (searchOptions.administriertVon) {
            andClauses.push({ administriertVon: { $in: searchOptions.administriertVon } });
        }
        if (searchOptions.searchString) {
            andClauses.push({
                $or: [
                    { name: { $ilike: `%${searchOptions.searchString}%` } },
                    { kennung: { $ilike: `%${searchOptions.searchString}%` } },
                ],
            });
        }
        if (searchOptions.excludeTyp) {
            andClauses.push({ typ: { $nin: searchOptions.excludeTyp } });
        }
        if (andClauses.length > 0) {
            whereClause = { $and: andClauses };
        }
        // return only permitted organisations
        if (!permittedOrgas.all) {
            whereClause = { $and: [whereClause, { id: { $in: permittedOrgas.orgaIds } }] };
        }

        const query: SelectQueryBuilder<OrganisationEntity> = qb
            .select('*')
            .where(whereClause)
            .offset(searchOptions.offset)
            .orderBy([{ kennung: QueryOrder.ASC_NULLS_FIRST }, { name: QueryOrder.ASC_NULLS_FIRST }])
            .limit(searchOptions.limit);
        const [entities, total]: Counted<OrganisationEntity> = await query.getResultAndCount();

        const result: OrganisationEntity[] = [...entitiesForIds];
        let duplicates: number = 0;
        for (const entity of entities) {
            if (!result.find((orga: OrganisationEntity) => orga.id === entity.id)) {
                result.push(entity);
            } else {
                duplicates++;
            }
        }

        const organisations: Organisation<true>[] = result.map((entity: OrganisationEntity) =>
            mapEntityToAggregate(entity),
        );

        // Calculate pageTotal (excluding entitiesForIds when searchString is present
        // Otherwise we show a wrong number in the filter since the selected orgas are always returned regardless if we search for them or not)
        const pageTotal: number = searchOptions.searchString
            ? Math.min(entities.length, searchOptions.limit || entities.length)
            : Math.min(organisations.length, searchOptions.limit || organisations.length);

        // Apply limit to the final result
        if (searchOptions.limit && organisations.length > searchOptions.limit) {
            organisations.splice(searchOptions.limit);
        }

        return [organisations, total + entitiesForIds.length - duplicates, pageTotal];
    }

    public async deleteKlasse(
        id: OrganisationID,
        permissions: PersonPermissions | null = null,
    ): Promise<Option<DomainError>> {
        const organisationEntity: Option<OrganisationEntity> = await this.em.findOne(OrganisationEntity, { id });
        if (!organisationEntity) {
            return new EntityNotFoundError('Organisation', id);
        }

        if (organisationEntity.typ !== OrganisationsTyp.KLASSE) {
            return new EntityCouldNotBeUpdated('Organisation', id, ['Only Klassen can be deleted.']);
        }

        await this.em.removeAndFlush(organisationEntity);
        this.eventService.publish(new KlasseDeletedEvent(organisationEntity.id));

        let schoolName: string = 'SCHOOL_NOT_FOUND';
        if (permissions)
            if (organisationEntity.zugehoerigZu) {
                const school: Option<Organisation<true>> = await this.findById(organisationEntity.zugehoerigZu);
                schoolName = school?.name ?? 'SCHOOL_NOT_FOUND';
                this.logger.info(
                    `Admin ${permissions.personFields.username} (${permissions.personFields.id}) hat eine Klasse entfernt: ${organisationEntity.name} (${schoolName}).`,
                );
            }

        return;
    }

    public async updateKlassenname(
        id: string,
        newName: string,
        version: number,
        permissions: PersonPermissions | null = null,
    ): Promise<DomainError | Organisation<true>> {
        const organisationFound: Option<Organisation<true>> = await this.findById(id);

        if (!organisationFound) {
            return new EntityNotFoundError('Organisation', id);
        }
        if (organisationFound.typ !== OrganisationsTyp.KLASSE) {
            return new EntityCouldNotBeUpdated('Organisation', id, ['Only the name of Klassen can be updated.']);
        }
        let schoolName: string = 'SCHOOL_NOT_FOUND';
        if (organisationFound.zugehoerigZu) {
            const school: Option<Organisation<true>> = await this.findById(organisationFound.zugehoerigZu);
            schoolName = school?.name ?? 'SCHOOL_NOT_FOUND';
        }
        //Specifications: it needs to be clarified how the specifications can be checked using DDD principles
        {
            if (organisationFound.name !== newName) {
                organisationFound.name = newName;
                const specificationError: undefined | OrganisationSpecificationError =
                    await organisationFound.checkKlasseSpecifications(this);

                if (specificationError) {
                    if (permissions)
                        this.logger.error(
                            `Admin ${permissions.personFields.username} (${permissions.personFields.id}) hat versucht den Namen einer Klasse ${organisationFound.name} (${schoolName}) zu verändern. Fehler: ${specificationError.message}`,
                        );
                    return specificationError;
                }
            }
        }
        organisationFound.setVersionForUpdate(version);
        const organisationEntity: Organisation<true> | OrganisationSpecificationError =
            await this.save(organisationFound);
        this.eventService.publish(new KlasseUpdatedEvent(id, newName, organisationFound.administriertVon));
<<<<<<< HEAD
        if (permissions)
            this.logger.info(
                `Admin ${permissions.personFields.username} (${permissions.personFields.id}) hat den Namen einer Klasse geändert: ${organisationFound.name} (${schoolName}).`,
            );
=======

>>>>>>> 43280d9a
        return organisationEntity;
    }

    public async setEnabledForitslearning(
        personPermissions: PersonPermissions,
        id: string,
    ): Promise<DomainError | Organisation<true>> {
        if (!(await personPermissions.hasSystemrechteAtRootOrganisation([RollenSystemRecht.SCHULEN_VERWALTEN]))) {
            return new EntityNotFoundError('Organisation', id);
        }

        const organisationEntity: Option<OrganisationEntity> = await this.em.findOne(OrganisationEntity, id);

        if (!organisationEntity) {
            return new EntityNotFoundError('Organisation', id);
        }

        if (organisationEntity.typ !== OrganisationsTyp.SCHULE) {
            return new EntityCouldNotBeUpdated('Organisation', id, [
                'Only organisations of typ SCHULE can be enabled for ITSLearning.',
            ]);
        }

        organisationEntity.itslearningEnabled = true;
        organisationEntity.version += 1;

        this.logger.info(
            `User with personId:${personPermissions.personFields.id} enabled itslearning for organisationId:${id}`,
        );

        await this.em.persistAndFlush(organisationEntity);

        this.eventService.publish(
            new SchuleItslearningEnabledEvent(
                organisationEntity.id,
                organisationEntity.typ,
                organisationEntity.kennung,
                organisationEntity.name,
            ),
        );

        return mapEntityToAggregate(organisationEntity);
    }

    public async saveSeedData(organisation: Organisation<boolean>): Promise<Organisation<true>> {
        return this.create(organisation);
    }

    private async create(organisation: Organisation<boolean>): Promise<Organisation<true>> {
        const organisationEntity: OrganisationEntity = this.em.create(
            OrganisationEntity,
            mapAggregateToData(organisation),
        );

        await this.em.persistAndFlush(organisationEntity);

        if (organisationEntity.typ === OrganisationsTyp.SCHULE) {
            const orgaBaumZuordnung: RootDirectChildrenType = await this.findOrganisationZuordnungErsatzOderOeffentlich(
                organisationEntity.id,
            );
            this.eventService.publish(
                new SchuleCreatedEvent(
                    organisationEntity.id,
                    organisationEntity.kennung,
                    organisationEntity.name,
                    orgaBaumZuordnung,
                ),
            );
        } else if (organisationEntity.typ === OrganisationsTyp.KLASSE) {
            this.eventService.publish(
                new KlasseCreatedEvent(
                    organisationEntity.id,
                    organisationEntity.name,
                    organisationEntity.administriertVon,
                ),
            );
        }

        return mapEntityToAggregate(organisationEntity);
    }

    private async update(organisation: Organisation<true>): Promise<Organisation<true>> {
        const organisationEntity: Loaded<OrganisationEntity> = await this.em.findOneOrFail(
            OrganisationEntity,
            organisation.id,
        );

        if (organisationEntity.version !== organisation.version) {
            throw new OrganisationUpdateOutdatedError();
        }
        organisationEntity.version += 1;

        organisationEntity.assign(mapAggregateToData(organisation));

        await this.em.persistAndFlush(organisationEntity);

        return mapEntityToAggregate(organisationEntity);
    }

    public async findOrganisationZuordnungErsatzOderOeffentlich(
        organisationId: OrganisationID | undefined,
    ): Promise<RootDirectChildrenType> {
        const [oeffentlich, ersatz]: [Organisation<true> | undefined, Organisation<true> | undefined] =
            await this.findRootDirectChildren();

        let parentOrgaId: OrganisationID | undefined = organisationId;
        /* eslint-disable no-await-in-loop */
        while (parentOrgaId) {
            const result: Option<Organisation<true>> = await this.findById(parentOrgaId);

            if (result?.id === oeffentlich?.id) {
                return RootDirectChildrenType.OEFFENTLICH;
            } else if (result?.id === ersatz?.id) {
                return RootDirectChildrenType.ERSATZ;
            }

            parentOrgaId = result?.administriertVon;
        }
        /* eslint-disable no-await-in-loop */

        return RootDirectChildrenType.OEFFENTLICH;
    }
}<|MERGE_RESOLUTION|>--- conflicted
+++ resolved
@@ -30,10 +30,7 @@
 import { RollenSystemRecht } from '../../rolle/domain/rolle.enums.js';
 import { OrganisationUpdateOutdatedError } from '../domain/orga-update-outdated.error.js';
 import { ClassLogger } from '../../../core/logging/class-logger.js';
-<<<<<<< HEAD
-=======
 import { SchuleItslearningEnabledEvent } from '../../../shared/events/schule-itslearning-enabled.event.js';
->>>>>>> 43280d9a
 
 export function mapAggregateToData(organisation: Organisation<boolean>): RequiredEntityData<OrganisationEntity> {
     return {
@@ -487,14 +484,10 @@
         const organisationEntity: Organisation<true> | OrganisationSpecificationError =
             await this.save(organisationFound);
         this.eventService.publish(new KlasseUpdatedEvent(id, newName, organisationFound.administriertVon));
-<<<<<<< HEAD
         if (permissions)
             this.logger.info(
                 `Admin ${permissions.personFields.username} (${permissions.personFields.id}) hat den Namen einer Klasse geändert: ${organisationFound.name} (${schoolName}).`,
             );
-=======
-
->>>>>>> 43280d9a
         return organisationEntity;
     }
 
