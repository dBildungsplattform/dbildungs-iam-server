--- conflicted
+++ resolved
@@ -76,14 +76,10 @@
   import_passphrase_salt: ''
   ox_password: ''
   basic_auth_password: ''
-<<<<<<< HEAD
   vidis_client_id: ''
   vidis_client_secret: ''
-=======
-  redis_password: ''
   kafka_username: ''
   kafka_password: ''
->>>>>>> 6d8d957c
 
 ox:
   enabled: false
