<<<<<<< HEAD
import { Body, Controller, Get, NotFoundException, Param, Post, Put, Query, UseFilters } from '@nestjs/common';
=======
import { Mapper } from '@automapper/core';
import { getMapperToken } from '@automapper/nestjs';
import { Body, Controller, Get, Inject, Param, Patch, Post, Put, Query, UseFilters } from '@nestjs/common';
>>>>>>> 957a7a41
import {
    ApiBadRequestResponse,
    ApiBearerAuth,
    ApiCreatedResponse,
    ApiForbiddenResponse,
    ApiInternalServerErrorResponse,
    ApiNotFoundResponse,
    ApiOAuth2,
    ApiOkResponse,
    ApiTags,
    ApiUnauthorizedResponse,
} from '@nestjs/swagger';
import { SchulConnexErrorMapper } from '../../../shared/error/schul-connex-error.mapper.js';
import { SchulConnexError } from '../../../shared/error/schul-connex.error.js';
import { SchulConnexValidationErrorFilter } from '../../../shared/error/schulconnex-validation-error.filter.js';
import { Paged, PagingHeadersObject } from '../../../shared/paging/index.js';
import { PagedResponse } from '../../../shared/paging/paged.response.js';
import { CreateOrganisationBodyParams } from './create-organisation.body.params.js';
import { FindOrganisationQueryParams } from './find-organisation-query.param.js';
import { OrganisationByIdParams } from './organisation-by-id.params.js';
import { UpdateOrganisationBodyParams } from './update-organisation.body.params.js';
import { OrganisationByIdBodyParams } from './organisation-by-id.body.params.js';
import { OrganisationRepository } from '../persistence/organisation.repository.js';
import { OrganisationScope } from '../persistence/organisation.scope.js';
import { Organisation } from '../domain/organisation.js';
import { ScopeOperator } from '../../../shared/persistence/index.js';
import { OrganisationResponse } from './organisation.response.js';
import { Permissions } from '../../authentication/api/permissions.decorator.js';
import { PersonPermissions } from '../../authentication/domain/person-permissions.js';
import { OrganisationID } from '../../../shared/types/aggregate-ids.types.js';
import { OrganisationRootChildrenResponse } from './organisation.root-children.response.js';
import { DomainError, EntityNotFoundError } from '../../../shared/error/index.js';
import { DbiamOrganisationError } from './dbiam-organisation.error.js';
import { OrganisationExceptionFilter } from './organisation-exception-filter.js';
import { OrganisationSpecificationError } from '../specification/error/organisation-specification.error.js';
import { OrganisationByIdQueryParams } from './organisation-by-id.query.js';
import { OrganisationsTyp } from '../domain/organisation.enums.js';
import { ConfigService } from '@nestjs/config';
import { ServerConfig } from '../../../shared/config/server.config.js';
import { OrganisationService } from '../domain/organisation.service.js';
import { DataConfig } from '../../../shared/config/data.config.js';
import { AuthenticationExceptionFilter } from '../../authentication/api/authentication-exception-filter.js';
import { OrganisationByNameBodyParams } from './organisation-by-name.body.params.js';

@UseFilters(
    new SchulConnexValidationErrorFilter(),
    new OrganisationExceptionFilter(),
    new AuthenticationExceptionFilter(),
)
@ApiTags('organisationen')
@ApiBearerAuth()
@ApiOAuth2(['openid'])
@Controller({ path: 'organisationen' })
export class OrganisationController {
    public constructor(
        // private readonly uc: OrganisationUc,
        private readonly organisationRepository: OrganisationRepository,
        //@Inject(getMapperToken()) private readonly mapper: Mapper,
        private readonly config: ConfigService<ServerConfig>,
        private readonly organisationService: OrganisationService,
    ) {}

    @Post()
    @ApiCreatedResponse({ description: 'The organisation was successfully created.', type: OrganisationResponse })
    @ApiBadRequestResponse({ description: 'The organisation already exists.', type: DbiamOrganisationError })
    @ApiUnauthorizedResponse({ description: 'Not authorized to create the organisation.' })
    @ApiForbiddenResponse({ description: 'Not permitted to create the organisation.' })
    @ApiInternalServerErrorResponse({ description: 'Internal server error while creating the organisation.' })
    public async createOrganisation(@Body() params: CreateOrganisationBodyParams): Promise<OrganisationResponse> {
        const ROOT_ORGANISATION_ID: string = this.config.getOrThrow<DataConfig>('DATA').ROOT_ORGANISATION_ID;

        const organisation: Organisation<false> = Organisation.createNew(
            params.administriertVon ?? ROOT_ORGANISATION_ID,
            params.zugehoerigZu ?? ROOT_ORGANISATION_ID,
            params.kennung,
            params.name,
            params.namensergaenzung,
            params.kuerzel,
            params.typ,
            params.traegerschaft,
        );
        const result: Result<Organisation<true>, DomainError> = await this.organisationService.createOrganisation(
            organisation,
        );
        if (!result.ok) {
            if (result.error instanceof OrganisationSpecificationError) {
                throw result.error;
            }
            throw SchulConnexErrorMapper.mapSchulConnexErrorToHttpException(
                SchulConnexErrorMapper.mapDomainErrorToSchulConnexError(result.error),
            );
        }

        return new OrganisationResponse(result.value);
    }

    @Put(':organisationId')
    @ApiOkResponse({
        description: 'The organisation was successfully updated.',
        type: OrganisationResponse,
    })
    @ApiBadRequestResponse({ description: 'Request has wrong format.', type: DbiamOrganisationError })
    @ApiUnauthorizedResponse({ description: 'Request is not authorized.' })
    @ApiNotFoundResponse({ description: 'The organisation was not found.' })
    @ApiForbiddenResponse({ description: 'Insufficient permissions to perform operation.' })
    @ApiInternalServerErrorResponse({ description: 'An internal server error occurred.' })
    public async updateOrganisation(
        @Param() params: OrganisationByIdParams,
        @Body() body: UpdateOrganisationBodyParams,
    ): Promise<OrganisationResponse> {
        const existingOrganisation: Option<Organisation<true>> = await this.organisationRepository.findById(
            params.organisationId,
        );

        if (!existingOrganisation) {
            throw new NotFoundException(`Organisation with ID ${params.organisationId} not found`);
        }

        existingOrganisation.id = params.organisationId;
        existingOrganisation.administriertVon = body.administriertVon;
        existingOrganisation.zugehoerigZu = body.zugehoerigZu;
        existingOrganisation.kennung = body.kennung;
        existingOrganisation.name = body.name;
        existingOrganisation.namensergaenzung = body.namensergaenzung;
        existingOrganisation.kuerzel = body.kuerzel;
        existingOrganisation.typ = body.typ;
        existingOrganisation.traegerschaft = body.traegerschaft;
        existingOrganisation.updatedAt = new Date();

        const result: Result<Organisation<true>, DomainError> = await this.organisationService.updateOrganisation(
            existingOrganisation,
        );

        if (result.ok) {
            return new OrganisationResponse(result.value);
        } else {
            if (result.error instanceof OrganisationSpecificationError) {
                throw result.error;
            }
            throw SchulConnexErrorMapper.mapSchulConnexErrorToHttpException(
                SchulConnexErrorMapper.mapDomainErrorToSchulConnexError(result.error),
            );
        }
    }

    @Get('root')
    @ApiOkResponse({ description: 'The root organization was successfully retrieved.', type: OrganisationResponse })
    @ApiUnauthorizedResponse({ description: 'Not authorized to get the root organization.' })
    @ApiNotFoundResponse({ description: 'The root organization does not exist.' })
    @ApiForbiddenResponse({ description: 'Insufficient permissions to get the root organization.' })
    @ApiInternalServerErrorResponse({ description: 'Internal server error while getting the root organization.' })
    public async getRootOrganisation(): Promise<OrganisationResponse> {
        const ROOT_ORGANISATION_ID: string = this.config.getOrThrow<DataConfig>('DATA').ROOT_ORGANISATION_ID;
        const result: Result<Organisation<true>, DomainError> = await this.organisationService.findOrganisationById(
            ROOT_ORGANISATION_ID,
        );

        if (result.ok) {
            return new OrganisationResponse(result.value);
        }

        throw SchulConnexErrorMapper.mapSchulConnexErrorToHttpException(
            SchulConnexErrorMapper.mapDomainErrorToSchulConnexError(result.error),
        );
    }

    @Get('root/children')
    @ApiOkResponse({
        description: 'The root organizations were successfully pulled.',
        type: OrganisationRootChildrenResponse,
    })
    @ApiUnauthorizedResponse({ description: 'Not authorized to get the organizations.' })
    @ApiForbiddenResponse({ description: 'Insufficient permissions to get the organizations.' })
    @ApiInternalServerErrorResponse({ description: 'Internal server error while getting the organization.' })
    public async getRootChildren(): Promise<OrganisationRootChildrenResponse> {
        const [oeffentlich, ersatz]: [Organisation<true> | undefined, Organisation<true> | undefined] =
            await this.organisationRepository.findRootDirectChildren();

        if (!oeffentlich || !ersatz) {
            throw SchulConnexErrorMapper.mapSchulConnexErrorToHttpException(
                SchulConnexErrorMapper.mapDomainErrorToSchulConnexError(
                    new EntityNotFoundError('Organisation', `${!oeffentlich && 'Oeffentlich'} ${!ersatz && 'Ersatz'}`),
                ),
            );
        }

        return new OrganisationRootChildrenResponse(oeffentlich, ersatz);
    }

    @Get(':organisationId')
    @ApiOkResponse({ description: 'The organization was successfully pulled.', type: OrganisationResponse })
    @ApiBadRequestResponse({ description: 'Organization ID is required' })
    @ApiUnauthorizedResponse({ description: 'Not authorized to get the organization.' })
    @ApiNotFoundResponse({ description: 'The organization does not exist.' })
    @ApiForbiddenResponse({ description: 'Insufficient permissions to get the organization.' })
    @ApiInternalServerErrorResponse({ description: 'Internal server error while getting the organization.' })
    public async findOrganisationById(@Param() params: OrganisationByIdParams): Promise<OrganisationResponse> {
        const result: Result<Organisation<true>, DomainError> = await this.organisationService.findOrganisationById(
            params.organisationId,
        );

        if (result.ok) {
            return new OrganisationResponse(result.value);
        } else {
            throw SchulConnexErrorMapper.mapSchulConnexErrorToHttpException(
                SchulConnexErrorMapper.mapDomainErrorToSchulConnexError(result.error),
            );
        }
    }

    @Get()
    @ApiOkResponse({
        description: 'The organizations were successfully returned.',
        type: [OrganisationResponse],
        headers: PagingHeadersObject,
    })
    @ApiUnauthorizedResponse({ description: 'Not authorized to get organizations.' })
    @ApiForbiddenResponse({ description: 'Insufficient permissions to get organizations.' })
    @ApiInternalServerErrorResponse({ description: 'Internal server error while getting all organizations.' })
    public async findOrganizations(
        @Query() queryParams: FindOrganisationQueryParams,
        @Permissions() permissions: PersonPermissions,
    ): Promise<PagedResponse<OrganisationResponse>> {
        const validOrgaIDs: OrganisationID[] = await permissions.getOrgIdsWithSystemrecht(
            queryParams.systemrechte,
            true,
        );

        const scope: OrganisationScope = new OrganisationScope();

        // If the typ is Klasse then only search by Name using the search string
        if (queryParams.typ === OrganisationsTyp.KLASSE) {
            scope
                .findBy({
                    kennung: queryParams.kennung,
                    name: queryParams.name,
                    typ: queryParams.typ,
                })
                .setScopeWhereOperator(ScopeOperator.AND)
                .findByAdministriertVonArray(queryParams.administriertVon)
                .searchStringAdministriertVon(queryParams.searchString)
                .excludeTyp(queryParams.excludeTyp)
                .byIDs(validOrgaIDs)
                .paged(queryParams.offset, queryParams.limit);
        }
        scope
            .findBy({
                kennung: queryParams.kennung,
                name: queryParams.name,
                typ: queryParams.typ,
            })
            .setScopeWhereOperator(ScopeOperator.AND)
            .findByAdministriertVonArray(queryParams.administriertVon)
            .searchString(queryParams.searchString)
            .excludeTyp(queryParams.excludeTyp)
            .byIDs(validOrgaIDs)
            .paged(queryParams.offset, queryParams.limit);

        const [organisations, total]: Counted<Organisation<true>> = await this.organisationRepository.findBy(scope);
        const organisationResponses: OrganisationResponse[] = organisations.map((organisation: Organisation<true>) => {
            return new OrganisationResponse(organisation);
        });
        const pagedOrganisationResponse: Paged<OrganisationResponse> = {
            total: total,
            offset: queryParams.offset ?? 0,
            limit: queryParams.limit ?? total,
            items: organisationResponses,
        };

        return new PagedResponse(pagedOrganisationResponse);
    }

    @Get(':organisationId/administriert')
    @ApiOkResponse({
        description: 'The organizations were successfully returned.',
        type: [OrganisationResponse],
        headers: PagingHeadersObject,
    })
    @ApiUnauthorizedResponse({ description: 'Not authorized to get organizations.' })
    @ApiForbiddenResponse({ description: 'Insufficient permissions to get organizations.' })
    @ApiInternalServerErrorResponse({ description: 'Internal server error while getting all organizations.' })
    public async getAdministrierteOrganisationen(
        @Param() routeParams: OrganisationByIdParams,
        @Query() queryParams: OrganisationByIdQueryParams,
    ): Promise<PagedResponse<OrganisationResponse>> {
        const parentOrg: Result<Organisation<true>, DomainError> = await this.organisationService.findOrganisationById(
            routeParams.organisationId,
        );
        if (!parentOrg.ok) {
            throw SchulConnexErrorMapper.mapSchulConnexErrorToHttpException(
                SchulConnexErrorMapper.mapDomainErrorToSchulConnexError(parentOrg.error),
            );
        }

        const result: Paged<Organisation<true>> = await this.organisationService.findAllAdministriertVon(
            routeParams.organisationId,
            queryParams.searchFilter,
        );

        if (result instanceof SchulConnexError) {
            throw SchulConnexErrorMapper.mapSchulConnexErrorToHttpException(result);
        }

        const organisations: OrganisationResponse[] = result.items.map(
            (item: Organisation<true>) => new OrganisationResponse(item),
        );

        const response: PagedResponse<OrganisationResponse> = new PagedResponse({
            total: result.total,
            offset: result.offset,
            limit: result.limit,
            items: organisations,
        });

        return response;
    }

    @Post(':organisationId/administriert')
    @ApiCreatedResponse({ description: 'The organisation was successfully updated.' })
    @ApiBadRequestResponse({ description: 'The organisation could not be modified.', type: DbiamOrganisationError })
    @ApiUnauthorizedResponse({ description: 'Not authorized to modify the organisation.' })
    @ApiForbiddenResponse({ description: 'Not permitted to modify the organisation.' })
    @ApiInternalServerErrorResponse({ description: 'Internal server error while modifying the organisation.' })
    public async addAdministrierteOrganisation(
        @Param() params: OrganisationByIdParams,
        @Body() body: OrganisationByIdBodyParams,
    ): Promise<void> {
        const res: Result<void, OrganisationSpecificationError | DomainError> =
            await this.organisationService.setAdministriertVon(params.organisationId, body.organisationId);

        if (!res.ok) {
            // Avoid passing OrganisationSpecificationError to SchulConnexErrorMapper
            if (res.error instanceof OrganisationSpecificationError) {
                throw res.error;
            }
            throw SchulConnexErrorMapper.mapSchulConnexErrorToHttpException(
                SchulConnexErrorMapper.mapDomainErrorToSchulConnexError(res.error),
            );
        }
    }

    @Get(':organisationId/zugehoerig')
    @ApiOkResponse({
        description: 'The organizations were successfully returned.',
        type: [OrganisationResponse],
        headers: PagingHeadersObject,
    })
    @ApiUnauthorizedResponse({ description: 'Not authorized to get organizations.' })
    @ApiForbiddenResponse({ description: 'Insufficient permissions to get organizations.' })
    @ApiInternalServerErrorResponse({ description: 'Internal server error while getting all organizations.' })
    public async getZugehoerigeOrganisationen(
        @Param() params: OrganisationByIdParams,
    ): Promise<PagedResponse<OrganisationResponse>> {
        const parentOrg: Result<Organisation<true>, DomainError> = await this.organisationService.findOrganisationById(
            params.organisationId,
        );
        if (!parentOrg.ok) {
            throw SchulConnexErrorMapper.mapSchulConnexErrorToHttpException(
                SchulConnexErrorMapper.mapDomainErrorToSchulConnexError(parentOrg.error),
            );
        }

        const result: Paged<Organisation<true>> = await this.organisationService.findAllZugehoerigZu(
            params.organisationId,
        );

        if (result instanceof SchulConnexError) {
            throw SchulConnexErrorMapper.mapSchulConnexErrorToHttpException(result);
        }

        const organisations: OrganisationResponse[] = result.items.map(
            (item: Organisation<true>) => new OrganisationResponse(item),
        );

        const response: PagedResponse<OrganisationResponse> = new PagedResponse({
            total: result.total,
            offset: result.offset,
            limit: result.limit,
            items: organisations,
        });

        return response;
    }

    @Post(':organisationId/zugehoerig')
    @ApiCreatedResponse({ description: 'The organisation was successfully updated.' })
    @ApiBadRequestResponse({ description: 'The organisation could not be modified.', type: DbiamOrganisationError })
    @ApiUnauthorizedResponse({ description: 'Not authorized to modify the organisation.' })
    @ApiForbiddenResponse({ description: 'Not permitted to modify the organisation.' })
    @ApiInternalServerErrorResponse({ description: 'Internal server error while modifying the organisation.' })
    public async addZugehoerigeOrganisation(
        @Param() params: OrganisationByIdParams,
        @Body() body: OrganisationByIdBodyParams,
    ): Promise<void> {
        const res: Result<void, DomainError> = await this.organisationService.setZugehoerigZu(
            params.organisationId,
            body.organisationId,
        );

        if (!res.ok) {
            // Avoid passing OrganisationSpecificationError to SchulConnexErrorMapper
            if (res.error instanceof OrganisationSpecificationError) {
                throw res.error;
            }
            throw SchulConnexErrorMapper.mapSchulConnexErrorToHttpException(
                SchulConnexErrorMapper.mapDomainErrorToSchulConnexError(res.error),
            );
        }
    }

    @Patch(':organisationId/name')
    @ApiOkResponse({
        description: 'The organizations were successfully updated.',
        type: OrganisationResponseLegacy,
        headers: PagingHeadersObject,
    })
    @ApiBadRequestResponse({ description: 'The organisation could not be modified.', type: DbiamOrganisationError })
    @ApiUnauthorizedResponse({ description: 'Not authorized to modify the organisation.' })
    @ApiForbiddenResponse({ description: 'Not permitted to modify the organisation.' })
    @ApiInternalServerErrorResponse({ description: 'Internal server error while modifying the organisation.' })
    public async updateOrganisationName(
        @Param() params: OrganisationByIdParams,
        @Body() body: OrganisationByNameBodyParams,
    ): Promise<OrganisationResponse | DomainError> {
        const result: DomainError | Organisation<true> = await this.organisationRepository.updateKlassenname(
            params.organisationId,
            body.name,
        );

        if (result instanceof DomainError) {
            if (result instanceof OrganisationSpecificationError) {
                throw result;
            }

            throw SchulConnexErrorMapper.mapSchulConnexErrorToHttpException(
                SchulConnexErrorMapper.mapDomainErrorToSchulConnexError(result),
            );
        }

        return new OrganisationResponse(result);
    }
}<|MERGE_RESOLUTION|>--- conflicted
+++ resolved
@@ -1,10 +1,4 @@
-<<<<<<< HEAD
-import { Body, Controller, Get, NotFoundException, Param, Post, Put, Query, UseFilters } from '@nestjs/common';
-=======
-import { Mapper } from '@automapper/core';
-import { getMapperToken } from '@automapper/nestjs';
-import { Body, Controller, Get, Inject, Param, Patch, Post, Put, Query, UseFilters } from '@nestjs/common';
->>>>>>> 957a7a41
+import { Body, Controller, Get, NotFoundException, Param, Patch, Post, Put, Query, UseFilters } from '@nestjs/common';
 import {
     ApiBadRequestResponse,
     ApiBearerAuth,
@@ -48,6 +42,7 @@
 import { DataConfig } from '../../../shared/config/data.config.js';
 import { AuthenticationExceptionFilter } from '../../authentication/api/authentication-exception-filter.js';
 import { OrganisationByNameBodyParams } from './organisation-by-name.body.params.js';
+import { OrganisationResponseLegacy } from './organisation.response.legacy.js';
 
 @UseFilters(
     new SchulConnexValidationErrorFilter(),
