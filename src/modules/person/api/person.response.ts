--- conflicted
+++ resolved
@@ -48,17 +48,9 @@
     public lockInfo?: LockInfo;
 
     @ApiProperty({
-<<<<<<< HEAD
-        nullable: true,
-        type: Date,
-        description: 'Date of the most recent changes for the person',
-    })
-    public readonly lastModified?: Date;
-=======
         type: Date,
         description: 'Date of the most recent changes for the person',
         required: true,
     })
     public readonly lastModified!: Date;
->>>>>>> 85891d21
 }