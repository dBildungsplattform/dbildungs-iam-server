import { classes } from '@automapper/classes';
import { CamelCaseNamingConvention } from '@automapper/core';
import { AutomapperModule } from '@automapper/nestjs';
import { MikroOrmModule } from '@mikro-orm/nestjs';
import { MiddlewareConsumer, Module, NestModule } from '@nestjs/common';
import { defineConfig } from '@mikro-orm/postgresql';
import { ConfigModule, ConfigService } from '@nestjs/config';
import { DbConfig, FrontendConfig, loadConfigFiles, RedisConfig, ServerConfig } from '../shared/config/index.js';
import { mappingErrorHandler } from '../shared/error/index.js';
import { PersonApiModule } from '../modules/person/person-api.module.js';
import { KeycloakAdministrationModule } from '../modules/keycloak-administration/keycloak-administration.module.js';
import { OrganisationApiModule } from '../modules/organisation/organisation-api.module.js';
import { APP_GUARD, APP_INTERCEPTOR } from '@nestjs/core';
import { HealthModule } from '../modules/health/health.module.js';
import { RolleApiModule } from '../modules/rolle/rolle-api.module.js';
import { LoggerModule } from '../core/logging/logger.module.js';
import { ErrorModule } from '../shared/error/error.module.js';
import { KeycloakConfigModule } from '../modules/keycloak-administration/keycloak-config.module.js';
import { AuthenticationApiModule } from '../modules/authentication/authentication-api.module.js';
import { PersonenKontextApiModule } from '../modules/personenkontext/personenkontext-api.module.js';
import { ServiceProviderApiModule } from '../modules/service-provider/service-provider-api.module.js';
import { SessionAccessTokenMiddleware } from '../modules/authentication/services/session-access-token.middleware.js';
import { createClient, RedisClientType } from 'redis';
import RedisStore from 'connect-redis';
import session from 'express-session';
import passport from 'passport';
import { ClassLogger } from '../core/logging/class-logger.js';
import { AccessGuard } from '../modules/authentication/api/access.guard.js';
import { PermissionsInterceptor } from '../modules/authentication/services/permissions.interceptor.js';
import { PassportModule } from '@nestjs/passport';
import { EventModule } from '../core/eventbus/index.js';
<<<<<<< HEAD
import { TelemetryModule } from '../core/telemtry/telemetry.module.js';
=======
import { ItsLearningModule } from '../modules/itslearning/itslearning.module.js';
import { LdapModule } from '../core/ldap/ldap.module.js';
>>>>>>> 320dfbcb

@Module({
    imports: [
        ConfigModule.forRoot({
            isGlobal: true,
            load: [loadConfigFiles],
        }),
        AutomapperModule.forRoot({
            strategyInitializer: classes(),
            namingConventions: new CamelCaseNamingConvention(),
            errorHandler: mappingErrorHandler,
        }),
        MikroOrmModule.forRootAsync({
            useFactory: (config: ConfigService<ServerConfig, true>) => {
                const dbConfig: DbConfig = config.getOrThrow<DbConfig>('DB');
                return defineConfig({
                    clientUrl: dbConfig.CLIENT_URL,
                    password: dbConfig.SECRET,
                    dbName: dbConfig.DB_NAME,
                    entities: ['./dist/**/*.entity.js'],
                    entitiesTs: ['./src/**/*.entity.ts'],
                    // Needed for HealthCheck
                    driverOptions: {
                        connection: {
                            ssl: dbConfig.USE_SSL,
                        },
                    },
                    connect: false,
                });
            },
            inject: [ConfigService],
        }),
        PassportModule.register({
            session: true,
            defaultStrategy: ['jwt', 'oidc'],
            keepSessionInfo: true,
            property: 'passportUser',
        }),
        LoggerModule.register(ServerModule.name),
        EventModule,
        AuthenticationApiModule,
        PersonApiModule,
        OrganisationApiModule,
        KeycloakAdministrationModule,
        HealthModule,
        RolleApiModule,
        ServiceProviderApiModule,
        PersonenKontextApiModule,
        ErrorModule,
        KeycloakConfigModule,
<<<<<<< HEAD
        TelemetryModule,
=======
        ItsLearningModule,
        LdapModule,
>>>>>>> 320dfbcb
    ],
    providers: [
        {
            provide: APP_GUARD,
            useClass: AccessGuard,
        },
        {
            provide: APP_INTERCEPTOR,
            useClass: PermissionsInterceptor,
        },
    ],
})
export class ServerModule implements NestModule {
    public constructor(
        private configService: ConfigService,
        private logger: ClassLogger,
    ) {}

    public async configure(consumer: MiddlewareConsumer): Promise<void> {
        const redisConfig: RedisConfig = this.configService.getOrThrow<RedisConfig>('REDIS');
        const redisClient: RedisClientType = createClient({
            username: redisConfig.USERNAME,
            password: redisConfig.PASSWORD,
            socket: {
                host: redisConfig.HOST,
                port: redisConfig.PORT,
                tls: redisConfig.USE_TLS,
                key: redisConfig.PRIVATE_KEY,
                cert: redisConfig.CERTIFICATE_AUTHORITIES,
            },
        });

        /*
        Just retrying does not work.
        Once the connection has failed if no error handler is registered later connection attempts might just fail because
        the client library assumes termination of the process if failure
        Also the documentation expressly requires listening to on('error')
         */

        /* istanbul ignore next */
        await redisClient
            .on('error', (error: Error) => this.logger.error(`Redis connection failed: ${error.message}`))
            .connect();
        this.logger.info('Redis-connection made');

        const redisStore: RedisStore = new RedisStore({
            client: redisClient,
        });

        consumer
            .apply(
                session({
                    store: redisStore,
                    resave: false,
                    saveUninitialized: false,
                    rolling: true,
                    cookie: {
                        maxAge: this.configService.getOrThrow<FrontendConfig>('FRONTEND').SESSION_TTL_MS,
                        secure: this.configService.getOrThrow<FrontendConfig>('FRONTEND').SECURE_COOKIE,
                    },
                    secret: this.configService.getOrThrow<FrontendConfig>('FRONTEND').SESSION_SECRET,
                }),
                passport.initialize({ userProperty: 'passportUser' }),
                // eslint-disable-next-line @typescript-eslint/no-unsafe-argument
                passport.session(),
                SessionAccessTokenMiddleware,
            )
            .forRoutes('*');
    }
}<|MERGE_RESOLUTION|>--- conflicted
+++ resolved
@@ -29,12 +29,9 @@
 import { PermissionsInterceptor } from '../modules/authentication/services/permissions.interceptor.js';
 import { PassportModule } from '@nestjs/passport';
 import { EventModule } from '../core/eventbus/index.js';
-<<<<<<< HEAD
 import { TelemetryModule } from '../core/telemtry/telemetry.module.js';
-=======
 import { ItsLearningModule } from '../modules/itslearning/itslearning.module.js';
 import { LdapModule } from '../core/ldap/ldap.module.js';
->>>>>>> 320dfbcb
 
 @Module({
     imports: [
@@ -85,12 +82,9 @@
         PersonenKontextApiModule,
         ErrorModule,
         KeycloakConfigModule,
-<<<<<<< HEAD
         TelemetryModule,
-=======
         ItsLearningModule,
         LdapModule,
->>>>>>> 320dfbcb
     ],
     providers: [
         {
