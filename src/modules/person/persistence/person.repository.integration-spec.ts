import { Mapper } from '@automapper/core';
import { getMapperToken } from '@automapper/nestjs';
import { faker } from '@faker-js/faker';
import { EntityManager, MikroORM, RequiredEntityData } from '@mikro-orm/core';
import { Test, TestingModule } from '@nestjs/testing';
import {
    ConfigTestModule,
    DatabaseTestModule,
    DEFAULT_TIMEOUT_FOR_TESTCONTAINERS,
    DoFactory,
    MapperTestModule,
} from '../../../../test/utils/index.js';
import { PersonDo } from '../domain/person.do.js';
import { PersonPersistenceMapperProfile } from './person-persistence.mapper.profile.js';
import { PersonEntity } from './person.entity.js';
import { PersonRepo } from './person.repo.js';
import {
    mapAggregateToData,
    mapEntityToAggregate,
    mapEntityToAggregateInplace,
    PersonRepository,
} from './person.repository.js';
import { Person } from '../domain/person.js';
import { PersonScope } from './person.scope.js';
import { ScopeOrder } from '../../../shared/persistence/scope.enums.js';
import { createMock, DeepMocked } from '@golevelup/ts-jest';
import { UsernameGeneratorService } from '../domain/username-generator.service.js';
import { KeycloakUserService } from '../../keycloak-administration/index.js';
import { DomainError, InvalidNameError, KeycloakClientError } from '../../../shared/error/index.js';

describe('PersonRepository', () => {
    let module: TestingModule;
    let sutLegacy: PersonRepo;
    let sut: PersonRepository;
    let orm: MikroORM;
    let em: EntityManager;
    let mapper: Mapper;
    let kcUserServiceMock: DeepMocked<KeycloakUserService>;
    let usernameGeneratorService: DeepMocked<UsernameGeneratorService>;

    beforeAll(async () => {
        module = await Test.createTestingModule({
            imports: [ConfigTestModule, DatabaseTestModule.forRoot({ isDatabaseRequired: true }), MapperTestModule],
            providers: [
                PersonPersistenceMapperProfile,
                PersonRepo,
                PersonRepository,
                {
                    provide: UsernameGeneratorService,
                    useValue: createMock<UsernameGeneratorService>(),
                },
                {
                    provide: KeycloakUserService,
                    useValue: createMock<KeycloakUserService>(),
                },
            ],
        }).compile();
        sutLegacy = module.get(PersonRepo);
        sut = module.get(PersonRepository);
        orm = module.get(MikroORM);
        em = module.get(EntityManager);
        mapper = module.get(getMapperToken());

        kcUserServiceMock = module.get(KeycloakUserService);
        usernameGeneratorService = module.get(UsernameGeneratorService);

        await DatabaseTestModule.setupDatabase(orm);
    }, DEFAULT_TIMEOUT_FOR_TESTCONTAINERS);

    afterAll(async () => {
        await module.close();
    });

    beforeEach(async () => {
        await DatabaseTestModule.clearDatabase(orm);
        jest.resetAllMocks();
    });

    it('should be defined', () => {
        expect(sutLegacy).toBeDefined();
    });

    describe('findByKeycloakUserId', () => {
        describe('when found by keycloakUserId', () => {
            it('should return found person', async () => {
                const person: PersonDo<true> = DoFactory.createPerson(true, { keycloakUserId: faker.string.uuid() });
                await em.persistAndFlush(mapper.map(person, PersonDo, PersonEntity));

                const foundPerson: Option<Person<true>> = await sut.findByKeycloakUserId(person.keycloakUserId);

                expect(foundPerson).toBeInstanceOf(Person);
            });
        });

        describe('when not found by keycloakUserId', () => {
            it('should return null', async () => {
                const foundPerson: Option<Person<true>> = await sut.findByKeycloakUserId(faker.string.uuid());

                expect(foundPerson).toBeNull();
            });
        });
    });

    describe('findById', () => {
        describe('when found by Id', () => {
            it('should return found person', async () => {
                const person: PersonDo<true> = DoFactory.createPerson(true);
                await em.persistAndFlush(mapper.map(person, PersonDo, PersonEntity));

                const foundPerson: Option<Person<true>> = await sut.findById(person.id);

                expect(foundPerson).toBeInstanceOf(Person);
            });
        });

        describe('when not found by Id', () => {
            it('should return null', async () => {
                const foundPerson: Option<Person<true>> = await sut.findById(faker.string.uuid());

                expect(foundPerson).toBeNull();
            });
        });

        describe('findBy', () => {
            it('should return found persons for scope', async () => {
                const person1: PersonDo<true> = DoFactory.createPerson(true);
                const person2: PersonDo<true> = DoFactory.createPerson(true);
                const person3: PersonDo<true> = DoFactory.createPerson(true);
                await em.persistAndFlush(mapper.map(person1, PersonDo, PersonEntity));
                await em.persistAndFlush(mapper.map(person2, PersonDo, PersonEntity));
                await em.persistAndFlush(mapper.map(person3, PersonDo, PersonEntity));

                const scope: PersonScope = new PersonScope()
                    .findBy({
                        vorname: undefined,
                        familienname: undefined,
                        geburtsdatum: undefined,
                    })
                    .sortBy('vorname', ScopeOrder.ASC)
                    .paged(0, 3);

                const [persons, total]: Counted<Person<true>> = await sut.findBy(scope);

                expect(total).toEqual(3);
                expect(persons.at(0)).toBeInstanceOf(Person);
                expect(persons.at(1)).toBeInstanceOf(Person);
                expect(persons.at(2)).toBeInstanceOf(Person);
            });
        });
    });

    describe('create', () => {
        describe('when person has already keycloak user', () => {
            it('should return Domain Error', async () => {
                usernameGeneratorService.generateUsername.mockResolvedValueOnce('testusername');
                const person: Person<false> = await Person.createNew(usernameGeneratorService, {
                    familienname: faker.person.lastName(),
                    vorname: faker.person.firstName(),
                });
                person.keycloakUserId = faker.string.uuid();
                kcUserServiceMock.create.mockResolvedValueOnce({
                    ok: true,
                    value: '',
                });
                kcUserServiceMock.setPassword.mockResolvedValueOnce({
                    ok: true,
                    value: '',
                });
                kcUserServiceMock.delete.mockResolvedValueOnce({
                    ok: true,
                    value: undefined,
                });
                const result: Person<true> | DomainError = await sut.create(person);

                expect(result).toBeInstanceOf(DomainError);
                expect(kcUserServiceMock.create).not.toHaveBeenCalled();
            });
        });

        describe('when parameters (username || password) is missing', () => {
            it('should return Domain Error', async () => {
                usernameGeneratorService.generateUsername.mockResolvedValueOnce('testusername');
                const person: Person<false> = await Person.createNew(usernameGeneratorService, {
                    familienname: faker.person.lastName(),
                    vorname: faker.person.firstName(),
                });
                person.username = undefined;
                kcUserServiceMock.create.mockResolvedValueOnce({
                    ok: true,
                    value: '',
                });
                kcUserServiceMock.setPassword.mockResolvedValueOnce({
                    ok: true,
                    value: '',
                });
                kcUserServiceMock.delete.mockResolvedValueOnce({
                    ok: true,
                    value: undefined,
                });
                const result: Person<true> | DomainError = await sut.create(person);

                expect(result).toBeInstanceOf(DomainError);
                expect(kcUserServiceMock.create).not.toHaveBeenCalled();
            });
        });

        describe('when successfull', () => {
            it('should return Person', async () => {
<<<<<<< HEAD
                usernameGeneratorService.generateUsername.mockResolvedValueOnce('testusername');
                const person: Person<false> = await Person.createNew(usernameGeneratorService, {
                    familienname: faker.person.lastName(),
                    vorname: faker.person.firstName(),
                });
                const personWithKeycloak: Person<false> = await Person.createNew(usernameGeneratorService, {
                    familienname: faker.person.lastName(),
                    vorname: faker.person.firstName(),
                });
                personWithKeycloak.keycloakUserId = faker.string.uuid();
=======
                const person: Person<false> = Person.createNew(faker.person.lastName(), faker.person.firstName());
                const personWithKeycloak: Person<false> = Person.createNew(
                    faker.person.lastName(),
                    faker.person.firstName(),
                );
                personWithKeycloak.keycloakUserId = faker.string.uuid();
                usernameGeneratorService.generateUsername.mockResolvedValueOnce({ ok: true, value: 'testusername' });
>>>>>>> b0d8b341
                kcUserServiceMock.create.mockResolvedValueOnce({
                    ok: true,
                    value: '',
                });
                kcUserServiceMock.setPassword.mockResolvedValueOnce({
                    ok: true,
                    value: '',
                });
                kcUserServiceMock.delete.mockResolvedValueOnce({
                    ok: true,
                    value: undefined,
                });
                const result: Person<true> | DomainError = await sut.create(person);

                expect(result).toBeInstanceOf(Person);
            });
        });

        describe('when creation of keyCloakUser fails', () => {
            it('should return Domain Error', async () => {
<<<<<<< HEAD
                usernameGeneratorService.generateUsername.mockResolvedValueOnce('testusername');
                const person: Person<false> = await Person.createNew(usernameGeneratorService, {
                    familienname: faker.person.lastName(),
                    vorname: faker.person.firstName(),
                });
=======
                const person: Person<false> = Person.createNew(faker.person.lastName(), faker.person.firstName());
                usernameGeneratorService.generateUsername.mockResolvedValueOnce({ ok: true, value: 'testusername' });
>>>>>>> b0d8b341
                kcUserServiceMock.create.mockResolvedValueOnce({
                    ok: false,
                    error: new KeycloakClientError(''),
                });
                kcUserServiceMock.setPassword.mockResolvedValueOnce({
                    ok: true,
                    value: '',
                });
                kcUserServiceMock.delete.mockResolvedValueOnce({
                    ok: true,
                    value: undefined,
                });
                const result: Person<true> | DomainError = await sut.create(person);

                expect(result).toBeInstanceOf(DomainError);
                if (result instanceof DomainError) {
                    expect(kcUserServiceMock.setPassword).not.toHaveBeenCalled();
                    expect(kcUserServiceMock.delete).not.toHaveBeenCalled();
                }
            });
        });

        describe('when resetting password of keycloak user fails', () => {
            it('should return Domain Error && delete keycloak user', async () => {
                usernameGeneratorService.generateUsername.mockResolvedValueOnce('testusername');
                const person: Person<false> = await Person.createNew(usernameGeneratorService, {
                    familienname: faker.person.lastName(),
                    vorname: faker.person.firstName(),
                });
                kcUserServiceMock.create.mockResolvedValueOnce({
                    ok: true,
                    value: '',
                });
                kcUserServiceMock.setPassword.mockResolvedValueOnce({
                    ok: false,
                    error: new KeycloakClientError(''),
                });
                kcUserServiceMock.delete.mockResolvedValueOnce({
                    ok: true,
                    value: undefined,
                });
                const result: Person<true> | DomainError = await sut.create(person);

                expect(result).toBeInstanceOf(DomainError);
                if (result instanceof DomainError) {
                    expect(kcUserServiceMock.setPassword).toHaveBeenCalled();
                    expect(kcUserServiceMock.delete).toHaveBeenCalled();
                }
            });
        });
    });

<<<<<<< HEAD
    describe('update', () => {
        describe('when person exist', () => {
            describe('when only updating database attributes', () => {
                it('should return updated person', async () => {
                    const existingPerson: PersonDo<true> = DoFactory.createPerson(true);
                    await em.persistAndFlush(mapper.map(existingPerson, PersonDo, PersonEntity));
                    const person: Person<true> = Person.construct(
                        existingPerson.id,
                        faker.date.past(),
                        faker.date.recent(),
                        faker.person.lastName(),
                        faker.person.firstName(),
                        '1',
                        faker.lorem.word(),
                        faker.lorem.word(),
                        faker.string.uuid(),
=======
    describe('saveUser', () => {
        describe('when person needs saving', () => {
            describe('when succeeds', () => {
                it('should return person with keycloakUser', async () => {
                    const person: Person<false> = Person.createNew(faker.person.lastName(), faker.person.firstName());
                    usernameGeneratorService.generateUsername.mockResolvedValueOnce({
                        ok: true,
                        value: 'testusername',
                    });
                    kcUserServiceMock.create.mockResolvedValue({
                        ok: true,
                        value: '',
                    });
                    kcUserServiceMock.resetPassword.mockResolvedValue({
                        ok: true,
                        value: '',
                    });
                    kcUserServiceMock.delete.mockResolvedValueOnce({
                        ok: true,
                        value: undefined,
                    });
                    const result: Person<true> | DomainError = await sut.saveUser(
                        person,
                        kcUserServiceMock,
                        usernameGeneratorService,
>>>>>>> b0d8b341
                    );
                    await expect(sut.update(person)).resolves.toBeInstanceOf(Person<true>);
                    const result: Person<true> | DomainError = await sut.update(person);
                    expect(result).not.toBeInstanceOf(DomainError);
                    if (result instanceof DomainError) {
                        return;
                    }
                    expect(result.vorname).toEqual(person.vorname);
                    expect(result.familienname).toEqual(person.familienname);
                    expect(kcUserServiceMock.setPassword).not.toHaveBeenCalled();
                });
            });
<<<<<<< HEAD
            describe('when updating keycloak password', () => {
                describe('when keycloak operation succeeds', () => {
                    it('should return updated person', async () => {
                        const existingPerson: PersonDo<true> = DoFactory.createPerson(true);
                        await em.persistAndFlush(mapper.map(existingPerson, PersonDo, PersonEntity));
                        const person: Person<true> = Person.construct(
                            existingPerson.id,
                            faker.date.past(),
                            faker.date.recent(),
                            faker.person.lastName(),
                            faker.person.firstName(),
                            '1',
                            faker.lorem.word(),
                            faker.lorem.word(),
                            faker.string.uuid(),
                        );
                        person.resetPassword();

                        kcUserServiceMock.setPassword.mockResolvedValue({
                            ok: true,
                            value: '',
                        });

                        await expect(sut.update(person)).resolves.toBeInstanceOf(Person<true>);
                        const result: Person<true> | DomainError = await sut.update(person);
                        expect(result).not.toBeInstanceOf(DomainError);
                        if (result instanceof DomainError) {
                            return;
                        }
                        expect(result.vorname).toEqual(person.vorname);
                        expect(result.familienname).toEqual(person.familienname);
                        expect(kcUserServiceMock.setPassword).toHaveBeenCalled();
=======
            describe('when password reset during create user operation fails', () => {
                it('should delete keycloakUser & return domain error', async () => {
                    const person: Person<false> = Person.createNew(faker.person.lastName(), faker.person.firstName());
                    person.keycloakUserId = faker.string.uuid();
                    person.resetPassword(); //necessary to have dirty state & but with keycloakUSerId

                    usernameGeneratorService.generateUsername.mockResolvedValueOnce({
                        ok: true,
                        value: 'testusername',
                    });
                    kcUserServiceMock.create.mockResolvedValueOnce({
                        ok: true,
                        value: '',
>>>>>>> b0d8b341
                    });
                });
                describe('when keycloak operation fails', () => {
                    it('should return updated person', async () => {
                        const existingPerson: PersonDo<true> = DoFactory.createPerson(true);
                        await em.persistAndFlush(mapper.map(existingPerson, PersonDo, PersonEntity));
                        const person: Person<true> = Person.construct(
                            existingPerson.id,
                            faker.date.past(),
                            faker.date.recent(),
                            faker.person.lastName(),
                            faker.person.firstName(),
                            '1',
                            faker.lorem.word(),
                            faker.lorem.word(),
                            faker.string.uuid(),
                        );
                        person.resetPassword();

                        kcUserServiceMock.setPassword.mockResolvedValue({
                            ok: false,
                            error: new KeycloakClientError(''),
                        });

                        await expect(sut.update(person)).resolves.toBeInstanceOf(DomainError);
                        const result: Person<true> | DomainError = await sut.update(person);
                        expect(result).not.toBeInstanceOf(Person<true>);
                        if (result instanceof Person) {
                            return;
                        }
                        expect(kcUserServiceMock.setPassword).toHaveBeenCalled();
                    });
                });
            });
        });
<<<<<<< HEAD
        describe('when person does not exist', () => {
            it('should fail', async () => {
                const person: Person<true> = Person.construct(
                    faker.string.uuid(),
                    faker.date.past(),
                    faker.date.recent(),
                    faker.person.lastName(),
                    faker.person.firstName(),
                    '1',
                    faker.lorem.word(),
                    faker.lorem.word(),
                    faker.string.uuid(),
=======
        describe('when person does not need saving', () => {
            it('should return person without calling any services', async () => {
                const person: Person<false> = Person.createNew(faker.person.lastName(), faker.person.firstName());
                person.keycloakUserId = faker.string.uuid();
                usernameGeneratorService.generateUsername.mockResolvedValueOnce({ ok: true, value: 'testusername' });
                kcUserServiceMock.create.mockResolvedValueOnce({
                    ok: true,
                    value: '',
                });
                kcUserServiceMock.resetPassword.mockResolvedValueOnce({
                    ok: true,
                    value: '',
                });
                kcUserServiceMock.delete.mockResolvedValueOnce({
                    ok: true,
                    value: undefined,
                });

                const result: Person<true> | DomainError = await sut.saveUser(
                    person,
                    kcUserServiceMock,
                    usernameGeneratorService,
>>>>>>> b0d8b341
                );
                await expect(sut.update(person)).rejects.toBeDefined();
            });
        });

        describe('when username generation fails', () => {
            it('should return error', async () => {
                const person: Person<false> = Person.createNew(faker.person.lastName(), faker.person.firstName());
                usernameGeneratorService.generateUsername.mockResolvedValueOnce({
                    ok: false,
                    error: new InvalidNameError('invalid name'),
                });

                const result: Person<true> | DomainError = await sut.saveUser(
                    person,
                    kcUserServiceMock,
                    usernameGeneratorService,
                );

                expect(result).toBeInstanceOf(DomainError);
            });
        });
    });

    describe('mapAggregateToData', () => {
        it('should return Person RequiredEntityData', () => {
            const person: Person<true> = Person.construct(
                faker.string.uuid(),
                faker.date.past(),
                faker.date.recent(),
                faker.person.lastName(),
                faker.person.firstName(),
                '1',
                faker.lorem.word(),
                faker.lorem.word(),
                faker.string.uuid(),
            );

            const expectedProperties: string[] = [
                'keycloakUserId',
                'referrer',
                'mandant',
                'stammorganisation',
                'familienname',
                'vorname',
                'initialenFamilienname',
                'initialenVorname',
                'rufname',
                'nameTitel',
                'nameAnrede',
                'namePraefix',
                'nameSuffix',
                'nameSortierindex',
                'geburtsdatum',
                'geburtsort',
                'geschlecht',
                'lokalisierung',
                'vertrauensstufe',
                'auskunftssperre',
                'dataProvider',
                'revision',
            ];

            const result: RequiredEntityData<PersonEntity> = mapAggregateToData(person);

            expectedProperties.forEach((prop: string) => {
                expect(result).toHaveProperty(prop);
            });
        });
    });

    describe('mapEntityToAggregate', () => {
        it('should return New Aggregate', () => {
            const personEntity: PersonEntity = mapper.map(
                DoFactory.createPerson(true, { keycloakUserId: faker.string.uuid() }),
                PersonDo,
                PersonEntity,
            );
            const person: Person<true> = mapEntityToAggregate(personEntity);

            expect(person).toBeInstanceOf(Person);
        });
    });

    describe('mapEntityToAggregateInplace', () => {
        it('should return Updated Aggregate', () => {
            const person: Person<true> = Person.construct(
                faker.string.uuid(),
                faker.date.past(),
                faker.date.recent(),
                faker.person.lastName(),
                faker.person.firstName(),
                '1',
                faker.lorem.word(),
                faker.lorem.word(),
                faker.string.uuid(),
            );

            const personEntity: PersonEntity = mapper.map(
                DoFactory.createPerson(true, { keycloakUserId: faker.string.uuid() }),
                PersonDo,
                PersonEntity,
            );
            const personAfterUpdate: Person<true> = mapEntityToAggregateInplace(personEntity, person);

            expect(personAfterUpdate).toBeInstanceOf(Person);
            expect(personAfterUpdate.vorname).toEqual(person.vorname);
            expect(personAfterUpdate.familienname).toEqual(person.familienname);
        });
    });
});<|MERGE_RESOLUTION|>--- conflicted
+++ resolved
@@ -206,7 +206,6 @@
 
         describe('when successfull', () => {
             it('should return Person', async () => {
-<<<<<<< HEAD
                 usernameGeneratorService.generateUsername.mockResolvedValueOnce('testusername');
                 const person: Person<false> = await Person.createNew(usernameGeneratorService, {
                     familienname: faker.person.lastName(),
@@ -217,15 +216,6 @@
                     vorname: faker.person.firstName(),
                 });
                 personWithKeycloak.keycloakUserId = faker.string.uuid();
-=======
-                const person: Person<false> = Person.createNew(faker.person.lastName(), faker.person.firstName());
-                const personWithKeycloak: Person<false> = Person.createNew(
-                    faker.person.lastName(),
-                    faker.person.firstName(),
-                );
-                personWithKeycloak.keycloakUserId = faker.string.uuid();
-                usernameGeneratorService.generateUsername.mockResolvedValueOnce({ ok: true, value: 'testusername' });
->>>>>>> b0d8b341
                 kcUserServiceMock.create.mockResolvedValueOnce({
                     ok: true,
                     value: '',
@@ -246,16 +236,11 @@
 
         describe('when creation of keyCloakUser fails', () => {
             it('should return Domain Error', async () => {
-<<<<<<< HEAD
                 usernameGeneratorService.generateUsername.mockResolvedValueOnce('testusername');
                 const person: Person<false> = await Person.createNew(usernameGeneratorService, {
                     familienname: faker.person.lastName(),
                     vorname: faker.person.firstName(),
                 });
-=======
-                const person: Person<false> = Person.createNew(faker.person.lastName(), faker.person.firstName());
-                usernameGeneratorService.generateUsername.mockResolvedValueOnce({ ok: true, value: 'testusername' });
->>>>>>> b0d8b341
                 kcUserServiceMock.create.mockResolvedValueOnce({
                     ok: false,
                     error: new KeycloakClientError(''),
@@ -308,7 +293,6 @@
         });
     });
 
-<<<<<<< HEAD
     describe('update', () => {
         describe('when person exist', () => {
             describe('when only updating database attributes', () => {
@@ -325,33 +309,6 @@
                         faker.lorem.word(),
                         faker.lorem.word(),
                         faker.string.uuid(),
-=======
-    describe('saveUser', () => {
-        describe('when person needs saving', () => {
-            describe('when succeeds', () => {
-                it('should return person with keycloakUser', async () => {
-                    const person: Person<false> = Person.createNew(faker.person.lastName(), faker.person.firstName());
-                    usernameGeneratorService.generateUsername.mockResolvedValueOnce({
-                        ok: true,
-                        value: 'testusername',
-                    });
-                    kcUserServiceMock.create.mockResolvedValue({
-                        ok: true,
-                        value: '',
-                    });
-                    kcUserServiceMock.resetPassword.mockResolvedValue({
-                        ok: true,
-                        value: '',
-                    });
-                    kcUserServiceMock.delete.mockResolvedValueOnce({
-                        ok: true,
-                        value: undefined,
-                    });
-                    const result: Person<true> | DomainError = await sut.saveUser(
-                        person,
-                        kcUserServiceMock,
-                        usernameGeneratorService,
->>>>>>> b0d8b341
                     );
                     await expect(sut.update(person)).resolves.toBeInstanceOf(Person<true>);
                     const result: Person<true> | DomainError = await sut.update(person);
@@ -364,7 +321,6 @@
                     expect(kcUserServiceMock.setPassword).not.toHaveBeenCalled();
                 });
             });
-<<<<<<< HEAD
             describe('when updating keycloak password', () => {
                 describe('when keycloak operation succeeds', () => {
                     it('should return updated person', async () => {
@@ -397,21 +353,6 @@
                         expect(result.vorname).toEqual(person.vorname);
                         expect(result.familienname).toEqual(person.familienname);
                         expect(kcUserServiceMock.setPassword).toHaveBeenCalled();
-=======
-            describe('when password reset during create user operation fails', () => {
-                it('should delete keycloakUser & return domain error', async () => {
-                    const person: Person<false> = Person.createNew(faker.person.lastName(), faker.person.firstName());
-                    person.keycloakUserId = faker.string.uuid();
-                    person.resetPassword(); //necessary to have dirty state & but with keycloakUSerId
-
-                    usernameGeneratorService.generateUsername.mockResolvedValueOnce({
-                        ok: true,
-                        value: 'testusername',
-                    });
-                    kcUserServiceMock.create.mockResolvedValueOnce({
-                        ok: true,
-                        value: '',
->>>>>>> b0d8b341
                     });
                 });
                 describe('when keycloak operation fails', () => {
@@ -447,7 +388,6 @@
                 });
             });
         });
-<<<<<<< HEAD
         describe('when person does not exist', () => {
             it('should fail', async () => {
                 const person: Person<true> = Person.construct(
@@ -460,30 +400,6 @@
                     faker.lorem.word(),
                     faker.lorem.word(),
                     faker.string.uuid(),
-=======
-        describe('when person does not need saving', () => {
-            it('should return person without calling any services', async () => {
-                const person: Person<false> = Person.createNew(faker.person.lastName(), faker.person.firstName());
-                person.keycloakUserId = faker.string.uuid();
-                usernameGeneratorService.generateUsername.mockResolvedValueOnce({ ok: true, value: 'testusername' });
-                kcUserServiceMock.create.mockResolvedValueOnce({
-                    ok: true,
-                    value: '',
-                });
-                kcUserServiceMock.resetPassword.mockResolvedValueOnce({
-                    ok: true,
-                    value: '',
-                });
-                kcUserServiceMock.delete.mockResolvedValueOnce({
-                    ok: true,
-                    value: undefined,
-                });
-
-                const result: Person<true> | DomainError = await sut.saveUser(
-                    person,
-                    kcUserServiceMock,
-                    usernameGeneratorService,
->>>>>>> b0d8b341
                 );
                 await expect(sut.update(person)).rejects.toBeDefined();
             });
