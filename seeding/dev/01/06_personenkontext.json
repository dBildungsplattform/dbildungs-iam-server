--- conflicted
+++ resolved
@@ -135,8 +135,7 @@
         {
             "personId": 7777777,
             "organisationId": 0,
-<<<<<<< HEAD
-            "rolleId": 9
+            "rolleId": 100
         },
         {
             "personId": 21,
@@ -547,9 +546,6 @@
             "personId": 60,
             "organisationId": 702,
             "rolleId": 1
-=======
-            "rolleId": 100
->>>>>>> c889272d
         }
     ]
 }