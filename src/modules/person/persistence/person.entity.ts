import { AutoMap } from '@automapper/classes';
import { ArrayType, Collection, DateTimeType, Entity, Enum, ManyToOne, OneToMany, Property } from '@mikro-orm/core';
import { TimestampedEntity } from '../../../persistence/timestamped.entity.js';
import { DataProviderEntity } from '../../../persistence/data-provider.entity.js';
import { Geschlecht, Vertrauensstufe } from '../domain/person.enums.js';
import { PersonenkontextEntity } from '../../personenkontext/persistence/personenkontext.entity.js';

@Entity({ tableName: 'person' })
export class PersonEntity extends TimestampedEntity {
    /**
     * @deprecated This constructor is for automapper only.
     */
    public constructor() {
        super();
    }

    @AutoMap()
    @Property()
    public keycloakUserId!: string;

    @AutoMap()
    @Property({ nullable: true })
    public referrer?: string;

    @AutoMap()
    @Property()
    public mandant!: string;

    @AutoMap()
    @Property({ nullable: true })
    public readonly stammorganisation?: string;

    @AutoMap()
    @Property()
    public familienname!: string;

    @AutoMap()
    @Property()
    public vorname!: string;

    @AutoMap()
    @Property({ nullable: true })
    public initialenFamilienname?: string;

    @AutoMap()
    @Property({ nullable: true })
    public initialenVorname?: string;

    @AutoMap()
    @Property({ nullable: true })
    public rufname?: string;

    @AutoMap()
    @Property({ nullable: true })
    public nameTitel?: string;

    @AutoMap(() => [String])
    @Property({ nullable: true, type: ArrayType })
    public nameAnrede?: string[];

    @AutoMap(() => [String])
    @Property({ nullable: true, type: ArrayType })
    public namePraefix?: string[];

    @AutoMap(() => [String])
    @Property({ nullable: true, type: ArrayType })
    public nameSuffix?: string[];

    @AutoMap()
    @Property({ nullable: true })
    public nameSortierindex?: string;

    @AutoMap()
    @Property({ nullable: true, type: DateTimeType })
    public geburtsdatum?: Date;

    @AutoMap()
    @Property({ nullable: true })
    public geburtsort?: string;

    @AutoMap(() => String)
    @Enum({ items: () => Geschlecht, nullable: true })
    public geschlecht?: Geschlecht;

    @AutoMap()
    @Property({ nullable: true })
    public lokalisierung?: string;

    @AutoMap(() => String)
    @Enum({ items: () => Vertrauensstufe, nullable: true })
    public vertrauensstufe?: Vertrauensstufe;

    @AutoMap()
    @Property({ nullable: true })
    public auskunftssperre?: boolean;

    @ManyToOne({ nullable: true })
    public dataProvider?: DataProviderEntity;

    @AutoMap()
    @Property({ nullable: false, default: '1' })
    public revision!: string;

<<<<<<< HEAD
    @OneToMany({ entity: () => PersonenkontextEntity, mappedBy: 'personId' })
    public personenKontexte: Collection<PersonenkontextEntity> = new Collection<PersonenkontextEntity>(this);
=======
    @AutoMap()
    @Property({ nullable: true })
    public personalnummer?: string;
>>>>>>> 8b74e0c3
}<|MERGE_RESOLUTION|>--- conflicted
+++ resolved
@@ -101,12 +101,10 @@
     @Property({ nullable: false, default: '1' })
     public revision!: string;
 
-<<<<<<< HEAD
-    @OneToMany({ entity: () => PersonenkontextEntity, mappedBy: 'personId' })
-    public personenKontexte: Collection<PersonenkontextEntity> = new Collection<PersonenkontextEntity>(this);
-=======
     @AutoMap()
     @Property({ nullable: true })
     public personalnummer?: string;
->>>>>>> 8b74e0c3
+
+    @OneToMany({ entity: () => PersonenkontextEntity, mappedBy: 'personId' })
+    public personenKontexte: Collection<PersonenkontextEntity> = new Collection<PersonenkontextEntity>(this);
 }