--- conflicted
+++ resolved
@@ -44,9 +44,9 @@
     RemoveMemberFromGroupAction,
     RemoveMemberFromGroupResponse,
 } from '../actions/group/remove-member-from-group.action.js';
-import { RollenArt } from '../../rolle/domain/rolle.enums.js';
-import { PersonenkontextEventKontextData } from '../../../shared/events/personenkontext-event.types.js';
-import { PersonenkontextUpdatedEvent } from '../../../shared/events/personenkontext-updated.event.js';
+import {PersonenkontextUpdatedEvent} from "../../../shared/events/personenkontext-updated.event";
+import {PersonenkontextEventKontextData} from "../../../shared/events/personenkontext-event.types";
+import {RollenArt} from "../../rolle/domain/rolle.enums";
 
 @Injectable()
 export class OxEventHandler {
@@ -204,64 +204,14 @@
         }
     }
 
-<<<<<<< HEAD
-    // this method cannot make use of handlePerson(personId) method, because personId is already null when event is received
-    @EventHandler(PersonDeletedEvent)
-    public async handlePersonDeletedEvent(event: PersonDeletedEvent): Promise<void> {
-        this.logger.info(`Received PersonDeletedEvent, personId:${event.personId}`);
-
-        // Check if the functionality is enabled
-=======
     @EventHandler(PersonenkontextUpdatedEvent)
     public async handlePersonenkontextUpdatedEvent(event: PersonenkontextUpdatedEvent): Promise<void> {
         this.logger.info(
             `Received PersonenkontextUpdatedEvent, personId:${event.person.id}, deleted personenkontexte: ${event.removedKontexte.length}`,
         );
-
->>>>>>> e4ff1527
         if (!this.ENABLED) {
             return this.logger.info('Not enabled, ignoring event');
         }
-
-<<<<<<< HEAD
-        if (!event.emailAddress) {
-            return this.logger.error('Cannot Create OX-change-user-request, Email-Address Is Not Defined');
-        }
-
-        const emailAddress: Option<EmailAddress<true>> = await this.emailRepo.findByAddress(event.emailAddress);
-        if (!emailAddress) {
-            return this.logger.error(
-                `Cannot Create OX-change-user-request For address:${event.emailAddress} Could Not Be Found`,
-            );
-        }
-        if (!emailAddress.oxUserID) {
-            return this.logger.error(
-                `Cannot Create OX-change-user-request For address:${event.emailAddress}, OxUserId Is Not Defined`,
-            );
-        }
-
-        const params: ChangeUserParams = {
-            contextId: this.contextID,
-            userId: emailAddress.oxUserID,
-            username: emailAddress.id, //person-id is not available anymore when event is received
-            login: this.authUser,
-            password: this.authPassword,
-        };
-
-        const action: ChangeUserAction = new ChangeUserAction(params);
-
-        const result: Result<void, DomainError> = await this.oxService.send(action);
-
-        if (!result.ok) {
-            return this.logger.error(
-                `Could Not Change OxUsername For oxUserId:${emailAddress.oxUserID} After PersonDeletedEvent, error: ${result.error.message}`,
-            );
-        }
-
-        return this.logger.info(
-            `Successfully Changed OxUsername For oxUserId:${emailAddress.oxUserID} After PersonDeletedEvent`,
-        );
-=======
         const person: Option<Person<true>> = await this.personRepository.findById(event.person.id);
         if (!person) {
             return this.logger.error(`Could Not Find Person For personId:${event.person.id}`);
@@ -287,7 +237,55 @@
             //Logging is done in removeOxUserFromOxGroup
             await this.removeOxUserFromOxGroup(oxGroupId, person.oxUserId);
         }
->>>>>>> e4ff1527
+    }
+
+    // this method cannot make use of handlePerson(personId) method, because personId is already null when event is received
+    @EventHandler(PersonDeletedEvent)
+    public async handlePersonDeletedEvent(event: PersonDeletedEvent): Promise<void> {
+        this.logger.info(`Received PersonDeletedEvent, personId:${event.personId}`);
+
+        // Check if the functionality is enabled
+        if (!this.ENABLED) {
+            return this.logger.info('Not enabled, ignoring event');
+        }
+
+        if (!event.emailAddress) {
+            return this.logger.error('Cannot Create OX-change-user-request, Email-Address Is Not Defined');
+        }
+
+        const emailAddress: Option<EmailAddress<true>> = await this.emailRepo.findByAddress(event.emailAddress);
+        if (!emailAddress) {
+            return this.logger.error(
+                `Cannot Create OX-change-user-request For address:${event.emailAddress} Could Not Be Found`,
+            );
+        }
+        if (!emailAddress.oxUserID) {
+            return this.logger.error(
+                `Cannot Create OX-change-user-request For address:${event.emailAddress}, OxUserId Is Not Defined`,
+            );
+        }
+
+        const params: ChangeUserParams = {
+            contextId: this.contextID,
+            userId: emailAddress.oxUserID,
+            username: emailAddress.id, //person-id is not available anymore when event is received
+            login: this.authUser,
+            password: this.authPassword,
+        };
+
+        const action: ChangeUserAction = new ChangeUserAction(params);
+
+        const result: Result<void, DomainError> = await this.oxService.send(action);
+
+        if (!result.ok) {
+            return this.logger.error(
+                `Could Not Change OxUsername For oxUserId:${emailAddress.oxUserID} After PersonDeletedEvent, error: ${result.error.message}`,
+            );
+        }
+
+        return this.logger.info(
+            `Successfully Changed OxUsername For oxUserId:${emailAddress.oxUserID} After PersonDeletedEvent`,
+        );
     }
 
     private async getMostRecentRequestedEmailAddress(personId: PersonID): Promise<Option<EmailAddress<true>>> {
