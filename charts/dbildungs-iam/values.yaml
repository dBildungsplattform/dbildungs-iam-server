--- conflicted
+++ resolved
@@ -5,16 +5,7 @@
 dbildungsIamMemRequest: 200Mi
 dbildungsIamReplications: 1
 environment: prod
-<<<<<<< HEAD
 backendHostname: helm.dev.spsh.dbildungsplattform.de
-=======
-configfile:
-  secrets: 'config/secrets.json'
-  dev: 'config/config.dev.json'
-  test: 'config/config.test.json'
-  prod: 'config/config.prod.json'
-  local: 'config/config.local.json'
->>>>>>> 21b56706
 # Configuration of necessary secrets
 # Name of the secrets to inject
 secrets:
