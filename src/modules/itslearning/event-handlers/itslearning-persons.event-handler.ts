--- conflicted
+++ resolved
@@ -19,11 +19,7 @@
 import { DeletePersonAction } from '../actions/delete-person.action.js';
 import { PersonResponse, ReadPersonAction } from '../actions/read-person.action.js';
 import { ItsLearningIMSESService } from '../itslearning.service.js';
-<<<<<<< HEAD
 import { IMSESRoleType, IMSESInstitutionRoleType } from '../types/role.enum.js';
-=======
-import { IMSESInstitutionRoleType, IMSESRoleType } from '../types/role.enum.js';
->>>>>>> 035b5f3e
 
 // Maps our roles to itsLearning roles
 const ROLLENART_TO_ITSLEARNING_ROLE: Record<RollenArt, IMSESInstitutionRoleType> = {
@@ -80,22 +76,15 @@
             return this.logger.info('Not enabled, ignoring event.');
         }
 
-<<<<<<< HEAD
-        await this.updatePerson(event.person, event.currentKontexte);
-=======
         const shouldDelete: boolean = await this.updatePerson(event.person, event.currentKontexte);
->>>>>>> 035b5f3e
 
         await this.deleteMemberships(event.person, event.removedKontexte);
 
         await this.addMemberships(event.person, event.newKontexte);
-<<<<<<< HEAD
-=======
 
         if (shouldDelete) {
             await this.deletePerson(event.person.id);
         }
->>>>>>> 035b5f3e
     }
 
     /**
