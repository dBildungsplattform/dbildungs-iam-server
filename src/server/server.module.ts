import { classes } from '@automapper/classes';
import { CamelCaseNamingConvention } from '@automapper/core';
import { AutomapperModule } from '@automapper/nestjs';
import { MikroOrmModule } from '@mikro-orm/nestjs';
import { MiddlewareConsumer, Module, NestModule } from '@nestjs/common';
import { defineConfig } from '@mikro-orm/postgresql';
import { ConfigModule, ConfigService } from '@nestjs/config';
import { DbConfig, FrontendConfig, loadConfigFiles, RedisConfig, ServerConfig } from '../shared/config/index.js';
import { mappingErrorHandler } from '../shared/error/index.js';
import { PersonApiModule } from '../modules/person/person-api.module.js';
import { KeycloakAdministrationModule } from '../modules/keycloak-administration/keycloak-administration.module.js';
import { OrganisationApiModule } from '../modules/organisation/organisation-api.module.js';
import { APP_GUARD, APP_INTERCEPTOR } from '@nestjs/core';
import { HealthModule } from '../modules/health/health.module.js';
import { PrivacyIdeaAdministrationModule } from '../modules/privacy-idea-administration/privacy-idea-administration.module.js';
import { RolleApiModule } from '../modules/rolle/rolle-api.module.js';
import { LoggerModule } from '../core/logging/logger.module.js';
import { ErrorModule } from '../shared/error/error.module.js';
import { KeycloakConfigModule } from '../modules/keycloak-administration/keycloak-config.module.js';
import { AuthenticationApiModule } from '../modules/authentication/authentication-api.module.js';
import { PersonenKontextApiModule } from '../modules/personenkontext/personenkontext-api.module.js';
import { ServiceProviderApiModule } from '../modules/service-provider/service-provider-api.module.js';
import { SessionAccessTokenMiddleware } from '../modules/authentication/services/session-access-token.middleware.js';
import { createClient, createCluster, RedisClientType, RedisClusterType } from 'redis';
import RedisStore from 'connect-redis';
import session from 'express-session';
import passport from 'passport';
import { ClassLogger } from '../core/logging/class-logger.js';
import { AccessGuard } from '../modules/authentication/api/access.guard.js';
import { PermissionsInterceptor } from '../modules/authentication/services/permissions.interceptor.js';
import { PassportModule } from '@nestjs/passport';
import { EventModule } from '../core/eventbus/index.js';
import { ItsLearningModule } from '../modules/itslearning/itslearning.module.js';
import { LdapModule } from '../core/ldap/ldap.module.js';
import { EmailModule } from '../modules/email/email.module.js';
import { OxModule } from '../modules/ox/ox.module.js';
import { KeycloakHandlerModule } from '../modules/keycloak-handler/keycloak-handler.module.js';
import { CronModule } from '../modules/cron/cron.module.js';
import { ImportApiModule } from '../modules/import/import-api.module.js';
import { StatusModule } from '../modules/status/status.module.js';
<<<<<<< HEAD
import { SpshConfigModule } from '../modules/spshconfig/spshconfig.module.js';
=======
import { VidisModule } from '../modules/vidis/vidis.module.js';
>>>>>>> 8ce6865a

@Module({
    imports: [
        ConfigModule.forRoot({
            isGlobal: true,
            load: [loadConfigFiles],
        }),
        AutomapperModule.forRoot({
            strategyInitializer: classes(),
            namingConventions: new CamelCaseNamingConvention(),
            errorHandler: mappingErrorHandler,
        }),
        MikroOrmModule.forRootAsync({
            useFactory: (config: ConfigService<ServerConfig, true>) => {
                const dbConfig: DbConfig = config.getOrThrow<DbConfig>('DB');
                return defineConfig({
                    clientUrl: dbConfig.CLIENT_URL,
                    user: dbConfig.USERNAME,
                    password: dbConfig.SECRET,
                    dbName: dbConfig.DB_NAME,
                    entities: ['./dist/**/*.entity.js'],
                    entitiesTs: ['./src/**/*.entity.ts'],
                    // Needed for HealthCheck
                    driverOptions: {
                        connection: {
                            ssl: dbConfig.USE_SSL,
                        },
                    },
                    connect: false,
                });
            },
            inject: [ConfigService],
        }),
        PassportModule.register({
            session: true,
            defaultStrategy: ['jwt', 'oidc'],
            keepSessionInfo: true,
            property: 'passportUser',
        }),
        LoggerModule.register(ServerModule.name),
        EventModule,
        AuthenticationApiModule,
        PersonApiModule,
        OrganisationApiModule,
        KeycloakAdministrationModule,
        HealthModule,
        RolleApiModule,
        ServiceProviderApiModule,
        PersonenKontextApiModule,
        ErrorModule,
        KeycloakConfigModule,
        ItsLearningModule,
        LdapModule,
        EmailModule,
        OxModule,
        PrivacyIdeaAdministrationModule,
        KeycloakHandlerModule,
        CronModule,
        ImportApiModule,
        StatusModule,
<<<<<<< HEAD
        SpshConfigModule,
=======
        VidisModule,
>>>>>>> 8ce6865a
    ],
    providers: [
        {
            provide: APP_GUARD,
            useClass: AccessGuard,
        },
        {
            provide: APP_INTERCEPTOR,
            useClass: PermissionsInterceptor,
        },
    ],
})
export class ServerModule implements NestModule {
    public constructor(
        private configService: ConfigService,
        private logger: ClassLogger,
    ) {}

    public async configure(consumer: MiddlewareConsumer): Promise<void> {
        const redisConfig: RedisConfig = this.configService.getOrThrow<RedisConfig>('REDIS');
        let redisClient: RedisClientType | RedisClusterType;
        /* istanbul ignore next */
        if (redisConfig.CLUSTERED) {
            redisClient = createCluster({
                defaults: {
                    username: redisConfig.USERNAME,
                    password: redisConfig.PASSWORD,
                },
                rootNodes: [
                    {
                        socket: {
                            host: redisConfig.HOST,
                            port: redisConfig.PORT,
                            tls: redisConfig.USE_TLS,
                            key: redisConfig.PRIVATE_KEY,
                            cert: redisConfig.CERTIFICATE_AUTHORITIES,
                        },
                    },
                ],
            });
        } else {
            redisClient = createClient({
                username: redisConfig.USERNAME,
                password: redisConfig.PASSWORD,
                socket: {
                    host: redisConfig.HOST,
                    port: redisConfig.PORT,
                    tls: redisConfig.USE_TLS,
                    key: redisConfig.PRIVATE_KEY,
                    cert: redisConfig.CERTIFICATE_AUTHORITIES,
                },
            });
        }

        /*
            Just retrying does not work.
            Once the connection has failed if no error handler is registered later connection attempts might just fail because
            the client library assumes termination of the process if failure
            Also the documentation expressly requires listening to on('error')
             */

        /* istanbul ignore next */
        await redisClient
            .on('error', (error: Error) => this.logger.error(`Redis connection failed: ${error.message}`))
            .connect();
        this.logger.info('Redis-connection made');

        const redisStore: RedisStore = new RedisStore({
            client: redisClient,
        });

        consumer
            .apply(
                session({
                    store: redisStore,
                    resave: false,
                    saveUninitialized: false,
                    rolling: true,
                    cookie: {
                        maxAge: this.configService.getOrThrow<FrontendConfig>('FRONTEND').SESSION_TTL_MS,
                        secure: this.configService.getOrThrow<FrontendConfig>('FRONTEND').SECURE_COOKIE,
                    },
                    secret: this.configService.getOrThrow<FrontendConfig>('FRONTEND').SESSION_SECRET,
                }),
                passport.initialize({ userProperty: 'passportUser' }),
                // eslint-disable-next-line @typescript-eslint/no-unsafe-argument
                passport.session(),
                SessionAccessTokenMiddleware,
            )
            .forRoutes('*');
    }
}<|MERGE_RESOLUTION|>--- conflicted
+++ resolved
@@ -38,11 +38,8 @@
 import { CronModule } from '../modules/cron/cron.module.js';
 import { ImportApiModule } from '../modules/import/import-api.module.js';
 import { StatusModule } from '../modules/status/status.module.js';
-<<<<<<< HEAD
 import { SpshConfigModule } from '../modules/spshconfig/spshconfig.module.js';
-=======
 import { VidisModule } from '../modules/vidis/vidis.module.js';
->>>>>>> 8ce6865a
 
 @Module({
     imports: [
@@ -103,11 +100,8 @@
         CronModule,
         ImportApiModule,
         StatusModule,
-<<<<<<< HEAD
         SpshConfigModule,
-=======
         VidisModule,
->>>>>>> 8ce6865a
     ],
     providers: [
         {
