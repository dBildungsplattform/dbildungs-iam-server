--- conflicted
+++ resolved
@@ -167,23 +167,14 @@
       memory: 128Mi
   metrics:
     enabled: true
-<<<<<<< HEAD
-    resources:
-      limits:
-        cpu: 200m
-        memory: 256Mi
-      requests:
-        cpu: 50m
-        memory: 64Mi
-    serviceMonitor:
-        enabled: true
-        path: "/api/metrics"
-        interval: 30s
-=======
-   
+
 autoscaling:
   enabled: false
   minReplicas: 1
   maxReplicas: 5
   targetCPUUtilizationPercentage: 60
->>>>>>> d813b709
+
+serviceMonitor:
+  enabled: true
+  path: "/api/metrics"
+  interval: 30s