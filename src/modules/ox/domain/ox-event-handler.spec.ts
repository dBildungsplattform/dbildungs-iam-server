import { faker } from '@faker-js/faker';
import { DeepMocked, createMock } from '@golevelup/ts-jest';
import { Test, TestingModule } from '@nestjs/testing';
import { ConfigTestModule, LoggingTestModule } from '../../../../test/utils/index.js';
import { ClassLogger } from '../../../core/logging/class-logger.js';
import { PersonID } from '../../../shared/types/index.js';
import { OxEventHandler } from './ox-event-handler.js';
import { OxService } from './ox.service.js';
import { CreateUserAction } from '../actions/user/create-user.action.js';
import { OxError } from '../../../shared/error/ox.error.js';
import { RolleRepo } from '../../rolle/repo/rolle.repo.js';
import { ServiceProviderRepo } from '../../service-provider/repo/service-provider.repo.js';
import { DBiamPersonenkontextRepo } from '../../personenkontext/persistence/dbiam-personenkontext.repo.js';
import { PersonRepository } from '../../person/persistence/person.repository.js';
import { Person } from '../../person/domain/person.js';
import { EmailAddressGeneratedEvent } from '../../../shared/events/email-address-generated.event.js';
import { ExistsUserAction } from '../actions/user/exists-user.action.js';
import { EventService } from '../../../core/eventbus/services/event.service.js';
import { EmailRepo } from '../../email/persistence/email.repo.js';
import { EmailAddress } from '../../email/domain/email-address.js';
import { EmailAddressChangedEvent } from '../../../shared/events/email-address-changed.event.js';
import { GetDataForUserResponse } from '../actions/user/get-data-user.action.js';
import { EntityCouldNotBeCreated } from '../../../shared/error/index.js';
import { OXGroupID, OXUserID } from '../../../shared/types/ox-ids.types.js';
import { ListGroupsAction } from '../actions/group/list-groups.action.js';
import { EmailAddressAlreadyExistsEvent } from '../../../shared/events/email-address-already-exists.event.js';
<<<<<<< HEAD
import { PersonDeletedEvent } from '../../../shared/events/person-deleted.event.js';
=======
import { EmailAddressDisabledEvent } from '../../../shared/events/email-address-disabled.event.js';
>>>>>>> fe0caabf

describe('OxEventHandler', () => {
    let module: TestingModule;

    let sut: OxEventHandler;
    let oxServiceMock: DeepMocked<OxService>;
    let loggerMock: DeepMocked<ClassLogger>;
    let personRepositoryMock: DeepMocked<PersonRepository>;
    let emailRepoMock: DeepMocked<EmailRepo>;
    let eventServiceMock: DeepMocked<EventService>;

    beforeAll(async () => {
        module = await Test.createTestingModule({
            imports: [LoggingTestModule, ConfigTestModule],
            providers: [
                OxEventHandler,
                {
                    provide: RolleRepo,
                    useValue: createMock<RolleRepo>(),
                },
                {
                    provide: ServiceProviderRepo,
                    useValue: createMock<ServiceProviderRepo>(),
                },
                {
                    provide: DBiamPersonenkontextRepo,
                    useValue: createMock<DBiamPersonenkontextRepo>(),
                },
                {
                    provide: PersonRepository,
                    useValue: createMock<PersonRepository>(),
                },
                {
                    provide: EmailRepo,
                    useValue: createMock<EmailRepo>(),
                },
                {
                    provide: OxService,
                    useValue: createMock<OxService>(),
                },
                {
                    provide: EventService,
                    useValue: createMock<EventService>(),
                },
            ],
        }).compile();

        sut = module.get(OxEventHandler);
        oxServiceMock = module.get(OxService);
        loggerMock = module.get(ClassLogger);

        personRepositoryMock = module.get(PersonRepository);
        emailRepoMock = module.get(EmailRepo);
        eventServiceMock = module.get(EventService);
    });

    function getRequestedEmailAddresses(address?: string): EmailAddress<true>[] {
        const emailAddress: EmailAddress<true> = createMock<EmailAddress<true>>({
            get address(): string {
                return address ?? faker.internet.email();
            },
        });
        return [emailAddress];
    }

    function mockUserCreationRequest(userId: OXUserID, emailAddress: string): void {
        //mock create-oxUser-request
        oxServiceMock.send.mockResolvedValueOnce({
            ok: true,
            value: {
                id: userId,
                firstname: 'firstname',
                lastname: 'lastname',
                username: 'username',
                primaryEmail: emailAddress,
                mailenabled: true,
            },
        });
    }

    afterAll(async () => {
        await module.close();
    });

    beforeEach(() => {
        sut.ENABLED = true;
        jest.resetAllMocks();
    });

    describe('createOxGroup', () => {
        let personId: PersonID;
        let fakeDstNr: string;
        let event: EmailAddressGeneratedEvent;
        let person: Person<true>;

        beforeEach(() => {
            jest.resetAllMocks();
            personId = faker.string.uuid();
            fakeDstNr = faker.string.numeric();
            event = new EmailAddressGeneratedEvent(
                personId,
                faker.string.uuid(),
                faker.internet.email(),
                true,
                fakeDstNr,
            );
            person = createMock<Person<true>>({ email: faker.internet.email(), referrer: faker.internet.userName() });
        });

        describe('when creating group fails', () => {
            it('should log error about failing oxGroup-creation', async () => {
                personRepositoryMock.findById.mockResolvedValueOnce(person);
                emailRepoMock.findByPersonSortedByUpdatedAtDesc.mockResolvedValueOnce([
                    createMock<EmailAddress<true>>(),
                ]);

                //mock exists-oxUser-request
                oxServiceMock.send.mockResolvedValueOnce({
                    ok: true,
                    value: {
                        exists: false,
                    },
                });
                //mock create-oxUser-request
                const fakeOXUserId: string = faker.string.uuid();
                mockUserCreationRequest(fakeOXUserId, event.address);
                //mock list-oxGroups-request: empty result -> no groups found
                oxServiceMock.send.mockResolvedValueOnce({
                    ok: true,
                    value: {
                        groups: [],
                    },
                });
                //mock create-oxGroup-request
                oxServiceMock.send.mockResolvedValueOnce({
                    ok: false,
                    error: new OxError(),
                });

                await sut.handleEmailAddressGeneratedEvent(event);

                expect(oxServiceMock.send).toHaveBeenCalledWith(expect.any(CreateUserAction));
                expect(loggerMock.error).toHaveBeenCalledWith(
                    `Could Not Create OxGroup with name:lehrer-${fakeDstNr}, displayName:lehrer-${fakeDstNr}`,
                );
                expect(eventServiceMock.publish).toHaveBeenCalledTimes(0);
            });
        });
    });

    describe('getOxGroupByName', () => {
        let personId: PersonID;
        let fakeDstNr: string;
        let event: EmailAddressGeneratedEvent;
        let person: Person<true>;

        beforeEach(() => {
            jest.resetAllMocks();
            personId = faker.string.uuid();
            fakeDstNr = faker.string.numeric();
            event = new EmailAddressGeneratedEvent(
                personId,
                faker.string.uuid(),
                faker.internet.email(),
                true,
                fakeDstNr,
            );
            person = createMock<Person<true>>({ email: faker.internet.email(), referrer: faker.internet.userName() });
        });

        describe('when existing group is found', () => {
            it('should return the existing groups id', async () => {
                personRepositoryMock.findById.mockResolvedValueOnce(person);
                emailRepoMock.findByPersonSortedByUpdatedAtDesc.mockResolvedValueOnce([
                    createMock<EmailAddress<true>>(),
                ]);

                //mock exists-oxUser-request
                oxServiceMock.send.mockResolvedValueOnce({
                    ok: true,
                    value: {
                        exists: false,
                    },
                });
                //mock create-oxUser-request
                const fakeOXUserId: string = faker.string.uuid();
                mockUserCreationRequest(fakeOXUserId, event.address);
                //mock list-oxGroups-request
                oxServiceMock.send.mockResolvedValueOnce({
                    ok: true,
                    value: {
                        groups: [
                            {
                                displayname: `lehrer-${fakeDstNr}`,
                                id: 'id',
                                name: `lehrer-${fakeDstNr}`,
                                memberIds: [],
                            },
                        ],
                    },
                });

                //mock add-member-to-oxGroup-request
                oxServiceMock.send.mockResolvedValueOnce({
                    ok: true,
                    value: {
                        status: {
                            code: 'success',
                        },
                        data: undefined,
                    },
                });
                //mock changeByModuleAccess request
                oxServiceMock.send.mockResolvedValueOnce({
                    ok: true,
                    value: undefined,
                });

                await sut.handleEmailAddressGeneratedEvent(event);

                expect(oxServiceMock.send).toHaveBeenCalledWith(expect.any(CreateUserAction));
                expect(loggerMock.info).toHaveBeenCalledWith(
                    `Found existing oxGroup for oxGroupName:lehrer-${fakeDstNr}`,
                );
                expect(eventServiceMock.publish).toHaveBeenCalledTimes(1);
            });
        });

        describe('when OX-request fails', () => {
            it('should log error', async () => {
                personRepositoryMock.findById.mockResolvedValueOnce(person);
                emailRepoMock.findByPersonSortedByUpdatedAtDesc.mockResolvedValueOnce([
                    createMock<EmailAddress<true>>(),
                ]);

                //mock exists-oxUser-request
                oxServiceMock.send.mockResolvedValueOnce({
                    ok: true,
                    value: {
                        exists: false,
                    },
                });
                //mock create-oxUser-request
                const fakeOXUserId: string = faker.string.uuid();
                mockUserCreationRequest(fakeOXUserId, event.address);
                //mock list-oxGroups-request
                oxServiceMock.send.mockResolvedValueOnce({
                    ok: false,
                    error: new OxError('mockError'),
                });

                await sut.handleEmailAddressGeneratedEvent(event);

                expect(oxServiceMock.send).toHaveBeenCalledWith(expect.any(CreateUserAction));
                expect(oxServiceMock.send).toHaveBeenCalledWith(expect.any(ListGroupsAction));

                expect(loggerMock.error).toHaveBeenCalledWith(
                    `Could Not Retrieve Groups For Context, contextId:undefined`,
                );
                expect(eventServiceMock.publish).toHaveBeenCalledTimes(0);
            });
        });

        describe('when no matching groups is found', () => {
            it('should log error', async () => {
                personRepositoryMock.findById.mockResolvedValueOnce(person);
                emailRepoMock.findByPersonSortedByUpdatedAtDesc.mockResolvedValueOnce([
                    createMock<EmailAddress<true>>(),
                ]);

                //mock exists-oxUser-request
                oxServiceMock.send.mockResolvedValueOnce({
                    ok: true,
                    value: {
                        exists: false,
                    },
                });
                //mock create-oxUser-request
                const fakeOXUserId: string = faker.string.uuid();
                mockUserCreationRequest(fakeOXUserId, event.address);
                //mock list-oxGroups-request, mock no matching group found
                oxServiceMock.send.mockResolvedValueOnce({
                    ok: true,
                    value: {
                        groups: [],
                    },
                });
                const fakeOxGroupId: OXGroupID = faker.string.uuid();
                //mock create-oxGroup-request
                oxServiceMock.send.mockResolvedValueOnce({
                    ok: true,
                    value: {
                        id: fakeOxGroupId,
                    },
                });
                //mock add-member-to-oxGroup-request
                oxServiceMock.send.mockResolvedValueOnce({
                    ok: true,
                    value: {
                        status: {
                            code: 'success',
                        },
                        data: undefined,
                    },
                });
                //mock changeByModuleAccess request
                oxServiceMock.send.mockResolvedValueOnce({
                    ok: true,
                    value: undefined,
                });

                await sut.handleEmailAddressGeneratedEvent(event);

                expect(oxServiceMock.send).toHaveBeenCalledWith(expect.any(CreateUserAction));
                expect(oxServiceMock.send).toHaveBeenCalledWith(expect.any(ListGroupsAction));

                expect(loggerMock.info).toHaveBeenCalledWith(
                    `Found No Matching OxGroup For OxGroupName:lehrer-${fakeDstNr}`,
                );
                expect(eventServiceMock.publish).toHaveBeenCalledTimes(1);
            });
        });

        describe('when multiple groups are found for same groupName', () => {
            it('should log error', async () => {
                personRepositoryMock.findById.mockResolvedValueOnce(person);
                emailRepoMock.findByPersonSortedByUpdatedAtDesc.mockResolvedValueOnce([
                    createMock<EmailAddress<true>>(),
                ]);

                //mock exists-oxUser-request
                oxServiceMock.send.mockResolvedValueOnce({
                    ok: true,
                    value: {
                        exists: false,
                    },
                });
                //mock create-oxUser-request
                const fakeOXUserId: string = faker.string.uuid();
                mockUserCreationRequest(fakeOXUserId, event.address);
                //mock list-oxGroups-request, mock no matching group found
                oxServiceMock.send.mockResolvedValueOnce({
                    ok: true,
                    value: {
                        groups: [
                            {
                                displayname: `lehrer-${fakeDstNr}`,
                                id: 'id',
                                name: `lehrer-${fakeDstNr}`,
                                memberIds: [],
                            },
                            {
                                displayname: `lehrer-${fakeDstNr}`,
                                id: 'id',
                                name: `lehrer-${fakeDstNr}-`,
                                memberIds: [],
                            },
                        ],
                    },
                });

                await sut.handleEmailAddressGeneratedEvent(event);

                expect(oxServiceMock.send).toHaveBeenCalledWith(expect.any(CreateUserAction));
                expect(oxServiceMock.send).toHaveBeenCalledWith(expect.any(ListGroupsAction));

                expect(loggerMock.error).toHaveBeenCalledWith(
                    `Found multiple OX-groups For OxGroupName:lehrer-${fakeDstNr}, Cannot Proceed`,
                );
                expect(eventServiceMock.publish).toHaveBeenCalledTimes(0);
            });
        });
    });

    describe('addOxUserToOxGroup', () => {
        let personId: PersonID;
        let fakeDstNr: string;
        let event: EmailAddressGeneratedEvent;
        let person: Person<true>;

        beforeEach(() => {
            jest.resetAllMocks();
            personId = faker.string.uuid();
            fakeDstNr = faker.string.numeric();
            event = new EmailAddressGeneratedEvent(
                personId,
                faker.string.uuid(),
                faker.internet.email(),
                true,
                fakeDstNr,
            );
            person = createMock<Person<true>>({ email: faker.internet.email(), referrer: faker.internet.userName() });
        });

        describe('when adding user as member to group fails', () => {
            it('should log error about failing addition to group', async () => {
                personRepositoryMock.findById.mockResolvedValueOnce(person);
                emailRepoMock.findByPersonSortedByUpdatedAtDesc.mockResolvedValueOnce([
                    createMock<EmailAddress<true>>(),
                ]);

                //mock exists-oxUser-request
                oxServiceMock.send.mockResolvedValueOnce({
                    ok: true,
                    value: {
                        exists: false,
                    },
                });
                //mock create-oxUser-request
                const fakeOXUserId: string = faker.string.uuid();
                mockUserCreationRequest(fakeOXUserId, event.address);
                //mock list-oxGroups-request, empty result -> no groups found
                oxServiceMock.send.mockResolvedValueOnce({
                    ok: true,
                    value: {
                        groups: [],
                    },
                });
                const fakeOxGroupId: OXGroupID = faker.string.uuid();
                //mock create-oxGroup-request
                oxServiceMock.send.mockResolvedValueOnce({
                    ok: true,
                    value: {
                        id: fakeOxGroupId,
                    },
                });
                //mock add-member-to-oxGroup-request
                oxServiceMock.send.mockResolvedValueOnce({
                    ok: false,
                    error: new OxError(),
                });

                await sut.handleEmailAddressGeneratedEvent(event);

                expect(oxServiceMock.send).toHaveBeenCalledWith(expect.any(CreateUserAction));
                expect(loggerMock.error).toHaveBeenCalledWith(
                    `Could Not Add OxUser To OxGroup, oxUserId:${fakeOXUserId}, oxGroupId:${fakeOxGroupId}`,
                );
                expect(eventServiceMock.publish).toHaveBeenCalledTimes(0);
            });
        });
    });

    describe('handleEmailAddressGeneratedEvent', () => {
        let personId: PersonID;
        let event: EmailAddressGeneratedEvent;
        let person: Person<true>;

        beforeEach(() => {
            jest.resetAllMocks();
            personId = faker.string.uuid();
            event = new EmailAddressGeneratedEvent(
                personId,
                faker.string.uuid(),
                faker.internet.email(),
                true,
                faker.string.numeric(),
            );
            person = createMock<Person<true>>({ email: faker.internet.email(), referrer: faker.internet.userName() });
        });

        it('should skip event, if not enabled', async () => {
            sut.ENABLED = false;
            await sut.handleEmailAddressGeneratedEvent(event);

            expect(loggerMock.info).toHaveBeenCalledWith('Not enabled, ignoring event');
            expect(oxServiceMock.send).not.toHaveBeenCalled();
        });

        it('should log error when person already exists in OX', async () => {
            personRepositoryMock.findById.mockResolvedValueOnce(person);
            emailRepoMock.findByPersonSortedByUpdatedAtDesc.mockResolvedValueOnce([createMock<EmailAddress<true>>()]);
            //mock exists-oxUser-request
            oxServiceMock.send.mockResolvedValueOnce({
                ok: true,
                value: {
                    exists: true,
                },
            });

            await sut.handleEmailAddressGeneratedEvent(event);

            expect(oxServiceMock.send).toHaveBeenLastCalledWith(expect.any(ExistsUserAction));
            expect(oxServiceMock.send).toHaveBeenCalledTimes(1);
            expect(loggerMock.error).toHaveBeenLastCalledWith(
                `Cannot create user in OX, username:${person.referrer} already exists`,
            );
        });

        it('should log error when person cannot be found in DB', async () => {
            personRepositoryMock.findById.mockResolvedValueOnce(undefined);

            await sut.handleEmailAddressGeneratedEvent(event);

            expect(oxServiceMock.send).toHaveBeenCalledTimes(0);
            expect(loggerMock.error).toHaveBeenLastCalledWith(`Person not found for personId:${personId}`);
        });

        it('should log error when person has no referrer set', async () => {
            person.referrer = undefined;
            personRepositoryMock.findById.mockResolvedValueOnce(person);

            await sut.handleEmailAddressGeneratedEvent(event);

            expect(oxServiceMock.send).toHaveBeenCalledTimes(0);
            expect(loggerMock.error).toHaveBeenLastCalledWith(
                `Person with personId:${personId} has no referrer: cannot create OXEmailAddress`,
            );
        });

        it('should log error when EmailAddress for person cannot be found', async () => {
            personRepositoryMock.findById.mockResolvedValueOnce(person);
            emailRepoMock.findByPersonSortedByUpdatedAtDesc.mockResolvedValueOnce([]);

            await sut.handleEmailAddressGeneratedEvent(event);

            expect(oxServiceMock.send).toHaveBeenCalledTimes(0);
            expect(loggerMock.error).toHaveBeenLastCalledWith(
                `No requested email-address found for personId:${personId}`,
            );
        });

        it('should log info and publish OxUserCreatedEvent on success', async () => {
            personRepositoryMock.findById.mockResolvedValueOnce(person);
            emailRepoMock.findByPersonSortedByUpdatedAtDesc.mockResolvedValueOnce([createMock<EmailAddress<true>>()]);

            //mock exists-oxUser-request
            oxServiceMock.send.mockResolvedValueOnce({
                ok: true,
                value: {
                    exists: false,
                },
            });
            //mock create-oxUser-request
            const fakeOXUserId: string = faker.string.uuid();
            mockUserCreationRequest(fakeOXUserId, event.address);
            //mock list-oxGroups-request, no result -> mocks no group found
            const fakeOXGroupId: string = faker.string.uuid();
            oxServiceMock.send.mockResolvedValueOnce({
                ok: true,
                value: {
                    groups: [],
                },
            });
            //mock create-oxGroup-request
            oxServiceMock.send.mockResolvedValueOnce({
                ok: true,
                value: {
                    id: fakeOXGroupId,
                },
            });
            //mock add-member-to-oxGroup-request
            oxServiceMock.send.mockResolvedValueOnce({
                ok: true,
                value: {
                    status: {
                        code: 'success',
                    },
                    data: undefined,
                },
            });
            //mock changeByModuleAccess request
            oxServiceMock.send.mockResolvedValueOnce({
                ok: true,
                value: undefined,
            });

            await sut.handleEmailAddressGeneratedEvent(event);

            expect(oxServiceMock.send).toHaveBeenCalledWith(expect.any(CreateUserAction));
            expect(loggerMock.info).toHaveBeenCalledWith(
                `User created in OX, userId:${fakeOXUserId}, email:${event.address}`,
            );
            expect(loggerMock.info).toHaveBeenLastCalledWith(
                `Successfully Added OxUser To OxGroup, oxUserId:${fakeOXUserId}, oxGroupId:${fakeOXGroupId}`,
            );
            expect(eventServiceMock.publish).toHaveBeenCalledTimes(1);
        });

        it('should log error but still publish OxUserCreatedEvent when changeByModuleAccess request fails', async () => {
            personRepositoryMock.findById.mockResolvedValueOnce(person);
            emailRepoMock.findByPersonSortedByUpdatedAtDesc.mockResolvedValueOnce([createMock<EmailAddress<true>>()]);

            //mock exists-oxUser-request
            oxServiceMock.send.mockResolvedValueOnce({
                ok: true,
                value: {
                    exists: false,
                },
            });
            //mock create-oxUser-request
            const fakeOXUserId: string = faker.string.uuid();
            mockUserCreationRequest(fakeOXUserId, event.address);
            //mock list-oxGroups-request, no result -> mocks no group found
            const fakeOXGroupId: string = faker.string.uuid();
            oxServiceMock.send.mockResolvedValueOnce({
                ok: true,
                value: {
                    groups: [],
                },
            });
            //mock create-oxGroup-request
            oxServiceMock.send.mockResolvedValueOnce({
                ok: true,
                value: {
                    id: fakeOXGroupId,
                },
            });
            //mock add-member-to-oxGroup-request
            oxServiceMock.send.mockResolvedValueOnce({
                ok: true,
                value: {
                    status: {
                        code: 'success',
                    },
                    data: undefined,
                },
            });
            //mock changeByModuleAccess request
            oxServiceMock.send.mockResolvedValueOnce({
                ok: false,
                error: new OxError(),
            });

            await sut.handleEmailAddressGeneratedEvent(event);

            expect(oxServiceMock.send).toHaveBeenCalledWith(expect.any(CreateUserAction));
            expect(loggerMock.error).toHaveBeenLastCalledWith(
                `Could Not Adjust GlobalAddressBookDisabled For oxUserId:${fakeOXUserId}, error: Unknown OX-error`,
            );
            expect(eventServiceMock.publish).toHaveBeenCalledTimes(1);
        });

        it('should log error when persisting oxUserId fails', async () => {
            personRepositoryMock.findById.mockResolvedValueOnce(person);
            emailRepoMock.findByPersonSortedByUpdatedAtDesc.mockResolvedValueOnce([createMock<EmailAddress<true>>()]);

            //mock exists-oxUser-request
            oxServiceMock.send.mockResolvedValueOnce({
                ok: true,
                value: {
                    exists: false,
                },
            });
            //mock create-oxUser-request
            const fakeOXUserId: string = faker.string.uuid();
            mockUserCreationRequest(fakeOXUserId, event.address);
            //mock list-all-oxGroups-request
            oxServiceMock.send.mockResolvedValueOnce({
                ok: true,
                value: {
                    groups: [
                        {
                            displayname: 'string',
                            id: 'id',
                            name: 'name',
                            memberIds: [],
                        },
                    ],
                },
            });
            //mock create-oxGroup-request
            const fakeOxGroupId: OXGroupID = faker.string.uuid();
            oxServiceMock.send.mockResolvedValueOnce({
                ok: true,
                value: {
                    id: fakeOxGroupId,
                },
            });
            //mock add-member-to-oxGroup-request
            oxServiceMock.send.mockResolvedValueOnce({
                ok: true,
                value: {
                    status: {
                        code: 'success',
                    },
                    data: undefined,
                },
            });

            emailRepoMock.save.mockResolvedValueOnce(new EntityCouldNotBeCreated('EmailAddress'));

            //mock changeByModuleAccess request
            oxServiceMock.send.mockResolvedValueOnce({
                ok: true,
                value: undefined,
            });

            await sut.handleEmailAddressGeneratedEvent(event);

            expect(oxServiceMock.send).toHaveBeenCalledWith(expect.any(CreateUserAction));
            expect(loggerMock.info).toHaveBeenLastCalledWith(
                `User created in OX, userId:${fakeOXUserId}, email:${event.address}`,
            );
            expect(loggerMock.error).toHaveBeenLastCalledWith(
                `Persisting oxUserId on emailAddress for personId:${personId} failed`,
            );
            expect(eventServiceMock.publish).toHaveBeenCalledTimes(0);
        });

        it('should log error on failure', async () => {
            personRepositoryMock.findById.mockResolvedValueOnce(person);
            emailRepoMock.findByPersonSortedByUpdatedAtDesc.mockResolvedValueOnce([createMock<EmailAddress<true>>()]);

            oxServiceMock.send.mockResolvedValueOnce({
                ok: true,
                value: {
                    exists: false,
                },
            });

            oxServiceMock.send.mockResolvedValueOnce({
                ok: false,
                error: new OxError('Request failed'),
            });
            await sut.handleEmailAddressGeneratedEvent(event);

            expect(oxServiceMock.send).toHaveBeenLastCalledWith(expect.any(CreateUserAction));
            expect(loggerMock.error).toHaveBeenLastCalledWith(`Could not create user in OX, error: Request failed`);
        });
    });

    describe('handleEmailAddressChangedEvent', () => {
        let personId: PersonID;
        let event: EmailAddressChangedEvent;
        let person: Person<true>;
        let referrer: string;
        let email: string;
        let oxUserId: string;
        let oxUserName: string;
        let contextId: string;
        let contextName: string;

        beforeEach(() => {
            jest.resetAllMocks();
            personId = faker.string.uuid();
            referrer = faker.internet.userName();
            email = faker.internet.email();
            oxUserId = faker.string.numeric();
            oxUserName = faker.internet.userName();
            contextId: faker.string.numeric();
            contextName: faker.string.alpha();
            event = new EmailAddressChangedEvent(
                personId,
                faker.string.uuid(),
                faker.internet.email(),
                faker.string.uuid(),
                faker.internet.email(),
                faker.string.numeric(),
            );
            person = createMock<Person<true>>({ email: email, referrer: referrer, oxUserId: oxUserId });
        });

        it('should skip event, if not enabled', async () => {
            sut.ENABLED = false;
            await sut.handleEmailAddressChangedEvent(event);

            expect(loggerMock.info).toHaveBeenCalledWith('Not enabled, ignoring event');
            expect(oxServiceMock.send).not.toHaveBeenCalled();
        });

        it('should log error when person cannot be found in DB', async () => {
            personRepositoryMock.findById.mockResolvedValueOnce(undefined);

            await sut.handleEmailAddressChangedEvent(event);

            expect(oxServiceMock.send).toHaveBeenCalledTimes(0);
            expect(loggerMock.error).toHaveBeenLastCalledWith(`Person not found for personId:${personId}`);
        });

        it('should log error when person has no referrer set', async () => {
            person.referrer = undefined;
            personRepositoryMock.findById.mockResolvedValueOnce(person);

            await sut.handleEmailAddressChangedEvent(event);

            expect(oxServiceMock.send).toHaveBeenCalledTimes(0);
            expect(loggerMock.error).toHaveBeenLastCalledWith(
                `Person with personId:${personId} has no referrer: Cannot Change Email-Address In OX`,
            );
        });

        it('should log error when person has no oxUserId set', async () => {
            person.oxUserId = undefined;
            personRepositoryMock.findById.mockResolvedValueOnce(person);

            await sut.handleEmailAddressChangedEvent(event);

            expect(oxServiceMock.send).toHaveBeenCalledTimes(0);
            expect(loggerMock.error).toHaveBeenLastCalledWith(`Person with personId:${personId} has no OXUserId`);
        });

        it('should log error when no requestedEmailAddress is found for person', async () => {
            personRepositoryMock.findById.mockResolvedValueOnce(person);
            emailRepoMock.findByPersonSortedByUpdatedAtDesc.mockResolvedValueOnce([]);

            await sut.handleEmailAddressChangedEvent(event);

            expect(oxServiceMock.send).toHaveBeenCalledTimes(0);
            expect(loggerMock.error).toHaveBeenLastCalledWith(
                `No requested email-address found for personId:${personId}`,
            );
        });

        it('should log error when getData for user request fails', async () => {
            personRepositoryMock.findById.mockResolvedValueOnce(person);
            emailRepoMock.findByPersonSortedByUpdatedAtDesc.mockResolvedValueOnce(getRequestedEmailAddresses());

            oxServiceMock.send.mockResolvedValueOnce({
                ok: false,
                error: new OxError('Request failed'),
            });

            await sut.handleEmailAddressChangedEvent(event);

            expect(oxServiceMock.send).toHaveBeenCalledTimes(1);
            expect(loggerMock.error).toHaveBeenLastCalledWith(
                `Cannot get data for user with username:${person.referrer} from OX, Aborting Email-Address Change`,
            );
        });

        it('should log error when changeUser request fails', async () => {
            personRepositoryMock.findById.mockResolvedValueOnce(person);
            emailRepoMock.findByPersonSortedByUpdatedAtDesc.mockResolvedValueOnce(getRequestedEmailAddresses());

            //mock getData
            oxServiceMock.send.mockResolvedValueOnce({
                ok: true,
                value: createMock<GetDataForUserResponse>({
                    aliases: [faker.internet.email()],
                }),
            });

            //mock changeUser
            oxServiceMock.send.mockResolvedValueOnce({
                ok: false,
                error: new OxError('Request failed'),
            });

            await sut.handleEmailAddressChangedEvent(event);

            expect(oxServiceMock.send).toHaveBeenCalledTimes(2);
            expect(loggerMock.error).toHaveBeenLastCalledWith(
                `Could not change email-address for oxUserId:${person.oxUserId} in OX, error: Request failed`,
            );
        });

        it('should publish OxUserChangedEvent on success', async () => {
            personRepositoryMock.findById.mockResolvedValueOnce(person);
            emailRepoMock.findByPersonSortedByUpdatedAtDesc.mockResolvedValueOnce(getRequestedEmailAddresses(email));

            //mock getData
            oxServiceMock.send.mockResolvedValueOnce({
                ok: true,
                value: createMock<GetDataForUserResponse>({
                    aliases: [faker.internet.email()],
                    username: oxUserName,
                    id: oxUserId,
                    primaryEmail: email,
                }),
            });

            //mock changeUser as success
            oxServiceMock.send.mockResolvedValueOnce({
                ok: true,
                value: undefined,
            });

            await sut.handleEmailAddressChangedEvent(event);

            expect(oxServiceMock.send).toHaveBeenCalledTimes(2);
            expect(loggerMock.error).toHaveBeenCalledTimes(0);
            expect(loggerMock.info).toHaveBeenLastCalledWith(
                `Changed primary email-address in OX for user, username:${person.referrer}, new email-address:${email}`,
            );
            expect(eventServiceMock.publish).toHaveBeenLastCalledWith(
                expect.objectContaining({
                    personId: personId,
                    keycloakUsername: referrer,
                    oxUserId: oxUserId,
                    oxUserName: oxUserName,
                    oxContextId: contextId,
                    oxContextName: contextName,
                    primaryEmail: email,
                }),
            );
        });
    });

    describe('handleEmailAddressAlreadyExistsEvent', () => {
        let personId: PersonID;
        let event: EmailAddressAlreadyExistsEvent;
        let person: Person<true>;

        beforeEach(() => {
            jest.resetAllMocks();
            personId = faker.string.uuid();
            event = new EmailAddressAlreadyExistsEvent(personId, faker.string.uuid());
            person = createMock<Person<true>>({ email: faker.internet.email(), referrer: faker.internet.userName() });
        });

        describe('when handler is disabled', () => {
            it('should log and skip processing when not enabled', async () => {
                sut.ENABLED = false;
                await sut.handleEmailAddressAlreadyExistsEvent(event);

                expect(loggerMock.info).toHaveBeenCalledWith('Not enabled, ignoring event');
            });
        });

        describe('when person is not found', () => {
            it('should log error if person does not exist', async () => {
                personRepositoryMock.findById.mockResolvedValueOnce(undefined);

                await sut.handleEmailAddressAlreadyExistsEvent(event);

                expect(loggerMock.error).toHaveBeenCalledWith(`Person not found for personId:${event.personId}`);
            });
        });

        describe('when person has no oxUserId', () => {
            it('should log error if oxUserId is missing', async () => {
                person.oxUserId = undefined;
                personRepositoryMock.findById.mockResolvedValueOnce(person);

                await sut.handleEmailAddressAlreadyExistsEvent(event);

                expect(loggerMock.error).toHaveBeenCalledWith(
                    `Person with personId:${event.personId} does not have an oxUserId. Cannot add to group.`,
                );
            });
        });

        describe('successful scenario', () => {
            it('should successfully process event and publish OxUserChangedEvent', async () => {
                personRepositoryMock.findById.mockResolvedValueOnce(person);

                //mock list-oxGroups-request, no result -> mocks no group found
                const fakeOXGroupId: string = faker.string.uuid();
                oxServiceMock.send.mockResolvedValueOnce({
                    ok: true,
                    value: {
                        groups: [],
                    },
                });
                //mock create-oxGroup-request
                oxServiceMock.send.mockResolvedValueOnce({
                    ok: true,
                    value: {
                        id: fakeOXGroupId,
                    },
                });
                //mock add-member-to-oxGroup-request
                oxServiceMock.send.mockResolvedValueOnce({
                    ok: true,
                    value: {
                        status: {
                            code: 'success',
                        },
                        data: undefined,
                    },
                });

                await sut.handleEmailAddressAlreadyExistsEvent(event);

                expect(loggerMock.info).toHaveBeenLastCalledWith(
                    `Successfully added user with personId:${event.personId} to OX group with id:${fakeOXGroupId}`,
                );
                expect(eventServiceMock.publish).toHaveBeenCalledTimes(1);
            });
        });

        describe('failure scenarios', () => {
            it('should log error if group creation/retrieval fails', async () => {
                personRepositoryMock.findById.mockResolvedValueOnce(person);

                // Mock group creation/retrieval failure
                oxServiceMock.send.mockResolvedValueOnce({
                    ok: false,
                    error: new OxError(),
                });

                await sut.handleEmailAddressAlreadyExistsEvent(event);

                expect(loggerMock.error).toHaveBeenCalledWith(
                    expect.stringContaining(`Failed to get or create OX group for orgaKennung:${event.orgaKennung}`),
                );
            });

            it('should log error if adding user to group fails', async () => {
                personRepositoryMock.findById.mockResolvedValueOnce(person);

                const fakeOXGroupId: string = faker.string.uuid();

                oxServiceMock.send.mockResolvedValueOnce({
                    ok: true,
                    value: {
                        groups: [],
                    },
                });
                // Mock group creation/retrieval success
                oxServiceMock.send.mockResolvedValueOnce({
                    ok: true,
                    value: {
                        id: fakeOXGroupId,
                    },
                });

                // Mock add user to group failure
                oxServiceMock.send.mockResolvedValueOnce({
                    ok: false,
                    error: new OxError(),
                });

                await sut.handleEmailAddressAlreadyExistsEvent(event);

                expect(loggerMock.error).toHaveBeenCalledWith(
                    expect.stringContaining(
                        `Failed to add user with personId:${event.personId} to OX group with id:${fakeOXGroupId}`,
                    ),
                );
            });
        });
    });

<<<<<<< HEAD
    describe('handlePersonDeletedEvent', () => {
        let personId: PersonID;
        let event: PersonDeletedEvent;
=======
    describe('handleEmailAddressDisabledEvent', () => {
        let personId: PersonID;
        let username: string;
        let oxUserId: OXUserID;
        let event: EmailAddressDisabledEvent;
        let person: Person<true>;
>>>>>>> fe0caabf

        beforeEach(() => {
            jest.resetAllMocks();
            personId = faker.string.uuid();
<<<<<<< HEAD
            event = new PersonDeletedEvent(personId, faker.string.uuid(), faker.internet.email());
=======
            username = faker.internet.userName();
            oxUserId = faker.string.numeric();
            event = new EmailAddressDisabledEvent(personId, username);
            person = createMock<Person<true>>({
                email: faker.internet.email(),
                referrer: username,
                oxUserId: oxUserId,
            });
>>>>>>> fe0caabf
        });

        describe('when handler is disabled', () => {
            it('should log and skip processing when not enabled', async () => {
                sut.ENABLED = false;
<<<<<<< HEAD
                await sut.handlePersonDeletedEvent(event);
=======
                await sut.handleEmailAddressDisabledEvent(event);
>>>>>>> fe0caabf

                expect(loggerMock.info).toHaveBeenCalledWith('Not enabled, ignoring event');
            });
        });

<<<<<<< HEAD
        describe('when emailAddress is NOT defined in event', () => {
            it('should log error about missing emailAddress', async () => {
                event = new PersonDeletedEvent(personId, faker.string.uuid(), undefined);

                await sut.handlePersonDeletedEvent(event);

                expect(loggerMock.error).toHaveBeenCalledWith(
                    'Cannot Create OX-change-user-request, Email-Address Is Not Defined',
                );
            });
        });

        describe('when EmailAddress-entity CANNOT be found via address', () => {
            it('should log error about that', async () => {
                event = new PersonDeletedEvent(personId, faker.string.uuid(), faker.internet.email());

                emailRepoMock.findByAddress.mockResolvedValueOnce(undefined);

                await sut.handlePersonDeletedEvent(event);

                expect(loggerMock.error).toHaveBeenCalledWith(
                    `Cannot Create OX-change-user-request For address:${event.emailAddress} Could Not Be Found`,
                );
            });
        });

        describe('when oxUserId is NOT defined on found EmailAddress', () => {
            it('should log error about missing oxUserId', async () => {
                event = new PersonDeletedEvent(personId, faker.string.uuid(), faker.internet.email());
                emailRepoMock.findByAddress.mockResolvedValueOnce(
                    createMock<EmailAddress<true>>({
                        get oxUserID(): Option<string> {
                            return undefined;
                        },
                    }),
                );

                await sut.handlePersonDeletedEvent(event);

                expect(loggerMock.error).toHaveBeenCalledWith(
                    `Cannot Create OX-change-user-request For address:${event.emailAddress}, OxUserId Is Not Defined`,
                );
            });
        });

        describe('when request to OX fails', () => {
            it('should log error about failing request', async () => {
                event = new PersonDeletedEvent(personId, faker.string.uuid(), faker.internet.email());
                const oxUserId: OXUserID = faker.string.numeric();

                emailRepoMock.findByAddress.mockResolvedValueOnce(
                    createMock<EmailAddress<true>>({
                        get oxUserID(): Option<string> {
                            return oxUserId;
                        },
                    }),
                );

=======
        describe('when person is not found', () => {
            it('should log error if person does not exist', async () => {
                personRepositoryMock.findById.mockResolvedValueOnce(undefined);

                await sut.handleEmailAddressDisabledEvent(event);

                expect(loggerMock.error).toHaveBeenCalledWith(`Could Not Find Person For personId:${event.personId}`);
            });
        });

        describe('when person is found BUT has NO oxUserId', () => {
            it('should log error if person does not have a oxUserId', async () => {
                personRepositoryMock.findById.mockResolvedValueOnce(createMock<Person<true>>({ oxUserId: undefined }));

                await sut.handleEmailAddressDisabledEvent(event);

                expect(loggerMock.error).toHaveBeenCalledWith(
                    `Could Not Remove Person From OxGroups, No OxUserId For personId:${event.personId}`,
                );
            });
        });

        describe('when listing groups for user fails', () => {
            it('should log error', async () => {
                personRepositoryMock.findById.mockResolvedValueOnce(person);

                //mock listing groups results in error
>>>>>>> fe0caabf
                oxServiceMock.send.mockResolvedValueOnce({
                    ok: false,
                    error: new OxError(),
                });

<<<<<<< HEAD
                await sut.handlePersonDeletedEvent(event);

                expect(loggerMock.error).toHaveBeenCalledWith(
                    `Could Not Change OxUsername For oxUserId:${oxUserId} After PersonDeletedEvent, error: Unknown OX-error`,
                );
            });
        });

        describe('when request to OX succeeds', () => {
            it('should log info about success', async () => {
                event = new PersonDeletedEvent(personId, faker.string.uuid(), faker.internet.email());
                const oxUserId: OXUserID = faker.string.numeric();

                emailRepoMock.findByAddress.mockResolvedValueOnce(
                    createMock<EmailAddress<true>>({
                        get oxUserID(): Option<string> {
                            return oxUserId;
                        },
                    }),
                );

                oxServiceMock.send.mockResolvedValueOnce({
                    ok: true,
                    value: undefined,
                });

                await sut.handlePersonDeletedEvent(event);

                expect(loggerMock.info).toHaveBeenCalledWith(
                    `Successfully Changed OxUsername For oxUserId:${oxUserId} After PersonDeletedEvent`,
                );
=======
                await sut.handleEmailAddressDisabledEvent(event);

                expect(loggerMock.error).toHaveBeenCalledWith(
                    `Retrieving OxGroups For OxUser Failed, personId:${event.personId}`,
                );
            });
        });

        describe('when removing user from groups fails for at least one group', () => {
            it('should log error', async () => {
                personRepositoryMock.findById.mockResolvedValueOnce(person);

                //mock listing groups
                oxServiceMock.send.mockResolvedValueOnce({
                    ok: true,
                    value: {
                        groups: [
                            {
                                displayname: 'group1-displayname',
                                id: 'group1-id',
                                name: 'group1-name',
                                memberIds: [oxUserId],
                            },
                            {
                                displayname: 'group2-displayname',
                                id: 'group2-id',
                                name: 'group2-name',
                                memberIds: [oxUserId],
                            },
                        ],
                    },
                });

                //mock removing member from group-1 succeeds
                oxServiceMock.send.mockResolvedValueOnce({
                    ok: true,
                    value: {
                        status: {
                            code: 'success',
                        },
                        data: 'body',
                    },
                });

                //mock removing member from group-2 results in error
                oxServiceMock.send.mockResolvedValueOnce({
                    ok: false,
                    error: new OxError(),
                });

                await sut.handleEmailAddressDisabledEvent(event);

                expect(loggerMock.info).toHaveBeenCalledWith(
                    `Successfully Removed OxUser From OxGroup, oxUserId:${oxUserId}, oxGroupId:group1-id`,
                );

                expect(loggerMock.error).toHaveBeenCalledWith(
                    `Could Not Remove OxUser From OxGroup, oxUserId:${oxUserId}, oxGroupId:group2-id`,
                );
                //expect(loggerMock.error).toHaveBeenCalledWith(`Failed To Removed OxUser From All Non-Standard OxGroups, personId:${event.personId}, oxUserId:${oxUserId}`);
>>>>>>> fe0caabf
            });
        });
    });
});<|MERGE_RESOLUTION|>--- conflicted
+++ resolved
@@ -24,11 +24,8 @@
 import { OXGroupID, OXUserID } from '../../../shared/types/ox-ids.types.js';
 import { ListGroupsAction } from '../actions/group/list-groups.action.js';
 import { EmailAddressAlreadyExistsEvent } from '../../../shared/events/email-address-already-exists.event.js';
-<<<<<<< HEAD
 import { PersonDeletedEvent } from '../../../shared/events/person-deleted.event.js';
-=======
 import { EmailAddressDisabledEvent } from '../../../shared/events/email-address-disabled.event.js';
->>>>>>> fe0caabf
 
 describe('OxEventHandler', () => {
     let module: TestingModule;
@@ -1054,50 +1051,25 @@
         });
     });
 
-<<<<<<< HEAD
     describe('handlePersonDeletedEvent', () => {
         let personId: PersonID;
         let event: PersonDeletedEvent;
-=======
-    describe('handleEmailAddressDisabledEvent', () => {
-        let personId: PersonID;
-        let username: string;
-        let oxUserId: OXUserID;
-        let event: EmailAddressDisabledEvent;
-        let person: Person<true>;
->>>>>>> fe0caabf
 
         beforeEach(() => {
             jest.resetAllMocks();
             personId = faker.string.uuid();
-<<<<<<< HEAD
             event = new PersonDeletedEvent(personId, faker.string.uuid(), faker.internet.email());
-=======
-            username = faker.internet.userName();
-            oxUserId = faker.string.numeric();
-            event = new EmailAddressDisabledEvent(personId, username);
-            person = createMock<Person<true>>({
-                email: faker.internet.email(),
-                referrer: username,
-                oxUserId: oxUserId,
-            });
->>>>>>> fe0caabf
         });
 
         describe('when handler is disabled', () => {
             it('should log and skip processing when not enabled', async () => {
                 sut.ENABLED = false;
-<<<<<<< HEAD
                 await sut.handlePersonDeletedEvent(event);
-=======
-                await sut.handleEmailAddressDisabledEvent(event);
->>>>>>> fe0caabf
 
                 expect(loggerMock.info).toHaveBeenCalledWith('Not enabled, ignoring event');
             });
         });
 
-<<<<<<< HEAD
         describe('when emailAddress is NOT defined in event', () => {
             it('should log error about missing emailAddress', async () => {
                 event = new PersonDeletedEvent(personId, faker.string.uuid(), undefined);
@@ -1156,41 +1128,11 @@
                     }),
                 );
 
-=======
-        describe('when person is not found', () => {
-            it('should log error if person does not exist', async () => {
-                personRepositoryMock.findById.mockResolvedValueOnce(undefined);
-
-                await sut.handleEmailAddressDisabledEvent(event);
-
-                expect(loggerMock.error).toHaveBeenCalledWith(`Could Not Find Person For personId:${event.personId}`);
-            });
-        });
-
-        describe('when person is found BUT has NO oxUserId', () => {
-            it('should log error if person does not have a oxUserId', async () => {
-                personRepositoryMock.findById.mockResolvedValueOnce(createMock<Person<true>>({ oxUserId: undefined }));
-
-                await sut.handleEmailAddressDisabledEvent(event);
-
-                expect(loggerMock.error).toHaveBeenCalledWith(
-                    `Could Not Remove Person From OxGroups, No OxUserId For personId:${event.personId}`,
-                );
-            });
-        });
-
-        describe('when listing groups for user fails', () => {
-            it('should log error', async () => {
-                personRepositoryMock.findById.mockResolvedValueOnce(person);
-
-                //mock listing groups results in error
->>>>>>> fe0caabf
                 oxServiceMock.send.mockResolvedValueOnce({
                     ok: false,
                     error: new OxError(),
                 });
 
-<<<<<<< HEAD
                 await sut.handlePersonDeletedEvent(event);
 
                 expect(loggerMock.error).toHaveBeenCalledWith(
@@ -1222,19 +1164,68 @@
                 expect(loggerMock.info).toHaveBeenCalledWith(
                     `Successfully Changed OxUsername For oxUserId:${oxUserId} After PersonDeletedEvent`,
                 );
-=======
+            });
+        });
+    });
+
+    describe('handleEmailAddressDisabledEvent', () => {
+        let personId: PersonID;
+        let username: string;
+        let oxUserId: OXUserID;
+        let event: EmailAddressDisabledEvent;
+        let person: Person<true>;
+        beforeEach(() => {
+            jest.resetAllMocks();
+            personId = faker.string.uuid();
+            username = faker.internet.userName();
+            oxUserId = faker.string.numeric();
+            event = new EmailAddressDisabledEvent(personId, username);
+            person = createMock<Person<true>>({
+                email: faker.internet.email(),
+                referrer: username,
+                oxUserId: oxUserId,
+            });
+        });
+        describe('when handler is disabled', () => {
+            it('should log and skip processing when not enabled', async () => {
+                sut.ENABLED = false;
                 await sut.handleEmailAddressDisabledEvent(event);
-
+                expect(loggerMock.info).toHaveBeenCalledWith('Not enabled, ignoring event');
+            });
+        });
+        describe('when person is not found', () => {
+            it('should log error if person does not exist', async () => {
+                personRepositoryMock.findById.mockResolvedValueOnce(undefined);
+                await sut.handleEmailAddressDisabledEvent(event);
+                expect(loggerMock.error).toHaveBeenCalledWith(`Could Not Find Person For personId:${event.personId}`);
+            });
+        });
+        describe('when person is found BUT has NO oxUserId', () => {
+            it('should log error if person does not have a oxUserId', async () => {
+                personRepositoryMock.findById.mockResolvedValueOnce(createMock<Person<true>>({ oxUserId: undefined }));
+                await sut.handleEmailAddressDisabledEvent(event);
+                expect(loggerMock.error).toHaveBeenCalledWith(
+                    `Could Not Remove Person From OxGroups, No OxUserId For personId:${event.personId}`,
+                );
+            });
+        });
+        describe('when listing groups for user fails', () => {
+            it('should log error', async () => {
+                personRepositoryMock.findById.mockResolvedValueOnce(person);
+                //mock listing groups results in error
+                oxServiceMock.send.mockResolvedValueOnce({
+                    ok: false,
+                    error: new OxError(),
+                });
+                await sut.handleEmailAddressDisabledEvent(event);
                 expect(loggerMock.error).toHaveBeenCalledWith(
                     `Retrieving OxGroups For OxUser Failed, personId:${event.personId}`,
                 );
             });
         });
-
         describe('when removing user from groups fails for at least one group', () => {
             it('should log error', async () => {
                 personRepositoryMock.findById.mockResolvedValueOnce(person);
-
                 //mock listing groups
                 oxServiceMock.send.mockResolvedValueOnce({
                     ok: true,
@@ -1255,7 +1246,6 @@
                         ],
                     },
                 });
-
                 //mock removing member from group-1 succeeds
                 oxServiceMock.send.mockResolvedValueOnce({
                     ok: true,
@@ -1266,24 +1256,19 @@
                         data: 'body',
                     },
                 });
-
                 //mock removing member from group-2 results in error
                 oxServiceMock.send.mockResolvedValueOnce({
                     ok: false,
                     error: new OxError(),
                 });
-
                 await sut.handleEmailAddressDisabledEvent(event);
-
                 expect(loggerMock.info).toHaveBeenCalledWith(
                     `Successfully Removed OxUser From OxGroup, oxUserId:${oxUserId}, oxGroupId:group1-id`,
                 );
-
                 expect(loggerMock.error).toHaveBeenCalledWith(
                     `Could Not Remove OxUser From OxGroup, oxUserId:${oxUserId}, oxGroupId:group2-id`,
                 );
                 //expect(loggerMock.error).toHaveBeenCalledWith(`Failed To Removed OxUser From All Non-Standard OxGroups, personId:${event.personId}, oxUserId:${oxUserId}`);
->>>>>>> fe0caabf
             });
         });
     });
