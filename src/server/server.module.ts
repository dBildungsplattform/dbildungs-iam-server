--- conflicted
+++ resolved
@@ -33,11 +33,8 @@
 import { ItsLearningModule } from '../modules/itslearning/itslearning.module.js';
 import { LdapModule } from '../core/ldap/ldap.module.js';
 import { EmailModule } from '../modules/email/email.module.js';
-<<<<<<< HEAD
 import { UtilityModule } from '../modules/utility/utility.module.js';
-=======
 import { OxModule } from '../modules/ox/ox.module.js';
->>>>>>> fa6b8d15
 
 @Module({
     imports: [
