--- conflicted
+++ resolved
@@ -12,10 +12,6 @@
 import { DBiamPersonenuebersichtController } from './api/personenuebersicht/dbiam-personenuebersicht.controller.js';
 import { PersonInfoController } from './api/person-info.controller.js';
 import { PersonApiMapper } from './mapper/person-api.mapper.js';
-<<<<<<< HEAD
-import { DBiamPersonController } from './api/dbiam-person.controller.js';
-=======
->>>>>>> e7da58a8
 
 @Module({
     imports: [
@@ -26,24 +22,6 @@
         OrganisationModule,
         KeycloakAdministrationModule,
         LoggerModule.register(PersonApiModule.name),
-<<<<<<< HEAD
-    ],
-    providers: [
-        PersonApiMapperProfile,
-        PersonenkontextUc,
-        UsernameGeneratorService,
-        PersonRepository,
-        DBiamPersonenkontextRepo,
-        PersonApiMapper,
-    ],
-    controllers: [
-        PersonController,
-        PersonFrontendController,
-        DBiamPersonenuebersichtController,
-        PersonInfoController,
-        DBiamPersonController,
-=======
->>>>>>> e7da58a8
     ],
     providers: [PersonApiMapperProfile, PersonenkontextUc, PersonApiMapper],
     controllers: [PersonController, PersonFrontendController, DBiamPersonenuebersichtController, PersonInfoController],
