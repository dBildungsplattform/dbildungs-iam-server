import {
    Body,
    Controller,
    Get,
    HttpCode,
    HttpStatus,
    Param,
    Post,
    Put,
    Query,
    UseFilters,
} from '@nestjs/common';
import {
    ApiBadRequestResponse,
    ApiBearerAuth,
    ApiConflictResponse,
    ApiCreatedResponse,
    ApiForbiddenResponse,
    ApiInternalServerErrorResponse,
    ApiOAuth2,
    ApiOkResponse,
    ApiTags,
    ApiUnauthorizedResponse,
} from '@nestjs/swagger';
import { SchulConnexValidationErrorFilter } from '../../../shared/error/schulconnex-validation-error.filter.js';
import { FindPersonenkontextSchulstrukturknotenBodyParams } from './param/find-personenkontext-schulstrukturknoten.body.params.js';
import { FindSchulstrukturknotenResponse } from './response/find-schulstrukturknoten.response.js';
import { PersonenkontextWorkflowAggregate } from '../domain/personenkontext-workflow.js';
import { Rolle } from '../../rolle/domain/rolle.js';
import { OrganisationDo } from '../../organisation/domain/organisation.do.js';
import { OrganisationResponseLegacy } from '../../organisation/api/organisation.response.legacy.js';
import { PersonenkontextWorkflowFactory } from '../domain/personenkontext-workflow.factory.js';
import { Permissions } from '../../authentication/api/permissions.decorator.js';
import { PersonPermissions } from '../../authentication/domain/person-permissions.js';
import { FindDbiamPersonenkontextWorkflowBodyParams } from './param/dbiam-find-personenkontextworkflow-body.params.js';
import { PersonenkontextWorkflowResponse } from './response/dbiam-personenkontext-workflow-response.js';
import { PersonenkontexteUpdateError } from '../domain/error/personenkontexte-update.error.js';
import { Personenkontext } from '../domain/personenkontext.js';
import { DBiamFindPersonenkontexteByPersonIdParams } from './param/dbiam-find-personenkontext-by-personid.params.js';
import { DbiamUpdatePersonenkontexteBodyParams } from './param/dbiam-update-personenkontexte.body.params.js';
import { PersonenkontexteUpdateResponse } from './response/personenkontexte-update.response.js';
import { DbiamPersonenkontexteUpdateError } from './dbiam-personenkontexte-update.error.js';
import { DomainError } from '../../../shared/error/domain.error.js';
import { DBiamPersonResponse } from './response/dbiam-person.response.js';
import { DbiamPersonenkontextError } from './dbiam-personenkontext.error.js';
import { DbiamCreatePersonWithContextBodyParams } from './param/dbiam-create-person-with-context.body.params.js';
import { PersonPersonenkontext, PersonenkontextCreationService } from '../domain/personenkontext-creation.service.js';
import { PersonenkontextCommitError } from '../domain/error/personenkontext-commit.error.js';
import { PersonenkontextSpecificationError } from '../specification/error/personenkontext-specification.error.js';
import { SchulConnexErrorMapper } from '../../../shared/error/schul-connex-error.mapper.js';
import { PersonenkontextExceptionFilter } from './personenkontext-exception-filter.js';
<<<<<<< HEAD
import { Organisation } from '../../organisation/domain/organisation.js';
=======
import { PersonenkontexteUpdateExceptionFilter } from './personenkontexte-update-exception-filter.js';
>>>>>>> 957a7a41

@UseFilters(
    SchulConnexValidationErrorFilter,
    new PersonenkontextExceptionFilter(),
    new PersonenkontexteUpdateExceptionFilter(),
)
@ApiTags('personenkontext')
@ApiBearerAuth()
@ApiOAuth2(['openid'])
@Controller({ path: 'personenkontext-workflow' })
export class DbiamPersonenkontextWorkflowController {
    public constructor(
        private readonly personenkontextWorkflowFactory: PersonenkontextWorkflowFactory,
        private readonly personenkontextCreationService: PersonenkontextCreationService,
    ) {}

    @Get('step')
    @ApiOkResponse({
        description: `Initialize or process data from the person creation form.
                      Valid combinations:
                      - Both organisationId and rolleId are undefined: Fetch all possible organisations.
                      - organisationId is provided, but rolleId is undefined: Fetch Rollen for the given organisation.
                      - Both organisationId and rolleId are provided: Check if the Rolle can be committed for the organisation.
                      Note: Providing rolleId without organisationId is invalid.`,
        type: PersonenkontextWorkflowResponse,
    })
    @ApiUnauthorizedResponse({ description: 'Not authorized to get available data for personenkontext.' })
    @ApiForbiddenResponse({ description: 'Insufficient permission to get data for personenkontext.' })
    @ApiInternalServerErrorResponse({ description: 'Internal server error while getting data for personenkontext.' })
    public async processStep(
        @Query() params: FindDbiamPersonenkontextWorkflowBodyParams,
        @Permissions() permissions: PersonPermissions,
    ): Promise<PersonenkontextWorkflowResponse> {
        // Creates a new instance of the workflow aggregate
        const anlage: PersonenkontextWorkflowAggregate = this.personenkontextWorkflowFactory.createNew();

        // Initializes the aggregate with the values of the selected organisation and rolle through the UI
        // (Both values could be undefined when nothing was done yet)
        anlage.initialize(params.organisationId, params.rolleId);

        // Find all possible SSKs (Possibly through name if the name was given)
        const organisations: Organisation<true>[] = await anlage.findAllSchulstrukturknoten(
            permissions,
            params.organisationName,
            params.limit,
        );

        // Find all possible roles under the selected Organisation
        const rollen: Rolle<true>[] = params.organisationId
            ? await anlage.findRollenForOrganisation(permissions, params.rolleName, params.limit)
            : [];

        const organisationsResponse: OrganisationResponseLegacy[] = organisations.map(
            (org: Organisation<true>) => new OrganisationResponseLegacy(org),
        );

        // Determine canCommit status, by default it's always false unless both the rolle and orga are selected
        let canCommit: boolean = false;
        if (params.organisationId && params.rolleId) {
            const commitResult: DomainError | boolean = await anlage.canCommit(permissions);
            if (commitResult === true) {
                canCommit = true;
            }
        }

        const response: PersonenkontextWorkflowResponse = new PersonenkontextWorkflowResponse(
            organisationsResponse,
            rollen,
            canCommit,
            params.organisationId,
            params.rolleId,
        );

        return response;
    }

    @Put(':personId')
    @HttpCode(HttpStatus.OK)
    @ApiOkResponse({
        description:
            'Add or remove personenkontexte as one operation. Returns the Personenkontexte existing after update.',
        type: PersonenkontexteUpdateResponse,
    })
    @ApiBadRequestResponse({
        description: 'The personenkontexte could not be updated, may due to unsatisfied specifications.',
        type: DbiamPersonenkontexteUpdateError,
    })
    @ApiConflictResponse({ description: 'Changes are conflicting with current state of personenkontexte.' })
    @ApiUnauthorizedResponse({ description: 'Not authorized to update personenkontexte.' })
    @ApiForbiddenResponse({ description: 'Insufficient permission to update personenkontexte.' })
    @ApiInternalServerErrorResponse({ description: 'Internal server error while updating personenkontexte.' })
    public async commit(
        @Param() params: DBiamFindPersonenkontexteByPersonIdParams,
        @Body() bodyParams: DbiamUpdatePersonenkontexteBodyParams,
        @Permissions() permissions: PersonPermissions,
    ): Promise<PersonenkontexteUpdateResponse> {
        const updateResult: Personenkontext<true>[] | PersonenkontexteUpdateError =
            await this.personenkontextWorkflowFactory
                .createNew()
                .commit(
                    params.personId,
                    bodyParams.lastModified,
                    bodyParams.count,
                    bodyParams.personenkontexte,
                    permissions,
                );

        if (updateResult instanceof PersonenkontexteUpdateError) {
            throw updateResult;
        }
        return new PersonenkontexteUpdateResponse(updateResult);
    }

    @Get('schulstrukturknoten')
    @ApiOkResponse({
        description: 'The schulstrukturknoten for a personenkontext were successfully returned.',
        type: FindSchulstrukturknotenResponse,
    })
    @ApiUnauthorizedResponse({
        description: 'Not authorized to get available schulstrukturknoten for personenkontexte.',
    })
    @ApiForbiddenResponse({ description: 'Insufficient permission to get schulstrukturknoten for personenkontext.' })
    @ApiInternalServerErrorResponse({
        description: 'Internal server error while getting schulstrukturknoten for personenkontexte.',
    })
    public async findSchulstrukturknoten(
        @Query() params: FindPersonenkontextSchulstrukturknotenBodyParams,
    ): Promise<FindSchulstrukturknotenResponse> {
        const anlage: PersonenkontextWorkflowAggregate = this.personenkontextWorkflowFactory.createNew();
        const sskName: string = params.sskName ?? '';
        const ssks: OrganisationDo<true>[] = await anlage.findSchulstrukturknoten(
            params.rolleId,
            sskName,
            params.limit,
            true,
        );

        const sskResponses: OrganisationResponseLegacy[] = ssks.map(
            (org: Organisation<true>) => new OrganisationResponseLegacy(org),
        );
        const response: FindSchulstrukturknotenResponse = new FindSchulstrukturknotenResponse(
            sskResponses,
            ssks.length,
        );

        return response;
    }

    @Post()
    @HttpCode(HttpStatus.CREATED)
    @ApiCreatedResponse({
        description: 'Person with Personenkontext was successfully created.',
        type: DBiamPersonResponse,
    })
    @ApiBadRequestResponse({
        description: 'The person and the personenkontext could not be created, may due to unsatisfied specifications.',
        type: DbiamPersonenkontextError,
    })
    @ApiUnauthorizedResponse({ description: 'Not authorized to create person with personenkontext.' })
    @ApiForbiddenResponse({ description: 'Insufficient permission to create person with personenkontext.' })
    @ApiForbiddenResponse({ description: 'Insufficient permissions to create the person with personenkontext.' })
    @ApiBadRequestResponse({ description: 'Request has wrong format.', type: DbiamPersonenkontextError })
    @ApiInternalServerErrorResponse({
        description: 'Internal server error while creating person with personenkontext.',
    })
    public async createPersonWithKontext(
        @Body() params: DbiamCreatePersonWithContextBodyParams,
        @Permissions() permissions: PersonPermissions,
    ): Promise<DBiamPersonResponse> {
        //Check all references & permissions then save person
        const savedPersonWithPersonenkontext: PersonPersonenkontext | DomainError | PersonenkontextCommitError =
            await this.personenkontextCreationService.createPersonWithPersonenkontext(
                permissions,
                params.vorname,
                params.familienname,
                params.organisationId,
                params.rolleId,
            );

        if (savedPersonWithPersonenkontext instanceof PersonenkontextSpecificationError) {
            throw savedPersonWithPersonenkontext;
        }

        if (savedPersonWithPersonenkontext instanceof DomainError) {
            throw SchulConnexErrorMapper.mapSchulConnexErrorToHttpException(
                SchulConnexErrorMapper.mapDomainErrorToSchulConnexError(savedPersonWithPersonenkontext),
            );
        }

        return new DBiamPersonResponse(
            savedPersonWithPersonenkontext.person,
            savedPersonWithPersonenkontext.personenkontext,
        );
    }
}<|MERGE_RESOLUTION|>--- conflicted
+++ resolved
@@ -1,15 +1,4 @@
-import {
-    Body,
-    Controller,
-    Get,
-    HttpCode,
-    HttpStatus,
-    Param,
-    Post,
-    Put,
-    Query,
-    UseFilters,
-} from '@nestjs/common';
+import { Body, Controller, Get, HttpCode, HttpStatus, Param, Post, Put, Query, UseFilters } from '@nestjs/common';
 import {
     ApiBadRequestResponse,
     ApiBearerAuth,
@@ -27,7 +16,6 @@
 import { FindSchulstrukturknotenResponse } from './response/find-schulstrukturknoten.response.js';
 import { PersonenkontextWorkflowAggregate } from '../domain/personenkontext-workflow.js';
 import { Rolle } from '../../rolle/domain/rolle.js';
-import { OrganisationDo } from '../../organisation/domain/organisation.do.js';
 import { OrganisationResponseLegacy } from '../../organisation/api/organisation.response.legacy.js';
 import { PersonenkontextWorkflowFactory } from '../domain/personenkontext-workflow.factory.js';
 import { Permissions } from '../../authentication/api/permissions.decorator.js';
@@ -49,11 +37,8 @@
 import { PersonenkontextSpecificationError } from '../specification/error/personenkontext-specification.error.js';
 import { SchulConnexErrorMapper } from '../../../shared/error/schul-connex-error.mapper.js';
 import { PersonenkontextExceptionFilter } from './personenkontext-exception-filter.js';
-<<<<<<< HEAD
 import { Organisation } from '../../organisation/domain/organisation.js';
-=======
 import { PersonenkontexteUpdateExceptionFilter } from './personenkontexte-update-exception-filter.js';
->>>>>>> 957a7a41
 
 @UseFilters(
     SchulConnexValidationErrorFilter,
@@ -184,7 +169,7 @@
     ): Promise<FindSchulstrukturknotenResponse> {
         const anlage: PersonenkontextWorkflowAggregate = this.personenkontextWorkflowFactory.createNew();
         const sskName: string = params.sskName ?? '';
-        const ssks: OrganisationDo<true>[] = await anlage.findSchulstrukturknoten(
+        const ssks: Organisation<true>[] = await anlage.findSchulstrukturknoten(
             params.rolleId,
             sskName,
             params.limit,
