nameOverride: ''
fullnameOverride: ''
namespaceOverride: ''

backendHostname: ''
keycloakHostname: ''
keycloak2ndHostname: ""
backend2ndHostname: ""

containerSecurityContext:
  enabled: true
  runAsUser: 1000
  runAsNonRoot: true
  privileged: false
  readOnlyRootFilesystem: false
  allowPrivilegeEscalation: false
  capabilities:
    drop: ['ALL']
  seccompProfile:
    type: 'RuntimeDefault'

restartPolicy: Always
environment: dev

database:
  name: 'dbildungs_iam_server'
  host: ''
  password: ''
  username: 'dbildungs_iam_server'

ldap:
  url: ldap://dbildungs-iam-ldap.spsh-xxx.svc.cluster.local
  bindDN: cn=admin,dc=schule-sh,dc=de
  oeffentlicheSchulenDomain: schule-sh.de
  ersatzschulenDomain: ersatzschule-sh.de

itslearning:
  root: sh
  rootOeffentlich: oeffentlich
  rootErsatz: ersatz

auth:
  # existingSecret: Refers to a secret already present in the cluster, which is required.
  existingSecret: ''
  secretName: dbildungs-iam-server
  keycloak_adminSecret: ''
  keycloak_clientSecret: ''
  ldap_admin_password: ''
  secrets_json: ''
  frontend_sessionSecret: ''
  itslearning_enabled: ''
  itslearning_endpoint: ''
  itslearning_username: ''
  itslearning_password: ''
  pi_base_url: ''
  pi_admin_user: ''
  pi_admin_password: ''
  pi_user_resolver: ''
  pi_user_realm: ''
  redis_password: ''
  vidis_base_url: ''
  vidis_username: ''
  vidis_password: ''
  vidis_region_name: ''
  vidis_keycloak_group: ''
  vidis_keycloak_role: ''
<<<<<<< HEAD
  ox_password: ''

ox:
  enabled: false
  username: 'oxadmin'
  endpoint: 'https://webmail.example.com'
  contextId: '10'
  contextName: '10'
=======
  import_passphrase_secret: ''
  import_passphrase_salt: ''
>>>>>>> 17de936d

backend:
  replicaCount: 1
  image:
    repository: ghcr.io/dbildungsplattform/dbildungs-iam-server
    tag: ''
    pullPolicy: Always
  containerPorts:
    http: 8080
  resources:
    limits:
      cpu: 2
      memory: 4G
    requests:
      cpu: 200m
      memory: 200Mi
  startupProbe:
    enabled: true
    initialDelaySeconds: 10
    periodSeconds: 10
    failureThreshold: 5
    httpGet:
      scheme: 'HTTP'
      port: 8080
      path: '/health'
  livenessProbe:
    enabled: true
    initialDelaySeconds: 10
    httpGet:
      scheme: 'HTTP'
      port: 8080
      path: '/health'
  readinessProbe:
    enabled: true
    initialDelaySeconds: 10
    httpGet:
      scheme: 'HTTP'
      port: 8080
      path: '/health'
  dbseeding:
    enabled: true
    command: ['node', 'dist/src/console/main.js', 'db', 'seed', 'dev', '']
  ingress:
    # Only enable if 2nd host name is defined
    enabled2nd: false
    enabled: true
    ingressClassName: nginx
    pathType: Prefix
    portnumber: 80
    automountServiceAccountToken: false
    paths:
      - /api
      - /docs
      - /docs-json
      - /docs-yaml
    annotations: []
  service:
    type: ClusterIP
    ports:
      http: 80
  serviceMonitor:
    enabled: true
    path: "/metrics"
    interval: 30m
    endpoints:
      - port: 'web'
  extraEnvVars: []
  extraVolumes: []
  volumeMounts:
    - mountPath: /app/config/config.json
      subPath: config-json
      name: config-volume
      readOnly: true
    - mountPath: /app/config/secrets.json
      subPath: secrets-json
      name: secret-volume
  extraVolumeMounts: []
  env:
    renameWaitingTimeInSeconds: 3
    stepUpTimeoutInSeconds: 900
    stepUpTimeoutEnabled: 'false'
    maxOldSpaceSize: 3584

autoscaling:
  enabled: false
  minReplicas: 1
  maxReplicas: 5
  targetCPUUtilizationPercentage: 60

podDisruptionBudget:
  enabled: true
  minAvailable: "80%"

status:
  url: 'https://status.dev.spsh.dbildungsplattform.de/'

cronjobs:
  enabled: true
  image:
    tag: '1.1.0'
    repository: docker.io/schulcloud/cron-tools
    pullPolicy: IfNotPresent
  port: 5656
  keycloakTokenUrl: '/realms/SPSH/protocol/openid-connect/token'
  keycloakClientId: spsh-service
  jwksFilePath: /keys/jwks.json
  backendHostname: '{{ $.Values.frontendHostname }}'
  scriptDir: scripts
  jobs:
    cron-trigger-1:
      schedule: 20 0 * * *
      endpoint: '/api/cron/kopers-lock'
      httpMethod: 'PUT'
      script: 'cron_trigger.sh'
    cron-trigger-2:
      schedule: 40 0 * * *
      endpoint: '/api/cron/kontext-expired'
      httpMethod: 'PUT'
      script: 'cron_trigger.sh'
    cron-trigger-3:
      schedule: 50 0 * * *
      endpoint: '/api/cron/person-without-org'
      httpMethod: 'PUT'
      script: 'cron_trigger.sh'
    cron-trigger-4:
      schedule: 10 0 * * *
      endpoint: '/api/cron/unlock'
      httpMethod: 'PUT'
      script: 'cron_trigger.sh'

import:
  csvFileMaxSizeInMB: 10
  csvMaxNumberOfUsers: 2000<|MERGE_RESOLUTION|>--- conflicted
+++ resolved
@@ -64,7 +64,8 @@
   vidis_region_name: ''
   vidis_keycloak_group: ''
   vidis_keycloak_role: ''
-<<<<<<< HEAD
+  import_passphrase_secret: ''
+  import_passphrase_salt: ''
   ox_password: ''
 
 ox:
@@ -73,10 +74,6 @@
   endpoint: 'https://webmail.example.com'
   contextId: '10'
   contextName: '10'
-=======
-  import_passphrase_secret: ''
-  import_passphrase_salt: ''
->>>>>>> 17de936d
 
 backend:
   replicaCount: 1
