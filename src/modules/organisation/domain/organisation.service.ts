import { Injectable } from '@nestjs/common';
import { OrganisationRepo } from '../persistence/organisation.repo.js';
<<<<<<< HEAD
import { DomainError, EntityCouldNotBeUpdated, EntityNotFoundError } from '../../../shared/error/index.js';
=======
import {
    DomainError,
    EntityCouldNotBeCreated,
    EntityCouldNotBeUpdated,
    EntityNotFoundError,
} from '../../../shared/error/index.js';
>>>>>>> 5a27616b
import { OrganisationDo } from './organisation.do.js';
import { Paged } from '../../../shared/paging/paged.js';
import { OrganisationScope } from '../persistence/organisation.scope.js';

@Injectable()
export class OrganisationService {
    public constructor(private readonly organisationRepo: OrganisationRepo) {}

    public async createOrganisation(
        organisationDo: OrganisationDo<false>,
    ): Promise<Result<OrganisationDo<true>, DomainError>> {
        if (organisationDo.administriertVon && !(await this.organisationRepo.exists(organisationDo.administriertVon))) {
            return {
                ok: false,
                error: new EntityNotFoundError('Organisation', organisationDo.administriertVon),
            };
        }

        if (organisationDo.zugehoerigZu && !(await this.organisationRepo.exists(organisationDo.zugehoerigZu))) {
            return {
                ok: false,
                error: new EntityNotFoundError('Organisation', organisationDo.zugehoerigZu),
            };
        }

        const organisation: OrganisationDo<true> = await this.organisationRepo.save(organisationDo);
        if (organisation) {
            return { ok: true, value: organisation };
        }
        return { ok: false, error: new EntityCouldNotBeCreated(`Organization could not be created`) };
    }

    public async updateOrganisation(
        organisationDo: OrganisationDo<true>,
    ): Promise<Result<OrganisationDo<true>, DomainError>> {
        const storedOrganisation: Option<OrganisationDo<true>> = await this.organisationRepo.findById(
            organisationDo.id,
        );
        if (!storedOrganisation) {
            return { ok: false, error: new EntityNotFoundError('Organisation', organisationDo.id) };
        }
        const organisation: OrganisationDo<true> = await this.organisationRepo.save(organisationDo);
        if (organisation) {
            return { ok: true, value: organisation };
        }

        return {
            ok: false,
            error: new EntityCouldNotBeUpdated(`Organization could not be updated`, organisationDo.id),
        };
    }

    public async findOrganisationById(id: string): Promise<Result<OrganisationDo<true>, DomainError>> {
        const organisation: Option<OrganisationDo<true>> = await this.organisationRepo.findById(id);
        if (organisation) {
            return { ok: true, value: organisation };
        }
        return { ok: false, error: new EntityNotFoundError('Organization', id) };
    }

    public async findAllOrganizations(
        organisationDo: Partial<OrganisationDo<false>>,
        offset?: number,
        limit?: number,
    ): Promise<Paged<OrganisationDo<true>>> {
        const scope: OrganisationScope = new OrganisationScope()
            .findBy({
                kennung: organisationDo.kennung,
                name: organisationDo.name,
                typ: organisationDo.typ,
            })
            .paged(offset, limit);
        const [organisations, total]: Counted<OrganisationDo<true>> = await this.organisationRepo.findBy(scope);

        return {
            total,
            offset: offset ?? 0,
            limit: limit ?? total,
            items: organisations,
        };
    }

    public async setAdministriertVon(parentId: string, childId: string): Promise<Result<void, DomainError>> {
        const parentExists: boolean = await this.organisationRepo.exists(parentId);
        if (!parentExists) {
            return {
                ok: false,
                error: new EntityNotFoundError('Organisation', parentId),
            };
        }

        const childOrganisation: Option<OrganisationDo<true>> = await this.organisationRepo.findById(childId);
        if (!childOrganisation) {
            return {
                ok: false,
                error: new EntityNotFoundError('Organisation', childId),
            };
        }

        childOrganisation.administriertVon = parentId;

        const organisation: OrganisationDo<true> = await this.organisationRepo.save(childOrganisation);
        if (organisation) {
            return { ok: true, value: undefined };
        }

        return { ok: false, error: new EntityCouldNotBeUpdated('Organisation', childId) };
    }

    public async setZugehoerigZu(parentId: string, childId: string): Promise<Result<void, DomainError>> {
        const parentExists: boolean = await this.organisationRepo.exists(parentId);
        if (!parentExists) {
            return {
                ok: false,
                error: new EntityNotFoundError('Organisation', parentId),
            };
        }

        const childOrganisation: Option<OrganisationDo<true>> = await this.organisationRepo.findById(childId);
        if (!childOrganisation) {
            return {
                ok: false,
                error: new EntityNotFoundError('Organisation', childId),
            };
        }

        childOrganisation.zugehoerigZu = parentId;

        const organisation: OrganisationDo<true> = await this.organisationRepo.save(childOrganisation);
        if (organisation) {
            return { ok: true, value: undefined };
        }

        return { ok: false, error: new EntityCouldNotBeUpdated('Organisation', childId) };
    }

    public async findAllAdministriertVon(
        parentOrganisationID: string,
        offset?: number,
        limit?: number,
    ): Promise<Paged<OrganisationDo<true>>> {
        const scope: OrganisationScope = new OrganisationScope()
            .findAdministrierteVon(parentOrganisationID)
            .paged(offset, limit);

        const [organisations, total]: Counted<OrganisationDo<true>> = await this.organisationRepo.findBy(scope);

        return {
            total,
            offset: offset ?? 0,
            limit: limit ?? total,
            items: organisations,
        };
    }

    public async findAllZugehoerigZu(
        parentOrganisationID: string,
        offset?: number,
        limit?: number,
    ): Promise<Paged<OrganisationDo<true>>> {
        const scope: OrganisationScope = new OrganisationScope()
            .findZugehoerigeZu(parentOrganisationID)
            .paged(offset, limit);

        const [organisations, total]: Counted<OrganisationDo<true>> = await this.organisationRepo.findBy(scope);

        return {
            total,
            offset: offset ?? 0,
            limit: limit ?? total,
            items: organisations,
        };
    }
}<|MERGE_RESOLUTION|>--- conflicted
+++ resolved
@@ -1,15 +1,11 @@
 import { Injectable } from '@nestjs/common';
 import { OrganisationRepo } from '../persistence/organisation.repo.js';
-<<<<<<< HEAD
-import { DomainError, EntityCouldNotBeUpdated, EntityNotFoundError } from '../../../shared/error/index.js';
-=======
 import {
     DomainError,
     EntityCouldNotBeCreated,
     EntityCouldNotBeUpdated,
     EntityNotFoundError,
 } from '../../../shared/error/index.js';
->>>>>>> 5a27616b
 import { OrganisationDo } from './organisation.do.js';
 import { Paged } from '../../../shared/paging/paged.js';
 import { OrganisationScope } from '../persistence/organisation.scope.js';
