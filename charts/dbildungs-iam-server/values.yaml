--- conflicted
+++ resolved
@@ -130,25 +130,6 @@
 
 redis:
   enabled: true
-<<<<<<< HEAD
-  persistence:
-    enabled: false
-    size: 4Gi
-  image:
-    registry: docker.io
-    repository: bitnami/redis-cluster
-    tag: 7.4
-  existingSecret: ''
-  cluster:
-      ## This is total number of nodes including the replicas. Meaning there will be 3 master and 3 replica
-      ## nodes (as replica count is set to 1 by default, there will be 1 replica per master node).
-      ## Hence, nodes = numberOfMasterNodes + numberOfMasterNodes * replicas
-      ## The number of master nodes should always be >= 3, otherwise cluster creation will fail
-      nodes: 6
-      # for staging and prod this could get increased
-      ## @param cluster.replicas Number of replicas for every master in the cluster
-      replicas: 1
-=======
   image:
     registry: docker.io
     repository: bitnami/redis
@@ -157,15 +138,14 @@
     replicaCount: 1
   sentinel:
     enabled: true
-  pdb: 
+  pdb:
     create: false
->>>>>>> fc52f38c
   networkPolicy:
     enabled: false
   serviceAccount:
     create: false
-  auth:  
-    existingSecret: '' 
+  auth:
+    existingSecret: ''
   podLabels:
     app.kubernetes.io/component: server-redis
   commonLabels:
