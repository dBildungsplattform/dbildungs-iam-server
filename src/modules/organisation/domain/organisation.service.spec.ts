--- conflicted
+++ resolved
@@ -15,13 +15,10 @@
 import { KennungRequiredForSchuleError } from '../specification/error/kennung-required-for-schule.error.js';
 import { NameRequiredForSchuleError } from '../specification/error/name-required-for-schule.error.js';
 import { SchuleKennungEindeutigError } from '../specification/error/schule-kennung-eindeutig.error.js';
-<<<<<<< HEAD
 import { OrganisationRepository } from '../persistence/organisation.repository.js';
 import { Organisation } from './organisation.js';
-=======
 import { NameForOrganisationWithTrailingSpaceError } from '../specification/error/name-with-trailing-space.error.js';
 import { KennungForOrganisationWithTrailingSpaceError } from '../specification/error/kennung-with-trailing-space.error.js';
->>>>>>> 3d916108
 
 describe('OrganisationService', () => {
     let module: TestingModule;
@@ -173,20 +170,40 @@
         });
 
         it('should return domain error if name contains trailing space', async () => {
-            const organisationDo: OrganisationDo<false> = DoFactory.createOrganisation(false, { name: ' name' });
-            organisationRepoMock.exists.mockResolvedValueOnce(true).mockResolvedValueOnce(true);
-            const result: Result<OrganisationDo<true>> = await organisationService.createOrganisation(organisationDo);
-            expect(result).toEqual<Result<OrganisationDo<true>>>({
+            const organisationDo: Organisation<false> = DoFactory.createOrganisation(false, { name: ' name' });
+            organisationRepositoryMock.exists.mockResolvedValueOnce(true).mockResolvedValueOnce(true);
+            const result: Result<Organisation<true>> = await organisationService.createOrganisation(organisationDo);
+            expect(result).toEqual<Result<Organisation<true>>>({
                 ok: false,
                 error: new NameForOrganisationWithTrailingSpaceError(),
             });
         });
 
         it('should return domain error if kennung contains trailing space', async () => {
-            const organisationDo: OrganisationDo<false> = DoFactory.createOrganisation(false, { kennung: ' ' });
-            organisationRepoMock.exists.mockResolvedValueOnce(true).mockResolvedValueOnce(true);
-            const result: Result<OrganisationDo<true>> = await organisationService.createOrganisation(organisationDo);
-            expect(result).toEqual<Result<OrganisationDo<true>>>({
+            const organisationDo: Organisation<false> = DoFactory.createOrganisation(false, { kennung: ' ' });
+            organisationRepositoryMock.exists.mockResolvedValueOnce(true).mockResolvedValueOnce(true);
+            const result: Result<Organisation<true>> = await organisationService.createOrganisation(organisationDo);
+            expect(result).toEqual<Result<Organisation<true>>>({
+                ok: false,
+                error: new KennungForOrganisationWithTrailingSpaceError(),
+            });
+        });
+
+        it('should return domain error if name contains trailing space', async () => {
+            const organisationDo: Organisation<false> = DoFactory.createOrganisation(false, { name: ' name' });
+            organisationRepositoryMock.exists.mockResolvedValueOnce(true).mockResolvedValueOnce(true);
+            const result: Result<Organisation<true>> = await organisationService.createOrganisation(organisationDo);
+            expect(result).toEqual<Result<Organisation<true>>>({
+                ok: false,
+                error: new NameForOrganisationWithTrailingSpaceError(),
+            });
+        });
+
+        it('should return domain error if kennung contains trailing space', async () => {
+            const organisationDo: Organisation<false> = DoFactory.createOrganisation(false, { kennung: ' ' });
+            organisationRepositoryMock.exists.mockResolvedValueOnce(true).mockResolvedValueOnce(true);
+            const result: Result<Organisation<true>> = await organisationService.createOrganisation(organisationDo);
+            expect(result).toEqual<Result<Organisation<true>>>({
                 ok: false,
                 error: new KennungForOrganisationWithTrailingSpaceError(),
             });
@@ -279,20 +296,40 @@
         });
 
         it('should return domain error if name contains trailing space', async () => {
-            const organisationDo: OrganisationDo<true> = DoFactory.createOrganisation(true, { name: '  ' });
-            organisationRepoMock.findById.mockResolvedValueOnce(DoFactory.createOrganisation(true));
-            const result: Result<OrganisationDo<true>> = await organisationService.updateOrganisation(organisationDo);
-            expect(result).toEqual<Result<OrganisationDo<true>>>({
+            const organisationDo: Organisation<true> = DoFactory.createOrganisation(true, { name: '  ' });
+            organisationRepositoryMock.findById.mockResolvedValueOnce(DoFactory.createOrganisation(true));
+            const result: Result<Organisation<true>> = await organisationService.updateOrganisation(organisationDo);
+            expect(result).toEqual<Result<Organisation<true>>>({
                 ok: false,
                 error: new NameForOrganisationWithTrailingSpaceError(),
             });
         });
 
         it('should return domain error if kennung contains trailing space', async () => {
-            const organisationDo: OrganisationDo<true> = DoFactory.createOrganisation(true, { kennung: 'kennung ' });
-            organisationRepoMock.findById.mockResolvedValueOnce(DoFactory.createOrganisation(true));
-            const result: Result<OrganisationDo<true>> = await organisationService.updateOrganisation(organisationDo);
-            expect(result).toEqual<Result<OrganisationDo<true>>>({
+            const organisationDo: Organisation<true> = DoFactory.createOrganisation(true, { kennung: 'kennung ' });
+            organisationRepositoryMock.findById.mockResolvedValueOnce(DoFactory.createOrganisation(true));
+            const result: Result<Organisation<true>> = await organisationService.updateOrganisation(organisationDo);
+            expect(result).toEqual<Result<Organisation<true>>>({
+                ok: false,
+                error: new KennungForOrganisationWithTrailingSpaceError(),
+            });
+        });
+
+        it('should return domain error if name contains trailing space', async () => {
+            const organisationDo: Organisation<true> = DoFactory.createOrganisation(true, { name: '  ' });
+            organisationRepositoryMock.findById.mockResolvedValueOnce(DoFactory.createOrganisation(true));
+            const result: Result<Organisation<true>> = await organisationService.updateOrganisation(organisationDo);
+            expect(result).toEqual<Result<Organisation<true>>>({
+                ok: false,
+                error: new NameForOrganisationWithTrailingSpaceError(),
+            });
+        });
+
+        it('should return domain error if kennung contains trailing space', async () => {
+            const organisationDo: Organisation<true> = DoFactory.createOrganisation(true, { kennung: 'kennung ' });
+            organisationRepositoryMock.findById.mockResolvedValueOnce(DoFactory.createOrganisation(true));
+            const result: Result<Organisation<true>> = await organisationService.updateOrganisation(organisationDo);
+            expect(result).toEqual<Result<Organisation<true>>>({
                 ok: false,
                 error: new KennungForOrganisationWithTrailingSpaceError(),
             });
