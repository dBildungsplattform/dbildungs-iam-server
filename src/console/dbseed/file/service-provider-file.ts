import {
    ServiceProviderKategorie,
    ServiceProviderSystem,
    ServiceProviderTarget,
} from '../../../modules/service-provider/domain/service-provider.enum.js';

export class ServiceProviderFile {
    public id!: number;

    public name!: string;

    public target!: ServiceProviderTarget;

    public url?: string;

    public providedOnSchulstrukturknoten!: number;

    public kategorie!: ServiceProviderKategorie;

    public logoBase64?: string;

    public logoMimeType?: string;

    public keycloakGroup?: string;

    public keycloakRole?: string;

<<<<<<< HEAD
    public externalSystem?: ServiceProviderSystem;
=======
    public requires2fa!: boolean;
>>>>>>> 9491e8dd
}<|MERGE_RESOLUTION|>--- conflicted
+++ resolved
@@ -25,9 +25,7 @@
 
     public keycloakRole?: string;
 
-<<<<<<< HEAD
     public externalSystem?: ServiceProviderSystem;
-=======
+
     public requires2fa!: boolean;
->>>>>>> 9491e8dd
 }