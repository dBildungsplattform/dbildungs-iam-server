--- conflicted
+++ resolved
@@ -31,18 +31,10 @@
 import { PagedResponse } from '../../../shared/paging/index.js';
 import { ServiceProviderIdNameResponse } from './serviceprovider-id-name.response.js';
 import { createMock, DeepMocked } from '@golevelup/ts-jest';
-<<<<<<< HEAD
-import { PersonPermissionsRepo } from '../../authentication/domain/person-permission.repo.js';
-//import {PersonPermissions} from "../../authentication/domain/person-permissions.js";
-import { Observable } from 'rxjs';
-import { Request } from 'express';
-import { PassportUser } from '../../authentication/types/user.js';
-=======
 import { Observable } from 'rxjs';
 import { PersonPermissionsRepo } from '../../authentication/domain/person-permission.repo.js';
 import { PassportUser } from '../../authentication/types/user.js';
 import { Request } from 'express';
->>>>>>> a36d16c3
 
 describe('Rolle API', () => {
     let app: INestApplication;
@@ -94,10 +86,6 @@
         rolleRepo = module.get(RolleRepo);
         serviceProviderRepo = module.get(ServiceProviderRepo);
         personpermissionsRepoMock = module.get(PersonPermissionsRepo);
-<<<<<<< HEAD
-
-=======
->>>>>>> a36d16c3
         await DatabaseTestModule.setupDatabase(module.get(MikroORM));
         app = module.createNestApplication();
         await app.init();
