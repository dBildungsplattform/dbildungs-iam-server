--- conflicted
+++ resolved
@@ -45,11 +45,8 @@
 import { ImportVorgangStatusResponse } from './importvorgang-status.response.js';
 import { PersonEntity } from '../../person/persistence/person.entity.js';
 import { mapAggregateToData } from '../../person/persistence/person.repository.js';
-<<<<<<< HEAD
 import { ImportResultResponse } from './import-result.response.js';
-=======
 import { ImportDataItemStatus } from '../domain/importDataItem.enum.js';
->>>>>>> 55fc1ee4
 
 describe('Import API', () => {
     let app: INestApplication;
@@ -852,10 +849,6 @@
             const importVorgang: ImportVorgang<true> = await importVorgangRepository.save(
                 DoFactory.createImportVorgang(false, {
                     status: ImportStatus.COMPLETED,
-<<<<<<< HEAD
-                    totalDataItemImported: 100,
-=======
->>>>>>> 55fc1ee4
                     importByPersonId: undefined,
                     rolleId: undefined,
                     organisationId: undefined,
@@ -871,11 +864,7 @@
             expect(response.body).toEqual({
                 dataItemCount: 100,
                 status: ImportStatus.COMPLETED,
-<<<<<<< HEAD
-                totalDataItemImported: 100,
-=======
                 totalDataItemImported: 0,
->>>>>>> 55fc1ee4
             } as ImportVorgangStatusResponse);
         });
 
@@ -908,7 +897,6 @@
             const importVorgang: ImportVorgang<true> = await importVorgangRepository.save(
                 DoFactory.createImportVorgang(false, {
                     status: ImportStatus.COMPLETED,
-                    totalDataItemImported: 100,
                     importByPersonId: undefined,
                     rolleId: sus.id,
                     organisationId: schule.id,
@@ -985,7 +973,6 @@
             const importVorgang: ImportVorgang<true> = await importVorgangRepository.save(
                 DoFactory.createImportVorgang(false, {
                     status: ImportStatus.COMPLETED,
-                    totalDataItemImported: 100,
                     importByPersonId: undefined,
                     rolleId: sus.id,
                     organisationId: schule.id,
@@ -1078,7 +1065,6 @@
             const importVorgang: ImportVorgang<true> = await importVorgangRepository.save(
                 DoFactory.createImportVorgang(false, {
                     status: ImportStatus.COMPLETED,
-                    totalDataItemImported: 100,
                     importByPersonId: undefined,
                     rolleId: sus.id,
                     organisationId: schule.id,
