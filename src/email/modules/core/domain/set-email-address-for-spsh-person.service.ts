import { Injectable } from '@nestjs/common';
import { SetEmailAddressForSpshPersonParams } from '../api/dtos/params/set-email-address-for-spsh-person.params.js';
import { EmailAddressRepo } from '../persistence/email-address.repo.js';
import { EmailAddressGenerator } from './email-address-generator.js';
import { EmailAddress } from './email-address.js';
import { ClassLogger } from '../../../../core/logging/class-logger.js';
import { EmailDomainRepo } from '../persistence/email-domain.repo.js';
import { EmailDomain } from './email-domain.js';
import { EmailDomainNotFoundError } from '../error/email-domain-not-found.error.js';
import { EmailAddressStatus } from './email-address-status.js';
import { EmailAddressStatusEnum } from '../persistence/email-address-status.entity.js';
import { EmailAddressStatusRepo } from '../persistence/email-address-status.repo.js';
import { DomainError } from '../../../../shared/error/domain.error.js';
import { OxService } from '../../ox/domain/ox.service.js';
import { OxSendService } from '../../ox/domain/ox-send.service.js';
import { CreateUserAction, CreateUserResponse } from '../../ox/actions/user/create-user.action.js';
import { PersonID, PersonUsername } from '../../../../shared/types/index.js';
import { OxPrimaryMailAlreadyExistsError } from '../../ox/error/ox-primary-mail-already-exists.error.js';
import { LdapClientService, PersonData } from '../../ldap/domain/ldap-client.service.js';
import { EmailCreationFailedError } from '../error/email-creaton-failed.error.js';

@Injectable()
export class SetEmailAddressForSpshPersonService {
    public constructor(
        private readonly emailAddressRepo: EmailAddressRepo,
        private readonly emailDomainRepo: EmailDomainRepo,
        private readonly emailAddressStatusRepo: EmailAddressStatusRepo,
        private readonly logger: ClassLogger,
        private readonly emailAddressGenerator: EmailAddressGenerator,
        private readonly oxService: OxService,
        private readonly oxSendService: OxSendService,
        private readonly ldapClientService: LdapClientService,
    ) {}

    public async setEmailAddressForSpshPerson(params: SetEmailAddressForSpshPersonParams): Promise<void> {
        this.logger.info(`SET EMAIL FOR SPSHPERSONID: ${params.spshPersonId} - Request Received`);
        const existingAddresses: EmailAddress<true>[] =
            await this.emailAddressRepo.findBySpshPersonIdSortedByPriorityAsc(params.spshPersonId);
        const emailDomain: Option<EmailDomain<true>> = await this.emailDomainRepo.findBySpshServiceProviderId(
            params.spshServiceProviderId,
        );

        if (!emailDomain) {
<<<<<<< HEAD
            this.logger.error(`EmailDomain with id ${params.spshServiceProviderId} not found`);
            throw new EmailDomainNotFoundError(`EmailDomain with id ${params.spshServiceProviderId} not found`);
=======
            this.logger.error(
                `SET EMAIL FOR SPSHPERSONID: ${params.spshPersonId} - EmailDomain with id ${params.emailDomainId} not found`,
            );
            throw new EmailDomainNotFoundError(`EmailDomain with id ${params.emailDomainId} not found`);
>>>>>>> fc18b32a
        }
        if (existingAddresses.length > 0) {
            this.logger.crit(
                `SET EMAIL FOR SPSHPERSONID: ${params.spshPersonId} - Person already has email addresses assigned. Not implemented yet [WIP]`,
            );
            return;
        }
        await this.createFirstEmailForSpshPerson(
            params.firstName,
            params.lastName,
            params.spshPersonId,
            params.spshUsername,
            params.kennungen,
            emailDomain,
            5,
        );
    }

    private async createFirstEmailForSpshPerson(
        firstName: string,
        lastName: string,
        spshPersonId: string,
        spshUsername: string,
        kennungen: string[],
        emailDomain: EmailDomain<true>,
        recursionTry: number,
    ): Promise<void> {
        const externalId: string = spshPersonId; //Used as ox username and ldap uid.

        //GENERATE AND SETUP EMAIL ADDRESS
        if (recursionTry === 0) {
            this.logger.error(`CREATE FIRST EMAIL FOR SPSHPERSONID: ${spshPersonId} - All retries failed`);
            throw new EmailCreationFailedError(spshPersonId);
        }

        const emailAddressToCreate: EmailAddress<false> = await this.generateEmailAddress({
            firstName: firstName,
            lastName: lastName,
            spshPersonId: spshPersonId,
            externalId: externalId,
            emailDomain: emailDomain,
        });

        //CREATE IN DB
        const createdEmailAddress: EmailAddress<true> | DomainError =
            await this.emailAddressRepo.save(emailAddressToCreate);

        if (createdEmailAddress instanceof DomainError) {
            this.logger.error(
                `CREATE FIRST EMAIL FOR SPSHPERSONID: ${spshPersonId} - Failed to create email address: ${createdEmailAddress.message}`,
            );
            throw createdEmailAddress;
        }

        await this.emailAddressStatusRepo.create(
            EmailAddressStatus.createNew({
                emailAddressId: createdEmailAddress.id,
                status: EmailAddressStatusEnum.PENDING,
            }),
        );

        this.logger.info(
            `CREATE FIRST EMAIL FOR SPSHPERSONID: ${spshPersonId} - Successfully created email address ${createdEmailAddress.address} in status PENDING in DB`,
        );

        //CREATE IN OX
        let oxUserCounter: string | undefined = undefined;
        try {
            oxUserCounter = await this.createOxUserForSpshPerson(
                spshPersonId,
                externalId,
                spshUsername,
                firstName,
                lastName,
                createdEmailAddress,
            );
            this.logger.info(
                `CREATE FIRST EMAIL FOR SPSHPERSONID: ${spshPersonId} - Successfully created OX user with  oxUserCounter ${oxUserCounter}`,
            );
        } catch (error) {
            if (error instanceof OxPrimaryMailAlreadyExistsError) {
                this.logger.info(
                    `CREATE FIRST EMAIL FOR SPSHPERSONID: ${spshPersonId} - Email address ${createdEmailAddress.address} already exists in Ox, trying again with a new email address, ${recursionTry - 1} tries left`,
                );
                createdEmailAddress.spshPersonId = undefined;
                await this.emailAddressRepo.save(createdEmailAddress);

                await this.emailAddressStatusRepo.create(
                    EmailAddressStatus.createNew({
                        emailAddressId: createdEmailAddress.id,
                        status: EmailAddressStatusEnum.EXISTS_ONLY_IN_OX,
                    }),
                );

                await this.createFirstEmailForSpshPerson(
                    firstName,
                    lastName,
                    spshPersonId,
                    spshUsername,
                    kennungen,
                    emailDomain,
                    recursionTry - 1,
                );
                return;
            }
        }

        //CONNECT OXUSERCounter IN DB
        if (!oxUserCounter) {
            await this.emailAddressStatusRepo.create(
                EmailAddressStatus.createNew({
                    emailAddressId: createdEmailAddress.id,
                    status: EmailAddressStatusEnum.FAILED,
                }),
            );
            this.logger.error(
                `CREATE FIRST EMAIL FOR SPSHPERSONID: ${spshPersonId} - Failed to connect Ox user in Db because oxUserCounter is undefined`,
            );
            throw new EmailCreationFailedError(spshPersonId);
        }
        createdEmailAddress.oxUserCounter = oxUserCounter;

        const saveResultAfterOxConnection: EmailAddress<true> | DomainError =
            await this.emailAddressRepo.save(createdEmailAddress);
        if (saveResultAfterOxConnection instanceof DomainError) {
            await this.emailAddressStatusRepo.create(
                EmailAddressStatus.createNew({
                    emailAddressId: createdEmailAddress.id,
                    status: EmailAddressStatusEnum.FAILED,
                }),
            );
            this.logger.error(
                `CREATE FIRST EMAIL FOR SPSHPERSONID: ${spshPersonId} - Failed to save email address after trying to connect oxUserCounter ${oxUserCounter}`,
            );
            throw saveResultAfterOxConnection;
        }
        this.logger.info(
            `CREATE FIRST EMAIL FOR SPSHPERSONID: ${spshPersonId} - Successfully connected oxUserCounter ${oxUserCounter} in DB`,
        );

        //ADD OX USER TO OX GROUPS
        for (const kennung of kennungen) {
            //await in loop is on purpose because we dont want multiple parallel requests to ox here
            //eslint-disable-next-line no-await-in-loop
            await this.oxService.addOxUserToGroup(oxUserCounter, kennung);
        }

        //CREATE IN LDAP
        const createdLdapPerson: Result<PersonData, Error> = await this.ldapClientService.createPerson(
            {
                firstName: firstName,
                lastName: lastName,
                uid: externalId,
            },
            emailDomain.domain,
            createdEmailAddress.address,
        );
        if (!createdLdapPerson.ok) {
            await this.emailAddressStatusRepo.create(
                EmailAddressStatus.createNew({
                    emailAddressId: createdEmailAddress.id,
                    status: EmailAddressStatusEnum.FAILED,
                }),
            );
            this.logger.error(
                `CREATE FIRST EMAIL FOR SPSHPERSONID: ${spshPersonId} - Failed to create LDAP person: ${createdLdapPerson.error}`,
            );
            throw createdLdapPerson.error;
        }
        this.logger.info(`CREATE FIRST EMAIL FOR SPSHPERSONID: ${spshPersonId} - Successfully created LDAP person`);

        //ACTIVATE IN DB
        await this.emailAddressStatusRepo.create(
            EmailAddressStatus.createNew({
                emailAddressId: createdEmailAddress.id,
                status: EmailAddressStatusEnum.ACTIVE,
            }),
        );
        this.logger.info(
            `CREATE FIRST EMAIL FOR SPSHPERSONID: ${spshPersonId} - Successfully activated email address ${createdEmailAddress.address} in DB after completing all steps`,
        );
    }

    private async createOxUserForSpshPerson(
        spshPersonId: PersonID,
        externalId: string,
        spshUsername: PersonUsername,
        firstName: string,
        lastName: string,
        mostRecentRequestedEmailAddress: EmailAddress<true>,
    ): Promise<string> {
        const requestedEmailAddressString: string = mostRecentRequestedEmailAddress.address;

        const action: CreateUserAction = this.oxService.createCreateUserAction({
            displayName: spshUsername,
            username: externalId,
            firstname: firstName,
            lastname: lastName,
            primaryEmail: requestedEmailAddressString,
        });
        const createUserResult: Result<CreateUserResponse, DomainError> = await this.oxSendService.send(action);

        if (!createUserResult.ok) {
            this.logger.error(
                `CREATE OX USER FOR SPSH PERSON: ${spshPersonId} - Could not create user in OX, error:${createUserResult.error.message}`,
            );
            throw createUserResult.error;
        }

        this.logger.info(
            `CREATE OX USER FOR SPSH PERSON: ${spshPersonId} - Successfully created user in OX, oxUserCounter:${createUserResult.value.id}, oxEmail:${createUserResult.value.primaryEmail}`,
        );

        return createUserResult.value.id;
    }

    private async generateEmailAddress(params: {
        spshPersonId: PersonID;
        externalId: string;
        firstName: string;
        lastName: string;
        emailDomain: EmailDomain<true>;
    }): Promise<EmailAddress<false>> {
        const generationResult: Result<string, Error> = await this.emailAddressGenerator.generateAvailableAddress(
            params.firstName,
            params.lastName,
            params.emailDomain.domain,
        );

        if (!generationResult.ok) {
            this.logger.error(
                `GENERATE EMAIL ADDRESS FOR SPSH PERSON: ${params.spshPersonId} - Failed: ${generationResult.error.message}`,
            );
            throw generationResult.error;
        }

        const emailAddressToCreate: EmailAddress<false> = EmailAddress.createNew({
            address: generationResult.value,
            priority: 0,
            spshPersonId: params.spshPersonId,
            externalId: params.externalId,
            oxUserCounter: undefined,
            markedForCron: undefined,
        });

        return emailAddressToCreate;
    }
}<|MERGE_RESOLUTION|>--- conflicted
+++ resolved
@@ -41,15 +41,8 @@
         );
 
         if (!emailDomain) {
-<<<<<<< HEAD
             this.logger.error(`EmailDomain with id ${params.spshServiceProviderId} not found`);
             throw new EmailDomainNotFoundError(`EmailDomain with id ${params.spshServiceProviderId} not found`);
-=======
-            this.logger.error(
-                `SET EMAIL FOR SPSHPERSONID: ${params.spshPersonId} - EmailDomain with id ${params.emailDomainId} not found`,
-            );
-            throw new EmailDomainNotFoundError(`EmailDomain with id ${params.emailDomainId} not found`);
->>>>>>> fc18b32a
         }
         if (existingAddresses.length > 0) {
             this.logger.crit(
