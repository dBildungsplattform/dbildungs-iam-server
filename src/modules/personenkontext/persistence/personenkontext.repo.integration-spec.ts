--- conflicted
+++ resolved
@@ -23,10 +23,7 @@
 import { RolleFactory } from '../../rolle/domain/rolle.factory.js';
 import { ServiceProviderRepo } from '../../service-provider/repo/service-provider.repo.js';
 import { OrganisationRepository } from '../../organisation/persistence/organisation.repository.js';
-<<<<<<< HEAD
-=======
 import { EventModule } from '../../../core/eventbus/event.module.js';
->>>>>>> 478c5bf2
 
 describe('PersonenkontextRepo', () => {
     let module: TestingModule;
@@ -38,16 +35,12 @@
 
     beforeAll(async () => {
         module = await Test.createTestingModule({
-<<<<<<< HEAD
-            imports: [ConfigTestModule, DatabaseTestModule.forRoot({ isDatabaseRequired: true }), MapperTestModule],
-=======
             imports: [
                 ConfigTestModule,
                 DatabaseTestModule.forRoot({ isDatabaseRequired: true }),
                 MapperTestModule,
                 EventModule,
             ],
->>>>>>> 478c5bf2
             providers: [
                 PersonPersistenceMapperProfile,
                 PersonenkontextRepo,
