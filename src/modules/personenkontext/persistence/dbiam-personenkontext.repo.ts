import { Loaded, RequiredEntityData } from '@mikro-orm/core';
import { EntityManager } from '@mikro-orm/postgresql';
import { Injectable } from '@nestjs/common';
import { OrganisationID, PersonID, RolleID } from '../../../shared/types/index.js';
import { Rolle } from '../domain/personenkontext.enums.js';
import { Personenkontext } from '../domain/personenkontext.js';
import { PersonenkontextEntity } from './personenkontext.entity.js';

export function mapAggregateToData(
    personenKontext: Personenkontext<boolean>,
): RequiredEntityData<PersonenkontextEntity> {
    return {
        // Don't assign createdAt and updatedAt, they are auto-generated!
        id: personenKontext.id,
        personId: personenKontext.personId,
        organisationId: personenKontext.organisationId,
        rolleId: personenKontext.rolleId,
        rolle: Rolle.LERNENDER, // Placeholder, until rolle is removed from entity
    };
}

function mapEntityToAggregate(entity: PersonenkontextEntity): Personenkontext<boolean> {
    return Personenkontext.construct(
        entity.id,
        entity.createdAt,
        entity.updatedAt,
        entity.personId,
        entity.organisationId,
        entity.rolleId,
    );
}

@Injectable()
export class DBiamPersonenkontextRepo {
    public constructor(private readonly em: EntityManager) {}

    public async findByPerson(personId: PersonID): Promise<Personenkontext<true>[]> {
        const personenKontexte: PersonenkontextEntity[] = await this.em.find(PersonenkontextEntity, {
            personId,
        });

        return personenKontexte.map(mapEntityToAggregate);
    }

<<<<<<< HEAD
    public async findByPersonIds(personIds: PersonID[]): Promise<Map<PersonID, Personenkontext<true>[]>> {
        const personenKontextEntities: PersonenkontextEntity[] = await this.em.find(PersonenkontextEntity, {
            personId: { $in: personIds },
        });

        const personenKontextMap: Map<PersonID, Personenkontext<true>[]> = new Map();

        personenKontextEntities.forEach((entity: PersonenkontextEntity) => {
            const aggregate: Personenkontext<true> = mapEntityToAggregate(entity);
            if (!personenKontextMap.has(entity.personId)) {
                personenKontextMap.set(entity.personId, []);
            }
            personenKontextMap.get(entity.personId)!.push(aggregate);
        });

        return personenKontextMap;
=======
    public async findByRolle(rolleId: string): Promise<Personenkontext<true>[]> {
        const personenKontexte: PersonenkontextEntity[] = await this.em.find(PersonenkontextEntity, {
            rolleId,
        });

        return personenKontexte.map(mapEntityToAggregate);
>>>>>>> 16da7d17
    }

    public async exists(personId: PersonID, organisationId: OrganisationID, rolleId: RolleID): Promise<boolean> {
        const personenKontext: Option<Loaded<PersonenkontextEntity, never, 'id', never>> = await this.em.findOne(
            PersonenkontextEntity,
            {
                personId,
                rolleId,
                organisationId,
            },
            { fields: ['id'] as const },
        );

        return !!personenKontext;
    }

    public async save(personenKontext: Personenkontext<boolean>): Promise<Personenkontext<true>> {
        if (personenKontext.id) {
            return this.update(personenKontext);
        } else {
            return this.create(personenKontext);
        }
    }

    private async create(personenKontext: Personenkontext<false>): Promise<Personenkontext<true>> {
        const personenKontextEntity: PersonenkontextEntity = this.em.create(
            PersonenkontextEntity,
            mapAggregateToData(personenKontext),
        );

        await this.em.persistAndFlush(personenKontextEntity);

        return mapEntityToAggregate(personenKontextEntity);
    }

    private async update(personenKontext: Personenkontext<true>): Promise<Personenkontext<true>> {
        const personenKontextEntity: Loaded<PersonenkontextEntity> = await this.em.findOneOrFail(
            PersonenkontextEntity,
            personenKontext.id,
        );
        personenKontextEntity.assign(mapAggregateToData(personenKontext));

        await this.em.persistAndFlush(personenKontextEntity);

        return mapEntityToAggregate(personenKontextEntity);
    }
}<|MERGE_RESOLUTION|>--- conflicted
+++ resolved
@@ -42,7 +42,6 @@
         return personenKontexte.map(mapEntityToAggregate);
     }
 
-<<<<<<< HEAD
     public async findByPersonIds(personIds: PersonID[]): Promise<Map<PersonID, Personenkontext<true>[]>> {
         const personenKontextEntities: PersonenkontextEntity[] = await this.em.find(PersonenkontextEntity, {
             personId: { $in: personIds },
@@ -59,14 +58,14 @@
         });
 
         return personenKontextMap;
-=======
+    }
+
     public async findByRolle(rolleId: string): Promise<Personenkontext<true>[]> {
         const personenKontexte: PersonenkontextEntity[] = await this.em.find(PersonenkontextEntity, {
             rolleId,
         });
 
         return personenKontexte.map(mapEntityToAggregate);
->>>>>>> 16da7d17
     }
 
     public async exists(personId: PersonID, organisationId: OrganisationID, rolleId: RolleID): Promise<boolean> {
