--- conflicted
+++ resolved
@@ -1,5 +1,4 @@
 {
-<<<<<<< HEAD
   "entityName": "Rolle",
   "entities": [
     {
@@ -28,9 +27,7 @@
         8,
         9,
         10,
-        11,
-        12,
-        13
+        11
       ]
     },
     {
@@ -41,8 +38,7 @@
       "merkmale": [],
       "systemrechte": [],
       "serviceProviderIds": [
-        3,
-        12
+        3
       ]
     },
     {
@@ -65,9 +61,7 @@
         8,
         9,
         10,
-        11,
-        12,
-        13
+        11
       ]
     },
     {
@@ -91,9 +85,7 @@
         8,
         9,
         10,
-        11,
-        12,
-        13
+        11
       ]
     },
     {
@@ -107,267 +99,32 @@
         "SCHULEN_VERWALTEN",
         "KLASSEN_VERWALTEN"
       ],
-      "serviceProviderIds": [
-        5
-      ]
+      "serviceProviderIds": [5]
     },
     {
-      "id": 5,
-      "administeredBySchulstrukturknoten": 0,
-      "name": "Migration",
-      "rollenart": "SYSADMIN",
-      "merkmale": [],
-      "systemrechte": [
-        "ROLLEN_VERWALTEN",
-        "PERSONEN_VERWALTEN",
-        "SCHULEN_VERWALTEN",
-        "KLASSEN_VERWALTEN",
-        "SCHULTRAEGER_VERWALTEN",
-        "MIGRATION_DURCHFUEHREN"
-      ],
-      "serviceProviderIds": []
-    },
-    {
-      "id": 6,
-      "administeredBySchulstrukturknoten": 0,
-      "name": "Schulbegleitung",
-      "rollenart": "LERN",
-      "merkmale": [],
-      "systemrechte": [],
-      "serviceProviderIds": []
-    }
+        "id": 5,
+        "administeredBySchulstrukturknoten": 0,
+        "name": "Migration",
+        "rollenart": "SYSADMIN",
+        "merkmale": [],
+        "systemrechte": [
+          "ROLLEN_VERWALTEN",
+          "PERSONEN_VERWALTEN",
+          "SCHULEN_VERWALTEN",
+          "KLASSEN_VERWALTEN",
+          "SCHULTRAEGER_VERWALTEN",
+          "MIGRATION_DURCHFUEHREN"
+        ],
+        "serviceProviderIds": []
+      },
+      {
+        "id": 6,
+        "administeredBySchulstrukturknoten": 0,
+        "name": "Schulbegleitung",
+        "rollenart": "LERN",
+        "merkmale": [],
+        "systemrechte": [],
+        "serviceProviderIds": []
+      }
   ]
-=======
-    "entityName": "Rolle",
-    "entities": [
-        {
-            "id": 0,
-            "administeredBySchulstrukturknoten": 0,
-            "name": "Landesadministrator",
-            "rollenart": "SYSADMIN",
-            "merkmale": [],
-            "systemrechte": [
-                "ROLLEN_VERWALTEN",
-                "PERSONEN_VERWALTEN",
-                "SCHULEN_VERWALTEN",
-                "KLASSEN_VERWALTEN",
-                "SCHULTRAEGER_VERWALTEN",
-                "PERSONEN_SOFORT_LOESCHEN",
-                "PERSON_SYNCHRONISIEREN",
-                "IMPORT_DURCHFUEHREN",
-                "PERSONEN_ANLEGEN",
-                "BULK_VERWALTEN",
-                "SCHULPORTAL_VERWALTEN",
-                "HINWEISE_BEARBEITEN"
-            ],
-            "serviceProviderIds": [5, 8, 9, 10, 11]
-        },
-        {
-            "id": 1,
-            "administeredBySchulstrukturknoten": 0,
-            "name": "itslearning-Schüler",
-            "rollenart": "LERN",
-            "merkmale": [],
-            "systemrechte": [],
-            "serviceProviderIds": [3]
-        },
-        {
-            "id": 2,
-            "administeredBySchulstrukturknoten": 1,
-            "name": "Lehrkraft",
-            "rollenart": "LEHR",
-            "merkmale": ["KOPERS_PFLICHT"],
-            "systemrechte": [],
-            "serviceProviderIds": [0, 1, 2, 4, 6, 7, 8, 9, 10, 11]
-        },
-        {
-            "id": 3,
-            "administeredBySchulstrukturknoten": 1,
-            "name": "LiV",
-            "rollenart": "LEHR",
-            "merkmale": ["BEFRISTUNG_PFLICHT", "KOPERS_PFLICHT"],
-            "systemrechte": [],
-            "serviceProviderIds": [0, 1, 2, 4, 6, 7, 8, 9, 10, 11]
-        },
-        {
-            "id": 4,
-            "administeredBySchulstrukturknoten": 1,
-            "name": "Schuladministrator öffentlich",
-            "rollenart": "LEIT",
-            "merkmale": [],
-            "systemrechte": ["PERSONEN_VERWALTEN", "KLASSEN_VERWALTEN"],
-            "serviceProviderIds": [5, 8, 9, 10, 11]
-        },
-        {
-            "id": 5,
-            "administeredBySchulstrukturknoten": 0,
-            "name": "Webuntis-Schüler",
-            "rollenart": "LERN",
-            "merkmale": [],
-            "systemrechte": [],
-            "serviceProviderIds": [7]
-        },
-        {
-            "id": 6,
-            "administeredBySchulstrukturknoten": 0,
-            "name": "Student im Praxissemester",
-            "rollenart": "LEHR",
-            "merkmale": ["BEFRISTUNG_PFLICHT"],
-            "systemrechte": [],
-            "serviceProviderIds": [0, 1, 2, 4, 6, 7, 8, 9, 10, 11]
-        },
-        {
-            "id": 7,
-            "administeredBySchulstrukturknoten": 0,
-            "name": "Schulträgeradministrator",
-            "rollenart": "ORGADMIN",
-            "merkmale": [],
-            "systemrechte": ["PERSONEN_VERWALTEN", "KLASSEN_VERWALTEN"],
-            "serviceProviderIds": [5, 8, 10]
-        },
-        {
-            "id": 8,
-            "administeredBySchulstrukturknoten": 2,
-            "name": "Schuladministrator Ersatzschule",
-            "rollenart": "LEIT",
-            "merkmale": [],
-            "systemrechte": ["PERSONEN_VERWALTEN", "KLASSEN_VERWALTEN"],
-            "serviceProviderIds": [5, 8, 10]
-        },
-        {
-            "id": 10,
-            "administeredBySchulstrukturknoten": 1,
-            "name": "Vertretungslehrkraft",
-            "rollenart": "LEHR",
-            "merkmale": ["BEFRISTUNG_PFLICHT", "KOPERS_PFLICHT"],
-            "systemrechte": [],
-            "serviceProviderIds": [0, 1, 2, 4, 6, 7, 8, 9, 10, 11]
-        },
-        {
-            "id": 11,
-            "administeredBySchulstrukturknoten": 0,
-            "name": "Ev./Kat. Religionslehrkraft",
-            "rollenart": "LEHR",
-            "merkmale": [],
-            "systemrechte": [],
-            "serviceProviderIds": [0, 1, 2, 4, 6, 7, 8, 9, 10, 11]
-        },
-        {
-            "id": 12,
-            "administeredBySchulstrukturknoten": 1,
-            "name": "Pilotprojekt-Schulverwaltungskraft",
-            "rollenart": "LEHR",
-            "merkmale": ["KOPERS_PFLICHT"],
-            "systemrechte": [],
-            "serviceProviderIds": [0, 1, 2, 6, 7, 8, 9, 10, 11]
-        },
-        {
-            "id": 13,
-            "administeredBySchulstrukturknoten": 2,
-            "name": "Ersatzschullehrkraft",
-            "rollenart": "LEHR",
-            "merkmale": [],
-            "systemrechte": [],
-            "serviceProviderIds": [0, 1, 2, 8, 10]
-        },
-        {
-            "id": 14,
-            "administeredBySchulstrukturknoten": 0,
-            "name": "IQSH Mitarbeiter",
-            "rollenart": "LEHR",
-            "merkmale": ["KOPERS_PFLICHT"],
-            "systemrechte": [],
-            "serviceProviderIds": [0, 1, 2, 3, 4, 6, 7, 8, 9, 10, 11]
-        },
-        {
-            "id": 15,
-            "administeredBySchulstrukturknoten": 0,
-            "name": "itslearning-Lehrkraft",
-            "rollenart": "LEHR",
-            "merkmale": [],
-            "systemrechte": [],
-            "serviceProviderIds": [3]
-        },
-        {
-            "id": 16,
-            "administeredBySchulstrukturknoten": 0,
-            "name": "itslearning-Administrator",
-            "rollenart": "LEIT",
-            "merkmale": [],
-            "systemrechte": [],
-            "serviceProviderIds": [3]
-        },
-        {
-            "id": 17,
-            "administeredBySchulstrukturknoten": 0,
-            "name": "itslearning-Schulbegleitung",
-            "rollenart": "LERN",
-            "merkmale": [],
-            "systemrechte": [],
-            "serviceProviderIds": [3]
-        },
-        {
-            "id": 100,
-            "administeredBySchulstrukturknoten": 0,
-            "name": "Technical User CRON",
-            "rollenart": "SYSADMIN",
-            "merkmale": [],
-            "systemrechte": ["CRON_DURCHFUEHREN", "PERSONEN_VERWALTEN", "PERSONEN_SOFORT_LOESCHEN"],
-            "serviceProviderIds": [],
-            "istTechnisch": true
-        },
-        {
-            "id": 101,
-            "administeredBySchulstrukturknoten": 0,
-            "name": "Migration",
-            "rollenart": "SYSADMIN",
-            "merkmale": [],
-            "systemrechte": [
-                "ROLLEN_VERWALTEN",
-                "PERSONEN_VERWALTEN",
-                "SCHULEN_VERWALTEN",
-                "KLASSEN_VERWALTEN",
-                "SCHULTRAEGER_VERWALTEN",
-                "MIGRATION_DURCHFUEHREN",
-                "PERSON_SYNCHRONISIEREN"
-            ],
-            "serviceProviderIds": [],
-            "istTechnisch": true
-        },
-        {
-            "id": 102,
-            "administeredBySchulstrukturknoten": 0,
-            "name": "Technical User NextCloud",
-            "rollenart": "SYSADMIN",
-            "merkmale": [],
-            "systemrechte": ["PERSONEN_LESEN"],
-            "serviceProviderIds": [],
-            "istTechnisch": true
-        },
-        {
-            "id": 200,
-            "administeredBySchulstrukturknoten": 0,
-            "name": "Schulleitung",
-            "rollenart": "LEHR",
-            "merkmale": [],
-            "systemrechte": [],
-            "serviceProviderIds": [
-                13,
-                14
-            ]
-        },
-        {
-            "id": 201,
-            "administeredBySchulstrukturknoten": 0,
-            "name": "DaTuM - MBWFK-Admin",
-            "rollenart": "SYSADMIN",
-            "merkmale": [],
-            "systemrechte": [],
-            "serviceProviderIds": [
-                13,
-                14
-            ]
-        }
-    ]
->>>>>>> 06c8370b
 }