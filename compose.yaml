--- conflicted
+++ resolved
@@ -1,42 +1,19 @@
 version: '3'
-
-volumes:
-  postgres_data:
-    driver: local
 
 services:
   db:
-    image: postgres
-    volumes:
-      - postgres_data:/var/lib/postgresql/data
-    environment:
-      POSTGRES_DB: dbildungs-iam
-      POSTGRES_USER: admin
-      POSTGRES_PASSWORD: password
+    image: postgres:15.3-alpine
     ports:
       - 5432:5432
-
-  idm:
-    image: ghcr.io/hpi-schul-cloud/erwin-idm/dev:latest
-    restart: always
     environment:
-      KEYCLOAK_ADMIN: admin
-      KEYCLOAK_ADMIN_PASSWORD: admin
-      KC_DB: postgres
-      KC_DB_URL: jdbc:postgresql://db:5432/dbildungs-iam
-      KC_DB_USERNAME: admin
-      KC_DB_PASSWORD: password
-      KC_HTTP_ENABLED: "true"
+      - POSTGRES_USER=admin
+      - POSTGRES_PASSWORD=password
+      - POSTGRES_DB=dbildungs-iam
+  dbiam-server:
+    image: dbildungs-iam/dev:latest
     ports:
-      - 8181:8080
+      - 9090:9090
       - 8443:8443
-<<<<<<< HEAD
-    command:
-      - '&& /opt/keycloak/bin/kc.sh import --dir /tmp/realms'
-    volumes:
-      - ./backup/idm/keycloak:/tmp/realms
-      - ./src/themes/:/opt/keycloak/themes/
-=======
     environment:
       - KEYCLOAK_ADMIN=admin
       - KEYCLOAK_ADMIN_PASSWORD=admin
@@ -52,5 +29,4 @@
       - 8080:8080
       - 8443:8443
     volumes:
-      - ./dev-realm-spsh.json:/opt/keycloak/data/import/realm.json
->>>>>>> 8377021f
+      - ./dev-realm-spsh.json:/opt/keycloak/data/import/realm.json