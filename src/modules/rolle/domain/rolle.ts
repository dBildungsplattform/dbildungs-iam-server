--- conflicted
+++ resolved
@@ -1,17 +1,12 @@
-<<<<<<< HEAD
 import { DomainError } from '../../../shared/error/domain.error.js';
 import { EntityCouldNotBeCreated } from '../../../shared/error/entity-could-not-be-created.error.js';
 import { EntityCouldNotBeDeleted } from '../../../shared/error/entity-could-not-be-deleted.error.js';
 import { EntityNotFoundError } from '../../../shared/error/entity-not-found.error.js';
 import { ServiceProvider } from '../../service-provider/domain/service-provider.js';
 import { ServiceProviderRepo } from '../../service-provider/repo/service-provider.repo.js';
-import { RollenArt, RollenMerkmal } from './rolle.enums.js';
-=======
 import { RollenArt, RollenMerkmal, RollenSystemRecht } from './rolle.enums.js';
->>>>>>> 733d0075
 
 export class Rolle<WasPersisted extends boolean> {
-
     private constructor(
         public serviceProviderRepo: ServiceProviderRepo,
         public id: Persisted<string, WasPersisted>,
@@ -21,11 +16,8 @@
         public administeredBySchulstrukturknoten: string,
         public rollenart: RollenArt,
         public merkmale: RollenMerkmal[],
-<<<<<<< HEAD
+        public systemrechte: RollenSystemRecht[],
         public serviceProviderIds: string[],
-=======
-        public systemrechte: RollenSystemRecht[],
->>>>>>> 733d0075
     ) {}
 
     public static createNew(
@@ -34,16 +26,11 @@
         administeredBySchulstrukturknoten: string,
         rollenart: RollenArt,
         merkmale: RollenMerkmal[],
-<<<<<<< HEAD
+        systemrechte: RollenSystemRecht[],
         serviceProviderIds: string[],
     ): Rolle<false> {
-        const rolle: Rolle<false> = new Rolle(
+        return new Rolle(
             serviceProviderRepo,
-=======
-        systemrechte: RollenSystemRecht[],
-    ): Rolle<false> {
-        return new Rolle(
->>>>>>> 733d0075
             undefined,
             undefined,
             undefined,
@@ -51,15 +38,9 @@
             administeredBySchulstrukturknoten,
             rollenart,
             merkmale,
-<<<<<<< HEAD
+            systemrechte,
             serviceProviderIds,
         );
-
-        return rolle;
-=======
-            systemrechte,
-        );
->>>>>>> 733d0075
     }
 
     public static construct<WasPersisted extends boolean = false>(
@@ -71,16 +52,11 @@
         administeredBySchulstrukturknoten: string,
         rollenart: RollenArt,
         merkmale: RollenMerkmal[],
-<<<<<<< HEAD
+        systemrechte: RollenSystemRecht[],
         serviceProviderIds: string[],
     ): Rolle<WasPersisted> {
         return new Rolle(
             serviceProviderRepo,
-=======
-        systemrechte: RollenSystemRecht[],
-    ): Rolle<WasPersisted> {
-        return new Rolle(
->>>>>>> 733d0075
             id,
             createdAt,
             updatedAt,
@@ -88,11 +64,8 @@
             administeredBySchulstrukturknoten,
             rollenart,
             merkmale,
-<<<<<<< HEAD
+            systemrechte,
             serviceProviderIds,
-=======
-            systemrechte,
->>>>>>> 733d0075
         );
     }
 
@@ -109,7 +82,16 @@
         }
     }
 
-<<<<<<< HEAD
+    public addSystemRecht(systemRecht: RollenSystemRecht): void {
+        if (!this.systemrechte.includes(systemRecht)) {
+            this.systemrechte.push(systemRecht);
+        }
+    }
+
+    public hasSystemRecht(systemRecht: RollenSystemRecht): boolean {
+        return this.systemrechte.includes(systemRecht);
+    }
+
     public async attachServiceProvider(serviceProviderId: string): Promise<void | DomainError> {
         const serviceProvider: Option<ServiceProvider<true>> =
             await this.serviceProviderRepo.findById(serviceProviderId);
@@ -128,15 +110,5 @@
             return new EntityCouldNotBeDeleted('Rolle ServiceProvider Verknüpfung', serviceProviderId);
         }
         this.serviceProviderIds = this.serviceProviderIds.filter((id: string) => id !== serviceProviderId);
-=======
-    public addSystemRecht(systemRecht: RollenSystemRecht): void {
-        if (!this.systemrechte.includes(systemRecht)) {
-            this.systemrechte.push(systemRecht);
-        }
-    }
-
-    public hasSystemRecht(systemRecht: RollenSystemRecht): boolean {
-        return this.systemrechte.includes(systemRecht);
->>>>>>> 733d0075
     }
 }