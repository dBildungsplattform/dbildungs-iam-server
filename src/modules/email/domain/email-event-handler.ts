--- conflicted
+++ resolved
@@ -28,13 +28,10 @@
 import { PersonenkontextMigrationRuntype } from '../../personenkontext/domain/personenkontext.enums.js';
 import { OrganisationRepository } from '../../organisation/persistence/organisation.repository.js';
 import { Organisation } from '../../organisation/domain/organisation.js';
-<<<<<<< HEAD
+import { EmailAddressAlreadyExistsEvent } from '../../../shared/events/email-address-already-exists.event.js';
 import { EmailAddressDisabledEvent } from '../../../shared/events/email-address-disabled.event.js';
 import { PersonRepository } from '../../person/persistence/person.repository.js';
 import { Person } from '../../person/domain/person.js';
-=======
-import { EmailAddressAlreadyExistsEvent } from '../../../shared/events/email-address-already-exists.event.js';
->>>>>>> caca051c
 
 type RolleWithPK = {
     rolle: Rolle<true>;
@@ -332,10 +329,7 @@
             const existingEmails: Option<EmailAddress<true>[]> =
                 await this.emailRepo.findByPersonSortedByUpdatedAtDesc(personId);
 
-<<<<<<< HEAD
             let anyEmailWasDisabled: boolean = false;
-=======
->>>>>>> caca051c
             if (existingEmails) {
                 await Promise.allSettled(
                     existingEmails
