<<<<<<< HEAD
import { AutoMap } from '@automapper/classes';
=======
>>>>>>> d0339b05
import { DateTimeType, Entity, Enum, Property, Unique } from '@mikro-orm/core';
import { TimestampedEntity } from '../../../persistence/timestamped.entity.js';
import { Jahrgangsstufe, Personenstatus, SichtfreigabeType } from '../domain/personenkontext.enums.js';

<<<<<<< HEAD
@Entity({ tableName: 'personenkontext' })
@Unique({ properties: ['personId', 'organisationId', 'rolleId'] })
export class PersonenkontextEntity extends TimestampedEntity {
    @AutoMap()
    @Property({ nullable: false })
    public personId!: string;

    @AutoMap()
    @Property()
    public organisationId!: string;

    @AutoMap()
    @Property()
    public rolleId!: string;

    @AutoMap()
    @Property({ nullable: true })
    public referrer?: string;

    // TODO EW-636: mandant is related to organizations so it is not set for now. When implemented should be set to nullable: false
    @AutoMap()
    @Property({ nullable: true })
    public mandant?: string;

    // Will be removed in favor of `rolleId`.
    @AutoMap(() => String)
    @Enum({ nullable: false, items: () => Rolle })
    public rolle!: Rolle;
=======
@Entity({ tableName: 'personen_kontext' })
@Unique({ properties: ['rolleId', 'personId', 'organisationId'] })
export class PersonenkontextEntity extends TimestampedEntity {
    @Property()
    public personId!: string;

    @Property()
    public organisationId!: string;

    @Property()
    public rolleId!: string;

    @Property({ nullable: true })
    public referrer?: string;

    // TODO EW-636: mandant is related to organizations so it is not set for now. When implemented should be set to nullable: false
    @Property({ nullable: true })
    public mandant?: string;
>>>>>>> d0339b05

    @Enum({ nullable: true, items: () => Personenstatus })
    public personenstatus?: Personenstatus;

    @Enum({ nullable: true, items: () => Jahrgangsstufe })
    public jahrgangsstufe?: Jahrgangsstufe;

    @Property({ nullable: true, default: SichtfreigabeType.NEIN })
    public sichtfreigabe?: SichtfreigabeType;

    @Property({ nullable: true, type: DateTimeType })
    public loeschungZeitpunkt?: Date;

    @Property({ nullable: false, default: '1' })
    public revision!: string;
}<|MERGE_RESOLUTION|>--- conflicted
+++ resolved
@@ -1,12 +1,8 @@
-<<<<<<< HEAD
 import { AutoMap } from '@automapper/classes';
-=======
->>>>>>> d0339b05
 import { DateTimeType, Entity, Enum, Property, Unique } from '@mikro-orm/core';
 import { TimestampedEntity } from '../../../persistence/timestamped.entity.js';
-import { Jahrgangsstufe, Personenstatus, SichtfreigabeType } from '../domain/personenkontext.enums.js';
+import { Jahrgangsstufe, Personenstatus, Rolle, SichtfreigabeType } from '../domain/personenkontext.enums.js';
 
-<<<<<<< HEAD
 @Entity({ tableName: 'personenkontext' })
 @Unique({ properties: ['personId', 'organisationId', 'rolleId'] })
 export class PersonenkontextEntity extends TimestampedEntity {
@@ -27,7 +23,6 @@
     public referrer?: string;
 
     // TODO EW-636: mandant is related to organizations so it is not set for now. When implemented should be set to nullable: false
-    @AutoMap()
     @Property({ nullable: true })
     public mandant?: string;
 
@@ -35,27 +30,8 @@
     @AutoMap(() => String)
     @Enum({ nullable: false, items: () => Rolle })
     public rolle!: Rolle;
-=======
-@Entity({ tableName: 'personen_kontext' })
-@Unique({ properties: ['rolleId', 'personId', 'organisationId'] })
-export class PersonenkontextEntity extends TimestampedEntity {
-    @Property()
-    public personId!: string;
 
-    @Property()
-    public organisationId!: string;
-
-    @Property()
-    public rolleId!: string;
-
-    @Property({ nullable: true })
-    public referrer?: string;
-
-    // TODO EW-636: mandant is related to organizations so it is not set for now. When implemented should be set to nullable: false
-    @Property({ nullable: true })
-    public mandant?: string;
->>>>>>> d0339b05
-
+    @AutoMap(() => String)
     @Enum({ nullable: true, items: () => Personenstatus })
     public personenstatus?: Personenstatus;
 
