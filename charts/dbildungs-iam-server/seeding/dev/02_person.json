{
    "entityName": "Person",
    "entities": [
        {
<<<<<<< HEAD
            "id": 9,
=======
            "id": 1,
>>>>>>> e5a21516
            "username": "autotester",
            "password": "autotester",
            "referrer": "autotester",
            "mandant": "023c68a8-83a8-487f-812e-e4662c9862e1",
            "stammorganisation": null,
            "vorname": "Anton",
            "familienname": "AutoTester",
            "geburt": {
                "datum": null,
                "geburtsort": "Hamburg"
            },
            "geschlecht": "m",
            "loaklisierung": null,
            "vertrauensstufe": null,
            "auskunftssperre": null
        },
        {
<<<<<<< HEAD
            "id": 1,
            "username": "test",
            "password": "test",
            "vorname": "test",
            "familienname": "test"
        },
        {
            "id": 2,
            "password": "test",
            "vorname": "Susi",
            "familienname": "Superadmin"
        },
        {
            "id": 3,
            "password": "test",
            "vorname": "Manuell",
            "familienname": "Mustermann"
        },
        {
            "id": 4,
            "password": "test",
            "vorname": "Sven",
            "familienname": "Müller"
        },
        {
            "id": 5,
            "password": "test",
            "vorname": "Luise",
            "familienname": "Müller-Meier"
        },
        {
            "id": 6,
            "password": "test",
            "vorname": "Yvonne",
            "familienname": "von Breitenfels-Hohenröhr"
        },
        {
            "id": 7,
            "password": "test",
            "vorname": "Lennart",
            "familienname": "Laubenbichler"
        },
        {
            "id": 8,
            "password": "test",
            "vorname": "Willi",
            "familienname": "Webtor"
=======
            "id": 2,
            "referrer": "ssuperadmin",
            "mandant": "023c68a8-83a8-487f-812e-e4662c9862e1",
            "stammorganisation": null,
            "vorname": "Susi",
            "familienname": "Superadmin",
            "geburt": {
                "datum": null,
                "geburtsort": "Dimension C-137"
            },
            "geschlecht": "w",
            "loaklisierung": null,
            "vertrauensstufe": null,
            "auskunftssperre": null
>>>>>>> e5a21516
        }
    ]
}<|MERGE_RESOLUTION|>--- conflicted
+++ resolved
@@ -2,29 +2,6 @@
     "entityName": "Person",
     "entities": [
         {
-<<<<<<< HEAD
-            "id": 9,
-=======
-            "id": 1,
->>>>>>> e5a21516
-            "username": "autotester",
-            "password": "autotester",
-            "referrer": "autotester",
-            "mandant": "023c68a8-83a8-487f-812e-e4662c9862e1",
-            "stammorganisation": null,
-            "vorname": "Anton",
-            "familienname": "AutoTester",
-            "geburt": {
-                "datum": null,
-                "geburtsort": "Hamburg"
-            },
-            "geschlecht": "m",
-            "loaklisierung": null,
-            "vertrauensstufe": null,
-            "auskunftssperre": null
-        },
-        {
-<<<<<<< HEAD
             "id": 1,
             "username": "test",
             "password": "test",
@@ -33,9 +10,20 @@
         },
         {
             "id": 2,
+            "username": "ssuperadmin",
             "password": "test",
+            "mandant": "023c68a8-83a8-487f-812e-e4662c9862e1",
+            "stammorganisation": null,
             "vorname": "Susi",
-            "familienname": "Superadmin"
+            "familienname": "Superadmin",
+            "geburt": {
+                "datum": null,
+                "geburtsort": "Dimension C-137"
+            },
+            "geschlecht": "w",
+            "loaklisierung": null,
+            "vertrauensstufe": null,
+            "auskunftssperre": null
         },
         {
             "id": 3,
@@ -72,22 +60,24 @@
             "password": "test",
             "vorname": "Willi",
             "familienname": "Webtor"
-=======
-            "id": 2,
-            "referrer": "ssuperadmin",
+        },
+        {
+            "id": 9,
+            "username": "autotester",
+            "password": "autotester",
+            "referrer": "autotester",
             "mandant": "023c68a8-83a8-487f-812e-e4662c9862e1",
             "stammorganisation": null,
-            "vorname": "Susi",
-            "familienname": "Superadmin",
+            "vorname": "Anton",
+            "familienname": "AutoTester",
             "geburt": {
                 "datum": null,
-                "geburtsort": "Dimension C-137"
+                "geburtsort": "Hamburg"
             },
-            "geschlecht": "w",
+            "geschlecht": "m",
             "loaklisierung": null,
             "vertrauensstufe": null,
             "auskunftssperre": null
->>>>>>> e5a21516
         }
     ]
 }