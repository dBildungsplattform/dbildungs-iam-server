import { HttpService } from '@nestjs/axios';
import { Test, TestingModule } from '@nestjs/testing';
import { PrivacyIdeaAdministrationService } from './privacy-idea-administration.service.js';

<<<<<<< HEAD
import { faker } from '@faker-js/faker';
import { DeepMocked, createMock } from '@golevelup/ts-jest';
import { AxiosResponse } from 'axios';
import { Observable, of, throwError } from 'rxjs';
import { ConfigTestModule, DoFactory } from '../../../test/utils/index.js';
import { PersonenkontextService } from '../personenkontext/domain/personenkontext.service.js';
import { ServiceProvider } from '../service-provider/domain/service-provider.js';
import { ServiceProviderService } from '../service-provider/domain/service-provider.service.js';
import { TokenError } from './api/error/token.error.js';
=======
import { AxiosHeaders, AxiosResponse } from 'axios';
import { Observable, of, throwError } from 'rxjs';
import { DeepMocked, createMock } from '@golevelup/ts-jest';
import { ResetTokenPayload, ResetTokenResponse } from './privacy-idea-api.types.js';
>>>>>>> e699ed56
import {
    AssignTokenResponse,
    PrivacyIdeaToken,
    TokenOTPSerialResponse,
    TokenVerificationResponse,
    User,
} from './privacy-idea-api.types.js';
<<<<<<< HEAD
=======
import { TokenError } from './api/error/token.error.js';
import { ConfigTestModule } from '../../../test/utils/index.js';
import { TokenResetError } from './api/error/token-reset.error.js';
>>>>>>> e699ed56

const mockErrorMsg: string = `Mock error`;

export const mockPrivacyIdeaToken: PrivacyIdeaToken = {
    active: true,
    count: 5,
    count_window: 10,
    description: 'Test token for mock data',
    failcount: 2,
    id: 12345,
    info: {
        hashlib: 'SHA-256',
        timeShift: '0',
        timeStep: '30',
        timeWindow: '5',
        tokenkind: 'software',
    },
    locked: false,
    maxfail: 3,
    otplen: 6,
    realms: ['exampleRealm'],
    resolver: 'exampleResolver',
    revoked: false,
    rollout_state: 'completed',
    serial: 'ABC123456',
    sync_window: 30,
    tokengroup: ['exampleGroup'],
    tokentype: 'TOTP',
    user_editable: true,
    user_id: 'user123',
    user_realm: 'userRealm',
    username: 'exampleUser',
};

export const mockUser: User = {
    description: 'Test user for mock data',
    editable: true,
    email: 'testuser@example.com',
    givenname: 'John',
    mobile: '+1234567890',
    phone: '+0987654321',
    resolver: 'exampleResolver',
    surname: 'Doe',
    userid: 'user123',
    username: 'johndoe',
};

const mockJWTTokenResponse = (): Observable<AxiosResponse> =>
    of({ data: { result: { value: { token: `jwt-token` } } } } as AxiosResponse);

const mockEmptyUserResponse = (): Observable<AxiosResponse> => of({ data: { result: { value: [] } } } as AxiosResponse);

const mockUserResponse = (): Observable<AxiosResponse> =>
    of({ data: { result: { value: [mockUser] } } } as AxiosResponse);

const mockGoogleImageResponse = (): Observable<AxiosResponse> =>
    of({ data: { detail: { googleurl: { img: `base64img` } } } } as AxiosResponse);

const mockEmptyPostResponse = (): Observable<AxiosResponse> => of({} as AxiosResponse);

const mockTokenResponse = (): Observable<AxiosResponse> =>
    of({ data: { result: { value: { tokens: [mockPrivacyIdeaToken] } } } } as AxiosResponse);

const mockErrorResponse = (): never => {
    throw new Error(mockErrorMsg);
};

const mockNonErrorThrow = (): never => {
    // eslint-disable-next-line @typescript-eslint/no-throw-literal
    throw { message: mockErrorMsg };
};

const mockTokenVerificationResponse: TokenVerificationResponse = {
    result: {
        value: {
            count: 1,
            tokens: [
                {
                    username: '',
                    active: false,
                    count: 0,
                    count_window: 0,
                    description: '',
                    failcount: 0,
                    id: 0,
                    info: {
                        hashlib: '',
                        timeShift: '',
                        timeStep: '',
                        timeWindow: '',
                        tokenkind: '',
                    },
                    locked: false,
                    maxfail: 0,
                    otplen: 0,
                    realms: [],
                    resolver: '',
                    revoked: false,
                    rollout_state: '',
                    serial: '',
                    sync_window: 0,
                    tokengroup: [],
                    tokentype: '',
                    user_id: '',
                    user_realm: '',
                },
            ],
            current: 0,
            next: null,
            prev: null,
        },
        status: false,
    },
    id: 0,
    jsonrpc: '',
    time: 0,
    version: '',
    versionnumber: '',
    signature: '',
};

const mockTokenVerificationResponseNotFound: TokenVerificationResponse = {
    result: {
        value: {
            count: 0,
            tokens: [],
            current: 0,
            next: null,
            prev: null,
        },
        status: false,
    },
    id: 0,
    jsonrpc: '',
    time: 0,
    version: '',
    versionnumber: '',
    signature: '',
};

const mockTokenVerificationResponseAlreadyAssigned: TokenVerificationResponse = {
    result: {
        value: {
            count: 1,
            tokens: [
                {
                    username: 'user123',
                    active: false,
                    count: 0,
                    count_window: 0,
                    description: '',
                    failcount: 0,
                    id: 0,
                    info: {
                        hashlib: '',
                        timeShift: '',
                        timeStep: '',
                        timeWindow: '',
                        tokenkind: '',
                    },
                    locked: false,
                    maxfail: 0,
                    otplen: 0,
                    realms: [],
                    resolver: '',
                    revoked: false,
                    rollout_state: '',
                    serial: '',
                    sync_window: 0,
                    tokengroup: [],
                    tokentype: '',
                    user_id: '',
                    user_realm: '',
                },
            ],
            current: 0,
            next: null,
            prev: null,
        },
        status: false,
    },
    id: 0,
    jsonrpc: '',
    time: 0,
    version: '',
    versionnumber: '',
    signature: '',
};

const mockTokenOTPSerialResponse: TokenOTPSerialResponse = {
    result: {
        value: {
            serial: 'ABC123456',
            count: 0,
        },
        status: false,
    },
    id: 0,
    jsonrpc: '',
    time: 0,
    version: '',
    versionnumber: '',
    signature: '',
};

const mockTokenOTPSerialResponseInvalid: TokenOTPSerialResponse = {
    result: {
        value: {
            serial: 'INVALID',
            count: 0,
        },
        status: false,
    },
    id: 0,
    jsonrpc: '',
    time: 0,
    version: '',
    versionnumber: '',
    signature: '',
};

const mockAssignTokenResponse: AssignTokenResponse = {
    id: 1,
    jsonrpc: '2.0',
    result: {
        status: true,
        value: true,
    },
    time: 1234567890,
    version: 'v1',
    versionnumber: '1.0',
    signature: 'signature',
};

describe(`PrivacyIdeaAdministrationService`, () => {
    let service: PrivacyIdeaAdministrationService;
    let httpServiceMock: DeepMocked<HttpService>;
    let serviceProviderServiceMock: DeepMocked<ServiceProviderService>;
    let personenkontextServiceMock: DeepMocked<PersonenkontextService>;

    beforeEach(async () => {
        const module: TestingModule = await Test.createTestingModule({
            imports: [ConfigTestModule],
            providers: [
                PrivacyIdeaAdministrationService,
                { provide: HttpService, useValue: createMock<HttpService>() },
                { provide: ServiceProviderService, useValue: createMock<ServiceProviderService>() },
                { provide: PersonenkontextService, useValue: createMock<PersonenkontextService>() },
            ],
        }).compile();

        service = module.get<PrivacyIdeaAdministrationService>(PrivacyIdeaAdministrationService);
        httpServiceMock = module.get(HttpService);
        serviceProviderServiceMock = module.get(ServiceProviderService);
        personenkontextServiceMock = module.get(PersonenkontextService);
    });

    describe(`initializeSoftwareToken`, () => {
        it(`should initialize a software token`, async () => {
            httpServiceMock.post.mockReturnValueOnce(mockJWTTokenResponse());
            httpServiceMock.get.mockReturnValueOnce(mockEmptyUserResponse());
            httpServiceMock.post.mockReturnValueOnce(mockEmptyPostResponse());
            httpServiceMock.post.mockReturnValueOnce(mockGoogleImageResponse());

            const result: string = await service.initializeSoftwareToken(`test-user`);
            expect(result).toBe(`base64img`);
        });

        it(`should throw an error if the jwt token request causes error throw`, async () => {
            httpServiceMock.post.mockImplementationOnce(mockErrorResponse);

            await expect(service.initializeSoftwareToken(`test-user`)).rejects.toThrow(
                `Error initializing token: Error fetching JWT token: ${mockErrorMsg}`,
            );
        });

        it(`should throw an error if the jwt token request causes throw`, async () => {
            httpServiceMock.post.mockImplementationOnce(mockNonErrorThrow);

            await expect(service.initializeSoftwareToken(`test-user`)).rejects.toThrow(
                `Error initializing token: Error fetching JWT token: Unknown error occurred`,
            );
        });

        it(`should throw an error if the check user exists request causes error throw`, async () => {
            httpServiceMock.post.mockReturnValueOnce(mockJWTTokenResponse());
            httpServiceMock.get.mockImplementationOnce(mockErrorResponse);

            await expect(service.initializeSoftwareToken(`test-user`)).rejects.toThrow(
                `Error initializing token: Error checking user exists: ${mockErrorMsg}`,
            );
        });

        it(`should throw an error if the check user exists request causes throw`, async () => {
            httpServiceMock.post.mockReturnValueOnce(mockJWTTokenResponse());
            httpServiceMock.get.mockImplementationOnce(mockNonErrorThrow);

            await expect(service.initializeSoftwareToken(`test-user`)).rejects.toThrow(
                `Error initializing token: Error checking user exists: Unknown error occurred`,
            );
        });

        it(`should throw an error if the add user request causes error throw`, async () => {
            httpServiceMock.post.mockReturnValueOnce(mockJWTTokenResponse());
            httpServiceMock.get.mockReturnValueOnce(mockEmptyUserResponse());
            httpServiceMock.post.mockImplementationOnce(mockErrorResponse);

            await expect(service.initializeSoftwareToken(`test-user`)).rejects.toThrow(
                `Error initializing token: Error adding user: ${mockErrorMsg}`,
            );
        });

        it(`should throw an error if the add user exists request causes throw`, async () => {
            httpServiceMock.post.mockReturnValueOnce(mockJWTTokenResponse());
            httpServiceMock.get.mockReturnValueOnce(mockEmptyUserResponse());
            httpServiceMock.post.mockImplementationOnce(mockNonErrorThrow);

            await expect(service.initializeSoftwareToken(`test-user`)).rejects.toThrow(
                `Error initializing token: Error adding user: Unknown error occurred`,
            );
        });

        it(`should throw an error if the 2fa token request causes error throw`, async () => {
            httpServiceMock.post.mockReturnValueOnce(mockJWTTokenResponse());
            httpServiceMock.get.mockReturnValueOnce(mockEmptyUserResponse());
            httpServiceMock.post.mockReturnValueOnce(mockEmptyPostResponse());
            httpServiceMock.post.mockImplementationOnce(mockErrorResponse);

            await expect(service.initializeSoftwareToken(`test-user`)).rejects.toThrow(
                `Error initializing token: Error requesting 2fa token: ${mockErrorMsg}`,
            );
        });

        it(`should throw an error if the 2fa token request causes throw`, async () => {
            httpServiceMock.post.mockReturnValueOnce(mockJWTTokenResponse());
            httpServiceMock.get.mockReturnValueOnce(mockEmptyUserResponse());
            httpServiceMock.post.mockReturnValueOnce(mockEmptyPostResponse());
            httpServiceMock.post.mockImplementationOnce(mockNonErrorThrow);

            await expect(service.initializeSoftwareToken(`test-user`)).rejects.toThrow(
                `Error initializing token: Error requesting 2fa token: Unknown error occurred`,
            );
        });

        it(`should throw an error if getJWTToken throws a non-Error object`, async () => {
            jest.spyOn(
                service as unknown as { getJWTToken: () => Promise<string> },
                'getJWTToken',
            ).mockImplementationOnce(() => {
                // eslint-disable-next-line @typescript-eslint/no-throw-literal
                throw 'This is a non-Error throw';
            });

            await expect(service.initializeSoftwareToken(`test-user`)).rejects.toThrow(
                `Error initializing token: Unknown error occurred`,
            );
        });
    });

    describe(`getTwoAuthState`, () => {
        it(`should get the two auth state`, async () => {
            httpServiceMock.post.mockReturnValueOnce(mockJWTTokenResponse());
            httpServiceMock.get.mockReturnValueOnce(mockUserResponse());
            httpServiceMock.get.mockReturnValueOnce(mockTokenResponse());

            const result: PrivacyIdeaToken | undefined = await service.getTwoAuthState(`test-user`);
            expect(result).toBe(mockPrivacyIdeaToken);
        });

        it(`should return undefined user non existent`, async () => {
            httpServiceMock.post.mockReturnValueOnce(mockJWTTokenResponse());
            httpServiceMock.get.mockReturnValueOnce(mockEmptyUserResponse());

            const result: PrivacyIdeaToken | undefined = await service.getTwoAuthState(`test-user`);
            expect(result).toBe(undefined);
        });

        it(`should throw an error if the two auth state request causes error throw`, async () => {
            httpServiceMock.post.mockReturnValueOnce(mockJWTTokenResponse());
            httpServiceMock.get.mockReturnValueOnce(mockUserResponse());
            httpServiceMock.get.mockImplementationOnce(mockErrorResponse);

            await expect(service.getTwoAuthState(`test-user`)).rejects.toThrow(
                `Error getting two auth state: ${mockErrorMsg}`,
            );
        });

        it(`should throw an error if the two auth state request causes non error throw`, async () => {
            httpServiceMock.post.mockReturnValueOnce(mockJWTTokenResponse());
            httpServiceMock.get.mockReturnValueOnce(mockUserResponse());
            httpServiceMock.get.mockImplementationOnce(mockNonErrorThrow);

            await expect(service.getTwoAuthState(`test-user`)).rejects.toThrow(
                `Error getting two auth state: Unknown error occurred`,
            );
        });
    });
    describe('resetToken', () => {
        it('should reset token successfully', async () => {
            const mockResetUser: string = 'testUser';
            const mockJWTToken: string = 'mockJWTToken';
            const mockTwoAuthState: ResetTokenPayload = createMock<ResetTokenPayload>();
            const mockResetTokenResponse: ResetTokenResponse = createMock<ResetTokenResponse>();

            jest.spyOn(
                service as unknown as { getJWTToken: () => Promise<string> },
                'getJWTToken',
            ).mockResolvedValueOnce(mockJWTToken);
            jest.spyOn(
                service as unknown as { getTwoAuthState: (user: string) => Promise<ResetTokenPayload | null> },
                'getTwoAuthState',
            ).mockResolvedValueOnce(mockTwoAuthState);
            jest.spyOn(
                service as unknown as { unassignToken: (serial: string, token: string) => Promise<ResetTokenResponse> },
                'unassignToken',
            ).mockResolvedValueOnce(mockResetTokenResponse);

            const response: ResetTokenResponse = await service.resetToken(mockResetUser);
            expect(response).toEqual(mockResetTokenResponse);
            expect(service.getTwoAuthState).toHaveBeenCalledWith(mockResetUser);
            expect(service.unassignToken).toHaveBeenCalledWith(mockTwoAuthState.serial, mockJWTToken);
        });

        it('should throw an error if twoAuthState is not found', async () => {
            const mockResetUser: string = 'testUser';
            const mockJWTToken: string = 'mockJWTToken';

            jest.spyOn(
                service as unknown as { getJWTToken: () => Promise<string> },
                'getJWTToken',
            ).mockResolvedValueOnce(mockJWTToken);
            jest.spyOn(
                service as unknown as { getTwoAuthState: (user: string) => Promise<ResetTokenPayload | null> },
                'getTwoAuthState',
            ).mockResolvedValueOnce(null);

            await expect(service.resetToken(mockResetUser)).rejects.toThrow(new TokenResetError());
        });

        it('should throw an error if unassignToken fails', async () => {
            const mockResetUser: string = 'testUser';
            const mockJWTToken: string = 'mockJWTToken';
            const mockTwoAuthState: ResetTokenPayload = createMock<ResetTokenPayload>();

            jest.spyOn(
                service as unknown as { getJWTToken: () => Promise<string> },
                'getJWTToken',
            ).mockResolvedValueOnce(mockJWTToken);
            jest.spyOn(
                service as unknown as { getTwoAuthState: (user: string) => Promise<ResetTokenPayload | null> },
                'getTwoAuthState',
            ).mockResolvedValueOnce(mockTwoAuthState);
            jest.spyOn(service, 'unassignToken').mockRejectedValue(new Error('unassignToken error'));

            await expect(service.resetToken(mockResetUser)).rejects.toThrow(new TokenResetError());
        });
    });

    describe('unassignToken', () => {
        it('should unassign token successfully', async () => {
            const mockSerial: string = 'mockSerial';
            const mockToken: string = 'mockJWTToken';
            const mockResetTokenResponse: ResetTokenResponse = createMock<ResetTokenResponse>();
            const mockResetTokenResponsePromise: AxiosResponse<ResetTokenResponse> = {
                data: mockResetTokenResponse,
                status: 200,
                statusText: 'OK',
                headers: {},
                config: {
                    headers: new AxiosHeaders({ 'Content-Type': 'application/json' }),
                },
            };
            httpServiceMock.post.mockReturnValue(of(mockResetTokenResponsePromise));

            const response: ResetTokenResponse = await service.unassignToken(mockSerial, mockToken);
            expect(response).toEqual(mockResetTokenResponse);
        });

        it('should throw an error if unassignToken fails', async () => {
            const mockSerial: string = 'mockSerial';
            const mockToken: string = 'mockJWTToken';

            httpServiceMock.post.mockReturnValue(throwError(() => new Error('unassignToken error')));

            await expect(service.unassignToken(mockSerial, mockToken)).rejects.toThrow(
                'Error unassigning token: unassignToken error',
            );
        });

        it('should throw an error if unassignToken fails with non error throw', async () => {
            const mockSerial: string = 'mockSerial';
            const mockToken: string = 'mockJWTToken';

            httpServiceMock.post.mockImplementationOnce(mockNonErrorThrow);

            await expect(service.unassignToken(mockSerial, mockToken)).rejects.toThrow(
                'Error unassigning token: Unknown error occurred',
            );
        });
    });
    describe('assignHardwareToken', () => {
        it('should assign hardware token successfully', async () => {
            httpServiceMock.post.mockReturnValueOnce(mockJWTTokenResponse());
            jest.spyOn(
                service as unknown as { checkUserExists: () => Promise<boolean> },
                'checkUserExists',
            ).mockResolvedValueOnce(true);
            httpServiceMock.get.mockReturnValueOnce(of({ data: mockTokenVerificationResponse } as AxiosResponse));
            httpServiceMock.get.mockReturnValueOnce(of({ data: mockTokenOTPSerialResponse } as AxiosResponse));
            httpServiceMock.post.mockReturnValueOnce(of({ data: mockAssignTokenResponse } as AxiosResponse));
            const result: AssignTokenResponse = await service.assignHardwareToken('ABC123456', 'otp', 'test-user');
            expect(result).toEqual(mockAssignTokenResponse);
        });

        it('should assign hardware token successfully and create a new user', async () => {
            httpServiceMock.post.mockReturnValueOnce(mockJWTTokenResponse());
            jest.spyOn(
                service as unknown as { checkUserExists: () => Promise<boolean> },
                'checkUserExists',
            ).mockResolvedValueOnce(false);

            jest.spyOn(service as unknown as { addUser: () => Promise<void> }, 'addUser').mockResolvedValueOnce();
            httpServiceMock.get.mockReturnValueOnce(of({ data: mockTokenVerificationResponse } as AxiosResponse));
            httpServiceMock.get.mockReturnValueOnce(of({ data: mockTokenOTPSerialResponse } as AxiosResponse));
            httpServiceMock.post.mockReturnValueOnce(of({ data: mockAssignTokenResponse } as AxiosResponse));
            const result: AssignTokenResponse = await service.assignHardwareToken('ABC123456', 'otp', 'test-user');
            expect(result).toEqual(mockAssignTokenResponse);
        });

        it('should throw token-not-found error', async () => {
            httpServiceMock.post.mockReturnValueOnce(mockJWTTokenResponse());
            jest.spyOn(
                service as unknown as { checkUserExists: () => Promise<boolean> },
                'checkUserExists',
            ).mockResolvedValueOnce(true);
            httpServiceMock.get.mockReturnValueOnce(
                of({ data: mockTokenVerificationResponseNotFound } as AxiosResponse),
            );

            await expect(service.assignHardwareToken('INVALID_SERIAL', 'otp', 'test-user')).rejects.toThrow(
                new TokenError(
                    'Die eingegebene Seriennummer konnte leider nicht gefunden werden. Vergewissern Sie sich bitte, das Sie eine korrekte Seriennummer eingegeben haben.',
                    'token-not-found',
                ),
            );
        });

        it('should throw token-already-assigned error', async () => {
            httpServiceMock.post.mockReturnValueOnce(mockJWTTokenResponse());
            jest.spyOn(
                service as unknown as { checkUserExists: () => Promise<boolean> },
                'checkUserExists',
            ).mockResolvedValueOnce(true);
            httpServiceMock.get.mockReturnValueOnce(
                of({ data: mockTokenVerificationResponseAlreadyAssigned } as AxiosResponse),
            );

            await expect(service.assignHardwareToken('ABC123456', 'otp', 'test-user')).rejects.toThrow(
                new TokenError(
                    'Die eingegebene Seriennummer wird bereits aktiv verwendet. Bitte überprüfen Sie ihre Eingabe und versuchen Sie es erneut.',
                    'token-already-assigned',
                ),
            );
        });

        it('should throw token-otp-not-valid error', async () => {
            httpServiceMock.post.mockReturnValueOnce(mockJWTTokenResponse());
            jest.spyOn(
                service as unknown as { checkUserExists: () => Promise<boolean> },
                'checkUserExists',
            ).mockResolvedValueOnce(true);
            httpServiceMock.get.mockReturnValueOnce(of({ data: mockTokenVerificationResponse } as AxiosResponse));
            httpServiceMock.get.mockReturnValueOnce(of({ data: mockTokenOTPSerialResponseInvalid } as AxiosResponse));

            await expect(service.assignHardwareToken('ABC123456', 'invalid-otp', 'test-user')).rejects.toThrow(
                new TokenError('Ungültiger Code. Bitte versuchen Sie es erneut.', 'token-otp-not-valid'),
            );
        });

        it('should throw general-token-error on verifyTokenStatus error', async () => {
            httpServiceMock.post.mockReturnValueOnce(mockJWTTokenResponse());
            jest.spyOn(
                service as unknown as { checkUserExists: () => Promise<boolean> },
                'checkUserExists',
            ).mockResolvedValueOnce(true);
            httpServiceMock.get.mockImplementationOnce(() => throwError(() => new Error(mockErrorMsg)));

            await expect(service.assignHardwareToken('ABC123456', 'otp', 'test-user')).rejects.toThrow(
                new TokenError(
                    'Leider konnte ihr Hardware-Token aus technischen Gründen nicht aktiviert werden. Bitte versuchen Sie es zu einem späteren Zeitpunkt erneut. Falls das Problem bestehen bleibt, stellen Sie bitte eine Anfrage über den IQSH Helpdesk.--Link: https://www.secure-lernnetz.de/helpdesk/',
                    'general-token-error',
                ),
            );
        });

        it('should throw general-token-error on getSerialWithOTP error', async () => {
            httpServiceMock.post.mockReturnValueOnce(mockJWTTokenResponse());
            jest.spyOn(
                service as unknown as { checkUserExists: () => Promise<boolean> },
                'checkUserExists',
            ).mockResolvedValueOnce(true);
            httpServiceMock.get.mockReturnValueOnce(of({ data: mockTokenVerificationResponse } as AxiosResponse));
            httpServiceMock.get.mockImplementationOnce(() => throwError(() => new Error(mockErrorMsg)));

            await expect(service.assignHardwareToken('ABC123456', 'otp', 'test-user')).rejects.toThrow(
                new TokenError(
                    'Leider konnte ihr Hardware-Token aus technischen Gründen nicht aktiviert werden. Bitte versuchen Sie es zu einem späteren Zeitpunkt erneut. Falls das Problem bestehen bleibt, stellen Sie bitte eine Anfrage über den IQSH Helpdesk.--Link: https://www.secure-lernnetz.de/helpdesk/',
                    'general-token-error',
                ),
            );
        });

        it('should throw general-token-error on assignToken error', async () => {
            httpServiceMock.post.mockReturnValueOnce(mockJWTTokenResponse());
            jest.spyOn(
                service as unknown as { checkUserExists: () => Promise<boolean> },
                'checkUserExists',
            ).mockResolvedValueOnce(true);
            httpServiceMock.get.mockReturnValueOnce(of({ data: mockTokenVerificationResponse } as AxiosResponse));
            httpServiceMock.get.mockReturnValueOnce(of({ data: mockTokenOTPSerialResponse } as AxiosResponse));
            httpServiceMock.post.mockImplementationOnce(() => throwError(() => new Error(mockErrorMsg)));

            await expect(service.assignHardwareToken('ABC123456', 'otp', 'test-user')).rejects.toThrow(
                new TokenError(
                    'Leider konnte ihr Hardware-Token aus technischen Gründen nicht aktiviert werden. Bitte versuchen Sie es zu einem späteren Zeitpunkt erneut. Falls das Problem bestehen bleibt, stellen Sie bitte eine Anfrage über den IQSH Helpdesk.--Link: https://www.secure-lernnetz.de/helpdesk/',
                    'general-token-error',
                ),
            );
        });
    });

    describe('requires2fa', () => {
        const personId: string = faker.string.uuid();

        beforeEach(() => {
            personenkontextServiceMock.findPersonenkontexteByPersonId.mockResolvedValueOnce([
                DoFactory.createPersonenkontext(true),
            ]);
        });
        afterEach(() => {
            jest.restoreAllMocks();
        });

        it.each([true, false])('should return %s depending on 2fa requirement', async (requires2fa: boolean) => {
            const serviceProviders: Array<ServiceProvider<true>> = [
                DoFactory.createServiceProvider(true, { requires2fa }),
            ];
            serviceProviderServiceMock.getServiceProvidersByRolleIds.mockResolvedValueOnce(serviceProviders);

            const result: boolean = await service.requires2fa(personId);

            expect(result).toBe(requires2fa);
        });
    });
});<|MERGE_RESOLUTION|>--- conflicted
+++ resolved
@@ -2,35 +2,25 @@
 import { Test, TestingModule } from '@nestjs/testing';
 import { PrivacyIdeaAdministrationService } from './privacy-idea-administration.service.js';
 
-<<<<<<< HEAD
 import { faker } from '@faker-js/faker';
 import { DeepMocked, createMock } from '@golevelup/ts-jest';
-import { AxiosResponse } from 'axios';
+import { AxiosHeaders, AxiosResponse } from 'axios';
 import { Observable, of, throwError } from 'rxjs';
 import { ConfigTestModule, DoFactory } from '../../../test/utils/index.js';
 import { PersonenkontextService } from '../personenkontext/domain/personenkontext.service.js';
 import { ServiceProvider } from '../service-provider/domain/service-provider.js';
 import { ServiceProviderService } from '../service-provider/domain/service-provider.service.js';
+import { TokenResetError } from './api/error/token-reset.error.js';
 import { TokenError } from './api/error/token.error.js';
-=======
-import { AxiosHeaders, AxiosResponse } from 'axios';
-import { Observable, of, throwError } from 'rxjs';
-import { DeepMocked, createMock } from '@golevelup/ts-jest';
-import { ResetTokenPayload, ResetTokenResponse } from './privacy-idea-api.types.js';
->>>>>>> e699ed56
 import {
     AssignTokenResponse,
     PrivacyIdeaToken,
+    ResetTokenPayload,
+    ResetTokenResponse,
     TokenOTPSerialResponse,
     TokenVerificationResponse,
     User,
 } from './privacy-idea-api.types.js';
-<<<<<<< HEAD
-=======
-import { TokenError } from './api/error/token.error.js';
-import { ConfigTestModule } from '../../../test/utils/index.js';
-import { TokenResetError } from './api/error/token-reset.error.js';
->>>>>>> e699ed56
 
 const mockErrorMsg: string = `Mock error`;
 
