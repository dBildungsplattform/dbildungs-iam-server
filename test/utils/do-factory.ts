import { faker } from '@faker-js/faker';
import { User } from '../../src/modules/keycloak-administration/domain/user.js';
import { OrganisationsTyp, Traegerschaft } from '../../src/modules/organisation/domain/organisation.enums.js';
import {
    Jahrgangsstufe,
    Personenstatus,
    Rolle,
    SichtfreigabeType,
} from '../../src/modules/personenkontext/domain/personenkontext.enums.js';
import { RollenArt, RollenMerkmal, RollenSystemRecht } from '../../src/modules/rolle/domain/rolle.enums.js';
import { Rolle as RolleAggregate } from '../../src/modules/rolle/domain/rolle.js';
import { DoBase } from '../../src/shared/types/do-base.js';
import { ServiceProvider } from '../../src/modules/service-provider/domain/service-provider.js';
import {
    ServiceProviderKategorie,
    ServiceProviderSystem,
    ServiceProviderTarget,
} from '../../src/modules/service-provider/domain/service-provider.enum.js';
import { Person } from '../../src/modules/person/domain/person.js';
import { Personenkontext } from '../../src/modules/personenkontext/domain/personenkontext.js';
import { Organisation } from '../../src/modules/organisation/domain/organisation.js';
import { PersonenkontextDo } from '../../src/modules/personenkontext/domain/personenkontext.do.js';

export class DoFactory {
    public static createMany<T extends DoBase<boolean>>(
        this: void,
        n: number,
        withId: T extends DoBase<true> ? true : false,
        generate: (withId: T extends DoBase<true> ? true : false, props?: Partial<T>) => T,
        props?: Partial<T>,
    ): T[] {
        return Array.from({ length: n }, (_v: unknown, _k: number) => generate(withId, props));
    }

    public static createPerson<WasPersisted extends boolean>(
        this: void,
        withId: WasPersisted,
        props?: Partial<Person<WasPersisted>>,
    ): Person<WasPersisted> {
        const person: Partial<Person<WasPersisted>> = {
            keycloakUserId: faker.string.uuid(),
            mandant: faker.string.uuid(),
            familienname: faker.person.lastName(),
            vorname: faker.person.fullName(),
            id: withId ? faker.string.uuid() : undefined,
            createdAt: withId ? faker.date.past() : undefined,
            updatedAt: withId ? faker.date.recent() : undefined,
            personalnummer: faker.string.numeric({ length: 7 }),
            revision: '1',
        };
        return Object.assign(Object.create(Person.prototype) as Person<boolean>, person, props);
    }

    public static createOrganisation<WasPersisted extends boolean>(
        this: void,
        withId: WasPersisted,
        props?: Partial<Organisation<false>>,
    ): Organisation<WasPersisted> {
        const organisation: Partial<Organisation<WasPersisted>> = {
            id: withId ? faker.string.uuid() : undefined,
            kennung: faker.lorem.word(),
            name: faker.company.name(),
            namensergaenzung: faker.company.name(),
            kuerzel: faker.lorem.word(),
            typ: OrganisationsTyp.SONSTIGE,
            traegerschaft: Traegerschaft.SONSTIGE,
            emailDomain: faker.internet.email(),
            createdAt: withId ? faker.date.past() : undefined,
            updatedAt: withId ? faker.date.recent() : undefined,
        };
        return Object.assign(Object.create(Organisation.prototype) as Organisation<boolean>, organisation, props);
    }

    public static createUser<WasPersisted extends boolean>(
        this: void,
        withId: WasPersisted,
        props?: Partial<User<WasPersisted>>,
    ): User<WasPersisted> {
        const user: User<false> = {
            id: withId ? faker.string.uuid() : undefined,
            createdDate: withId ? faker.date.past() : undefined,
            username: faker.internet.userName(),
            email: faker.internet.email(),
            externalSystemIDs: {},
            enabled: true,
            attributes: {},
        };

        return Object.assign(Object.create(User.prototype) as User<boolean>, user, props);
    }

    public static createPersonenkontext<WasPersisted extends boolean>(
        this: void,
        withId: WasPersisted,
        props?: Partial<Personenkontext<WasPersisted>>,
    ): Personenkontext<WasPersisted> {
        const pk: Partial<Personenkontext<false>> = {
            id: withId ? faker.string.uuid() : undefined,
            mandant: faker.string.uuid(),
            personId: faker.string.uuid(),
            createdAt: withId ? faker.date.past() : undefined,
            updatedAt: withId ? faker.date.recent() : undefined,
            organisationId: faker.string.uuid(),
            revision: '1',
            rolleId: faker.string.uuid(),
            jahrgangsstufe: Jahrgangsstufe.JAHRGANGSSTUFE_1,
            personenstatus: Personenstatus.AKTIV,
            referrer: 'referrer',
            sichtfreigabe: SichtfreigabeType.JA,
            loeschungZeitpunkt: faker.date.anytime(),
        };

        return Object.assign(Object.create(Personenkontext.prototype) as Personenkontext<boolean>, pk, props);
    }

    public static createRolle<WasPersisted extends boolean>(
        this: void,
        withId: WasPersisted,
        props?: Partial<RolleAggregate<WasPersisted>>,
    ): RolleAggregate<WasPersisted> {
        const rolle: Partial<RolleAggregate<WasPersisted>> = {
            name: faker.person.jobTitle(),
            administeredBySchulstrukturknoten: faker.string.uuid(),
            rollenart: faker.helpers.enumValue(RollenArt),
            merkmale: [faker.helpers.enumValue(RollenMerkmal)],
            systemrechte: [faker.helpers.enumValue(RollenSystemRecht)],
            serviceProviderIds: [],
            id: withId ? faker.string.uuid() : undefined,
            createdAt: withId ? faker.date.past() : undefined,
            updatedAt: withId ? faker.date.recent() : undefined,
            serviceProviderData: [],
        };
        return Object.assign(Object.create(RolleAggregate.prototype) as RolleAggregate<boolean>, rolle, props);
    }

    public static createServiceProvider<WasPersisted extends boolean>(
        this: void,
        withId: WasPersisted,
        props?: Partial<ServiceProvider<WasPersisted>>,
    ): ServiceProvider<WasPersisted> {
        const serviceProvider: Partial<ServiceProvider<WasPersisted>> = {
            id: withId ? faker.string.uuid() : undefined,
            createdAt: withId ? faker.date.past() : undefined,
            updatedAt: withId ? faker.date.recent() : undefined,
            name: faker.word.noun(),
            target: ServiceProviderTarget.URL,
            url: faker.internet.url(),
            kategorie: faker.helpers.enumValue(ServiceProviderKategorie),
            logoMimeType: 'image/png',
            // 1x1 black PNG
            logo: Buffer.from(
                'iVBORw0KGgoAAAANSUhEUgAAAAEAAAABAQAAAAA3bvkkAAAACklEQVR4AWNgAAAAAgABc3UBGAAAAABJRU5ErkJggg==',
                'base64',
            ),
            providedOnSchulstrukturknoten: faker.string.uuid(),
<<<<<<< HEAD
            externalSystem: ServiceProviderSystem.NONE,
=======
            requires2fa: true,
>>>>>>> 9491e8dd
        };
        return Object.assign(
            Object.create(ServiceProvider.prototype) as ServiceProvider<boolean>,
            serviceProvider,
            props,
        );
    }

    /**
     * @deprecated Remove this when PersonenkontextDo is removed or set to deprecated
     */
    public static createPersonenkontextDo<WasPersisted extends boolean>(
        this: void,
        withId: WasPersisted,
        params: Partial<PersonenkontextDo<boolean>> = {},
    ): PersonenkontextDo<WasPersisted> {
        const personenkontext: PersonenkontextDo<false> = {
            id: withId ? faker.string.uuid() : undefined,
            mandant: faker.string.uuid(),
            personId: faker.string.uuid(),
            createdAt: withId ? faker.date.past() : undefined,
            updatedAt: withId ? faker.date.recent() : undefined,
            organisationId: faker.string.uuid(),
            revision: '1',
            rolle: Rolle.LEHRENDER,
            rolleId: faker.string.uuid(),
            jahrgangsstufe: Jahrgangsstufe.JAHRGANGSSTUFE_1,
            personenstatus: Personenstatus.AKTIV,
            referrer: 'referrer',
            sichtfreigabe: SichtfreigabeType.JA,
            loeschungZeitpunkt: faker.date.anytime(),
        };

        return Object.assign(new PersonenkontextDo<WasPersisted>(), personenkontext, params);
    }

    public static createOrganisationAggregate<WasPersisted extends boolean>(
        this: void,
        withId: WasPersisted,
        params: Partial<Organisation<boolean>> = {},
    ): Organisation<WasPersisted> {
        const organisation: Organisation<WasPersisted> = Organisation.construct<boolean>(
            withId ? faker.string.uuid() : undefined,
            withId ? faker.date.past() : undefined,
            withId ? faker.date.recent() : undefined,
            faker.string.uuid(),
            faker.string.uuid(),
            faker.lorem.word(),
            faker.lorem.word(),
            faker.lorem.word(),
            faker.string.uuid(),
            faker.helpers.enumValue(OrganisationsTyp),
            faker.helpers.enumValue(Traegerschaft),
        );

        Object.assign(organisation, params);

        return organisation;
    }
}<|MERGE_RESOLUTION|>--- conflicted
+++ resolved
@@ -153,11 +153,8 @@
                 'base64',
             ),
             providedOnSchulstrukturknoten: faker.string.uuid(),
-<<<<<<< HEAD
             externalSystem: ServiceProviderSystem.NONE,
-=======
             requires2fa: true,
->>>>>>> 9491e8dd
         };
         return Object.assign(
             Object.create(ServiceProvider.prototype) as ServiceProvider<boolean>,
