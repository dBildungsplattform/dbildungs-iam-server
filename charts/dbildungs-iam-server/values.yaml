--- conflicted
+++ resolved
@@ -1,12 +1,12 @@
-nameOverride: ''
-fullnameOverride: ''
-namespaceOverride: ''
-
-backendHostname: ''
-keycloakHostname: 'http://dbildungs-iam-keycloak'
-keycloak2ndHostname: ''
-keycloakExternalHostname: 'spsh-xxx-keycloak.dev.spsh.dbildungsplattform.de'
-backend2ndHostname: ''
+nameOverride: ""
+fullnameOverride: ""
+namespaceOverride: ""
+
+backendHostname: ""
+keycloakHostname: "http://dbildungs-iam-keycloak"
+keycloak2ndHostname: ""
+keycloakExternalHostname: "spsh-xxx-keycloak.dev.spsh.dbildungsplattform.de"
+backend2ndHostname: ""
 
 containerSecurityContext:
   enabled: true
@@ -16,18 +16,18 @@
   readOnlyRootFilesystem: false
   allowPrivilegeEscalation: false
   capabilities:
-    drop: ['ALL']
+    drop: ["ALL"]
   seccompProfile:
-    type: 'RuntimeDefault'
+    type: "RuntimeDefault"
 
 restartPolicy: Always
 environment: dev
 
 database:
-  name: 'dbildungs_iam_server'
-  host: ''
-  password: ''
-  username: 'dbildungs_iam_server'
+  name: "dbildungs_iam_server"
+  host: ""
+  password: ""
+  username: "dbildungs_iam_server"
 
 ldap:
   url: ldap://dbildungs-iam-ldap.spsh-xxx.svc.cluster.local
@@ -56,54 +56,54 @@
 
 auth:
   # existingSecret: Refers to a secret already present in the cluster, which is required.
-  existingSecret: ''
+  existingSecret: ""
   secretName: dbildungs-iam-server
-  keycloak_adminSecret: ''
-  keycloak_clientSecret: ''
-  service_account_private_jwks: ''
-  frontend_sessionSecret: ''
-  ldap_bind_dn: ''
-  ldap_admin_password: ''
-  secrets_json: ''
-  itslearning_username: ''
-  itslearning_password: ''
-  pi_admin_user: ''
-  pi_admin_password: ''
-  redis_password: ''
-  vidis_username: ''
-  vidis_password: ''
-  import_passphrase_secret: ''
-  import_passphrase_salt: ''
-  ox_password: ''
-  basic_auth_password: ''
-  kafka_username: ''
-  kafka_password: ''
+  keycloak_adminSecret: ""
+  keycloak_clientSecret: ""
+  service_account_private_jwks: ""
+  frontend_sessionSecret: ""
+  ldap_bind_dn: ""
+  ldap_admin_password: ""
+  secrets_json: ""
+  itslearning_username: ""
+  itslearning_password: ""
+  pi_admin_user: ""
+  pi_admin_password: ""
+  redis_password: ""
+  vidis_username: ""
+  vidis_password: ""
+  import_passphrase_secret: ""
+  import_passphrase_salt: ""
+  ox_password: ""
+  basic_auth_password: ""
+  kafka_username: ""
+  kafka_password: ""
 
 ox:
   enabled: false
-  username: 'oxadmin'
-  endpoint: 'https://webmail.example.com'
-  contextId: '10'
-  contextName: '10'
+  username: "oxadmin"
+  endpoint: "https://webmail.example.com"
+  contextId: "10"
+  contextName: "10"
   numberOfRetries: 3
-  userPasswordDefault: 'placeholder'
+  userPasswordDefault: "placeholder"
 
 email:
   nonEnabledEmailAddressesDeadlineInDays: 180
 
 vidis:
-  url: 'https://service-stage.vidis.schule'
-  regionName: 'test-region'
-  keycloakGroup: 'VIDIS-service'
-  keycloakRole: 'VIDIS-user'
+  url: "https://service-stage.vidis.schule"
+  regionName: "test-region"
+  keycloakGroup: "VIDIS-service"
+  keycloakRole: "VIDIS-user"
 
 backend:
   replicaCount: 1
-  maxUnavailable: '50%'
-  maxSurge: '50%'
+  maxUnavailable: "50%"
+  maxSurge: "50%"
   image:
     repository: ghcr.io/dbildungsplattform/dbildungs-iam-server
-    tag: ''
+    tag: ""
     pullPolicy: Always
   containerPorts:
     http: 8080
@@ -120,32 +120,33 @@
     periodSeconds: 10
     failureThreshold: 5
     httpGet:
-      scheme: 'HTTP'
+      scheme: "HTTP"
       port: 8080
-      path: '/health'
+      path: "/health"
   livenessProbe:
     enabled: true
     initialDelaySeconds: 10
     httpGet:
-      scheme: 'HTTP'
+      scheme: "HTTP"
       port: 8080
-      path: '/health'
+      path: "/health"
   readinessProbe:
     enabled: true
     initialDelaySeconds: 10
     httpGet:
-      scheme: 'HTTP'
+      scheme: "HTTP"
       port: 8080
-      path: '/health'
+      path: "/health"
   dbseeding:
     enabled: true
-    command: ['node', 'dist/src/console/main.js', 'db', 'seed', 'dev']
+    command: ["node", "dist/src/console/main.js", "db", "seed", "dev"]
   dbmigration:
     enabled: true
-    command: ['node', 'dist/src/console/main.js', 'db', 'migration-apply']
+    command: ["node", "dist/src/console/main.js", "db", "migration-apply"]
   keycloakdatamigration:
     enabled: true
-    command: ['node', 'dist/src/console/main.js', 'keycloak', 'update-clients', 'dev']
+    command:
+      ["node", "dist/src/console/main.js", "keycloak", "update-clients", "dev"]
   ingress:
     # Only enable if 2nd host name is defined
     enabled2nd: false
@@ -167,10 +168,10 @@
       http: 80
   serviceMonitor:
     enabled: true
-    path: '/metrics'
+    path: "/metrics"
     interval: 30m
     endpoints:
-      - port: 'web'
+      - port: "web"
   volumeMounts:
     - mountPath: /app/config/config.json
       subPath: config-json
@@ -185,23 +186,19 @@
   env:
     renameWaitingTimeInSeconds: 3
     stepUpTimeoutInSeconds: 900
-    stepUpTimeoutEnabled: 'false'
+    stepUpTimeoutEnabled: "false"
     maxOldSpaceSize: 3584
-
-<<<<<<< HEAD
-
   extraVolumeMounts: []
   extraVolumes: []
   extraEnvVars: []
 
-=======
 emailBackend:
   replicaCount: 1
-  maxUnavailable: '50%'
-  maxSurge: '50%'
+  maxUnavailable: "50%"
+  maxSurge: "50%"
   image:
     repository: ghcr.io/dbildungsplattform/dbildungs-iam-server
-    tag: ''
+    tag: ""
     pullPolicy: Always
   containerPorts:
     http: 9095
@@ -218,33 +215,33 @@
     periodSeconds: 10
     failureThreshold: 5
     httpGet:
-      scheme: 'HTTP'
+      scheme: "HTTP"
       port: 9095
-      path: '/health'
+      path: "/health"
   livenessProbe:
     enabled: true
     initialDelaySeconds: 10
     httpGet:
-      scheme: 'HTTP'
+      scheme: "HTTP"
       port: 9095
-      path: '/health'
+      path: "/health"
   readinessProbe:
     enabled: true
     initialDelaySeconds: 10
     httpGet:
-      scheme: 'HTTP'
+      scheme: "HTTP"
       port: 9095
-      path: '/health'
+      path: "/health"
   service:
     type: ClusterIP
     ports:
       http: 80
   serviceMonitor:
     enabled: false # No Metrics yet?
-    path: '/metrics'
+    path: "/metrics"
     interval: 30m
     endpoints:
-      - port: 'web'
+      - port: "web"
   extraEnvVars: []
   extraVolumes: []
   volumeMounts:
@@ -258,13 +255,12 @@
   extraVolumeMounts: []
   env:
     maxOldSpaceSize: 3584
->>>>>>> 9946c2ed
 
 redis:
   host: dbildungs-iam-redis-master.spsh.svc.cluster.local
 
 kafka:
-  kafka_broker: '10.7.250.100:9093,10.7.250.101:9093,10.7.250.102:9093'
+  kafka_broker: "10.7.250.100:9093,10.7.250.101:9093,10.7.250.102:9093"
   enabled: true
   sslEnabled: true
   sslCaPath: /tls/ca.pem
@@ -277,7 +273,7 @@
   topicReplications: 3
   initImage:
     repository: docker.io/bitnami/kafka
-    tag: '3.9.0'
+    tag: "3.9.0"
     pullPolicy: Always
 
 autoscaling:
@@ -291,41 +287,41 @@
   minAvailable: "60%"
 
 status:
-  url: 'https://status.dev.spsh.dbildungsplattform.de/'
+  url: "https://status.dev.spsh.dbildungsplattform.de/"
 
 cronjobs:
   enabled: true
   image:
-    tag: '1.1.0'
+    tag: "1.1.0"
     repository: docker.io/schulcloud/cron-tools
     pullPolicy: IfNotPresent
   port: 5656
-  keycloakTokenUrl: '/realms/SPSH/protocol/openid-connect/token'
+  keycloakTokenUrl: "/realms/SPSH/protocol/openid-connect/token"
   keycloakClientId: spsh-service
   jwksFilePath: /keys/jwks.json
-  backendHostname: '{{ $.Values.frontendHostname }}'
+  backendHostname: "{{ $.Values.frontendHostname }}"
   scriptDir: scripts
   jobs:
     cron-trigger-1:
       schedule: 20 0 * * *
-      endpoint: '/api/cron/kopers-lock'
-      httpMethod: 'PUT'
-      script: 'cron_trigger.sh'
+      endpoint: "/api/cron/kopers-lock"
+      httpMethod: "PUT"
+      script: "cron_trigger.sh"
     cron-trigger-2:
       schedule: 40 0 * * *
-      endpoint: '/api/cron/kontext-expired'
-      httpMethod: 'PUT'
-      script: 'cron_trigger.sh'
+      endpoint: "/api/cron/kontext-expired"
+      httpMethod: "PUT"
+      script: "cron_trigger.sh"
     cron-trigger-3:
       schedule: "*/15 0-3,22-23 * * *"
-      endpoint: '/api/cron/person-without-org'
-      httpMethod: 'PUT'
-      script: 'cron_trigger.sh'
+      endpoint: "/api/cron/person-without-org"
+      httpMethod: "PUT"
+      script: "cron_trigger.sh"
     cron-trigger-4:
       schedule: 10 0 * * *
-      endpoint: '/api/cron/unlock'
-      httpMethod: 'PUT'
-      script: 'cron_trigger.sh'
+      endpoint: "/api/cron/unlock"
+      httpMethod: "PUT"
+      script: "cron_trigger.sh"
 #    cron-trigger-5:
 #      schedule: 30 0 * * *
 #      endpoint: '/api/cron/vidis-angebote'
@@ -341,4 +337,4 @@
   rolleErweitern: true
 
 cron:
-  personWithoutOrgLimit: 30
+  personWithoutOrgLimit: 30