--- conflicted
+++ resolved
@@ -13,21 +13,25 @@
       http:
         paths:
           - path: /api
-            pathType: {{ .Values.ingress.pathType }}
-            backend: 
+            pathType: Prefix
+            backend:
               service:
                 name: {{ .Values.service.name }}
                 port:
-                  number: {{ (index .Values.backendports 0).port }}
+                  number: 80
           - path: /docs
             pathType: {{ .Values.ingress.pathType }}
             backend: 
               service:
                 name: {{ .Values.service.name }}
                 port:
-<<<<<<< HEAD
-                  number: {{ (index .Values.backendports 0).port }}
-=======
+                  number: 80
+          - path: /docs-json
+            pathType: Prefix
+            backend:
+              service:
+                name: dbiam-backend
+                port:
                   number: 80
           - path: /docs-json
             pathType: Prefix
@@ -42,5 +46,4 @@
               service:
                 name: dbiam-backend
                 port:
-                  number: 80
->>>>>>> 7b429411
+                  number: 80