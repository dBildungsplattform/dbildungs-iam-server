--- conflicted
+++ resolved
@@ -89,18 +89,6 @@
         // Get existing personenkontexte
         const existingPKs: DbiamPersonenkontextBodyParams[] = await this.personenkontextRepo.findByPerson(
             params.personId,
-<<<<<<< HEAD
-=======
-            params.organisationId,
-            params.rolleId,
-            undefined,
-            undefined,
-            undefined,
-            undefined,
-            undefined,
-            undefined,
-            params.befristung,
->>>>>>> 571b09b8
         );
 
         // Add new PK to list
@@ -108,6 +96,7 @@
             personId: params.personId,
             organisationId: params.organisationId,
             rolleId: params.rolleId,
+            befristung: params.befristung,
         });
 
         // Update
