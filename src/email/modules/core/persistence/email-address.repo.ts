import { EntityManager, RequiredEntityData } from '@mikro-orm/core';
import { Injectable } from '@nestjs/common';
import { EmailAddrEntity } from './email-address.entity.js';
import { EmailAddress, EmailAddressStatus } from '../domain/email-address.js';
import { DomainError, EntityNotFoundError } from '../../../../shared/error/index.js';
import { ClassLogger } from '../../../../core/logging/class-logger.js';
import { EmailAddressStatusEntity, EmailAddressStatusEnum } from './email-address-status.entity.js';
import { PersonID } from '../../../../shared/types/aggregate-ids.types.js';
import { Err, Ok } from '../../../../shared/util/result.js';
import { EmailAddressNotFoundError } from '../error/email-address-not-found.error.js';

export function mapAggregateToData(emailAddress: EmailAddress<boolean>): RequiredEntityData<EmailAddrEntity> {
    const statuses: RequiredEntityData<EmailAddressStatusEntity, EmailAddrEntity>[] = emailAddress.sortedStatuses.map(
        (s: EmailAddressStatus) => ({
            id: s.id,
            status: s.status,
        }),
    );

    return {
        // Don't assign createdAt and updatedAt, they are auto-generated!
        id: emailAddress.id,
        address: emailAddress.address,
        priority: emailAddress.priority,
        spshPersonId: emailAddress.spshPersonId,
        externalId: emailAddress.externalId,
        oxUserCounter: emailAddress.oxUserCounter,
        markedForCron: emailAddress.markedForCron,
        statuses,
    };
}

function mapEntityToAggregate(entity: EmailAddrEntity): EmailAddress<boolean> {
    const sortedStatuses: EmailAddressStatus[] = entity.statuses.map((s: EmailAddressStatusEntity) => ({
        id: s.id,
        status: s.status,
    }));

    return EmailAddress.construct({
        id: entity.id,
        createdAt: entity.createdAt,
        updatedAt: entity.updatedAt,
        address: entity.address,
        priority: entity.priority,
        spshPersonId: entity.spshPersonId,
        oxUserCounter: entity.oxUserCounter,
        externalId: entity.externalId,
        markedForCron: entity.markedForCron,
        sortedStatuses,
    });
}

@Injectable()
export class EmailAddressRepo {
    public constructor(
        private readonly em: EntityManager,
        private readonly logger: ClassLogger,
    ) {}

    public async findEmailAddress(address: string): Promise<Option<EmailAddress<true>>> {
        const emailAddressEntity: Option<EmailAddrEntity> = await this.em.findOne(EmailAddrEntity, {
            address: address,
        });

        if (emailAddressEntity) {
            return mapEntityToAggregate(emailAddressEntity);
        }

        return undefined;
    }

    public async existsEmailAddress(address: string): Promise<boolean> {
        const emailAddressEntity: Option<EmailAddrEntity> = await this.em.findOne(EmailAddrEntity, {
            address: address,
        });

        return !!emailAddressEntity;
    }

    public async findBySpshPersonIdSortedByPriorityAsc(spshPersonId: string): Promise<EmailAddress<true>[]> {
        const emailAddressEntities: Option<EmailAddrEntity[]> = await this.em.find(
            EmailAddrEntity,
            { spshPersonId: { $eq: spshPersonId } },
            { orderBy: { priority: 'asc' } },
        );

        return emailAddressEntities.map(mapEntityToAggregate);
    }

    /**
     * Takes in an email-address (needs to already be persisted!) and a target priority X.
     * At the end, the given email will have priority X.
     * If there already was an email with priority X, that one will have priority X+1.
     * If X+1 was also already used, THAT email will end up at X+2 and so on.
     *
     * Example:
     *
     * Before:
     * Priority: 0   1   2   3   4   5
     * E-Mail  : A   B   C   _   D   E
     *
     * After shiftPriorities(E, 1):
     * Priority: 0   1   2   3   4   5
     * E-Mail  : A   E   B   C   D   _
     *
     * @param emailAddress an email that is already persisted in the DB (caution: this function will not save the aggregate, just update the priority)
     * @param targetPriority the priority the given address should have afterwards
     *
     * @returns The updated e-mail aggregates
     */
    public async shiftPriorities(
        emailAddress: EmailAddress<true>,
        targetPriority: number,
    ): Promise<Result<EmailAddress<true>[], DomainError>> {
        return this.em.transactional(async (em: EntityManager) => {
            const emails: EmailAddrEntity[] = await em.find(
                EmailAddrEntity,
                {
                    spshPersonId: emailAddress.spshPersonId,
                },
                {
                    orderBy: { priority: 'asc' },
                },
            );

            const targetEmailAddressIdx: number = emails.findIndex((em: EmailAddrEntity) => em.id === emailAddress.id);

            if (targetEmailAddressIdx < 0) {
                return Err(new EntityNotFoundError('EmailAddress', emailAddress.id));
            }

            // Null assertion is valid because of the check above
            const targetEmailAddress: EmailAddrEntity = emails.splice(targetEmailAddressIdx, 1)[0]!;

            // Shift all emails that need to be moved
            let priorityToMove: number = targetPriority;
            for (const em of emails) {
                if (em.priority === priorityToMove) {
                    em.priority += 1;
                    priorityToMove += 1;
                }
            }

            targetEmailAddress.priority = targetPriority;

            await em.flush();

            return Ok([targetEmailAddress, ...emails].map(mapEntityToAggregate));
        });
    }

    /**
     * Ensures the following things:
     * - The address with priority 0 should not be marked for cron (if it has a date, the date will be removed)
     * - All addresses with priority >=1 should be marked for cron (if it does not have a date, the date will be set to the given date)
     * - All addresses with priority >= 2 should not have an ACTIVE status. If they do, a DEACTIVE status will be set
     */
    public async ensureStatusesAndCronDateForPerson(
        spshPersonId: PersonID,
        cronDate: Date,
    ): Promise<EmailAddress<true>[]> {
        return this.em.transactional(async (em: EntityManager) => {
            const emails: EmailAddrEntity[] = await em.find(EmailAddrEntity, {
                spshPersonId,
            });

            for (const email of emails) {
                // Ensure the primary email has no cron date
                if (email.priority === 0) {
                    email.markedForCron = undefined;
                }

                // Ensure all emails with priority 1 or higher have a cron date
                if (email.priority >= 1) {
                    email.markedForCron ??= cronDate;
                }

                // Ensure there are no emails with priority 2 or higher with status "ACTIVE"
                if (email.priority >= 2) {
                    const newestStatus: EmailAddressStatusEntity | undefined = email.statuses.getItems()[0];

                    if (!newestStatus || newestStatus.status === EmailAddressStatusEnum.ACTIVE) {
                        email.statuses.add(
                            em.create(EmailAddressStatusEntity, {
                                emailAddress: email,
                                status: EmailAddressStatusEnum.DEACTIVE,
                            }),
                        );
                    }
                }
            }

            await em.flush();

            return emails.map(mapEntityToAggregate);
        });
    }

    public async save(emailAddress: EmailAddress<boolean>): Promise<Result<EmailAddress<true>, DomainError>> {
        if (emailAddress.id) {
            return this.update(emailAddress);
        } else {
            return this.create(emailAddress);
        }
    }

    private async create(emailAddress: EmailAddress<boolean>): Promise<Result<EmailAddress<true>, DomainError>> {
        const emailAddressEntity: EmailAddrEntity = this.em.create(EmailAddrEntity, mapAggregateToData(emailAddress));
        await this.em.persistAndFlush(emailAddressEntity);

        return Ok(mapEntityToAggregate(emailAddressEntity));
    }

    private async update(emailAddress: EmailAddress<boolean>): Promise<Result<EmailAddress<true>, DomainError>> {
        const emailAddressEntity: Option<EmailAddrEntity> = await this.em.findOne(EmailAddrEntity, {
            id: emailAddress.id,
        });

        if (emailAddressEntity) {
            emailAddressEntity.assign(mapAggregateToData(emailAddress), {});
            await this.em.persistAndFlush(emailAddressEntity);
        } else {
            this.logger.error(`Email-Address:${emailAddress.address} with id ${emailAddress.id} could not be found`);
            return Err(new EmailAddressNotFoundError(emailAddress.address));
        }

        return Ok(mapEntityToAggregate(emailAddressEntity));
<<<<<<< HEAD
    }

    public async delete(emailAddress: EmailAddress<true>): Promise<void> {
        await this.em.nativeDelete(EmailAddrEntity, emailAddress.id)
=======
>>>>>>> 72f0357c
    }
}<|MERGE_RESOLUTION|>--- conflicted
+++ resolved
@@ -225,12 +225,9 @@
         }
 
         return Ok(mapEntityToAggregate(emailAddressEntity));
-<<<<<<< HEAD
     }
 
     public async delete(emailAddress: EmailAddress<true>): Promise<void> {
-        await this.em.nativeDelete(EmailAddrEntity, emailAddress.id)
-=======
->>>>>>> 72f0357c
+        await this.em.nativeDelete(EmailAddrEntity, emailAddress.id);
     }
 }