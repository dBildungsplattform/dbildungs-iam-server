nameOverride: ''
fullnameOverride: ''
namespaceOverride: ''

backendHostname: ''
keycloakHostname: ''

containerSecurityContext:
  enabled: true
  runAsUser: 1000
  runAsNonRoot: true
  privileged: false
  readOnlyRootFilesystem: false
  allowPrivilegeEscalation: false
  capabilities:
    drop: ['ALL']
  seccompProfile:
    type: 'RuntimeDefault'

restartPolicy: Always
environment: dev

database:
  name: 'dbildungs_iam_server'
  host: ''
  password: ''
  username: 'dbildungs_iam_server'

ldap:
  url: ldap://dbildungs-iam-ldap.spsh-xxx.svc.cluster.local
  bindDN: cn=admin,dc=schule-sh,dc=de

auth:
  # existingSecret: Refers to a secret already present in the cluster, which is required.
  existingSecret: ''
  secretName: dbildungs-iam-server
  keycloak_adminSecret: ''
  keycloak_clientSecret: ''
  ldap_admin_password: ''
  secrets_json: ''
  frontend_sessionSecret: ''
  itslearning_enabled: ''
  itslearning_endpoint: ''
  itslearning_username: ''
  itslearning_password: ''
  pi_base_url: ''
  pi_admin_user: ''
  pi_admin_password: ''
  pi_user_resolver: ''
  pi_user_realm: ''
  pi_rename_waiting_time: ''
<<<<<<< HEAD
  vidis_base_url: ''
  vidis_username: ''
  vidis_password: ''
=======
  redis_password: ''
>>>>>>> 9fe2492a

backend:
  replicaCount: 1
  image:
    repository: ghcr.io/dbildungsplattform/dbildungs-iam-server
    tag: ''
    pullPolicy: Always
  containerPorts:
    http: 8080
  resources:
    limits:
      cpu: 2
      memory: 4G
    requests:
      cpu: 200m
      memory: 200Mi
  startupProbe:
    enabled: true
    initialDelaySeconds: 60
    periodSeconds: 60
    failureThreshold: 5
    httpGet:
      scheme: 'HTTP'
      port: 8080
      path: '/health'
  livenessProbe:
    enabled: true
    initialDelaySeconds: 10
    httpGet:
      scheme: 'HTTP'
      port: 8080
      path: '/health'
  readinessProbe:
    enabled: true
    initialDelaySeconds: 10
    httpGet:
      scheme: 'HTTP'
      port: 8080
      path: '/health'
  dbseeding:
    enabled: true
    command: ['node', 'dist/src/console/main.js', 'db', 'seed', 'dev', '']
  ingress:
    enabled: true
    ingressClassName: nginx
    pathType: Prefix
    portnumber: 80
    automountServiceAccountToken: false
    paths:
      - /api
      - /docs
      - /docs-json
      - /docs-yaml
    annotations: []
  service:
    type: ClusterIP
    ports:
      http: 80
  serviceMonitor:
    enabled: true
    endpoints:
      - port: 'web'
  extraEnvVars: []
  extraVolumes: []
  volumeMounts:
    - mountPath: /app/config/config.json
      subPath: config-json
      name: config-volume
      readOnly: true
    - mountPath: /app/config/secrets.json
      subPath: secrets-json
      name: secret-volume
  extraVolumeMounts: []


# Reference: https://github.com/bitnami/charts/tree/main/bitnami/redis-cluster
redis-cluster:
  enabled: true
  persistence: 
    enabled: false
    size: 4Gi
  image:
    registry: docker.io
    repository: bitnami/redis-cluster
    tag: 7.4
  existingSecret: dbildungs-iam-server-redis
  cluster:
      ## This is total number of nodes including the replicas. Meaning there will be 3 master and 3 replica
      ## nodes (as replica count is set to 1 by default, there will be 1 replica per master node).
      ## Hence, nodes = numberOfMasterNodes + numberOfMasterNodes * replicas
      ## The number of master nodes should always be >= 3, otherwise cluster creation will fail
      nodes: 6
      # for staging and prod this could get increased
      ## @param cluster.replicas Number of replicas for every master in the cluster
      replicas: 1
  networkPolicy:
    enabled: false
  pdb:
    create: false
  serviceAccount:
    create: false
  usePassword: true
  tls:
    enabled: false
  podLabels:
      app.kubernetes.io/component: server-redis
  commonLabels:
    app.kubernetes.io/name: dbildungs-iam-server 
  resources:
    limits:
      cpu: 300m
      memory: 512Mi
    requests:
      cpu: 125m
      memory: 128Mi
  metrics:
    enabled: true
    resources:
      limits:
        cpu: 200m
        memory: 256Mi
      requests:
        cpu: 50m
        memory: 64Mi
    serviceMonitor: 
        enabled: true<|MERGE_RESOLUTION|>--- conflicted
+++ resolved
@@ -49,13 +49,10 @@
   pi_user_resolver: ''
   pi_user_realm: ''
   pi_rename_waiting_time: ''
-<<<<<<< HEAD
+  redis_password: ''
   vidis_base_url: ''
   vidis_username: ''
   vidis_password: ''
-=======
-  redis_password: ''
->>>>>>> 9fe2492a
 
 backend:
   replicaCount: 1
@@ -130,11 +127,10 @@
       name: secret-volume
   extraVolumeMounts: []
 
-
 # Reference: https://github.com/bitnami/charts/tree/main/bitnami/redis-cluster
 redis-cluster:
   enabled: true
-  persistence: 
+  persistence:
     enabled: false
     size: 4Gi
   image:
@@ -143,14 +139,14 @@
     tag: 7.4
   existingSecret: dbildungs-iam-server-redis
   cluster:
-      ## This is total number of nodes including the replicas. Meaning there will be 3 master and 3 replica
-      ## nodes (as replica count is set to 1 by default, there will be 1 replica per master node).
-      ## Hence, nodes = numberOfMasterNodes + numberOfMasterNodes * replicas
-      ## The number of master nodes should always be >= 3, otherwise cluster creation will fail
-      nodes: 6
-      # for staging and prod this could get increased
-      ## @param cluster.replicas Number of replicas for every master in the cluster
-      replicas: 1
+    ## This is total number of nodes including the replicas. Meaning there will be 3 master and 3 replica
+    ## nodes (as replica count is set to 1 by default, there will be 1 replica per master node).
+    ## Hence, nodes = numberOfMasterNodes + numberOfMasterNodes * replicas
+    ## The number of master nodes should always be >= 3, otherwise cluster creation will fail
+    nodes: 6
+    # for staging and prod this could get increased
+    ## @param cluster.replicas Number of replicas for every master in the cluster
+    replicas: 1
   networkPolicy:
     enabled: false
   pdb:
@@ -161,9 +157,9 @@
   tls:
     enabled: false
   podLabels:
-      app.kubernetes.io/component: server-redis
+    app.kubernetes.io/component: server-redis
   commonLabels:
-    app.kubernetes.io/name: dbildungs-iam-server 
+    app.kubernetes.io/name: dbildungs-iam-server
   resources:
     limits:
       cpu: 300m
@@ -180,5 +176,5 @@
       requests:
         cpu: 50m
         memory: 64Mi
-    serviceMonitor: 
-        enabled: true+    serviceMonitor:
+      enabled: true