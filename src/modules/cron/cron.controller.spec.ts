import { Test, TestingModule } from '@nestjs/testing';
import { CronController } from './cron.controller.js';
import { KeycloakUserService } from '../keycloak-administration/domain/keycloak-user.service.js';
import { PersonRepository } from '../person/persistence/person.repository.js';
import { createMock, DeepMocked } from '@golevelup/ts-jest';
import { KeycloakClientError } from '../../shared/error/keycloak-client.error.js';
import { PersonID } from '../../shared/types/aggregate-ids.types.js';
import { faker } from '@faker-js/faker';
import { PersonDeleteService } from '../person/person-deletion/person-delete.service.js';
import { PersonPermissions } from '../authentication/domain/person-permissions.js';
import { MissingPermissionsError } from '../../shared/error/missing-permissions.error.js';
import { DBiamPersonenkontextRepo } from '../personenkontext/persistence/dbiam-personenkontext.repo.js';
import { PersonenkontextWorkflowFactory } from '../personenkontext/domain/personenkontext-workflow.factory.js';
import { DoFactory } from '../../../test/utils/do-factory.js';
import { Personenkontext } from '../personenkontext/domain/personenkontext.js';
import { Person } from '../person/domain/person.js';
import { PersonenkontextWorkflowAggregate } from '../personenkontext/domain/personenkontext-workflow.js';
import { PersonenkontexteUpdateError } from '../personenkontext/domain/error/personenkontexte-update.error.js';
<<<<<<< HEAD
import { ServiceProviderService } from '../service-provider/domain/service-provider.service.js';
import { HttpException } from '@nestjs/common';
=======
import { UserLock } from '../keycloak-administration/domain/user-lock.js';
import { UserLockRepository } from '../keycloak-administration/repository/user-lock.repository.js';
import { PersonLockOccasion } from '../person/domain/person.enums.js';
import { EntityNotFoundError } from '../../shared/error/entity-not-found.error.js';
>>>>>>> 37742b46

describe('CronController', () => {
    let cronController: CronController;
    let keycloakUserServiceMock: DeepMocked<KeycloakUserService>;
    let personRepositoryMock: DeepMocked<PersonRepository>;
    let personDeleteServiceMock: DeepMocked<PersonDeleteService>;
    let personenKontextRepositoryMock: DeepMocked<DBiamPersonenkontextRepo>;
    let personenkontextWorkflowFactoryMock: DeepMocked<PersonenkontextWorkflowFactory>;
    let permissionsMock: DeepMocked<PersonPermissions>;
    let personenkontextWorkflowMock: DeepMocked<PersonenkontextWorkflowAggregate>;
<<<<<<< HEAD
    let serviceProviderServiceMock: DeepMocked<ServiceProviderService>;
=======
    let userLockRepositoryMock: DeepMocked<UserLockRepository>;
>>>>>>> 37742b46

    beforeAll(async () => {
        const module: TestingModule = await Test.createTestingModule({
            providers: [
                {
                    provide: KeycloakUserService,
                    useValue: createMock<KeycloakUserService>(),
                },
                {
                    provide: PersonRepository,
                    useValue: createMock<PersonRepository>(),
                },
                {
                    provide: PersonDeleteService,
                    useValue: createMock<PersonDeleteService>(),
                },
                {
                    provide: DBiamPersonenkontextRepo,
                    useValue: createMock<DBiamPersonenkontextRepo>(),
                },
                {
                    provide: PersonenkontextWorkflowFactory,
                    useValue: createMock<PersonenkontextWorkflowFactory>(),
                },
                {
                    provide: PersonenkontextWorkflowAggregate,
                    useValue: createMock<PersonenkontextWorkflowAggregate>(),
                },
                {
<<<<<<< HEAD
                    provide: ServiceProviderService,
                    useValue: createMock<ServiceProviderService>(),
=======
                    provide: UserLockRepository,
                    useValue: createMock<UserLockRepository>(),
>>>>>>> 37742b46
                },
            ],
            controllers: [CronController],
        }).compile();

        cronController = module.get(CronController);
        keycloakUserServiceMock = module.get(KeycloakUserService);
        personenKontextRepositoryMock = module.get(DBiamPersonenkontextRepo);
        personRepositoryMock = module.get(PersonRepository);
        personDeleteServiceMock = module.get(PersonDeleteService);
        personenkontextWorkflowFactoryMock = module.get(PersonenkontextWorkflowFactory);
        personenkontextWorkflowMock = module.get(PersonenkontextWorkflowAggregate);
        userLockRepositoryMock = module.get(UserLockRepository);
        permissionsMock = createMock<PersonPermissions>();
        serviceProviderServiceMock = module.get(ServiceProviderService);
    });

    beforeEach(() => {
        jest.resetAllMocks();
    });

    describe('/PUT cron/kopers-lock', () => {
        describe('when there are users to lock', () => {
            it('should return true when all users are successfully locked', async () => {
                const mockKeycloakIds: [PersonID, string][] = [
                    [faker.string.uuid(), 'user1'],
                    [faker.string.uuid(), 'user2'],
                    [faker.string.uuid(), 'user3'],
                ];
                personRepositoryMock.getKoPersUserLockList.mockResolvedValueOnce(mockKeycloakIds);
                keycloakUserServiceMock.updateKeycloakUserStatus.mockResolvedValueOnce({ ok: true, value: undefined });
                keycloakUserServiceMock.updateKeycloakUserStatus.mockResolvedValueOnce({ ok: true, value: undefined });
                keycloakUserServiceMock.updateKeycloakUserStatus.mockResolvedValueOnce({ ok: true, value: undefined });

                const result: boolean = await cronController.koPersUserLock();

                expect(result).toBe(true);
                expect(personRepositoryMock.getKoPersUserLockList).toHaveBeenCalled();
                expect(keycloakUserServiceMock.updateKeycloakUserStatus).toHaveBeenCalledTimes(mockKeycloakIds.length);
            });
        });

        describe('when there are no users to lock', () => {
            it('should return false', async () => {
                personRepositoryMock.getKoPersUserLockList.mockResolvedValueOnce([]);

                const result: boolean = await cronController.koPersUserLock();

                expect(result).toBe(true);
                expect(personRepositoryMock.getKoPersUserLockList).toHaveBeenCalled();
            });
        });

        describe('when locking users fails', () => {
            it('should return false when at least one user fails to lock', async () => {
                const mockKeycloakIds: [PersonID, string][] = [
                    [faker.string.uuid(), 'user1'],
                    [faker.string.uuid(), 'user2'],
                    [faker.string.uuid(), 'user3'],
                ];
                personRepositoryMock.getKoPersUserLockList.mockResolvedValueOnce(mockKeycloakIds);
                keycloakUserServiceMock.updateKeycloakUserStatus.mockResolvedValueOnce({ ok: true, value: undefined });
                keycloakUserServiceMock.updateKeycloakUserStatus.mockResolvedValueOnce({
                    ok: false,
                    error: new KeycloakClientError('Could not update user status or custom attributes'),
                });

                const result: boolean = await cronController.koPersUserLock();

                expect(result).toBe(false);
                expect(personRepositoryMock.getKoPersUserLockList).toHaveBeenCalled();
                expect(keycloakUserServiceMock.updateKeycloakUserStatus).toHaveBeenCalledTimes(mockKeycloakIds.length);
            });
        });

        describe('when an exception is thrown', () => {
            it('should throw an error when there is an internal error', async () => {
                personRepositoryMock.getKoPersUserLockList.mockImplementationOnce(() => {
                    throw new Error('Some internal error');
                });

                await expect(cronController.koPersUserLock()).rejects.toThrow(
                    'Failed to lock users due to an internal server error.',
                );
            });
        });
    });

    describe('/PUT cron/kontext-expired', () => {
        describe('when there are organisations to remove', () => {
            it('should return true when all personenKontexte are successfully removed', async () => {
                const today: Date = new Date();
                const daysAgo: Date = new Date();
                daysAgo.setDate(daysAgo.getDate() - 1);
                const person1: Person<true> = DoFactory.createPerson(true);
                const person2: Person<true> = DoFactory.createPerson(true);
                const person3: Person<true> = DoFactory.createPerson(true);
                const personenKontextMock1: Personenkontext<true> = DoFactory.createPersonenkontext(true, {
                    befristung: daysAgo,
                    personId: person1.id,
                });
                const personenKontextMock2: Personenkontext<true> = DoFactory.createPersonenkontext(true, {
                    befristung: daysAgo,
                    personId: person2.id,
                });
                const personenKontextMock3: Personenkontext<true> = DoFactory.createPersonenkontext(true, {
                    befristung: daysAgo,
                    personId: person3.id,
                });
                const personenKontextMock4: Personenkontext<true> = DoFactory.createPersonenkontext(true, {
                    befristung: today,
                    personId: person1.id,
                });
                const personenKontextMock5: Personenkontext<true> = DoFactory.createPersonenkontext(true, {
                    befristung: today,
                    personId: person2.id,
                });

                const mockPersonenKontexte: Map<string, Personenkontext<true>[]> = new Map([
                    [person1.id, [personenKontextMock1, personenKontextMock4]],
                    [person2.id, [personenKontextMock2, personenKontextMock5]],
                    [person3.id, [personenKontextMock3]],
                ]);

                personenKontextRepositoryMock.getPersonenKontexteWithExpiredBefristung.mockResolvedValueOnce(
                    mockPersonenKontexte,
                );

                const result: boolean =
                    await cronController.removePersonenKontexteWithExpiredBefristungFromUsers(permissionsMock);

                expect(result).toBe(true);
                expect(personenKontextRepositoryMock.getPersonenKontexteWithExpiredBefristung).toHaveBeenCalled();
                expect(personenkontextWorkflowFactoryMock.createNew).toHaveBeenCalledTimes(3);
            });
        });

        describe('when there are no organisations to remove', () => {
            it('should return true when no organisations exceed their limit', async () => {
                personenKontextRepositoryMock.getPersonenKontexteWithExpiredBefristung.mockResolvedValueOnce(new Map());

                const result: boolean =
                    await cronController.removePersonenKontexteWithExpiredBefristungFromUsers(permissionsMock);

                expect(result).toBe(true);
                expect(personenKontextRepositoryMock.getPersonenKontexteWithExpiredBefristung).toHaveBeenCalled();
            });
        });

        describe('when removing organisations fails', () => {
            it('should return false when at least one organisation removal fails', async () => {
                const today: Date = new Date();
                const daysAgo: Date = new Date(today.setDate(today.getDate() - 1));
                const person1: Person<true> = DoFactory.createPerson(true);
                const person2: Person<true> = DoFactory.createPerson(true);
                const person3: Person<true> = DoFactory.createPerson(true);

                const personenKontextMock1: Personenkontext<true> = DoFactory.createPersonenkontext(true, {
                    befristung: daysAgo,
                    personId: person1.id,
                });
                const personenKontextMock2: Personenkontext<true> = DoFactory.createPersonenkontext(true, {
                    befristung: daysAgo,
                    personId: person2.id,
                });
                const personenKontextMock3: Personenkontext<true> = DoFactory.createPersonenkontext(true, {
                    befristung: daysAgo,
                    personId: person3.id,
                });
                const personenKontextMock4: Personenkontext<true> = DoFactory.createPersonenkontext(true, {
                    befristung: today,
                    personId: person1.id,
                });
                const personenKontextMock5: Personenkontext<true> = DoFactory.createPersonenkontext(true, {
                    befristung: today,
                    personId: person2.id,
                });

                const mockPersonenKontexte: Map<string, Personenkontext<true>[]> = new Map([
                    [person1.id, [personenKontextMock1, personenKontextMock4]],
                    [person2.id, [personenKontextMock2, personenKontextMock5]],
                    [person3.id, [personenKontextMock3]],
                ]);

                personenKontextRepositoryMock.getPersonenKontexteWithExpiredBefristung.mockResolvedValueOnce(
                    mockPersonenKontexte,
                );

                const mockResult: Personenkontext<true>[] = [personenKontextMock1, personenKontextMock4];
                const updateError: PersonenkontexteUpdateError = new PersonenkontexteUpdateError(
                    'Update error message',
                );
                personenkontextWorkflowMock.commit.mockResolvedValueOnce(mockResult);
                personenkontextWorkflowMock.commit.mockResolvedValueOnce(mockResult);
                personenkontextWorkflowMock.commit.mockResolvedValueOnce(updateError);
                personenkontextWorkflowFactoryMock.createNew.mockReturnValue(personenkontextWorkflowMock);

                const result: boolean =
                    await cronController.removePersonenKontexteWithExpiredBefristungFromUsers(permissionsMock);

                expect(result).toBe(false); // Expect false since at least one removal failed
                expect(personenKontextRepositoryMock.getPersonenKontexteWithExpiredBefristung).toHaveBeenCalled();
                expect(personenkontextWorkflowFactoryMock.createNew).toHaveBeenCalledTimes(3); // Ensure createNew was called three times
                expect(personenkontextWorkflowMock.commit).toHaveBeenCalledTimes(3); // Ensure commit is called three times
            });
        });

        describe('when an exception is thrown', () => {
            it('should throw an error when there is an internal server error', async () => {
                personenKontextRepositoryMock.getPersonenKontexteWithExpiredBefristung.mockImplementationOnce(() => {
                    throw new Error('Some internal error');
                });

                await expect(
                    cronController.removePersonenKontexteWithExpiredBefristungFromUsers(permissionsMock),
                ).rejects.toThrow('Failed to remove kontexte due to an internal server error.');
            });
        });
    });

    describe('/PUT cron/person-without-org', () => {
        describe('when there are users to remove', () => {
            it('should return true when all users are successfully removed', async () => {
                const mockUserIds: string[] = ['user1', 'user2', 'user3'];

                personRepositoryMock.getPersonWithoutOrgDeleteList.mockResolvedValueOnce(mockUserIds);
                personDeleteServiceMock.deletePerson.mockResolvedValueOnce({ ok: true, value: undefined });
                personDeleteServiceMock.deletePerson.mockResolvedValueOnce({ ok: true, value: undefined });
                personDeleteServiceMock.deletePerson.mockResolvedValueOnce({ ok: true, value: undefined });

                const personPermissionsMock: PersonPermissions = createMock<PersonPermissions>();
                const result: boolean = await cronController.personWithoutOrgDelete(personPermissionsMock);

                expect(result).toBe(true);
                expect(personDeleteServiceMock.deletePerson).toHaveBeenCalled();
                expect(personDeleteServiceMock.deletePerson).toHaveBeenCalledTimes(mockUserIds.length);
            });
        });

        describe('when there are no users to remove', () => {
            it('should return false', async () => {
                personRepositoryMock.getPersonWithoutOrgDeleteList.mockResolvedValueOnce([]);

                const personPermissionsMock: PersonPermissions = createMock<PersonPermissions>();
                const result: boolean = await cronController.personWithoutOrgDelete(personPermissionsMock);

                expect(result).toBe(true);
                expect(personRepositoryMock.getPersonWithoutOrgDeleteList).toHaveBeenCalled();
            });
        });

        describe('when removing users fails', () => {
            it('should return false when at least one user fails to be removed', async () => {
                const mockUserIds: string[] = ['user1', 'user2', 'user3'];

                personRepositoryMock.getPersonWithoutOrgDeleteList.mockResolvedValueOnce(mockUserIds);
                personDeleteServiceMock.deletePerson.mockResolvedValueOnce({ ok: true, value: undefined });
                personDeleteServiceMock.deletePerson.mockResolvedValueOnce({
                    ok: false,
                    error: new MissingPermissionsError(''),
                });

                const personPermissionsMock: PersonPermissions = createMock<PersonPermissions>();
                const result: boolean = await cronController.personWithoutOrgDelete(personPermissionsMock);

                expect(result).toBe(false);
                expect(personRepositoryMock.getPersonWithoutOrgDeleteList).toHaveBeenCalled();
                expect(personDeleteServiceMock.deletePerson).toHaveBeenCalledTimes(mockUserIds.length);
            });
        });

        describe('when an exception is thrown', () => {
            it('should throw an error when there is an internal error', async () => {
                personRepositoryMock.getPersonWithoutOrgDeleteList.mockImplementationOnce(() => {
                    throw new Error('Some internal error');
                });

                const personPermissionsMock: PersonPermissions = createMock<PersonPermissions>();
                await expect(cronController.personWithoutOrgDelete(personPermissionsMock)).rejects.toThrow(
                    'Failed to remove users due to an internal server error.',
                );
            });
        });
    });
<<<<<<< HEAD

    describe('/PUT cron/vidis-offers', () => {
        describe(`when is authorized user`, () => {
            it(`should update ServiceProviders for VIDIS offers`, async () => {
                permissionsMock.hasSystemrechteAtRootOrganisation.mockResolvedValue(true);
                serviceProviderServiceMock.updateServiceProvidersForVidis.mockResolvedValue();

                await cronController.updateServiceProvidersForVidisOffers(permissionsMock);

                expect(serviceProviderServiceMock.updateServiceProvidersForVidis).toHaveBeenCalledTimes(1);
            });
        });
        describe(`when is not authorized user`, () => {
            it(`should not update ServiceProviders for VIDIS offers and throw an error`, async () => {
                permissionsMock.hasSystemrechteAtRootOrganisation.mockResolvedValue(false);
                serviceProviderServiceMock.updateServiceProvidersForVidis.mockResolvedValue();

                await expect(cronController.updateServiceProvidersForVidisOffers(permissionsMock)).rejects.toThrow(
                    HttpException,
                );
                expect(serviceProviderServiceMock.updateServiceProvidersForVidis).toHaveBeenCalledTimes(0);
=======
    describe('/PUT cron/unlock', () => {
        describe('when there are users to unlock', () => {
            it('should return true when all users are successfully locked', async () => {
                const mockPerson1: Person<true> = createMock<Person<true>>();
                const mockPerson2: Person<true> = createMock<Person<true>>();
                const mockPerson3: Person<true> = createMock<Person<true>>();
                const mockUserLock1: UserLock = {
                    person: mockPerson1.id,
                    created_at: new Date(),
                    locked_until: new Date(),
                    locked_occasion: PersonLockOccasion.MANUELL_GESPERRT,
                    locked_by: 'CRON',
                };
                const mockUserLock2: UserLock = {
                    person: mockPerson2.id,
                    created_at: new Date(),
                    locked_until: new Date(),
                    locked_occasion: PersonLockOccasion.MANUELL_GESPERRT,
                    locked_by: 'CRON',
                };
                const mockUserLock3: UserLock = {
                    person: mockPerson3.id,
                    created_at: new Date(),
                    locked_until: new Date(),
                    locked_occasion: PersonLockOccasion.MANUELL_GESPERRT,
                    locked_by: 'CRON',
                };
                const mockUserLocks: UserLock[] = [mockUserLock1, mockUserLock2, mockUserLock3];

                userLockRepositoryMock.getLocksToUnlock.mockResolvedValueOnce(mockUserLocks);
                keycloakUserServiceMock.updateKeycloakUserStatus.mockResolvedValueOnce({ ok: true, value: undefined });
                keycloakUserServiceMock.updateKeycloakUserStatus.mockResolvedValueOnce({ ok: true, value: undefined });
                keycloakUserServiceMock.updateKeycloakUserStatus.mockResolvedValueOnce({ ok: true, value: undefined });
                personRepositoryMock.getPersonIfAllowed.mockResolvedValueOnce({
                    ok: true,
                    value: mockPerson1,
                });
                personRepositoryMock.getPersonIfAllowed.mockResolvedValueOnce({
                    ok: true,
                    value: mockPerson2,
                });
                personRepositoryMock.getPersonIfAllowed.mockResolvedValueOnce({
                    ok: true,
                    value: mockPerson3,
                });

                const result: boolean = await cronController.unlockUsersWithExpiredLocks(permissionsMock);

                expect(result).toBe(true);
                expect(userLockRepositoryMock.getLocksToUnlock).toHaveBeenCalled();
                expect(keycloakUserServiceMock.updateKeycloakUserStatus).toHaveBeenCalledTimes(mockUserLocks.length);
            });
        });

        describe('when there are no users to unlock', () => {
            it('should return false', async () => {
                userLockRepositoryMock.getLocksToUnlock.mockResolvedValueOnce([]);
                const personPermissionsMock: PersonPermissions = createMock<PersonPermissions>();

                const result: boolean = await cronController.unlockUsersWithExpiredLocks(personPermissionsMock);

                expect(result).toBe(true);
                expect(userLockRepositoryMock.getLocksToUnlock).toHaveBeenCalled();
            });
        });

        describe('when unlocking users fails', () => {
            it('should return false when at least one user fails to unlock', async () => {
                const mockPerson1: Person<true> = createMock<Person<true>>();
                const mockPerson2: Person<true> = createMock<Person<true>>();
                const mockPerson3: Person<true> = createMock<Person<true>>();
                const mockUserLock1: UserLock = {
                    person: mockPerson1.id,
                    created_at: new Date(),
                    locked_until: new Date(),
                    locked_occasion: PersonLockOccasion.MANUELL_GESPERRT,
                    locked_by: 'CRON',
                };
                const mockUserLock2: UserLock = {
                    person: mockPerson2.id,
                    created_at: new Date(),
                    locked_until: new Date(),
                    locked_occasion: PersonLockOccasion.MANUELL_GESPERRT,
                    locked_by: 'CRON',
                };
                const mockUserLock3: UserLock = {
                    person: mockPerson3.id,
                    created_at: new Date(),
                    locked_until: new Date(),
                    locked_occasion: PersonLockOccasion.MANUELL_GESPERRT,
                    locked_by: 'CRON',
                };
                const mockUserLocks: UserLock[] = [mockUserLock1, mockUserLock2, mockUserLock3];

                personRepositoryMock.getPersonIfAllowed.mockResolvedValueOnce({
                    ok: true,
                    value: mockPerson1,
                });
                personRepositoryMock.getPersonIfAllowed.mockResolvedValueOnce({
                    ok: true,
                    value: mockPerson2,
                });
                personRepositoryMock.getPersonIfAllowed.mockResolvedValueOnce({
                    ok: true,
                    value: mockPerson3,
                });

                userLockRepositoryMock.getLocksToUnlock.mockResolvedValueOnce(mockUserLocks);
                keycloakUserServiceMock.updateKeycloakUserStatus.mockResolvedValueOnce({ ok: true, value: undefined });
                keycloakUserServiceMock.updateKeycloakUserStatus.mockResolvedValueOnce({ ok: true, value: undefined });
                keycloakUserServiceMock.updateKeycloakUserStatus.mockResolvedValueOnce({
                    ok: false,
                    error: new KeycloakClientError('Could not update user status or custom attributes'),
                });

                const result: boolean = await cronController.unlockUsersWithExpiredLocks(permissionsMock);

                expect(result).toBe(false);
                expect(userLockRepositoryMock.getLocksToUnlock).toHaveBeenCalled();
                expect(keycloakUserServiceMock.updateKeycloakUserStatus).toHaveBeenCalledTimes(mockUserLocks.length);
            });
        });

        describe('when an exception is thrown', () => {
            it('should throw an error when there is an internal error', async () => {
                userLockRepositoryMock.getLocksToUnlock.mockImplementationOnce(() => {
                    throw new Error('Some internal error');
                });

                await expect(cronController.unlockUsersWithExpiredLocks(permissionsMock)).rejects.toThrow(
                    'Failed to unlock users due to an internal server error.',
                );
            });
        });
        describe('when the person permission check fails', () => {
            it('should return false if permission check for a user fails', async () => {
                const mockPerson1: Person<true> = createMock<Person<true>>();
                const mockPerson2: Person<true> = createMock<Person<true>>();
                const mockUserLock1: UserLock = {
                    person: mockPerson1.id,
                    created_at: new Date(),
                    locked_until: new Date(),
                    locked_occasion: PersonLockOccasion.MANUELL_GESPERRT,
                    locked_by: 'CRON',
                };
                const mockUserLock2: UserLock = {
                    person: mockPerson2.id,
                    created_at: new Date(),
                    locked_until: new Date(),
                    locked_occasion: PersonLockOccasion.MANUELL_GESPERRT,
                    locked_by: 'CRON',
                };
                const mockUserLocks: UserLock[] = [mockUserLock1, mockUserLock2];

                userLockRepositoryMock.getLocksToUnlock.mockResolvedValueOnce(mockUserLocks);

                personRepositoryMock.getPersonIfAllowed.mockResolvedValueOnce({
                    ok: false,
                    error: new EntityNotFoundError('User does not have permission'),
                });

                personRepositoryMock.getPersonIfAllowed.mockResolvedValueOnce({
                    ok: true,
                    value: mockPerson2,
                });

                keycloakUserServiceMock.updateKeycloakUserStatus.mockResolvedValueOnce({ ok: true, value: undefined });

                const result: boolean = await cronController.unlockUsersWithExpiredLocks(permissionsMock);

                expect(result).toBe(false);
                expect(userLockRepositoryMock.getLocksToUnlock).toHaveBeenCalled();
                expect(personRepositoryMock.getPersonIfAllowed).toHaveBeenCalledTimes(mockUserLocks.length);
                expect(keycloakUserServiceMock.updateKeycloakUserStatus).toHaveBeenCalledTimes(1); // Only for the allowed user
>>>>>>> 37742b46
            });
        });
    });
});<|MERGE_RESOLUTION|>--- conflicted
+++ resolved
@@ -16,15 +16,12 @@
 import { Person } from '../person/domain/person.js';
 import { PersonenkontextWorkflowAggregate } from '../personenkontext/domain/personenkontext-workflow.js';
 import { PersonenkontexteUpdateError } from '../personenkontext/domain/error/personenkontexte-update.error.js';
-<<<<<<< HEAD
-import { ServiceProviderService } from '../service-provider/domain/service-provider.service.js';
-import { HttpException } from '@nestjs/common';
-=======
 import { UserLock } from '../keycloak-administration/domain/user-lock.js';
 import { UserLockRepository } from '../keycloak-administration/repository/user-lock.repository.js';
 import { PersonLockOccasion } from '../person/domain/person.enums.js';
 import { EntityNotFoundError } from '../../shared/error/entity-not-found.error.js';
->>>>>>> 37742b46
+import { ServiceProviderService } from '../service-provider/domain/service-provider.service.js';
+import { HttpException } from '@nestjs/common';
 
 describe('CronController', () => {
     let cronController: CronController;
@@ -35,11 +32,8 @@
     let personenkontextWorkflowFactoryMock: DeepMocked<PersonenkontextWorkflowFactory>;
     let permissionsMock: DeepMocked<PersonPermissions>;
     let personenkontextWorkflowMock: DeepMocked<PersonenkontextWorkflowAggregate>;
-<<<<<<< HEAD
+    let userLockRepositoryMock: DeepMocked<UserLockRepository>;
     let serviceProviderServiceMock: DeepMocked<ServiceProviderService>;
-=======
-    let userLockRepositoryMock: DeepMocked<UserLockRepository>;
->>>>>>> 37742b46
 
     beforeAll(async () => {
         const module: TestingModule = await Test.createTestingModule({
@@ -69,13 +63,12 @@
                     useValue: createMock<PersonenkontextWorkflowAggregate>(),
                 },
                 {
-<<<<<<< HEAD
+                    provide: UserLockRepository,
+                    useValue: createMock<UserLockRepository>(),
+                },
+                {
                     provide: ServiceProviderService,
                     useValue: createMock<ServiceProviderService>(),
-=======
-                    provide: UserLockRepository,
-                    useValue: createMock<UserLockRepository>(),
->>>>>>> 37742b46
                 },
             ],
             controllers: [CronController],
@@ -360,29 +353,6 @@
             });
         });
     });
-<<<<<<< HEAD
-
-    describe('/PUT cron/vidis-offers', () => {
-        describe(`when is authorized user`, () => {
-            it(`should update ServiceProviders for VIDIS offers`, async () => {
-                permissionsMock.hasSystemrechteAtRootOrganisation.mockResolvedValue(true);
-                serviceProviderServiceMock.updateServiceProvidersForVidis.mockResolvedValue();
-
-                await cronController.updateServiceProvidersForVidisOffers(permissionsMock);
-
-                expect(serviceProviderServiceMock.updateServiceProvidersForVidis).toHaveBeenCalledTimes(1);
-            });
-        });
-        describe(`when is not authorized user`, () => {
-            it(`should not update ServiceProviders for VIDIS offers and throw an error`, async () => {
-                permissionsMock.hasSystemrechteAtRootOrganisation.mockResolvedValue(false);
-                serviceProviderServiceMock.updateServiceProvidersForVidis.mockResolvedValue();
-
-                await expect(cronController.updateServiceProvidersForVidisOffers(permissionsMock)).rejects.toThrow(
-                    HttpException,
-                );
-                expect(serviceProviderServiceMock.updateServiceProvidersForVidis).toHaveBeenCalledTimes(0);
-=======
     describe('/PUT cron/unlock', () => {
         describe('when there are users to unlock', () => {
             it('should return true when all users are successfully locked', async () => {
@@ -557,7 +527,30 @@
                 expect(userLockRepositoryMock.getLocksToUnlock).toHaveBeenCalled();
                 expect(personRepositoryMock.getPersonIfAllowed).toHaveBeenCalledTimes(mockUserLocks.length);
                 expect(keycloakUserServiceMock.updateKeycloakUserStatus).toHaveBeenCalledTimes(1); // Only for the allowed user
->>>>>>> 37742b46
+            });
+        });
+    });
+
+    describe('/PUT cron/vidis-offers', () => {
+        describe(`when is authorized user`, () => {
+            it(`should update ServiceProviders for VIDIS offers`, async () => {
+                permissionsMock.hasSystemrechteAtRootOrganisation.mockResolvedValue(true);
+                serviceProviderServiceMock.updateServiceProvidersForVidis.mockResolvedValue();
+
+                await cronController.updateServiceProvidersForVidisOffers(permissionsMock);
+
+                expect(serviceProviderServiceMock.updateServiceProvidersForVidis).toHaveBeenCalledTimes(1);
+            });
+        });
+        describe(`when is not authorized user`, () => {
+            it(`should not update ServiceProviders for VIDIS offers and throw an error`, async () => {
+                permissionsMock.hasSystemrechteAtRootOrganisation.mockResolvedValue(false);
+                serviceProviderServiceMock.updateServiceProvidersForVidis.mockResolvedValue();
+
+                await expect(cronController.updateServiceProvidersForVidisOffers(permissionsMock)).rejects.toThrow(
+                    HttpException,
+                );
+                expect(serviceProviderServiceMock.updateServiceProvidersForVidis).toHaveBeenCalledTimes(0);
             });
         });
     });
