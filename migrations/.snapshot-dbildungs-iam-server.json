--- conflicted
+++ resolved
@@ -1477,24 +1477,6 @@
             "SERVICE_PROVIDER"
           ]
         },
-<<<<<<< HEAD
-        "import_status_enum": {
-          "name": "import_status_enum",
-          "schema": "public",
-          "items": [
-            "CANCELLED",
-            "COMPLETED",
-            "FAILED",
-            "FINISHED",
-            "INPROGRESS",
-            "INVALID",
-            "STARTED",
-            "VALID"
-          ]
-        },
-        "import_data_item_status_enum": {
-          "name": "import_data_item_status_enum",
-=======
         "organisations_typ_enum": {
           "name": "organisations_typ_enum",
           "schema": "public",
@@ -1565,12 +1547,25 @@
         },
         "personenstatus_enum": {
           "name": "personenstatus_enum",
->>>>>>> 6b8d496a
-          "schema": "public",
-          "items": [
-            "FAILED",
-            "SUCCESS",
-            "PENDING"
+          "schema": "public",
+          "items": [
+            "AKTIV"
+          ]
+        },
+        "jahrgangsstufe_enum": {
+          "name": "jahrgangsstufe_enum",
+          "schema": "public",
+          "items": [
+            "01",
+            "02",
+            "03",
+            "04",
+            "05",
+            "06",
+            "07",
+            "08",
+            "09",
+            "10"
           ]
         },
         "import_status_enum": {
@@ -1684,186 +1679,39 @@
           "length": 6,
           "mappedType": "datetime"
         },
-<<<<<<< HEAD
-        "administriert_von": {
-          "name": "administriert_von",
-          "type": "uuid",
-          "unsigned": false,
-          "autoincrement": false,
-          "primary": false,
-          "nullable": true,
-          "mappedType": "uuid"
-        },
-        "zugehoerig_zu": {
-          "name": "zugehoerig_zu",
-          "type": "uuid",
-=======
         "email": {
           "name": "email",
           "type": "varchar(255)",
->>>>>>> 6b8d496a
-          "unsigned": false,
-          "autoincrement": false,
-          "primary": false,
-          "nullable": true,
-          "mappedType": "uuid"
-        },
-<<<<<<< HEAD
-        "kennung": {
-          "name": "kennung",
-=======
-        "name": {
-          "name": "name",
->>>>>>> 6b8d496a
-          "type": "varchar(255)",
-          "unsigned": false,
-          "autoincrement": false,
-          "primary": false,
-          "nullable": true,
+          "unsigned": false,
+          "autoincrement": false,
+          "primary": false,
+          "nullable": false,
           "mappedType": "string"
         },
-<<<<<<< HEAD
         "name": {
           "name": "name",
           "type": "varchar(255)",
           "unsigned": false,
           "autoincrement": false,
           "primary": false,
-          "nullable": true,
+          "nullable": false,
           "mappedType": "string"
         },
-        "namensergaenzung": {
-          "name": "namensergaenzung",
-          "type": "varchar(255)",
-          "unsigned": false,
-          "autoincrement": false,
-          "primary": false,
-          "nullable": true,
-          "mappedType": "string"
-        },
-        "kuerzel": {
-          "name": "kuerzel",
-          "type": "varchar(255)",
-          "unsigned": false,
-          "autoincrement": false,
-          "primary": false,
-          "nullable": true,
-          "mappedType": "string"
-        },
-        "typ": {
-          "name": "typ",
-          "type": "organisations_typ_enum",
-          "unsigned": false,
-          "autoincrement": false,
-          "primary": false,
-          "nullable": true,
-          "nativeEnumName": "organisations_typ_enum",
-          "enumItems": [
-            "ROOT",
-            "LAND",
-            "TRAEGER",
-            "SCHULE",
-            "KLASSE",
-            "ANBIETER",
-            "SONSTIGE ORGANISATION / EINRICHTUNG",
-            "UNBESTAETIGT"
-          ],
-          "mappedType": "enum"
-        },
-        "traegerschaft": {
-          "name": "traegerschaft",
-          "type": "traegerschaft_enum",
-          "unsigned": false,
-          "autoincrement": false,
-          "primary": false,
-          "nullable": true,
-          "nativeEnumName": "traegerschaft_enum",
-          "enumItems": [
-            "01",
-            "02",
-            "03",
-            "04",
-            "05",
-            "06"
-          ],
-          "mappedType": "enum"
-        },
-        "email_domain": {
-          "name": "email_domain",
-          "type": "varchar(255)",
-          "unsigned": false,
-          "autoincrement": false,
-          "primary": false,
-          "nullable": true,
-          "mappedType": "string"
-        },
-        "email_address": {
-          "name": "email_address",
-=======
         "username": {
           "name": "username",
->>>>>>> 6b8d496a
           "type": "varchar(255)",
           "unsigned": false,
           "autoincrement": false,
           "primary": false,
           "nullable": false,
           "mappedType": "string"
-        },
-        "itslearning_enabled": {
-          "name": "itslearning_enabled",
-          "type": "boolean",
-          "unsigned": false,
-          "autoincrement": false,
-          "primary": false,
-          "nullable": false,
-          "default": "false",
-          "mappedType": "boolean"
-        },
-        "version": {
-          "name": "version",
-          "type": "bigint",
-          "unsigned": false,
-          "autoincrement": false,
-          "primary": false,
-          "nullable": false,
-          "default": "1",
-          "mappedType": "bigint"
         }
       },
-<<<<<<< HEAD
-      "name": "organisation",
-      "schema": "public",
-      "indexes": [
-        {
-          "columnNames": [
-            "administriert_von"
-          ],
-          "composite": false,
-          "keyName": "organisation_administriert_von_index",
-          "constraint": false,
-          "primary": false,
-          "unique": false
-        },
-        {
-          "columnNames": [
-            "typ"
-          ],
-          "composite": false,
-          "keyName": "organisation_typ_index",
-          "constraint": false,
-          "primary": false,
-          "unique": false
-        },
-        {
-          "keyName": "organisation_pkey",
-=======
       "name": "ox_user_blacklist",
       "schema": "public",
       "indexes": [
         {
           "keyName": "ox_user_blacklist_pkey",
->>>>>>> 6b8d496a
           "columnNames": [
             "id"
           ],
@@ -2097,10 +1945,6 @@
           "length": 6,
           "mappedType": "datetime"
         },
-<<<<<<< HEAD
-        "email": {
-          "name": "email",
-=======
         "keycloak_user_id": {
           "name": "keycloak_user_id",
           "type": "varchar(255)",
@@ -2121,7 +1965,6 @@
         },
         "mandant": {
           "name": "mandant",
->>>>>>> 6b8d496a
           "type": "varchar(255)",
           "unsigned": false,
           "autoincrement": false,
@@ -2135,29 +1978,278 @@
           "unsigned": false,
           "autoincrement": false,
           "primary": false,
-          "nullable": false,
+          "nullable": true,
           "mappedType": "string"
         },
-<<<<<<< HEAD
-        "username": {
-          "name": "username",
-=======
         "familienname": {
           "name": "familienname",
->>>>>>> 6b8d496a
           "type": "varchar(255)",
           "unsigned": false,
           "autoincrement": false,
           "primary": false,
           "nullable": false,
           "mappedType": "string"
+        },
+        "vorname": {
+          "name": "vorname",
+          "type": "varchar(255)",
+          "unsigned": false,
+          "autoincrement": false,
+          "primary": false,
+          "nullable": false,
+          "mappedType": "string"
+        },
+        "initialen_familienname": {
+          "name": "initialen_familienname",
+          "type": "varchar(255)",
+          "unsigned": false,
+          "autoincrement": false,
+          "primary": false,
+          "nullable": true,
+          "mappedType": "string"
+        },
+        "initialen_vorname": {
+          "name": "initialen_vorname",
+          "type": "varchar(255)",
+          "unsigned": false,
+          "autoincrement": false,
+          "primary": false,
+          "nullable": true,
+          "mappedType": "string"
+        },
+        "rufname": {
+          "name": "rufname",
+          "type": "varchar(255)",
+          "unsigned": false,
+          "autoincrement": false,
+          "primary": false,
+          "nullable": true,
+          "mappedType": "string"
+        },
+        "name_titel": {
+          "name": "name_titel",
+          "type": "varchar(255)",
+          "unsigned": false,
+          "autoincrement": false,
+          "primary": false,
+          "nullable": true,
+          "mappedType": "string"
+        },
+        "name_anrede": {
+          "name": "name_anrede",
+          "type": "text[]",
+          "unsigned": false,
+          "autoincrement": false,
+          "primary": false,
+          "nullable": true,
+          "mappedType": "array"
+        },
+        "name_praefix": {
+          "name": "name_praefix",
+          "type": "text[]",
+          "unsigned": false,
+          "autoincrement": false,
+          "primary": false,
+          "nullable": true,
+          "mappedType": "array"
+        },
+        "name_suffix": {
+          "name": "name_suffix",
+          "type": "text[]",
+          "unsigned": false,
+          "autoincrement": false,
+          "primary": false,
+          "nullable": true,
+          "mappedType": "array"
+        },
+        "name_sortierindex": {
+          "name": "name_sortierindex",
+          "type": "varchar(255)",
+          "unsigned": false,
+          "autoincrement": false,
+          "primary": false,
+          "nullable": true,
+          "mappedType": "string"
+        },
+        "geburtsdatum": {
+          "name": "geburtsdatum",
+          "type": "timestamptz",
+          "unsigned": false,
+          "autoincrement": false,
+          "primary": false,
+          "nullable": true,
+          "length": 6,
+          "mappedType": "datetime"
+        },
+        "geburtsort": {
+          "name": "geburtsort",
+          "type": "varchar(255)",
+          "unsigned": false,
+          "autoincrement": false,
+          "primary": false,
+          "nullable": true,
+          "mappedType": "string"
+        },
+        "geschlecht": {
+          "name": "geschlecht",
+          "type": "geschlecht_enum",
+          "unsigned": false,
+          "autoincrement": false,
+          "primary": false,
+          "nullable": true,
+          "nativeEnumName": "geschlecht_enum",
+          "enumItems": [
+            "m",
+            "w",
+            "d",
+            "x"
+          ],
+          "mappedType": "enum"
+        },
+        "lokalisierung": {
+          "name": "lokalisierung",
+          "type": "varchar(255)",
+          "unsigned": false,
+          "autoincrement": false,
+          "primary": false,
+          "nullable": true,
+          "mappedType": "string"
+        },
+        "vertrauensstufe": {
+          "name": "vertrauensstufe",
+          "type": "vertrauensstufe_enum",
+          "unsigned": false,
+          "autoincrement": false,
+          "primary": false,
+          "nullable": true,
+          "nativeEnumName": "vertrauensstufe_enum",
+          "enumItems": [
+            "KEIN",
+            "UNBE",
+            "TEIL",
+            "VOLL"
+          ],
+          "mappedType": "enum"
+        },
+        "auskunftssperre": {
+          "name": "auskunftssperre",
+          "type": "boolean",
+          "unsigned": false,
+          "autoincrement": false,
+          "primary": false,
+          "nullable": true,
+          "mappedType": "boolean"
+        },
+        "data_provider_id": {
+          "name": "data_provider_id",
+          "type": "uuid",
+          "unsigned": false,
+          "autoincrement": false,
+          "primary": false,
+          "nullable": true,
+          "mappedType": "uuid"
+        },
+        "revision": {
+          "name": "revision",
+          "type": "varchar(255)",
+          "unsigned": false,
+          "autoincrement": false,
+          "primary": false,
+          "nullable": false,
+          "default": "'1'",
+          "mappedType": "string"
+        },
+        "personalnummer": {
+          "name": "personalnummer",
+          "type": "varchar(255)",
+          "unsigned": false,
+          "autoincrement": false,
+          "primary": false,
+          "nullable": true,
+          "mappedType": "string"
+        },
+        "org_unassignment_date": {
+          "name": "org_unassignment_date",
+          "type": "timestamptz",
+          "unsigned": false,
+          "autoincrement": false,
+          "primary": false,
+          "nullable": true,
+          "length": 6,
+          "mappedType": "datetime"
         }
       },
-      "name": "ox_user_blacklist",
+      "name": "person",
       "schema": "public",
       "indexes": [
         {
-          "keyName": "ox_user_blacklist_pkey",
+          "keyName": "person_keycloak_user_id_unique",
+          "columnNames": [
+            "keycloak_user_id"
+          ],
+          "composite": false,
+          "constraint": false,
+          "primary": false,
+          "unique": false,
+          "expression": "create unique index \"person_keycloak_user_id_unique\" on \"person\" (\"keycloak_user_id\") nulls not distinct;"
+        },
+        {
+          "keyName": "person_referrer_trgm_index",
+          "columnNames": [
+            "referrer"
+          ],
+          "composite": false,
+          "constraint": false,
+          "primary": false,
+          "unique": false,
+          "expression": "create index \"person_referrer_trgm_index\" on \"person\" using gin (\"referrer\" gin_trgm_ops);"
+        },
+        {
+          "keyName": "person_familienname_trgm_index",
+          "columnNames": [
+            "familienname"
+          ],
+          "composite": false,
+          "constraint": false,
+          "primary": false,
+          "unique": false,
+          "expression": "create index \"person_familienname_trgm_index\" on \"person\" using gin (\"familienname\" gin_trgm_ops);"
+        },
+        {
+          "keyName": "person_vorname_trgm_index",
+          "columnNames": [
+            "vorname"
+          ],
+          "composite": false,
+          "constraint": false,
+          "primary": false,
+          "unique": false,
+          "expression": "create index \"person_vorname_trgm_index\" on \"person\" using gin (\"vorname\" gin_trgm_ops);"
+        },
+        {
+          "keyName": "person_personalnummer_trgm_index",
+          "columnNames": [
+            "personalnummer"
+          ],
+          "composite": false,
+          "constraint": false,
+          "primary": false,
+          "unique": false,
+          "expression": "create index \"person_personalnummer_trgm_index\" on \"person\" using gin (\"personalnummer\" gin_trgm_ops);"
+        },
+        {
+          "keyName": "person_personalnummer_unique",
+          "columnNames": [
+            "personalnummer"
+          ],
+          "composite": false,
+          "constraint": false,
+          "primary": false,
+          "unique": false,
+          "expression": "create unique index \"person_personalnummer_unique\" on \"person\" (\"personalnummer\") nulls distinct;"
+        },
+        {
+          "keyName": "person_pkey",
           "columnNames": [
             "id"
           ],
@@ -2168,7 +2260,21 @@
         }
       ],
       "checks": [],
-      "foreignKeys": {},
+      "foreignKeys": {
+        "person_data_provider_id_foreign": {
+          "constraintName": "person_data_provider_id_foreign",
+          "columnNames": [
+            "data_provider_id"
+          ],
+          "localTableName": "public.person",
+          "referencedColumnNames": [
+            "id"
+          ],
+          "referencedTableName": "public.data_provider",
+          "deleteRule": "set null",
+          "updateRule": "cascade"
+        }
+      },
       "nativeEnums": {
         "db_seed_status_enum": {
           "name": "db_seed_status_enum",
@@ -2179,7 +2285,6 @@
             "FAILED"
           ]
         },
-<<<<<<< HEAD
         "referenced_entity_type_enum": {
           "name": "referenced_entity_type_enum",
           "schema": "public",
@@ -2372,6 +2477,15 @@
           "nullable": false,
           "mappedType": "uuid"
         },
+        "address": {
+          "name": "address",
+          "type": "varchar(255)",
+          "unsigned": false,
+          "autoincrement": false,
+          "primary": false,
+          "nullable": false,
+          "mappedType": "string"
+        },
         "created_at": {
           "name": "created_at",
           "type": "timestamptz",
@@ -2392,17 +2506,17 @@
           "length": 6,
           "mappedType": "datetime"
         },
-        "keycloak_user_id": {
-          "name": "keycloak_user_id",
-          "type": "varchar(255)",
-          "unsigned": false,
-          "autoincrement": false,
-          "primary": false,
-          "nullable": false,
-          "mappedType": "string"
-        },
-        "referrer": {
-          "name": "referrer",
+        "person_id": {
+          "name": "person_id",
+          "type": "uuid",
+          "unsigned": false,
+          "autoincrement": false,
+          "primary": false,
+          "nullable": true,
+          "mappedType": "uuid"
+        },
+        "ox_user_id": {
+          "name": "ox_user_id",
           "type": "varchar(255)",
           "unsigned": false,
           "autoincrement": false,
@@ -2410,317 +2524,53 @@
           "nullable": true,
           "mappedType": "string"
         },
-        "mandant": {
-          "name": "mandant",
-          "type": "varchar(255)",
-          "unsigned": false,
-          "autoincrement": false,
-          "primary": false,
-          "nullable": false,
-          "mappedType": "string"
-        },
-        "stammorganisation": {
-          "name": "stammorganisation",
-          "type": "varchar(255)",
-          "unsigned": false,
-          "autoincrement": false,
-          "primary": false,
-          "nullable": true,
-          "mappedType": "string"
-        },
-        "familienname": {
-          "name": "familienname",
-          "type": "varchar(255)",
-          "unsigned": false,
-          "autoincrement": false,
-          "primary": false,
-          "nullable": false,
-          "mappedType": "string"
-        },
-        "vorname": {
-          "name": "vorname",
-          "type": "varchar(255)",
-          "unsigned": false,
-          "autoincrement": false,
-          "primary": false,
-          "nullable": false,
-          "mappedType": "string"
-        },
-        "initialen_familienname": {
-          "name": "initialen_familienname",
-          "type": "varchar(255)",
-          "unsigned": false,
-          "autoincrement": false,
-          "primary": false,
-          "nullable": true,
-          "mappedType": "string"
-        },
-=======
-        "vorname": {
-          "name": "vorname",
-          "type": "varchar(255)",
-          "unsigned": false,
-          "autoincrement": false,
-          "primary": false,
-          "nullable": false,
-          "mappedType": "string"
-        },
-        "initialen_familienname": {
-          "name": "initialen_familienname",
-          "type": "varchar(255)",
-          "unsigned": false,
-          "autoincrement": false,
-          "primary": false,
-          "nullable": true,
-          "mappedType": "string"
-        },
->>>>>>> 6b8d496a
-        "initialen_vorname": {
-          "name": "initialen_vorname",
-          "type": "varchar(255)",
-          "unsigned": false,
-          "autoincrement": false,
-          "primary": false,
-          "nullable": true,
-          "mappedType": "string"
-        },
-        "rufname": {
-          "name": "rufname",
-          "type": "varchar(255)",
-          "unsigned": false,
-          "autoincrement": false,
-          "primary": false,
-          "nullable": true,
-          "mappedType": "string"
-        },
-        "name_titel": {
-          "name": "name_titel",
-          "type": "varchar(255)",
-          "unsigned": false,
-          "autoincrement": false,
-          "primary": false,
-          "nullable": true,
-          "mappedType": "string"
-        },
-        "name_anrede": {
-          "name": "name_anrede",
-          "type": "text[]",
-          "unsigned": false,
-          "autoincrement": false,
-          "primary": false,
-          "nullable": true,
-          "mappedType": "array"
-        },
-        "name_praefix": {
-          "name": "name_praefix",
-          "type": "text[]",
-          "unsigned": false,
-          "autoincrement": false,
-          "primary": false,
-          "nullable": true,
-          "mappedType": "array"
-        },
-        "name_suffix": {
-          "name": "name_suffix",
-          "type": "text[]",
-          "unsigned": false,
-          "autoincrement": false,
-          "primary": false,
-          "nullable": true,
-          "mappedType": "array"
-        },
-        "name_sortierindex": {
-          "name": "name_sortierindex",
-          "type": "varchar(255)",
-          "unsigned": false,
-          "autoincrement": false,
-          "primary": false,
-          "nullable": true,
-          "mappedType": "string"
-        },
-        "geburtsdatum": {
-          "name": "geburtsdatum",
-          "type": "timestamptz",
-          "unsigned": false,
-          "autoincrement": false,
-          "primary": false,
-          "nullable": true,
-          "length": 6,
-          "mappedType": "datetime"
-        },
-        "geburtsort": {
-          "name": "geburtsort",
-          "type": "varchar(255)",
-          "unsigned": false,
-          "autoincrement": false,
-          "primary": false,
-          "nullable": true,
-          "mappedType": "string"
-        },
-        "geschlecht": {
-          "name": "geschlecht",
-          "type": "geschlecht_enum",
-          "unsigned": false,
-          "autoincrement": false,
-          "primary": false,
-          "nullable": true,
-          "nativeEnumName": "geschlecht_enum",
+        "status": {
+          "name": "status",
+          "type": "email_address_status_enum",
+          "unsigned": false,
+          "autoincrement": false,
+          "primary": false,
+          "nullable": false,
+          "nativeEnumName": "email_address_status_enum",
           "enumItems": [
-            "m",
-            "w",
-            "d",
-            "x"
+            "ENABLED",
+            "DISABLED",
+            "REQUESTED",
+            "FAILED"
           ],
           "mappedType": "enum"
-        },
-        "lokalisierung": {
-          "name": "lokalisierung",
-          "type": "varchar(255)",
-          "unsigned": false,
-          "autoincrement": false,
-          "primary": false,
-          "nullable": true,
-          "mappedType": "string"
-        },
-        "vertrauensstufe": {
-          "name": "vertrauensstufe",
-          "type": "vertrauensstufe_enum",
-          "unsigned": false,
-          "autoincrement": false,
-          "primary": false,
-          "nullable": true,
-          "nativeEnumName": "vertrauensstufe_enum",
-          "enumItems": [
-            "KEIN",
-            "UNBE",
-            "TEIL",
-            "VOLL"
-          ],
-          "mappedType": "enum"
-        },
-        "auskunftssperre": {
-          "name": "auskunftssperre",
-          "type": "boolean",
-          "unsigned": false,
-          "autoincrement": false,
-          "primary": false,
-          "nullable": true,
-          "mappedType": "boolean"
-        },
-        "data_provider_id": {
-          "name": "data_provider_id",
-          "type": "uuid",
-          "unsigned": false,
-          "autoincrement": false,
-          "primary": false,
-          "nullable": true,
-          "mappedType": "uuid"
-        },
-        "revision": {
-          "name": "revision",
-          "type": "varchar(255)",
-          "unsigned": false,
-          "autoincrement": false,
-          "primary": false,
-          "nullable": false,
-          "default": "'1'",
-          "mappedType": "string"
-        },
-        "personalnummer": {
-          "name": "personalnummer",
-          "type": "varchar(255)",
-          "unsigned": false,
-          "autoincrement": false,
-          "primary": false,
-          "nullable": true,
-          "mappedType": "string"
-        },
-        "org_unassignment_date": {
-          "name": "org_unassignment_date",
-          "type": "timestamptz",
-          "unsigned": false,
-          "autoincrement": false,
-          "primary": false,
-          "nullable": true,
-          "length": 6,
-          "mappedType": "datetime"
         }
       },
-      "name": "person",
+      "name": "email_address",
       "schema": "public",
       "indexes": [
         {
-          "keyName": "person_keycloak_user_id_unique",
           "columnNames": [
-            "keycloak_user_id"
+            "address"
           ],
           "composite": false,
+          "keyName": "email_address_address_unique",
+          "constraint": true,
+          "primary": false,
+          "unique": true
+        },
+        {
+          "columnNames": [
+            "person_id"
+          ],
+          "composite": false,
+          "keyName": "email_address_person_id_index",
           "constraint": false,
           "primary": false,
-          "unique": false,
-          "expression": "create unique index \"person_keycloak_user_id_unique\" on \"person\" (\"keycloak_user_id\") nulls not distinct;"
+          "unique": false
         },
         {
-          "keyName": "person_referrer_trgm_index",
+          "keyName": "email_address_pkey",
           "columnNames": [
-            "referrer"
-          ],
-          "composite": false,
-          "constraint": false,
-          "primary": false,
-          "unique": false,
-          "expression": "create index \"person_referrer_trgm_index\" on \"person\" using gin (\"referrer\" gin_trgm_ops);"
-        },
-        {
-          "keyName": "person_familienname_trgm_index",
-          "columnNames": [
-            "familienname"
-          ],
-          "composite": false,
-          "constraint": false,
-          "primary": false,
-          "unique": false,
-          "expression": "create index \"person_familienname_trgm_index\" on \"person\" using gin (\"familienname\" gin_trgm_ops);"
-        },
-        {
-          "keyName": "person_vorname_trgm_index",
-          "columnNames": [
-            "vorname"
-          ],
-          "composite": false,
-          "constraint": false,
-          "primary": false,
-          "unique": false,
-          "expression": "create index \"person_vorname_trgm_index\" on \"person\" using gin (\"vorname\" gin_trgm_ops);"
-        },
-        {
-          "keyName": "person_personalnummer_trgm_index",
-          "columnNames": [
-            "personalnummer"
-          ],
-          "composite": false,
-          "constraint": false,
-          "primary": false,
-          "unique": false,
-          "expression": "create index \"person_personalnummer_trgm_index\" on \"person\" using gin (\"personalnummer\" gin_trgm_ops);"
-        },
-        {
-          "keyName": "person_personalnummer_unique",
-          "columnNames": [
-            "personalnummer"
-          ],
-          "composite": false,
-          "constraint": false,
-          "primary": false,
-          "unique": false,
-          "expression": "create unique index \"person_personalnummer_unique\" on \"person\" (\"personalnummer\") nulls distinct;"
-        },
-        {
-          "keyName": "person_pkey",
-          "columnNames": [
-            "id"
-          ],
-          "composite": false,
+            "id",
+            "address"
+          ],
+          "composite": true,
           "constraint": true,
           "primary": true,
           "unique": true
@@ -2728,16 +2578,16 @@
       ],
       "checks": [],
       "foreignKeys": {
-        "person_data_provider_id_foreign": {
-          "constraintName": "person_data_provider_id_foreign",
+        "email_address_person_id_foreign": {
+          "constraintName": "email_address_person_id_foreign",
           "columnNames": [
-            "data_provider_id"
-          ],
-          "localTableName": "public.person",
+            "person_id"
+          ],
+          "localTableName": "public.email_address",
           "referencedColumnNames": [
             "id"
           ],
-          "referencedTableName": "public.data_provider",
+          "referencedTableName": "public.person",
           "deleteRule": "set null",
           "updateRule": "cascade"
         }
@@ -2944,15 +2794,6 @@
           "nullable": false,
           "mappedType": "uuid"
         },
-        "address": {
-          "name": "address",
-          "type": "varchar(255)",
-          "unsigned": false,
-          "autoincrement": false,
-          "primary": false,
-          "nullable": false,
-          "mappedType": "string"
-        },
         "created_at": {
           "name": "created_at",
           "type": "timestamptz",
@@ -2973,92 +2814,79 @@
           "length": 6,
           "mappedType": "datetime"
         },
-        "person_id": {
-          "name": "person_id",
+        "name": {
+          "name": "name",
+          "type": "varchar(255)",
+          "unsigned": false,
+          "autoincrement": false,
+          "primary": false,
+          "nullable": false,
+          "mappedType": "string"
+        },
+        "administered_by_schulstrukturknoten": {
+          "name": "administered_by_schulstrukturknoten",
           "type": "uuid",
           "unsigned": false,
           "autoincrement": false,
           "primary": false,
-          "nullable": true,
+          "nullable": false,
           "mappedType": "uuid"
         },
-        "ox_user_id": {
-          "name": "ox_user_id",
-          "type": "varchar(255)",
-          "unsigned": false,
-          "autoincrement": false,
-          "primary": false,
-          "nullable": true,
-          "mappedType": "string"
-        },
-        "status": {
-          "name": "status",
-          "type": "email_address_status_enum",
-          "unsigned": false,
-          "autoincrement": false,
-          "primary": false,
-          "nullable": false,
-          "nativeEnumName": "email_address_status_enum",
+        "rollenart": {
+          "name": "rollenart",
+          "type": "rollen_art_enum",
+          "unsigned": false,
+          "autoincrement": false,
+          "primary": false,
+          "nullable": false,
+          "nativeEnumName": "rollen_art_enum",
           "enumItems": [
-            "ENABLED",
-            "DISABLED",
-            "REQUESTED",
-            "FAILED"
+            "LERN",
+            "LEHR",
+            "EXTERN",
+            "ORGADMIN",
+            "LEIT",
+            "SYSADMIN"
           ],
           "mappedType": "enum"
+        },
+        "ist_technisch": {
+          "name": "ist_technisch",
+          "type": "boolean",
+          "unsigned": false,
+          "autoincrement": false,
+          "primary": false,
+          "nullable": false,
+          "default": "false",
+          "mappedType": "boolean"
+        },
+        "version": {
+          "name": "version",
+          "type": "bigint",
+          "unsigned": false,
+          "autoincrement": false,
+          "primary": false,
+          "nullable": false,
+          "default": "1",
+          "mappedType": "bigint"
         }
       },
-      "name": "email_address",
+      "name": "rolle",
       "schema": "public",
       "indexes": [
         {
+          "keyName": "rolle_pkey",
           "columnNames": [
-            "address"
+            "id"
           ],
           "composite": false,
-          "keyName": "email_address_address_unique",
-          "constraint": true,
-          "primary": false,
-          "unique": true
-        },
-        {
-          "columnNames": [
-            "person_id"
-          ],
-          "composite": false,
-          "keyName": "email_address_person_id_index",
-          "constraint": false,
-          "primary": false,
-          "unique": false
-        },
-        {
-          "keyName": "email_address_pkey",
-          "columnNames": [
-            "id",
-            "address"
-          ],
-          "composite": true,
           "constraint": true,
           "primary": true,
           "unique": true
         }
       ],
       "checks": [],
-      "foreignKeys": {
-        "email_address_person_id_foreign": {
-          "constraintName": "email_address_person_id_foreign",
-          "columnNames": [
-            "person_id"
-          ],
-          "localTableName": "public.email_address",
-          "referencedColumnNames": [
-            "id"
-          ],
-          "referencedTableName": "public.person",
-          "deleteRule": "set null",
-          "updateRule": "cascade"
-        }
-      },
+      "foreignKeys": {},
       "nativeEnums": {
         "db_seed_status_enum": {
           "name": "db_seed_status_enum",
@@ -3281,342 +3109,6 @@
           "length": 6,
           "mappedType": "datetime"
         },
-        "name": {
-          "name": "name",
-          "type": "varchar(255)",
-<<<<<<< HEAD
-          "unsigned": false,
-          "autoincrement": false,
-          "primary": false,
-          "nullable": false,
-          "mappedType": "string"
-        },
-        "administered_by_schulstrukturknoten": {
-          "name": "administered_by_schulstrukturknoten",
-          "type": "uuid",
-          "unsigned": false,
-          "autoincrement": false,
-          "primary": false,
-          "nullable": false,
-          "mappedType": "uuid"
-        },
-        "rollenart": {
-          "name": "rollenart",
-          "type": "rollen_art_enum",
-=======
->>>>>>> 6b8d496a
-          "unsigned": false,
-          "autoincrement": false,
-          "primary": false,
-          "nullable": false,
-<<<<<<< HEAD
-          "nativeEnumName": "rollen_art_enum",
-          "enumItems": [
-            "LERN",
-            "LEHR",
-            "EXTERN",
-            "ORGADMIN",
-            "LEIT",
-            "SYSADMIN"
-          ],
-          "mappedType": "enum"
-        },
-        "ist_technisch": {
-          "name": "ist_technisch",
-          "type": "boolean",
-=======
-          "mappedType": "string"
-        },
-        "administered_by_schulstrukturknoten": {
-          "name": "administered_by_schulstrukturknoten",
-          "type": "uuid",
-          "unsigned": false,
-          "autoincrement": false,
-          "primary": false,
-          "nullable": false,
-          "mappedType": "uuid"
-        },
-        "rollenart": {
-          "name": "rollenart",
-          "type": "rollen_art_enum",
->>>>>>> 6b8d496a
-          "unsigned": false,
-          "autoincrement": false,
-          "primary": false,
-          "nullable": false,
-<<<<<<< HEAD
-=======
-          "nativeEnumName": "rollen_art_enum",
-          "enumItems": [
-            "LERN",
-            "LEHR",
-            "EXTERN",
-            "ORGADMIN",
-            "LEIT",
-            "SYSADMIN"
-          ],
-          "mappedType": "enum"
-        },
-        "ist_technisch": {
-          "name": "ist_technisch",
-          "type": "boolean",
-          "unsigned": false,
-          "autoincrement": false,
-          "primary": false,
-          "nullable": false,
->>>>>>> 6b8d496a
-          "default": "false",
-          "mappedType": "boolean"
-        },
-        "version": {
-          "name": "version",
-          "type": "bigint",
-          "unsigned": false,
-          "autoincrement": false,
-          "primary": false,
-          "nullable": false,
-          "default": "1",
-          "mappedType": "bigint"
-        }
-      },
-      "name": "rolle",
-      "schema": "public",
-      "indexes": [
-        {
-          "keyName": "rolle_pkey",
-          "columnNames": [
-            "id"
-          ],
-          "composite": false,
-          "constraint": true,
-          "primary": true,
-          "unique": true
-        }
-      ],
-      "checks": [],
-      "foreignKeys": {},
-      "nativeEnums": {
-        "db_seed_status_enum": {
-          "name": "db_seed_status_enum",
-          "schema": "public",
-          "items": [
-            "STARTED",
-            "DONE",
-            "FAILED"
-          ]
-        },
-        "referenced_entity_type_enum": {
-          "name": "referenced_entity_type_enum",
-          "schema": "public",
-          "items": [
-            "PERSON",
-            "ORGANISATION",
-            "ROLLE",
-            "SERVICE_PROVIDER"
-          ]
-        },
-        "organisations_typ_enum": {
-          "name": "organisations_typ_enum",
-          "schema": "public",
-          "items": [
-            "ROOT",
-            "LAND",
-            "TRAEGER",
-            "SCHULE",
-            "KLASSE",
-            "ANBIETER",
-            "SONSTIGE ORGANISATION / EINRICHTUNG",
-            "UNBESTAETIGT"
-          ]
-        },
-        "traegerschaft_enum": {
-          "name": "traegerschaft_enum",
-          "schema": "public",
-          "items": [
-            "01",
-            "02",
-            "03",
-            "04",
-            "05",
-            "06"
-          ]
-        },
-        "geschlecht_enum": {
-          "name": "geschlecht_enum",
-          "schema": "public",
-          "items": [
-            "m",
-            "w",
-            "d",
-            "x"
-          ]
-        },
-        "vertrauensstufe_enum": {
-          "name": "vertrauensstufe_enum",
-          "schema": "public",
-          "items": [
-            "KEIN",
-            "UNBE",
-            "TEIL",
-            "VOLL"
-          ]
-        },
-        "email_address_status_enum": {
-          "name": "email_address_status_enum",
-          "schema": "public",
-          "items": [
-            "ENABLED",
-            "DISABLED",
-            "REQUESTED",
-            "FAILED"
-          ]
-        },
-        "rollen_art_enum": {
-          "name": "rollen_art_enum",
-          "schema": "public",
-          "items": [
-            "LERN",
-            "LEHR",
-            "EXTERN",
-            "ORGADMIN",
-            "LEIT",
-            "SYSADMIN"
-          ]
-        },
-        "personenstatus_enum": {
-          "name": "personenstatus_enum",
-          "schema": "public",
-          "items": [
-            "AKTIV"
-          ]
-        },
-        "jahrgangsstufe_enum": {
-          "name": "jahrgangsstufe_enum",
-          "schema": "public",
-          "items": [
-            "01",
-            "02",
-            "03",
-            "04",
-            "05",
-            "06",
-            "07",
-            "08",
-            "09",
-            "10"
-          ]
-        },
-        "import_status_enum": {
-          "name": "import_status_enum",
-          "schema": "public",
-          "items": [
-            "CANCELLED",
-            "COMPLETED",
-            "FAILED",
-            "FINISHED",
-            "INPROGRESS",
-            "INVALID",
-            "STARTED",
-            "VALID"
-          ]
-        },
-        "import_data_item_status_enum": {
-          "name": "import_data_item_status_enum",
-          "schema": "public",
-          "items": [
-            "FAILED",
-            "SUCCESS",
-            "PENDING"
-          ]
-        },
-        "rollen_merkmal_enum": {
-          "name": "rollen_merkmal_enum",
-          "schema": "public",
-          "items": [
-            "BEFRISTUNG_PFLICHT",
-            "KOPERS_PFLICHT"
-          ]
-        },
-        "rollen_system_recht_enum": {
-          "name": "rollen_system_recht_enum",
-          "schema": "public",
-          "items": [
-            "ROLLEN_VERWALTEN",
-            "PERSONEN_SOFORT_LOESCHEN",
-            "PERSONEN_VERWALTEN",
-            "SCHULEN_VERWALTEN",
-            "KLASSEN_VERWALTEN",
-            "SCHULTRAEGER_VERWALTEN",
-            "MIGRATION_DURCHFUEHREN",
-            "PERSON_SYNCHRONISIEREN",
-            "CRON_DURCHFUEHREN",
-            "PERSONEN_ANLEGEN",
-            "IMPORT_DURCHFUEHREN",
-            "PERSONEN_LESEN"
-          ]
-        },
-        "service_provider_target_enum": {
-          "name": "service_provider_target_enum",
-          "schema": "public",
-          "items": [
-            "URL",
-            "EMAIL",
-            "SCHULPORTAL_ADMINISTRATION"
-          ]
-        },
-        "service_provider_kategorie_enum": {
-          "name": "service_provider_kategorie_enum",
-          "schema": "public",
-          "items": [
-            "EMAIL",
-            "UNTERRICHT",
-            "VERWALTUNG",
-            "HINWEISE",
-            "ANGEBOTE"
-          ]
-        },
-        "service_provider_system_enum": {
-          "name": "service_provider_system_enum",
-          "schema": "public",
-          "items": [
-            "NONE",
-            "EMAIL",
-            "ITSLEARNING"
-          ]
-        }
-      }
-    },
-    {
-      "columns": {
-        "id": {
-          "name": "id",
-          "type": "uuid",
-          "unsigned": false,
-          "autoincrement": false,
-          "primary": false,
-          "nullable": false,
-          "mappedType": "uuid"
-        },
-        "created_at": {
-          "name": "created_at",
-          "type": "timestamptz",
-          "unsigned": false,
-          "autoincrement": false,
-          "primary": false,
-          "nullable": false,
-          "length": 6,
-          "mappedType": "datetime"
-        },
-        "updated_at": {
-          "name": "updated_at",
-          "type": "timestamptz",
-          "unsigned": false,
-          "autoincrement": false,
-          "primary": false,
-          "nullable": false,
-          "length": 6,
-          "mappedType": "datetime"
-        },
         "person_id": {
           "name": "person_id",
           "type": "uuid",
@@ -3632,8 +3124,6 @@
           "unsigned": false,
           "autoincrement": false,
           "primary": false,
-<<<<<<< HEAD
-=======
           "nullable": true,
           "mappedType": "uuid"
         },
@@ -3715,96 +3205,10 @@
           "unsigned": false,
           "autoincrement": false,
           "primary": false,
->>>>>>> 6b8d496a
           "nullable": true,
           "length": 6,
           "mappedType": "datetime"
         },
-<<<<<<< HEAD
-        "rolle_id": {
-          "name": "rolle_id",
-          "type": "uuid",
-          "unsigned": false,
-          "autoincrement": false,
-          "primary": false,
-          "nullable": false,
-          "mappedType": "uuid"
-        },
-        "referrer": {
-          "name": "referrer",
-          "type": "varchar(255)",
-          "unsigned": false,
-          "autoincrement": false,
-          "primary": false,
-          "nullable": true,
-          "mappedType": "string"
-        },
-        "mandant": {
-          "name": "mandant",
-          "type": "varchar(255)",
-          "unsigned": false,
-          "autoincrement": false,
-          "primary": false,
-          "nullable": true,
-          "mappedType": "string"
-        },
-        "personenstatus": {
-          "name": "personenstatus",
-          "type": "personenstatus_enum",
-          "unsigned": false,
-          "autoincrement": false,
-          "primary": false,
-          "nullable": true,
-          "nativeEnumName": "personenstatus_enum",
-          "enumItems": [
-            "AKTIV"
-          ],
-          "mappedType": "enum"
-        },
-        "jahrgangsstufe": {
-          "name": "jahrgangsstufe",
-          "type": "jahrgangsstufe_enum",
-          "unsigned": false,
-          "autoincrement": false,
-          "primary": false,
-          "nullable": true,
-          "nativeEnumName": "jahrgangsstufe_enum",
-          "enumItems": [
-            "01",
-            "02",
-            "03",
-            "04",
-            "05",
-            "06",
-            "07",
-            "08",
-            "09",
-            "10"
-          ],
-          "mappedType": "enum"
-        },
-        "sichtfreigabe": {
-          "name": "sichtfreigabe",
-          "type": "varchar(255)",
-          "unsigned": false,
-          "autoincrement": false,
-          "primary": false,
-          "nullable": true,
-          "default": "'nein'",
-          "mappedType": "string"
-        },
-        "loeschung_zeitpunkt": {
-          "name": "loeschung_zeitpunkt",
-          "type": "timestamptz",
-          "unsigned": false,
-          "autoincrement": false,
-          "primary": false,
-          "nullable": true,
-          "length": 6,
-          "mappedType": "datetime"
-        },
-=======
->>>>>>> 6b8d496a
         "revision": {
           "name": "revision",
           "type": "varchar(255)",
@@ -3831,10 +3235,6 @@
       "indexes": [
         {
           "keyName": "personenkontext_person_id_index",
-<<<<<<< HEAD
-          "columnNames": [
-            "person_id"
-=======
           "columnNames": [
             "person_id"
           ],
@@ -3848,7 +3248,6 @@
           "keyName": "personenkontext_organisation_id_index",
           "columnNames": [
             "organisation_id"
->>>>>>> 6b8d496a
           ],
           "composite": false,
           "constraint": false,
@@ -3857,27 +3256,9 @@
           "type": "hash"
         },
         {
-<<<<<<< HEAD
-          "keyName": "personenkontext_organisation_id_index",
-          "columnNames": [
-            "organisation_id"
-=======
           "keyName": "personenkontext_rolle_id_index",
           "columnNames": [
             "rolle_id"
->>>>>>> 6b8d496a
-          ],
-          "composite": false,
-          "constraint": false,
-          "primary": false,
-          "unique": false,
-          "type": "hash"
-        },
-        {
-<<<<<<< HEAD
-          "keyName": "personenkontext_rolle_id_index",
-          "columnNames": [
-            "rolle_id"
           ],
           "composite": false,
           "constraint": false,
@@ -3888,10 +3269,6 @@
         {
           "keyName": "personenkontext_person_id_organisation_id_rolle_id_unique",
           "columnNames": [
-=======
-          "keyName": "personenkontext_person_id_organisation_id_rolle_id_unique",
-          "columnNames": [
->>>>>>> 6b8d496a
             "person_id",
             "organisation_id",
             "rolle_id"
@@ -4243,18 +3620,6 @@
             "VALID"
           ],
           "mappedType": "enum"
-<<<<<<< HEAD
-        },
-        "total_data_item_imported": {
-          "name": "total_data_item_imported",
-          "type": "int",
-          "unsigned": false,
-          "autoincrement": false,
-          "primary": false,
-          "nullable": false,
-          "mappedType": "integer"
-=======
->>>>>>> 6b8d496a
         }
       },
       "name": "importvorgang",
