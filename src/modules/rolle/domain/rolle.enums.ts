--- conflicted
+++ resolved
@@ -33,7 +33,7 @@
     BULK_VERWALTEN = 'BULK_VERWALTEN', // For Admins that can do bulk operations like adding personenkontexte to 100 users at once.
     SCHULPORTAL_VERWALTEN = 'SCHULPORTAL_VERWALTEN',
     HINWEISE_BEARBEITEN = 'HINWEISE_BEARBEITEN',
-<<<<<<< HEAD
+    ROLLEN_ERWEITERN = 'ROLLEN_ERWEITERN',
 }
 export class RollenSystemRecht {
     private constructor(
@@ -191,7 +191,4 @@
                 return RollenSystemRecht.HINWEISE_BEARBEITEN;
         }
     }
-=======
-    ROLLEN_ERWEITERN = 'ROLLEN_ERWEITERN',
->>>>>>> d72e5ee8
 }