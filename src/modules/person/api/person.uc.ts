--- conflicted
+++ resolved
@@ -6,11 +6,6 @@
 import { SchulConnexError } from '../../../shared/error/schul-connex.error.js';
 import { Paged } from '../../../shared/paging/index.js';
 import { KeycloakUserService } from '../../keycloak-administration/index.js';
-<<<<<<< HEAD
-=======
-import { User } from '../../user/user.js';
-import { UserRepository } from '../../user/user.repository.js';
->>>>>>> 88d64072
 import { PersonDo } from '../domain/person.do.js';
 import { PersonService } from '../domain/person.service.js';
 import { PersonenkontextDo } from '../domain/personenkontext.do.js';
@@ -22,14 +17,9 @@
 import { PersonDto } from './person.dto.js';
 import { PersonendatensatzDto } from './personendatensatz.dto.js';
 import { PersonenkontextDto } from './personenkontext.dto.js';
-<<<<<<< HEAD
 import { UserRepository } from '../../user/user.repository.js';
 import { User } from '../../user/user.js';
-=======
-import { KeycloakClientError } from '../../../shared/error/keycloak-client.error.js';
 import { ClassLogger } from '../../../core/logging/class-logger.js';
-import { UpdatePersonDto } from './update-person.dto.js';
->>>>>>> 88d64072
 
 @Injectable()
 export class PersonUc {
@@ -38,22 +28,17 @@
         private readonly personenkontextService: PersonenkontextService,
         private readonly userService: KeycloakUserService,
         private readonly userRepository: UserRepository,
-<<<<<<< HEAD
+        private readonly logger: ClassLogger,
         @Inject(getMapperToken()) private readonly mapper: Mapper,
     ) {}
 
-    public async createPerson(personDto: CreatePersonDto): Promise<PersonDto> {
+    public async createPerson(personDto: CreatePersonDto): Promise<PersonDto | SchulConnexError> {
         if (!personDto.vorname) {
             throw new Error('First name not given, needed for username generation');
         }
         if (!personDto.familienname) {
             throw new Error('Last name not given, needed for username generation');
-=======
-        private readonly logger: ClassLogger,
-        @Inject(getMapperToken()) private readonly mapper: Mapper,
-    ) {}
-
-    public async createPerson(personDto: CreatePersonDto): Promise<PersonDto | SchulConnexError> {
+        }
         // create user
         let user: User;
         try {
@@ -61,11 +46,7 @@
             await user.save(this.userService);
         } catch (error) {
             return SchulConnexErrorMapper.mapDomainErrorToSchulConnexError(new KeycloakClientError(`Can't save user`));
->>>>>>> 88d64072
         }
-        // create user
-        const user: User = await this.userRepository.createUser(personDto.vorname, personDto.familienname);
-        await user.save(this.userService);
 
         // create person
         const personDo: PersonDo<false> = this.mapper.map(personDto, CreatePersonDto, PersonDo);
@@ -80,11 +61,7 @@
         }
 
         // delete user if person could not be created
-<<<<<<< HEAD
-        const deleteUserResult: Result<void> = await this.userService.delete(user.id);
-=======
         const deleteUserResult: Result<void, DomainError> = await this.userService.delete(user.id);
->>>>>>> 88d64072
         if (deleteUserResult.ok) {
             return SchulConnexErrorMapper.mapDomainErrorToSchulConnexError(result.error);
         } else {
