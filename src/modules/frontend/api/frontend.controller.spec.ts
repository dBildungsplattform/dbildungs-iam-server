import { faker } from '@faker-js/faker/';
import { createMock } from '@golevelup/ts-jest';
import { Test, TestingModule } from '@nestjs/testing';
import { Request, Response } from 'express';
import { SessionData } from 'express-session';
import { UserinfoResponse } from 'openid-client';

<<<<<<< HEAD
import { LoginService } from '../outbound/login.service.js';
import { FrontendController, SessionData } from './frontend.controller.js';
import { LoginParams } from './user.params.js';
import { ResetPasswordResponse, UserService } from '../outbound/user.service.js';
import { PersonByIdParams } from '../../person/api/person-by-id.param.js';
=======
import { ConfigTestModule } from '../../../../test/utils/config-test.module.js';
import { User } from '../auth/user.decorator.js';
import { FrontendController } from './frontend.controller.js';
>>>>>>> a5ef942d

describe('FrontendController', () => {
    let module: TestingModule;
    let frontendController: FrontendController;
<<<<<<< HEAD
    let loginService: DeepMocked<LoginService>;
    let userService: DeepMocked<UserService>;

    beforeAll(async () => {
        module = await Test.createTestingModule({
            providers: [
                FrontendController,
                {
                    provide: LoginService,
                    useValue: createMock<LoginService>(),
                },
                {
                    provide: UserService,
                    useValue: createMock<UserService>(),
                },
            ],
        }).compile();

        frontendController = module.get(FrontendController);
        loginService = module.get(LoginService);
        userService = module.get(UserService);
=======

    beforeAll(async () => {
        module = await Test.createTestingModule({
            imports: [ConfigTestModule],
            providers: [FrontendController],
        }).compile();

        frontendController = module.get(FrontendController);
>>>>>>> a5ef942d
    });

    afterEach(() => {
        jest.resetAllMocks();
    });

    afterAll(async () => {
        await module.close();
    });

    it('should be defined', () => {
        expect(frontendController).toBeDefined();
    });

    describe('Login', () => {
        it('should redirect', () => {
            const responseMock: Response = createMock<Response>();
            const session: SessionData = { cookie: { originalMaxAge: 0 } };

            frontendController.login(responseMock, session);

            expect(responseMock.redirect).toHaveBeenCalled();
        });

        it('should redirect to saved redirectUrl', () => {
            const responseMock: Response = createMock<Response>();
            const sessionMock: SessionData = createMock<SessionData>({ redirectUrl: faker.internet.url() });

            frontendController.login(responseMock, sessionMock);

            expect(responseMock.redirect).toHaveBeenCalledWith(sessionMock.redirectUrl);
        });

<<<<<<< HEAD
        it('should set- tokens on session', async () => {
            const loginData: LoginParams = {
                username: faker.internet.userName(),
                password: faker.internet.password(),
            };
            const tokenSet: TokenSet = new TokenSet();
            loginService.login.mockReturnValueOnce(
                of({
                    data: tokenSet,
                } as AxiosResponse<TokenSet>),
            );
            const sessionMock: SessionData = createMock<SessionData>();
            await firstValueFrom(frontendController.login(loginData, sessionMock));
            expect(sessionMock.set).toHaveBeenCalledWith('keycloak_tokens', tokenSet);
=======
        it('should clear redirectUrl from session', () => {
            const responseMock: Response = createMock<Response>();
            const session: SessionData = { redirectUrl: faker.internet.url(), cookie: { originalMaxAge: 0 } };

            frontendController.login(responseMock, session);

            expect(session.redirectUrl).toBeUndefined();
>>>>>>> a5ef942d
        });
    });

    describe('Logout', () => {
        it('should delete session', () => {
<<<<<<< HEAD
            const sessionMock: SessionData = createMock<SessionData>();
            frontendController.logout(sessionMock);
            expect(sessionMock.delete).toHaveBeenCalled();
=======
            const requestMock: Request = createMock<Request>({ session: createMock<SessionData>() });

            frontendController.logout(requestMock);

            expect(requestMock.session.destroy).toHaveBeenCalled();
        });
    });

    describe('info', () => {
        it('should return user info', () => {
            const user: User = createMock<User>({ userinfo: createMock<UserinfoResponse>() });

            const result: UserinfoResponse = frontendController.info(user);

            expect(result).toBe(user.userinfo);
>>>>>>> a5ef942d
        });
    });

    describe('resetPasswordByPersonId', () => {
        it('should return a ResetPasswordResponse', () => {
            const params: PersonByIdParams = {
                personId: faker.string.numeric(),
            };
            const resetPasswordResponse: ResetPasswordResponse = {
                ok: true,
                value: faker.string.alphanumeric({ length: { min: 10, max: 10 }, casing: 'mixed' }),
            };
            userService.resetPasswordForUserByUserId.mockReturnValueOnce(
                of({
                    data: resetPasswordResponse,
                } as AxiosResponse<ResetPasswordResponse>),
            );
            frontendController.resetPasswordByPersonId(params);
            expect(userService.resetPasswordForUserByUserId).toHaveBeenCalled();
        });
    });
});<|MERGE_RESOLUTION|>--- conflicted
+++ resolved
@@ -5,44 +5,13 @@
 import { SessionData } from 'express-session';
 import { UserinfoResponse } from 'openid-client';
 
-<<<<<<< HEAD
-import { LoginService } from '../outbound/login.service.js';
-import { FrontendController, SessionData } from './frontend.controller.js';
-import { LoginParams } from './user.params.js';
-import { ResetPasswordResponse, UserService } from '../outbound/user.service.js';
-import { PersonByIdParams } from '../../person/api/person-by-id.param.js';
-=======
 import { ConfigTestModule } from '../../../../test/utils/config-test.module.js';
 import { User } from '../auth/user.decorator.js';
 import { FrontendController } from './frontend.controller.js';
->>>>>>> a5ef942d
 
 describe('FrontendController', () => {
     let module: TestingModule;
     let frontendController: FrontendController;
-<<<<<<< HEAD
-    let loginService: DeepMocked<LoginService>;
-    let userService: DeepMocked<UserService>;
-
-    beforeAll(async () => {
-        module = await Test.createTestingModule({
-            providers: [
-                FrontendController,
-                {
-                    provide: LoginService,
-                    useValue: createMock<LoginService>(),
-                },
-                {
-                    provide: UserService,
-                    useValue: createMock<UserService>(),
-                },
-            ],
-        }).compile();
-
-        frontendController = module.get(FrontendController);
-        loginService = module.get(LoginService);
-        userService = module.get(UserService);
-=======
 
     beforeAll(async () => {
         module = await Test.createTestingModule({
@@ -51,7 +20,6 @@
         }).compile();
 
         frontendController = module.get(FrontendController);
->>>>>>> a5ef942d
     });
 
     afterEach(() => {
@@ -85,22 +53,6 @@
             expect(responseMock.redirect).toHaveBeenCalledWith(sessionMock.redirectUrl);
         });
 
-<<<<<<< HEAD
-        it('should set- tokens on session', async () => {
-            const loginData: LoginParams = {
-                username: faker.internet.userName(),
-                password: faker.internet.password(),
-            };
-            const tokenSet: TokenSet = new TokenSet();
-            loginService.login.mockReturnValueOnce(
-                of({
-                    data: tokenSet,
-                } as AxiosResponse<TokenSet>),
-            );
-            const sessionMock: SessionData = createMock<SessionData>();
-            await firstValueFrom(frontendController.login(loginData, sessionMock));
-            expect(sessionMock.set).toHaveBeenCalledWith('keycloak_tokens', tokenSet);
-=======
         it('should clear redirectUrl from session', () => {
             const responseMock: Response = createMock<Response>();
             const session: SessionData = { redirectUrl: faker.internet.url(), cookie: { originalMaxAge: 0 } };
@@ -108,17 +60,11 @@
             frontendController.login(responseMock, session);
 
             expect(session.redirectUrl).toBeUndefined();
->>>>>>> a5ef942d
         });
     });
 
     describe('Logout', () => {
         it('should delete session', () => {
-<<<<<<< HEAD
-            const sessionMock: SessionData = createMock<SessionData>();
-            frontendController.logout(sessionMock);
-            expect(sessionMock.delete).toHaveBeenCalled();
-=======
             const requestMock: Request = createMock<Request>({ session: createMock<SessionData>() });
 
             frontendController.logout(requestMock);
@@ -134,26 +80,6 @@
             const result: UserinfoResponse = frontendController.info(user);
 
             expect(result).toBe(user.userinfo);
->>>>>>> a5ef942d
-        });
-    });
-
-    describe('resetPasswordByPersonId', () => {
-        it('should return a ResetPasswordResponse', () => {
-            const params: PersonByIdParams = {
-                personId: faker.string.numeric(),
-            };
-            const resetPasswordResponse: ResetPasswordResponse = {
-                ok: true,
-                value: faker.string.alphanumeric({ length: { min: 10, max: 10 }, casing: 'mixed' }),
-            };
-            userService.resetPasswordForUserByUserId.mockReturnValueOnce(
-                of({
-                    data: resetPasswordResponse,
-                } as AxiosResponse<ResetPasswordResponse>),
-            );
-            frontendController.resetPasswordByPersonId(params);
-            expect(userService.resetPasswordForUserByUserId).toHaveBeenCalled();
         });
     });
 });