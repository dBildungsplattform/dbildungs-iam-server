nameOverride: ''
fullnameOverride: ''
namespaceOverride: ''

backendHostname: ''
keycloakHostname: 'http://dbildungs-iam-keycloak'
keycloak2ndHostname: ""
keycloakExternalHostname: 'spsh-xxx-keycloak.dev.spsh.dbildungsplattform.de'
backend2ndHostname: ""

containerSecurityContext:
  enabled: true
  runAsUser: 1000
  runAsNonRoot: true
  privileged: false
  readOnlyRootFilesystem: false
  allowPrivilegeEscalation: false
  capabilities:
    drop: ['ALL']
  seccompProfile:
    type: 'RuntimeDefault'

restartPolicy: Always
environment: dev

database:
  name: 'dbildungs_iam_server'
  host: ''
  password: ''
  username: 'dbildungs_iam_server'

ldap:
  url: ldap://dbildungs-iam-ldap.spsh-xxx.svc.cluster.local
  oeffentlicheSchulenDomain: schule-sh.de
  ersatzschulenDomain: ersatzschule-sh.de
  base_dn: dc=schule-sh,dc=de

itslearning:
  enabled: false
  endpoint: https://enterprise.itslintegrations.com/WCFServiceLibrary/ImsEnterpriseServicesPort.svc
  root: sh
  rootOeffentlich: oeffentlich
  rootErsatz: ersatz

privacyidea:
  url: https://privacyidea.dev.spsh.dbildungsplattform.de
  renameWaitingTime: 5
  realm: ucs_users
  userResolver: ucs_users

system:
  rename_waiting_time_in_seconds: 2
  step_up_timeout_in_seconds: 900
  step_up_timeout_enabled: false

auth:
  # existingSecret: Refers to a secret already present in the cluster, which is required.
  existingSecret: ''
  secretName: dbildungs-iam-server
  keycloak_adminSecret: ''
  keycloak_clientSecret: ''
  service_account_private_jwks: ''
  frontend_sessionSecret: ''
  ldap_bind_dn: ''
  ldap_admin_password: ''
  secrets_json: ''
  frontend_sessionSecret: ''
  itslearning_username: ''
  itslearning_password: ''
  pi_admin_user: ''
  pi_admin_password: ''
  redis_password: ''
  vidis_username: ''
  vidis_password: ''
  import_passphrase_secret: ''
  import_passphrase_salt: ''
  ox_password: ''
  basic_auth_password: ''
  redis_password: ''

ox:
  enabled: false
  username: 'oxadmin'
  endpoint: 'https://webmail.example.com'
  contextId: '10'
  contextName: '10'

vidis: 
  url: 'https://service-stage.vidis.schule'
  regionName: 'test-region'
  keycloakGroup: 'VIDIS-service'
  keycloakRole: 'VIDIS-user'

backend:
  replicaCount: 1
  maxUnavailable: '50%'
  maxSurge: '50%'
  image:
    repository: ghcr.io/dbildungsplattform/dbildungs-iam-server
    tag: ''
    pullPolicy: Always
  containerPorts:
    http: 8080
  resources:
    limits:
      cpu: 2
      memory: 4G
    requests:
      cpu: 200m
      memory: 200Mi
  startupProbe:
    enabled: true
    initialDelaySeconds: 10
    periodSeconds: 10
    failureThreshold: 5
    httpGet:
      scheme: 'HTTP'
      port: 8080
      path: '/health'
  livenessProbe:
    enabled: true
    initialDelaySeconds: 10
    httpGet:
      scheme: 'HTTP'
      port: 8080
      path: '/health'
  readinessProbe:
    enabled: true
    initialDelaySeconds: 10
    httpGet:
      scheme: 'HTTP'
      port: 8080
      path: '/health'
  dbseeding:
    enabled: true
    command: [ "node", "dist/src/console/main.js", "db", "seed", "dev" ]
  dbmigration:
    enabled: true
    command: [ "node", "dist/src/console/main.js", "db", "migration-apply" ]
  keycloakdatamigration: 
    enabled: true
    command: [ "node", "dist/src/console/main.js", "keycloak", "update-clients", "dev" ]
  ingress:
    # Only enable if 2nd host name is defined
    enabled2nd: false
    enabled: true
    healthenabled: true
    ingressClassName: nginx
    pathType: Prefix
    portnumber: 80
    automountServiceAccountToken: false
    paths:
      - /api
      - /docs
      - /docs-json
      - /docs-yaml
    annotations: []
  service:
    type: ClusterIP
    ports:
      http: 80
  serviceMonitor:
    enabled: true
    path: "/metrics"
    interval: 30m
    endpoints:
      - port: 'web'
  extraEnvVars: []
  extraVolumes: []
  volumeMounts:
    - mountPath: /app/config/config.json
      subPath: config-json
      name: config-volume
      readOnly: true
    - mountPath: /app/config/secrets.json
      subPath: secrets-json
      name: secret-volume
  extraVolumeMounts: []
  env:
    renameWaitingTimeInSeconds: 3
    stepUpTimeoutInSeconds: 900
    stepUpTimeoutEnabled: 'false'
    maxOldSpaceSize: 3584

autoscaling:
  enabled: false
  minReplicas: 1
  maxReplicas: 5
  targetCPUUtilizationPercentage: 60

podDisruptionBudget:
  enabled: true
  minAvailable: "60%"

status:
  url: 'https://status.dev.spsh.dbildungsplattform.de/'

cronjobs:
  enabled: true
  image:
    tag: '1.1.0'
    repository: docker.io/schulcloud/cron-tools
    pullPolicy: IfNotPresent
  port: 5656
  keycloakTokenUrl: '/realms/SPSH/protocol/openid-connect/token'
  keycloakClientId: spsh-service
  jwksFilePath: /keys/jwks.json
  backendHostname: '{{ $.Values.frontendHostname }}'
  scriptDir: scripts
  jobs:
    cron-trigger-1:
      schedule: 20 0 * * *
      endpoint: '/api/cron/kopers-lock'
      httpMethod: 'PUT'
      script: 'cron_trigger.sh'
    cron-trigger-2:
      schedule: 40 0 * * *
      endpoint: '/api/cron/kontext-expired'
      httpMethod: 'PUT'
      script: 'cron_trigger.sh'
    cron-trigger-3:
      schedule: 50 0 * * *
      endpoint: '/api/cron/person-without-org'
      httpMethod: 'PUT'
      script: 'cron_trigger.sh'
    cron-trigger-4:
      schedule: 10 0 * * *
      endpoint: '/api/cron/unlock'
      httpMethod: 'PUT'
      script: 'cron_trigger.sh'
    cron-trigger-5:
      schedule: 30 0 * * *
      endpoint: '/api/cron/vidis-angebote'
      httpMethod: 'PUT'
      script: 'cron_trigger.sh'

import:
  csvFileMaxSizeInMB: 10
<<<<<<< HEAD
  csvMaxNumberOfUsers: 2000

featureFlags:
  befristungBearbeiten: true
=======
  csvMaxNumberOfUsers: 2001
>>>>>>> d162a580
<|MERGE_RESOLUTION|>--- conflicted
+++ resolved
@@ -85,7 +85,7 @@
   contextId: '10'
   contextName: '10'
 
-vidis: 
+vidis:
   url: 'https://service-stage.vidis.schule'
   regionName: 'test-region'
   keycloakGroup: 'VIDIS-service'
@@ -137,7 +137,7 @@
   dbmigration:
     enabled: true
     command: [ "node", "dist/src/console/main.js", "db", "migration-apply" ]
-  keycloakdatamigration: 
+  keycloakdatamigration:
     enabled: true
     command: [ "node", "dist/src/console/main.js", "keycloak", "update-clients", "dev" ]
   ingress:
@@ -236,11 +236,7 @@
 
 import:
   csvFileMaxSizeInMB: 10
-<<<<<<< HEAD
-  csvMaxNumberOfUsers: 2000
+  csvMaxNumberOfUsers: 2001
 
 featureFlags:
-  befristungBearbeiten: true
-=======
-  csvMaxNumberOfUsers: 2001
->>>>>>> d162a580
+  befristungBearbeiten: true