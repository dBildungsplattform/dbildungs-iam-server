{{- if not (lookup "v1" "Secret" .Release.Namespace .Values.secrets.name ) }}
{{- fail (print "No secret in namespace " .Release.Namespace " under " .Values.secrets.name " deployment cannot continue") }}
{{- end}}
apiVersion: apps/v1
kind: Deployment
metadata:
  name: dbiam-deployment-backend
  labels:
    app.kubernetes.io/name: {{.Chart.Name}}
    app.kubernetes.io/version: {{.Chart.Version}}
spec:
  selector:
    matchLabels:
      layer: dbildungs-iam-backend
  replicas: {{.Values.dbildungsIamReplications}}
  template:
    metadata:
      name: dbildungs-iam
      labels:
        layer: dbildungs-iam-backend
    spec:
      {{if .Values.seeding}}
      initContainers:
        - name: db-init
          image: "{{ .Values.image.repository }}:{{ .Values.image.tag | default .Chart.AppVersion }}"
          securityContext:
            allowPrivilegeEscalation: false
          command: [ "node", "dist/src/console/main.js", "db", "init" ]
          env:
            - name: NODE_ENV
              value: {{.Values.environment}}
            - name: DEPLOY_STAGE
              value: {{.Values.environment}}
          volumeMounts:
            - mountPath: /app/config/config.json
              subPath: config.json
              name: config-volume
              readOnly: true
            - mountPath: /app/config/secrets.json
              subPath: secrets.json
              name: secret-volume
              readOnly: true
            - mountPath: /app/sql/{{.Values.seeding.database}}
              name: seeding-volume
              readOnly: true
          resources:
            requests:
              cpu: {{.Values.dbildungsIamCpuRequest}}
              memory: {{.Values.dbildungsIamMemRequest}}
            limits:
              cpu: {{.Values.dbildungsIamCpuMax}}
              memory: {{.Values.dbildungsIamMemMax}}
        - name: db-seeding
          image: "{{ .Values.image.repository }}:{{ .Values.image.tag | default .Chart.AppVersion }}"
          securityContext:
            allowPrivilegeEscalation: false
          command: [ "node", "dist/src/console/main.js", "db", "seed", "dev", "" ]
          env:
            - name: NODE_ENV
              value: {{.Values.environment}}
            - name: DEPLOY_STAGE
              value: {{.Values.environment}}
          volumeMounts:
            - mountPath: /app/config/config.json
              subPath: config.json
              name: config-volume
              readOnly: true
            - mountPath: /app/config/secrets.json
              subPath: secrets.json
              name: secret-volume
              readOnly: true
            - mountPath: /app/sql/{{.Values.seeding.database}}
              name: seeding-volume
              readOnly: true
          resources:
            requests:
              cpu: {{.Values.dbildungsIamCpuRequest}}
              memory: {{.Values.dbildungsIamMemRequest}}
            limits:
              cpu: {{.Values.dbildungsIamCpuMax}}
              memory: {{.Values.dbildungsIamMemMax}}
      {{end}}
      containers:
        - name: dbildungs-iam-backend
          image: "{{ .Values.image.repository }}:{{ .Values.image.tag | default .Chart.AppVersion }}"
          imagePullPolicy: Always
          securityContext:
            allowPrivilegeEscalation: false
          ports:
            - name: web
              containerPort: 8080
          env:
          {{- include "dbiam-backend-envs" . | indent  12}}
          volumeMounts:
            - mountPath: /app/config/config.json
              subPath: config.json
              name: config-volume
              readOnly: true
            - mountPath: /app/config/secrets.json
              subPath: secrets.json
              name: secret-volume
              readOnly: true
          resources:
            requests:
              cpu: {{.Values.dbildungsIamCpuRequest}}
              memory: {{.Values.dbildungsIamMemRequest}}
            limits:
              cpu: {{.Values.dbildungsIamCpuMax}}
              memory: {{.Values.dbildungsIamMemMax}}
          livenessProbe:
            initialDelaySeconds: 10
            httpGet:
              port: 8080
              scheme: 'HTTP'
              path: '/health'
          readinessProbe:
            initialDelaySeconds: 10
            httpGet:
              port: 8080
              scheme: 'HTTP'
              path: '/health'
      restartPolicy: Always
      volumes:
        - name: config-volume
          configMap:
            name: {{.Values.configmap.name  }}
        - name: secret-volume
          secret:
<<<<<<< HEAD
            secretName: dbildungs-iam-secrets
        {{if .Values.seeding}}
        - name: seeding-volume
          configMap:
            name: {{.Values.seeding.configmap}}
        {{end}}
=======
            secretName: {{.Values.secrets.name}}
>>>>>>> a32658dd
<|MERGE_RESOLUTION|>--- conflicted
+++ resolved
@@ -126,13 +126,9 @@
             name: {{.Values.configmap.name  }}
         - name: secret-volume
           secret:
-<<<<<<< HEAD
-            secretName: dbildungs-iam-secrets
+            secretName: {{.Values.secrets.name}}
         {{if .Values.seeding}}
         - name: seeding-volume
           configMap:
             name: {{.Values.seeding.configmap}}
-        {{end}}
-=======
-            secretName: {{.Values.secrets.name}}
->>>>>>> a32658dd
+        {{end}}