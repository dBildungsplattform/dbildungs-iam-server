import { Body, Controller, Get, HttpCode, HttpStatus, Param, Post, UseFilters } from '@nestjs/common';
import {
    ApiBadRequestResponse,
    ApiBearerAuth,
    ApiCreatedResponse,
    ApiForbiddenResponse,
    ApiInternalServerErrorResponse,
    ApiOAuth2,
    ApiOkResponse,
    ApiTags,
    ApiUnauthorizedResponse,
} from '@nestjs/swagger';
import { DomainError } from '../../../shared/error/index.js';
import { SchulConnexErrorMapper } from '../../../shared/error/schul-connex-error.mapper.js';
import { SchulConnexValidationErrorFilter } from '../../../shared/error/schulconnex-validation-error.filter.js';
import { Permissions } from '../../authentication/api/permissions.decorator.js';
import { PersonPermissions } from '../../authentication/domain/person-permissions.js';
import { DBiamPersonenkontextService } from '../domain/dbiam-personenkontext.service.js';
import { PersonenkontextFactory } from '../domain/personenkontext.factory.js';
import { Personenkontext } from '../domain/personenkontext.js';
import { DBiamPersonenkontextRepo } from '../persistence/dbiam-personenkontext.repo.js';
import { PersonenkontextSpecificationError } from '../specification/error/personenkontext-specification.error.js';
import { DBiamCreatePersonenkontextBodyParams } from './dbiam-create-personenkontext.body.params.js';
import { DBiamFindPersonenkontexteByPersonIdParams } from './dbiam-find-personenkontext-by-personid.params.js';
<<<<<<< HEAD
import { DBiamPersonenkontextRepo } from '../persistence/dbiam-personenkontext.repo.js';
import { DBiamPersonenkontextResponse } from './dbiam-personenkontext.response.js';
import { DBiamPersonenkontextService } from '../domain/dbiam-personenkontext.service.js';
import { EventService } from '../../../core/eventbus/index.js';
import { PersonenkontextCreatedEvent } from '../../../shared/events/personenkontext-created.event.js';
=======
>>>>>>> 9b01c044
import { DbiamPersonenkontextError } from './dbiam-personenkontext.error.js';
import { DBiamPersonenkontextResponse } from './dbiam-personenkontext.response.js';
import { PersonenkontextExceptionFilter } from './personenkontext-exception-filter.js';

@UseFilters(new SchulConnexValidationErrorFilter(), new PersonenkontextExceptionFilter())
@ApiTags('dbiam-personenkontexte')
@ApiBearerAuth()
@ApiOAuth2(['openid'])
@Controller({ path: 'dbiam/personenkontext' })
export class DBiamPersonenkontextController {
    public constructor(
        private readonly personenkontextRepo: DBiamPersonenkontextRepo,
        private readonly dbiamPersonenkontextService: DBiamPersonenkontextService,
<<<<<<< HEAD
        private readonly eventService: EventService,
=======
        private readonly personenkontextFactory: PersonenkontextFactory,
>>>>>>> 9b01c044
    ) {}

    @Get(':personId')
    @ApiOkResponse({
        description: 'The personenkontexte were successfully returned.',
        type: [DBiamPersonenkontextResponse],
    })
    @ApiUnauthorizedResponse({ description: 'Not authorized to get available personenkontexte.' })
    @ApiForbiddenResponse({ description: 'Insufficient permission to get personenkontexte for this user.' })
    @ApiInternalServerErrorResponse({ description: 'Internal server error while getting personenkontexte.' })
    public async findPersonenkontextsByPerson(
        @Param() params: DBiamFindPersonenkontexteByPersonIdParams,
        @Permissions() permissions: PersonPermissions,
    ): Promise<DBiamPersonenkontextResponse[]> {
        const result: Result<Personenkontext<true>[], DomainError> =
            await this.personenkontextRepo.findByPersonAuthorized(params.personId, permissions);

        if (!result.ok) {
            throw SchulConnexErrorMapper.mapSchulConnexErrorToHttpException(
                SchulConnexErrorMapper.mapDomainErrorToSchulConnexError(result.error),
            );
        }

        return result.value.map((k: Personenkontext<true>) => new DBiamPersonenkontextResponse(k));
    }

    @Post()
    @HttpCode(HttpStatus.CREATED)
    @ApiCreatedResponse({
        description: 'Personenkontext was successfully created.',
        type: DBiamPersonenkontextResponse,
    })
    @ApiBadRequestResponse({
        description: 'The personenkontext could not be created, may due to unsatisfied specifications.',
        type: DbiamPersonenkontextError,
    })
    @ApiUnauthorizedResponse({ description: 'Not authorized to create personenkontext.' })
    @ApiForbiddenResponse({ description: 'Insufficient permission to create personenkontext.' })
    @ApiInternalServerErrorResponse({ description: 'Internal server error while creating personenkontext.' })
    public async createPersonenkontext(
        @Body() params: DBiamCreatePersonenkontextBodyParams,
        @Permissions() permissions: PersonPermissions,
    ): Promise<DBiamPersonenkontextResponse> {
        // Construct new personenkontext
        const newPersonenkontext: Personenkontext<false> = this.personenkontextFactory.createNew(
            params.personId,
            params.organisationId,
            params.rolleId,
        );

        //Check specifications
        const specificationCheckError: Option<PersonenkontextSpecificationError> =
            await this.dbiamPersonenkontextService.checkSpecifications(newPersonenkontext);
        if (specificationCheckError) {
            throw specificationCheckError;
        }

        // Save personenkontext
<<<<<<< HEAD
        const savedPersonenkontext: Personenkontext<true> = await this.personenkontextRepo.save(newPersonenkontext);
        this.eventService.publish(new PersonenkontextCreatedEvent(savedPersonenkontext.id));
=======
        const saveResult: Result<Personenkontext<true>, DomainError> = await this.personenkontextRepo.saveAuthorized(
            newPersonenkontext,
            permissions,
        );

        if (!saveResult.ok) {
            throw SchulConnexErrorMapper.mapSchulConnexErrorToHttpException(
                SchulConnexErrorMapper.mapDomainErrorToSchulConnexError(saveResult.error),
            );
        }
>>>>>>> 9b01c044

        return new DBiamPersonenkontextResponse(saveResult.value);
    }
}<|MERGE_RESOLUTION|>--- conflicted
+++ resolved
@@ -18,18 +18,12 @@
 import { DBiamPersonenkontextService } from '../domain/dbiam-personenkontext.service.js';
 import { PersonenkontextFactory } from '../domain/personenkontext.factory.js';
 import { Personenkontext } from '../domain/personenkontext.js';
-import { DBiamPersonenkontextRepo } from '../persistence/dbiam-personenkontext.repo.js';
 import { PersonenkontextSpecificationError } from '../specification/error/personenkontext-specification.error.js';
 import { DBiamCreatePersonenkontextBodyParams } from './dbiam-create-personenkontext.body.params.js';
 import { DBiamFindPersonenkontexteByPersonIdParams } from './dbiam-find-personenkontext-by-personid.params.js';
-<<<<<<< HEAD
 import { DBiamPersonenkontextRepo } from '../persistence/dbiam-personenkontext.repo.js';
-import { DBiamPersonenkontextResponse } from './dbiam-personenkontext.response.js';
-import { DBiamPersonenkontextService } from '../domain/dbiam-personenkontext.service.js';
 import { EventService } from '../../../core/eventbus/index.js';
 import { PersonenkontextCreatedEvent } from '../../../shared/events/personenkontext-created.event.js';
-=======
->>>>>>> 9b01c044
 import { DbiamPersonenkontextError } from './dbiam-personenkontext.error.js';
 import { DBiamPersonenkontextResponse } from './dbiam-personenkontext.response.js';
 import { PersonenkontextExceptionFilter } from './personenkontext-exception-filter.js';
@@ -43,11 +37,8 @@
     public constructor(
         private readonly personenkontextRepo: DBiamPersonenkontextRepo,
         private readonly dbiamPersonenkontextService: DBiamPersonenkontextService,
-<<<<<<< HEAD
         private readonly eventService: EventService,
-=======
         private readonly personenkontextFactory: PersonenkontextFactory,
->>>>>>> 9b01c044
     ) {}
 
     @Get(':personId')
@@ -106,10 +97,6 @@
         }
 
         // Save personenkontext
-<<<<<<< HEAD
-        const savedPersonenkontext: Personenkontext<true> = await this.personenkontextRepo.save(newPersonenkontext);
-        this.eventService.publish(new PersonenkontextCreatedEvent(savedPersonenkontext.id));
-=======
         const saveResult: Result<Personenkontext<true>, DomainError> = await this.personenkontextRepo.saveAuthorized(
             newPersonenkontext,
             permissions,
@@ -120,7 +107,7 @@
                 SchulConnexErrorMapper.mapDomainErrorToSchulConnexError(saveResult.error),
             );
         }
->>>>>>> 9b01c044
+        this.eventService.publish(new PersonenkontextCreatedEvent(saveResult.value.id));
 
         return new DBiamPersonenkontextResponse(saveResult.value);
     }
