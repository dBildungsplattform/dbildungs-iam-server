--- conflicted
+++ resolved
@@ -4,27 +4,17 @@
 import { PersonModule } from '../person/person.module.js';
 import { PersonDeleteModule } from '../person/person-deletion/person-delete.module.js';
 import { PersonenKontextModule } from '../personenkontext/personenkontext.module.js';
-<<<<<<< HEAD
+import { LoggerModule } from '../../core/logging/logger.module.js';
 import { ServiceProviderModule } from '../service-provider/service-provider.module.js';
-=======
->>>>>>> 932d4a7c
-import { LoggerModule } from '../../core/logging/logger.module.js';
 
 @Module({
     imports: [
-<<<<<<< HEAD
-        LoggerModule.register(CronModule.name),
-=======
->>>>>>> 932d4a7c
         PersonModule,
         PersonenKontextModule,
         KeycloakAdministrationModule,
         PersonDeleteModule,
-<<<<<<< HEAD
+        LoggerModule.register(CronModule.name),
         ServiceProviderModule,
-=======
-        LoggerModule.register(CronModule.name),
->>>>>>> 932d4a7c
     ],
     controllers: [CronController],
 })
