--- conflicted
+++ resolved
@@ -57,12 +57,8 @@
         "ENDPOINT": "http://localhost:5000",
         "USERNAME": "admin",
         "PASSWORD": "admin",
-<<<<<<< HEAD
-        "USER_RESOLVER": "mariadb_resolver"
-=======
         "USER_RESOLVER": "mariadb_resolver",
         "REALM": "defrealm"
->>>>>>> d4e75234
     },
     "OX": {
         "ENABLED": "false",
