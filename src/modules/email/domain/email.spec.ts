--- conflicted
+++ resolved
@@ -8,10 +8,6 @@
 import { Person } from '../../person/domain/person.js';
 import { EmailInvalidError } from '../error/email-invalid.error.js';
 import { EmailAddress } from './email-address.js';
-<<<<<<< HEAD
-=======
-import { EmailAddressID } from '../../../shared/types/index.js';
->>>>>>> 4249eb0e
 
 describe('Email Aggregate', () => {
     let module: TestingModule;
@@ -50,15 +46,16 @@
     beforeEach(() => {
         jest.resetAllMocks();
         newEmail = emailFactory.createNew(faker.string.uuid());
-        firstEmailAddress = new EmailAddress<true>(faker.string.uuid(), faker.internet.email(), false);
-        emailAddresses = [firstEmailAddress];
-        existingEmail = emailFactory.construct(
+        firstEmailAddress = new EmailAddress<true>(
             faker.string.uuid(),
             faker.date.past(),
             faker.date.recent(),
             faker.string.uuid(),
-            emailAddresses,
+            faker.internet.email(),
+            false,
         );
+        emailAddresses = [firstEmailAddress];
+        existingEmail = emailFactory.construct(faker.string.uuid(), emailAddresses);
         newNames = {
             vorname: faker.person.firstName(),
             familienname: faker.person.lastName(),
@@ -68,9 +65,7 @@
     describe('enable', () => {
         describe('when emailAddresses are already present on aggregate', () => {
             it('should return successfully', async () => {
-<<<<<<< HEAD
-=======
-                const emailAddressId: EmailAddressID = faker.string.uuid();
+                /* const emailAddressId: EmailAddressID = faker.string.uuid();
                 const emailAddresses: EmailAddress<true>[] = [
                     new EmailAddress<true>(
                         emailAddressId,
@@ -82,8 +77,7 @@
                     ),
                 ];
                 const existingEmail: Email<true> = emailFactory.construct(faker.string.uuid(), emailAddresses);
-
->>>>>>> 4249eb0e
+*/
                 const result: Result<Email<true>> = await existingEmail.enable();
 
                 expect(result.ok).toBeTruthy();
@@ -209,16 +203,13 @@
             it('should return true ', () => {
                 const emailAddress: EmailAddress<true> = new EmailAddress<true>(
                     faker.string.uuid(),
+                    faker.date.past(),
+                    faker.date.recent(),
+                    faker.string.uuid(),
                     faker.internet.email(),
                     true,
                 );
-                const email: Email<true> = emailFactory.construct(
-                    faker.string.uuid(),
-                    faker.date.past(),
-                    faker.date.recent(),
-                    faker.string.uuid(),
-                    [emailAddress],
-                );
+                const email: Email<true> = emailFactory.construct(faker.string.uuid(), [emailAddress]);
                 const result: boolean = email.isEnabled();
 
                 expect(result).toBeTruthy();
@@ -237,16 +228,13 @@
             it('should return the emailAddress-address string', () => {
                 const emailAddress: EmailAddress<true> = new EmailAddress<true>(
                     faker.string.uuid(),
+                    faker.date.past(),
+                    faker.date.recent(),
+                    faker.string.uuid(),
                     faker.internet.email(),
                     true,
                 );
-                const email: Email<true> = emailFactory.construct(
-                    faker.string.uuid(),
-                    faker.date.past(),
-                    faker.date.recent(),
-                    faker.string.uuid(),
-                    [emailAddress],
-                );
+                const email: Email<true> = emailFactory.construct(faker.string.uuid(), [emailAddress]);
                 const result: Option<string> = email.currentAddress;
 
                 expect(result).toBeDefined();
