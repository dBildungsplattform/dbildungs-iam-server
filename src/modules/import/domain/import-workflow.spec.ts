import { Test, TestingModule } from '@nestjs/testing';
import { createMock, DeepMocked } from '@golevelup/ts-jest';
import { RolleRepo } from '../../rolle/repo/rolle.repo.js';
import { OrganisationRepository } from '../../organisation/persistence/organisation.repository.js';
import { PersonPermissions } from '../../authentication/domain/person-permissions.js';
import { ImportDataRepository } from '../persistence/import-data.repository.js';
import { ImportUploadResultFields, ImportWorkflow } from './import-workflow.js';
import {
    PersonenkontextCreationService,
    PersonPersonenkontext,
} from '../../personenkontext/domain/personenkontext-creation.service.js';
import { ImportWorkflowFactory } from './import-workflow.factory.js';
import { DomainError } from '../../../shared/error/domain.error.js';
import { EntityNotFoundError } from '../../../shared/error/entity-not-found.error.js';
import { faker } from '@faker-js/faker';
import { DoFactory } from '../../../../test/utils/do-factory.js';
import { MissingPermissionsError } from '../../../shared/error/missing-permissions.error.js';
import Papa from 'papaparse';
import { OrganisationsTyp } from '../../organisation/domain/organisation.enums.js';
import { RollenArt } from '../../rolle/domain/rolle.enums.js';
import { Rolle } from '../../rolle/domain/rolle.js';
import internal from 'stream';
import { Organisation } from '../../organisation/domain/organisation.js';
import { ImportTextFileCreationError } from './import-text-file-creation.error.js';
import { RolleNurAnPassendeOrganisationError } from '../../personenkontext/specification/error/rolle-nur-an-passende-organisation.js';
import { Person } from '../../person/domain/person.js';
import { ImportCSVFileEmptyError } from './import-csv-file-empty.error.js';
import { ImportNurLernAnSchuleUndKlasseError } from './import-nur-lern-an-schule-und-klasse.error.js';
import { ImportCSVFileParsingError } from './import-csv-file-parsing.error.js';
import { ImportCSVFileInvalidHeaderError } from './import-csv-file-invalid-header.error.js';
<<<<<<< HEAD
import { ImportDataItem } from './import-data-item.js';
import { ImportVorgangRepository } from '../persistence/import-vorgang.repository.js';
import { ImportVorgang } from './import-vorgang.js';
=======
import { VornameForPersonWithTrailingSpaceError } from '../../person/domain/vorname-with-trailing-space.error.js';
import { LoggingTestModule } from '../../../../test/utils/logging-test.module.js';
>>>>>>> d177a3ed

describe('ImportWorkflow', () => {
    let module: TestingModule;
    let rolleRepoMock: DeepMocked<RolleRepo>;
    let organisationRepoMock: DeepMocked<OrganisationRepository>;
    let importDataRepositoryMock: DeepMocked<ImportDataRepository>;
    let personenkontextCreationServiceMock: DeepMocked<PersonenkontextCreationService>;
    let importVorgangRepositoryMock: DeepMocked<ImportVorgangRepository>;
    let sut: ImportWorkflow;
    let importWorkflowFactory: ImportWorkflowFactory;
    let personpermissionsMock: DeepMocked<PersonPermissions>;

    const SELECTED_ORGANISATION_ID: string = faker.string.uuid();
    const SELECTED_ROLLE_ID: string = faker.string.uuid();
    const FILE_MOCK: Express.Multer.File = createMock<Express.Multer.File>();

    beforeAll(async () => {
        module = await Test.createTestingModule({
            imports: [LoggingTestModule],
            providers: [
                ImportWorkflowFactory,
                {
                    provide: RolleRepo,
                    useValue: createMock<RolleRepo>(),
                },
                {
                    provide: OrganisationRepository,
                    useValue: createMock<OrganisationRepository>(),
                },
                {
                    provide: ImportDataRepository,
                    useValue: createMock<ImportDataRepository>(),
                },
                {
                    provide: PersonenkontextCreationService,
                    useValue: createMock<PersonenkontextCreationService>(),
                },
                {
                    provide: PersonPermissions,
                    useValue: createMock<PersonPermissions>(),
                },
                {
                    provide: ImportVorgangRepository,
                    useValue: createMock<ImportVorgangRepository>(),
                },
            ],
        }).compile();
        rolleRepoMock = module.get(RolleRepo);
        organisationRepoMock = module.get(OrganisationRepository);
        importDataRepositoryMock = module.get(ImportDataRepository);
        personenkontextCreationServiceMock = module.get(PersonenkontextCreationService);
        importVorgangRepositoryMock = module.get(ImportVorgangRepository);
        importWorkflowFactory = module.get(ImportWorkflowFactory);
        sut = importWorkflowFactory.createNew();
        personpermissionsMock = module.get(PersonPermissions);
    });

    afterAll(async () => {
        await module.close();
    });

    beforeEach(() => {
        jest.resetAllMocks();
    });

    it('should be defined', () => {
        expect(sut).toBeDefined();
    });

    describe('initialize', () => {
        it('should initialize the aggregate with the selected Organisation and Rolle', () => {
            sut.initialize(SELECTED_ORGANISATION_ID, SELECTED_ROLLE_ID);
            expect(sut.selectedOrganisationId).toBe(SELECTED_ORGANISATION_ID);
            expect(sut.selectedRolleId).toBe(SELECTED_ROLLE_ID);
        });
    });

    describe('validateImport', () => {
        it('should return EntityNotFoundError if the organisation does not exist', async () => {
            sut.initialize(SELECTED_ORGANISATION_ID, SELECTED_ROLLE_ID);
            organisationRepoMock.findById.mockResolvedValueOnce(undefined);
            const result: DomainError | ImportUploadResultFields = await sut.validateImport(
                FILE_MOCK,
                personpermissionsMock,
            );
            expect(result).toBeInstanceOf(EntityNotFoundError);
        });

        it('should return EntityNotFoundError if the rolle does not exist', async () => {
            sut.initialize(SELECTED_ORGANISATION_ID, SELECTED_ROLLE_ID);
            organisationRepoMock.findById.mockResolvedValueOnce(DoFactory.createOrganisation(true));
            rolleRepoMock.findById.mockResolvedValueOnce(undefined);
            const result: DomainError | ImportUploadResultFields = await sut.validateImport(
                FILE_MOCK,
                personpermissionsMock,
            );
            expect(result).toBeInstanceOf(EntityNotFoundError);
            expect(organisationRepoMock.findById).toHaveBeenCalledWith(SELECTED_ORGANISATION_ID);
        });

        it('should return EntityNotFoundError if the rolle can not be assigned to organisation', async () => {
            sut.initialize(SELECTED_ORGANISATION_ID, SELECTED_ROLLE_ID);
            organisationRepoMock.findById.mockResolvedValueOnce(DoFactory.createOrganisation(true));
            const rolleMock: DeepMocked<Rolle<true>> = createMock<Rolle<true>>();
            rolleMock.rollenart = RollenArt.LERN;
            rolleMock.canBeAssignedToOrga.mockResolvedValueOnce(false);
            rolleRepoMock.findById.mockResolvedValueOnce(rolleMock);
            const result: DomainError | ImportUploadResultFields = await sut.validateImport(
                FILE_MOCK,
                personpermissionsMock,
            );
            expect(result).toBeInstanceOf(EntityNotFoundError);
            expect(rolleRepoMock.findById).toHaveBeenCalledWith(SELECTED_ROLLE_ID);
        });

        it('should return ImportNurLernAnSchuleUndKlasseError if the rolle is not rollenart LERN', async () => {
            sut.initialize(SELECTED_ORGANISATION_ID, SELECTED_ROLLE_ID);
            organisationRepoMock.findById.mockResolvedValueOnce(
                DoFactory.createOrganisation(true, { typ: OrganisationsTyp.SCHULE }),
            );
            const rolleMock: DeepMocked<Rolle<true>> = createMock<Rolle<true>>();
            rolleMock.rollenart = RollenArt.LEHR;
            rolleMock.canBeAssignedToOrga.mockResolvedValueOnce(true);
            rolleRepoMock.findById.mockResolvedValueOnce(rolleMock);
            const result: DomainError | ImportUploadResultFields = await sut.validateImport(
                FILE_MOCK,
                personpermissionsMock,
            );
            expect(result).toBeInstanceOf(ImportNurLernAnSchuleUndKlasseError);
            expect(organisationRepoMock.findById).toHaveBeenCalledWith(SELECTED_ORGANISATION_ID);
            expect(rolleRepoMock.findById).toHaveBeenCalledWith(SELECTED_ROLLE_ID);
        });

        it('should return RolleNurAnPassendeOrganisationError if the rolle does not pass to organisation', async () => {
            sut.initialize(SELECTED_ORGANISATION_ID, SELECTED_ROLLE_ID);
            organisationRepoMock.findById.mockResolvedValueOnce(
                DoFactory.createOrganisation(true, { typ: OrganisationsTyp.LAND }),
            );
            const rolleMock: DeepMocked<Rolle<true>> = createMock<Rolle<true>>();
            rolleMock.rollenart = RollenArt.LERN;
            rolleMock.canBeAssignedToOrga.mockResolvedValueOnce(true);
            rolleRepoMock.findById.mockResolvedValueOnce(rolleMock);
            const result: DomainError | ImportUploadResultFields = await sut.validateImport(
                FILE_MOCK,
                personpermissionsMock,
            );
            expect(result).toBeInstanceOf(RolleNurAnPassendeOrganisationError);
            expect(organisationRepoMock.findById).toHaveBeenCalledWith(SELECTED_ORGANISATION_ID);
            expect(rolleRepoMock.findById).toHaveBeenCalledWith(SELECTED_ROLLE_ID);
        });

        it('should return MissingPermissionsError if the admin does not permissions to import data', async () => {
            sut.initialize(SELECTED_ORGANISATION_ID, SELECTED_ROLLE_ID);
            organisationRepoMock.findById.mockResolvedValueOnce(
                DoFactory.createOrganisation(true, { typ: OrganisationsTyp.SCHULE }),
            );
            const rolleMock: DeepMocked<Rolle<true>> = createMock<Rolle<true>>();
            rolleMock.rollenart = RollenArt.LERN;
            rolleMock.canBeAssignedToOrga.mockResolvedValueOnce(true);
            rolleRepoMock.findById.mockResolvedValueOnce(rolleMock);

            personpermissionsMock.hasSystemrechteAtRootOrganisation.mockResolvedValue(false);

            const result: DomainError | ImportUploadResultFields = await sut.validateImport(
                FILE_MOCK,
                personpermissionsMock,
            );
            expect(result).toBeInstanceOf(MissingPermissionsError);
        });

        it('should return ImportCSVFileEmptyError if the csv file is empty', async () => {
            const file: Express.Multer.File = createMock<Express.Multer.File>();
            file.buffer = Buffer.from('');

            sut.initialize(SELECTED_ORGANISATION_ID, SELECTED_ROLLE_ID);
            const rolleMock: DeepMocked<Rolle<true>> = createMock<Rolle<true>>();
            rolleMock.rollenart = RollenArt.LERN;
            rolleMock.canBeAssignedToOrga.mockResolvedValueOnce(true);
            organisationRepoMock.findById.mockResolvedValueOnce(
                DoFactory.createOrganisation(true, { typ: OrganisationsTyp.SCHULE }),
            );
            rolleRepoMock.findById.mockResolvedValueOnce(rolleMock);

            personpermissionsMock.hasSystemrechteAtRootOrganisation.mockResolvedValue(true);

            const result: DomainError | ImportUploadResultFields = await sut.validateImport(
                file,
                personpermissionsMock,
            );
            expect(result).toBeInstanceOf(ImportCSVFileEmptyError);
            expect(importDataRepositoryMock.save).not.toHaveBeenCalled();
        });

        it('should return ImportCSVFileParsingError if the parser cannot parse', async () => {
            sut.initialize(SELECTED_ORGANISATION_ID, SELECTED_ROLLE_ID);
            const rolleMock: DeepMocked<Rolle<true>> = createMock<Rolle<true>>();
            rolleMock.rollenart = RollenArt.LERN;
            rolleMock.canBeAssignedToOrga.mockResolvedValueOnce(true);
            organisationRepoMock.findById.mockResolvedValueOnce(
                DoFactory.createOrganisation(true, { typ: OrganisationsTyp.SCHULE }),
            );
            rolleRepoMock.findById.mockResolvedValueOnce(rolleMock);

            personpermissionsMock.hasSystemrechteAtRootOrganisation.mockResolvedValue(true);
            const spyParse: jest.SpyInstance<
                internal.Duplex,
                [stream: typeof Papa.NODE_STREAM_INPUT, config?: Papa.ParseConfig<unknown, undefined> | undefined],
                unknown
            > = jest.spyOn(Papa, 'parse');
            spyParse.mockImplementationOnce(() => {
                throw new Error('Error details');
            });

            const result: DomainError | ImportUploadResultFields = await sut.validateImport(
                FILE_MOCK,
                personpermissionsMock,
            );
            expect(result).toBeInstanceOf(ImportCSVFileParsingError);
            expect(spyParse).toHaveBeenCalled();
        });

        it('should return ImportCSVFileInvalidHeaderError if the parser cannot parse headers', async () => {
            sut.initialize(SELECTED_ORGANISATION_ID, SELECTED_ROLLE_ID);
            const rolleMock: DeepMocked<Rolle<true>> = createMock<Rolle<true>>();
            rolleMock.rollenart = RollenArt.LERN;
            rolleMock.canBeAssignedToOrga.mockResolvedValueOnce(true);
            organisationRepoMock.findById.mockResolvedValueOnce(
                DoFactory.createOrganisation(true, { typ: OrganisationsTyp.SCHULE }),
            );
            rolleRepoMock.findById.mockResolvedValueOnce(rolleMock);

            personpermissionsMock.hasSystemrechteAtRootOrganisation.mockResolvedValue(true);
            const spyParse: jest.SpyInstance<
                internal.Duplex,
                [stream: typeof Papa.NODE_STREAM_INPUT, config?: Papa.ParseConfig<unknown, undefined> | undefined],
                unknown
            > = jest.spyOn(Papa, 'parse');
            spyParse.mockImplementationOnce(() => {
                throw new ImportCSVFileInvalidHeaderError([`Invalid header: klaße`]);
            });

            const result: DomainError | ImportUploadResultFields = await sut.validateImport(
                FILE_MOCK,
                personpermissionsMock,
            );
            expect(result).toBeInstanceOf(ImportCSVFileInvalidHeaderError);
            expect(spyParse).toHaveBeenCalled();
        });
    });

    describe('executeImport', () => {
        it('should return MissingPermissionsError if the admin does not have permissions to execute the import transaction', async () => {
            personpermissionsMock.hasSystemrechteAtRootOrganisation.mockResolvedValueOnce(false);

            const result: Result<Buffer> = await sut.executeImport(faker.string.uuid(), personpermissionsMock);

            expect(result).toEqual({
                ok: false,
                error: new MissingPermissionsError('Unauthorized to import data'),
            });
        });

        it('should return EntityNotFoundError if the import transaction does not exist', async () => {
            personpermissionsMock.hasSystemrechteAtRootOrganisation.mockResolvedValue(true);
            organisationRepoMock.findChildOrgasForIds.mockResolvedValueOnce([
                DoFactory.createOrganisation(true, { typ: OrganisationsTyp.KLASSE }),
            ]);
            importDataRepositoryMock.findByImportVorgangId.mockResolvedValueOnce([[], 0]);
            const importvorgangId: string = faker.string.uuid();

            const result: Result<Buffer> = await sut.executeImport(importvorgangId, personpermissionsMock);

            expect(result).toEqual({
                ok: false,
                error: new EntityNotFoundError('ImportDataItem', importvorgangId),
            });
        });

        it('should return EntityNotFoundError if a ImportVorgang does not exist', async () => {
            personpermissionsMock.hasSystemrechteAtRootOrganisation.mockResolvedValue(true);
            organisationRepoMock.findChildOrgasForIds.mockResolvedValueOnce([
                DoFactory.createOrganisation(true, { typ: OrganisationsTyp.KLASSE, name: '1A' }),
            ]);
            importVorgangRepositoryMock.findById.mockResolvedValueOnce(null);
            const importvorgangId: string = faker.string.uuid();

            const result: Result<Buffer> = await sut.executeImport(importvorgangId, personpermissionsMock);

            expect(result).toEqual({
                ok: false,
                error: new EntityNotFoundError('ImportVorgang', importvorgangId),
            });
            expect(personenkontextCreationServiceMock.createPersonWithPersonenkontexte).not.toHaveBeenCalled();
        });

        it('should return EntityNotFoundError if a klasse during the import execution was deleted', async () => {
            personpermissionsMock.hasSystemrechteAtRootOrganisation.mockResolvedValue(true);
            organisationRepoMock.findChildOrgasForIds.mockResolvedValueOnce([
                DoFactory.createOrganisation(true, { typ: OrganisationsTyp.KLASSE, name: '1A' }),
            ]);
            const importvorgang: ImportVorgang<true> = DoFactory.createImportVorgang(true);
            importVorgangRepositoryMock.findById.mockResolvedValueOnce(importvorgang);
            const importDataItem: ImportDataItem<true> = DoFactory.createImportDataItem(true, {
                importvorgangId: importvorgang.id,
                klasse: '1B',
            });
            importDataRepositoryMock.findByImportVorgangId.mockResolvedValueOnce([[importDataItem], 1]);

            const error: DomainError = new EntityNotFoundError('Organisation', importDataItem.klasse, [
                `Klasse=${importDataItem.klasse} for ${importDataItem.vorname} ${importDataItem.nachname} was not found`,
            ]);

            await expect(sut.executeImport(importvorgang.id, personpermissionsMock)).rejects.toThrowError(error);
            expect(personenkontextCreationServiceMock.createPersonWithPersonenkontexte).not.toHaveBeenCalled();
        });

        it('should return the file buffer if the import transaction was executed successfully', async () => {
            const schule: Organisation<true> = DoFactory.createOrganisation(true, {
                typ: OrganisationsTyp.SCHULE,
            });
            personpermissionsMock.hasSystemrechteAtRootOrganisation.mockResolvedValue(true);
            const klasse: Organisation<true> = DoFactory.createOrganisation(true, {
                typ: OrganisationsTyp.KLASSE,
                name: '1A',
            });
            organisationRepoMock.findChildOrgasForIds.mockResolvedValueOnce([klasse]);

            const importvorgang: ImportVorgang<true> = DoFactory.createImportVorgang(true);
            importVorgangRepositoryMock.findById.mockResolvedValueOnce(importvorgang);
            const importDataItem: ImportDataItem<true> = DoFactory.createImportDataItem(true, {
                importvorgangId: importvorgang.id,
                klasse: '1A',
            });

            const person: Person<true> = DoFactory.createPerson(true);
            const pks: PersonPersonenkontext = {
                person: person,
                personenkontexte: [
                    DoFactory.createPersonenkontext(true, { organisationId: schule.id }),
                    DoFactory.createPersonenkontext(true, { organisationId: klasse.id }),
                ],
            };
            importDataRepositoryMock.findByImportVorgangId.mockResolvedValueOnce([[importDataItem], 1]);
            personenkontextCreationServiceMock.createPersonWithPersonenkontexte.mockResolvedValueOnce(pks);
            organisationRepoMock.findById.mockResolvedValueOnce(schule);

            const rolle: Rolle<true> = DoFactory.createRolle(true);
            rolleRepoMock.findById.mockResolvedValueOnce(rolle);

            sut.initialize(SELECTED_ORGANISATION_ID, SELECTED_ROLLE_ID);
            const result: Result<Buffer> = await sut.executeImport(importvorgang.id, personpermissionsMock);

            if (!result.ok) {
                throw new Error(result.error.message);
            }
            expect(result.value).toBeInstanceOf(Buffer);

            const resultString: string = result.value.toString('utf8');
            expect(resultString).toContain(schule.name);
            expect(resultString).toContain(rolle.name);
            expect(resultString).toContain(person.vorname);
            expect(resultString).toContain(person.familienname);
            expect(resultString).toContain(klasse.name);
            expect(importDataRepositoryMock.deleteByImportVorgangId).toHaveBeenCalledWith(importvorgang.id);
        });

        it('should return EntityNotFoundError if the schule is not found', async () => {
            const schule: Organisation<true> = DoFactory.createOrganisation(true, {
                typ: OrganisationsTyp.SCHULE,
            });
            personpermissionsMock.hasSystemrechteAtRootOrganisation.mockResolvedValue(true);
            const klasse: Organisation<true> = DoFactory.createOrganisation(true, {
                typ: OrganisationsTyp.KLASSE,
                name: '1A',
            });
            organisationRepoMock.findChildOrgasForIds.mockResolvedValueOnce([klasse]);

            const importvorgang: ImportVorgang<true> = DoFactory.createImportVorgang(true);
            importVorgangRepositoryMock.findById.mockResolvedValueOnce(importvorgang);
            const importDataItem: ImportDataItem<true> = DoFactory.createImportDataItem(true, {
                importvorgangId: importvorgang.id,
                klasse: '1A',
            });
            const pks: PersonPersonenkontext = {
                person: DoFactory.createPerson(true),
                personenkontexte: [
                    DoFactory.createPersonenkontext(true, { organisationId: schule.id }),
                    DoFactory.createPersonenkontext(true, { organisationId: klasse.id }),
                ],
            };
            importDataRepositoryMock.findByImportVorgangId.mockResolvedValueOnce([[importDataItem], 1]);
            personenkontextCreationServiceMock.createPersonWithPersonenkontexte.mockResolvedValueOnce(pks);
            organisationRepoMock.findById.mockResolvedValueOnce(undefined);

            sut.initialize(SELECTED_ORGANISATION_ID, SELECTED_ROLLE_ID);
            const result: Result<Buffer> = await sut.executeImport(importvorgang.id, personpermissionsMock);

            expect(result).toEqual({
                ok: false,
                error: new EntityNotFoundError('Organisation', SELECTED_ORGANISATION_ID),
            });
        });

        it('should return EntityNotFoundError if the rolle is not found', async () => {
            const schule: Organisation<true> = DoFactory.createOrganisation(true, {
                typ: OrganisationsTyp.SCHULE,
            });
            personpermissionsMock.hasSystemrechteAtRootOrganisation.mockResolvedValue(true);
            const klasse: Organisation<true> = DoFactory.createOrganisation(true, {
                typ: OrganisationsTyp.KLASSE,
                name: '1A',
            });
            organisationRepoMock.findChildOrgasForIds.mockResolvedValueOnce([klasse]);

            const importvorgang: ImportVorgang<true> = DoFactory.createImportVorgang(true);
            importVorgangRepositoryMock.findById.mockResolvedValueOnce(importvorgang);
            const importDataItem: ImportDataItem<true> = DoFactory.createImportDataItem(true, {
                importvorgangId: importvorgang.id,
                klasse: '1A',
            });
            const pks: PersonPersonenkontext = {
                person: DoFactory.createPerson(true),
                personenkontexte: [
                    DoFactory.createPersonenkontext(true, { organisationId: schule.id }),
                    DoFactory.createPersonenkontext(true, { organisationId: klasse.id }),
                ],
            };
            importDataRepositoryMock.findByImportVorgangId.mockResolvedValueOnce([[importDataItem], 1]);
            personenkontextCreationServiceMock.createPersonWithPersonenkontexte.mockResolvedValueOnce(pks);
            organisationRepoMock.findById.mockResolvedValueOnce(DoFactory.createOrganisation(true));
            rolleRepoMock.findById.mockResolvedValueOnce(undefined);

            sut.initialize(SELECTED_ORGANISATION_ID, SELECTED_ROLLE_ID);
            const result: Result<Buffer> = await sut.executeImport(importvorgang.id, personpermissionsMock);

            expect(result).toEqual({
                ok: false,
                error: new EntityNotFoundError('Rolle', SELECTED_ROLLE_ID),
            });
        });

        it('should return ImportTextFileCreationError if the text file cannot be created', async () => {
            const schule: Organisation<true> = DoFactory.createOrganisation(true, {
                typ: OrganisationsTyp.SCHULE,
            });
            personpermissionsMock.hasSystemrechteAtRootOrganisation.mockResolvedValue(true);
            const klasse: Organisation<true> = DoFactory.createOrganisation(true, {
                typ: OrganisationsTyp.KLASSE,
                name: '1A',
            });
            organisationRepoMock.findChildOrgasForIds.mockResolvedValueOnce([klasse]);

<<<<<<< HEAD
            const importvorgang: ImportVorgang<true> = DoFactory.createImportVorgang(true);
            importVorgangRepositoryMock.findById.mockResolvedValueOnce(importvorgang);
            const importDataItem: ImportDataItem<true> = DoFactory.createImportDataItem(true, {
                importvorgangId: importvorgang.id,
=======
            const importvorgangId: string = faker.string.uuid();
            const importDataItem1: ImportDataItem<true> = DoFactory.createImportDataItem(true, {
                importvorgangId,
                klasse: '1A',
            });
            const importDataItem2: ImportDataItem<true> = DoFactory.createImportDataItem(true, {
                importvorgangId,
>>>>>>> d177a3ed
                klasse: '1A',
            });
            const pks: PersonPersonenkontext = {
                person: DoFactory.createPerson(true),
                personenkontexte: [
                    DoFactory.createPersonenkontext(true, { organisationId: schule.id }),
                    DoFactory.createPersonenkontext(true, { organisationId: klasse.id }),
                ],
            };
            importDataRepositoryMock.findByImportVorgangId.mockResolvedValueOnce([
                [importDataItem1, importDataItem2],
                2,
            ]);
            personenkontextCreationServiceMock.createPersonWithPersonenkontexte.mockResolvedValueOnce(pks);
            personenkontextCreationServiceMock.createPersonWithPersonenkontexte.mockResolvedValueOnce(
                new VornameForPersonWithTrailingSpaceError(),
            );
            organisationRepoMock.findById.mockResolvedValueOnce(DoFactory.createOrganisation(true));
            rolleRepoMock.findById.mockResolvedValueOnce(DoFactory.createRolle(true));
            jest.spyOn(Buffer, 'from').mockImplementationOnce(() => {
                throw new Error('Error details');
            });

            sut.initialize(SELECTED_ORGANISATION_ID, SELECTED_ROLLE_ID);
            const result: Result<Buffer> = await sut.executeImport(importvorgang.id, personpermissionsMock);

            expect(result).toEqual({
                ok: false,
                error: new ImportTextFileCreationError([String('Error details')]),
            });
        });
    });

    describe('getFileName', () => {
        it('should return the right file name', () => {
            personpermissionsMock.hasSystemrechteAtRootOrganisation.mockResolvedValue(false);
            const importvorgangId: string = faker.string.uuid();
            const expectedFielName: string = importvorgangId + sut.TEXT_FILENAME_NAME;

            const result: string = sut.getFileName(importvorgangId);

            expect(result).toBe(expectedFielName);
        });
    });

    describe('cancelImport', () => {
        it('should return MissingPermissionsError if the admin does not have permissions to cancel the import transaction', async () => {
            personpermissionsMock.hasSystemrechteAtRootOrganisation.mockResolvedValueOnce(false);

            const result: Result<void> = await sut.cancelImport(faker.string.uuid(), personpermissionsMock);

            expect(result).toEqual({
                ok: false,
                error: new MissingPermissionsError('Unauthorized to import data'),
            });
        });

        it('should return EntityNotFoundError if a ImportVorgang does not exist', async () => {
            personpermissionsMock.hasSystemrechteAtRootOrganisation.mockResolvedValueOnce(true);
            importVorgangRepositoryMock.findById.mockResolvedValueOnce(null);
            const importVorgangId: string = faker.string.uuid();

            const result: Result<void> = await sut.cancelImport(importVorgangId, personpermissionsMock);

            expect(result).toEqual({
                ok: false,
                error: new EntityNotFoundError('ImportVorgang', importVorgangId),
            });
            expect(importDataRepositoryMock.deleteByImportVorgangId).not.toHaveBeenCalled();
        });

        it('should call the importDataRepository if the admin has permissions to cancel the import transaction', async () => {
            personpermissionsMock.hasSystemrechteAtRootOrganisation.mockResolvedValueOnce(true);
            const importvorgang: ImportVorgang<true> = DoFactory.createImportVorgang(true);
            importVorgangRepositoryMock.findById.mockResolvedValueOnce(importvorgang);

            const result: Result<void> = await sut.cancelImport(importvorgang.id, personpermissionsMock);

            expect(importDataRepositoryMock.deleteByImportVorgangId).toHaveBeenCalled();
            expect(result).toEqual({ ok: true, value: undefined });
        });
    });
});<|MERGE_RESOLUTION|>--- conflicted
+++ resolved
@@ -28,14 +28,11 @@
 import { ImportNurLernAnSchuleUndKlasseError } from './import-nur-lern-an-schule-und-klasse.error.js';
 import { ImportCSVFileParsingError } from './import-csv-file-parsing.error.js';
 import { ImportCSVFileInvalidHeaderError } from './import-csv-file-invalid-header.error.js';
-<<<<<<< HEAD
+import { VornameForPersonWithTrailingSpaceError } from '../../person/domain/vorname-with-trailing-space.error.js';
+import { LoggingTestModule } from '../../../../test/utils/logging-test.module.js';
 import { ImportDataItem } from './import-data-item.js';
 import { ImportVorgangRepository } from '../persistence/import-vorgang.repository.js';
 import { ImportVorgang } from './import-vorgang.js';
-=======
-import { VornameForPersonWithTrailingSpaceError } from '../../person/domain/vorname-with-trailing-space.error.js';
-import { LoggingTestModule } from '../../../../test/utils/logging-test.module.js';
->>>>>>> d177a3ed
 
 describe('ImportWorkflow', () => {
     let module: TestingModule;
@@ -488,20 +485,14 @@
             });
             organisationRepoMock.findChildOrgasForIds.mockResolvedValueOnce([klasse]);
 
-<<<<<<< HEAD
             const importvorgang: ImportVorgang<true> = DoFactory.createImportVorgang(true);
             importVorgangRepositoryMock.findById.mockResolvedValueOnce(importvorgang);
-            const importDataItem: ImportDataItem<true> = DoFactory.createImportDataItem(true, {
+            const importDataItem1: ImportDataItem<true> = DoFactory.createImportDataItem(true, {
                 importvorgangId: importvorgang.id,
-=======
-            const importvorgangId: string = faker.string.uuid();
-            const importDataItem1: ImportDataItem<true> = DoFactory.createImportDataItem(true, {
-                importvorgangId,
                 klasse: '1A',
             });
             const importDataItem2: ImportDataItem<true> = DoFactory.createImportDataItem(true, {
-                importvorgangId,
->>>>>>> d177a3ed
+                importvorgangId: importvorgang.id,
                 klasse: '1A',
             });
             const pks: PersonPersonenkontext = {
