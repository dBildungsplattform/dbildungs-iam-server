import { Loaded, RequiredEntityData, rel } from '@mikro-orm/core';
import { EntityManager } from '@mikro-orm/postgresql';
import { Injectable } from '@nestjs/common';
import { OrganisationID, PersonID, PersonenkontextID, RolleID } from '../../../shared/types/index.js';
import { Rolle } from '../domain/personenkontext.enums.js';
import { Personenkontext } from '../domain/personenkontext.js';
import { PersonenkontextEntity } from './personenkontext.entity.js';
import { PersonEntity } from '../../person/persistence/person.entity.js';
import { RolleEntity } from '../../rolle/entity/rolle.entity.js';
import { PersonenkontextScope } from './personenkontext.scope.js';
import { PersonPermissions } from '../../authentication/domain/person-permissions.js';
import { EntityNotFoundError } from '../../../shared/error/entity-not-found.error.js';
import { DomainError } from '../../../shared/error/domain.error.js';
import { RollenSystemRecht } from '../../rolle/domain/rolle.enums.js';
import { MissingPermissionsError } from '../../../shared/error/missing-permissions.error.js';
import { EntityAlreadyExistsError } from '../../../shared/error/entity-already-exists.error.js';
import { PersonenkontextFactory } from '../domain/personenkontext.factory.js';
import { MismatchedRevisionError } from '../../../shared/error/mismatched-revision.error.js';

export function mapAggregateToData(
    personenKontext: Personenkontext<boolean>,
): RequiredEntityData<PersonenkontextEntity> {
    return {
        // Don't assign createdAt and updatedAt, they are auto-generated!
        id: personenKontext.id,
        personId: rel(PersonEntity, personenKontext.personId),
        organisationId: personenKontext.organisationId,
        rolleId: rel(RolleEntity, personenKontext.rolleId),
        rolle: Rolle.LERNENDER, // Placeholder, until rolle is removed from entity
        befristung: personenKontext.befristung,
    };
}

function mapEntityToAggregate(
    entity: PersonenkontextEntity,
    personenkontextFactory: PersonenkontextFactory,
): Personenkontext<boolean> {
    return personenkontextFactory.construct(
        entity.id,
        entity.createdAt,
        entity.updatedAt,
        entity.revision,
        entity.personId.id,
        entity.organisationId,
        entity.rolleId.id,
        entity.referrer,
        entity.mandant,
        entity.personenstatus,
        entity.jahrgangsstufe,
        entity.sichtfreigabe,
        entity.loeschungZeitpunkt,
        entity.befristung,
    );
}

@Injectable()
export class DBiamPersonenkontextRepo {
    public constructor(
        private readonly em: EntityManager,
        private readonly personenkontextFactory: PersonenkontextFactory,
    ) {}

    public async findByID(id: string): Promise<Option<Personenkontext<true>>> {
        const personenkontext: Option<PersonenkontextEntity> = await this.em.findOne(PersonenkontextEntity, {
            id,
        });

        return personenkontext && mapEntityToAggregate(personenkontext, this.personenkontextFactory);
    }

    public async findByIDAuthorized(
        id: PersonenkontextID,
        permissions: PersonPermissions,
    ): Promise<Result<Personenkontext<true>, DomainError>> {
        const personenkontext: Option<PersonenkontextEntity> = await this.em.findOne(PersonenkontextEntity, {
            id,
        });

        if (!personenkontext) {
            return {
                ok: false,
                error: new EntityNotFoundError('Personenkontext', id),
            };
        }

        if (!(await this.canModifyPersonenkontext(personenkontext, permissions))) {
            return {
                ok: false,
                error: new MissingPermissionsError('Access denied'),
            };
        }

        return { ok: true, value: mapEntityToAggregate(personenkontext, this.personenkontextFactory) };
    }

    public async findByPerson(personId: PersonID): Promise<Personenkontext<true>[]> {
        const personenKontexte: PersonenkontextEntity[] = await this.em.find(PersonenkontextEntity, {
            personId,
        });

        return personenKontexte.map((pk: PersonenkontextEntity) =>
            mapEntityToAggregate(pk, this.personenkontextFactory),
        );
    }

    /**
     *
     * @param personId
     * @param permissions
     * @returns
     *
     * Should return all kontexts of a given person, if the caller has the systemrecht PERSONEN_VERWALTEN at at least one node of the target persons kontexts
     */
    public async findByPersonAuthorized(
        personId: PersonID,
        permissions: PersonPermissions,
    ): Promise<Result<Personenkontext<true>[], DomainError>> {
        const canSeeKontexts: boolean = await permissions.canModifyPerson(personId);
        if (canSeeKontexts) {
            const allKontextsForTargetPerson: Personenkontext<true>[] = await this.findByPerson(personId);
            return {
                ok: true,
                value: allKontextsForTargetPerson,
            };
        }

        return {
            ok: false,
            error: new MissingPermissionsError('Not allowed to view the requested personenkontexte'),
        };
    }

    public async findBy(scope: PersonenkontextScope): Promise<Counted<Personenkontext<true>>> {
        const [entities, total]: Counted<PersonenkontextEntity> = await scope.executeQuery(this.em);
        const kontexte: Personenkontext<true>[] = entities.map((entity: PersonenkontextEntity) =>
            mapEntityToAggregate(entity, this.personenkontextFactory),
        );

        return [kontexte, total];
    }

    public async findByPersonIds(personIds: PersonID[]): Promise<Map<PersonID, Personenkontext<true>[]>> {
        const personenKontextEntities: PersonenkontextEntity[] = await this.em.find(PersonenkontextEntity, {
            personId: { $in: personIds },
        });

        const personenKontextMap: Map<PersonID, Personenkontext<true>[]> = new Map();

        personenKontextEntities.forEach((entity: PersonenkontextEntity) => {
            const aggregate: Personenkontext<true> = mapEntityToAggregate(entity, this.personenkontextFactory);
            if (!personenKontextMap.has(entity.personId.id)) {
                personenKontextMap.set(entity.personId.id, []);
            }
            personenKontextMap.get(entity.personId.id)!.push(aggregate);
        });

        return personenKontextMap;
    }

    public async findByRolle(rolleId: string): Promise<Personenkontext<true>[]> {
        const personenKontexte: PersonenkontextEntity[] = await this.em.find(PersonenkontextEntity, {
            rolleId,
        });

        return personenKontexte.map((pk: PersonenkontextEntity) =>
            mapEntityToAggregate(pk, this.personenkontextFactory),
        );
    }

    public async find(
        personId: PersonID,
        organisationId: OrganisationID,
        rolleId: RolleID,
    ): Promise<Option<Personenkontext<true>>> {
        const personenKontext: Option<PersonenkontextEntity> = await this.em.findOne(
            PersonenkontextEntity,
            {
                personId,
                rolleId,
                organisationId,
            },
            {},
        );
        if (personenKontext) {
            return mapEntityToAggregate(personenKontext, this.personenkontextFactory);
        }

        return null;
    }

    public async exists(personId: PersonID, organisationId: OrganisationID, rolleId: RolleID): Promise<boolean> {
        const personenKontext: Option<Loaded<PersonenkontextEntity, never, 'id', never>> = await this.em.findOne(
            PersonenkontextEntity,
            {
                personId,
                rolleId,
                organisationId,
            },
            { fields: ['id'] as const },
        );

        return !!personenKontext;
    }

    /**
     * @deprecated This method does not throw events, please always use the PersonenkontexteUpdate aggregate
     */
    public async save(personenKontext: Personenkontext<boolean>): Promise<Personenkontext<true>> {
        if (personenKontext.id) {
            return this.update(personenKontext);
        } else {
            return this.create(personenKontext);
        }
    }

    /**
     * @deprecated This method does not throw events, please always use the PersonenkontexteUpdate aggregate
     */
<<<<<<< HEAD
=======
    public async saveAuthorized(
        personenkontext: Personenkontext<false>,
        permissions: PersonPermissions,
    ): Promise<Result<Personenkontext<true>, DomainError>> {
        {
            const result: Option<DomainError> = await personenkontext.checkReferences();
            if (result) {
                return {
                    ok: false,
                    error: result,
                };
            }
        }

        {
            const result: Option<DomainError> = await personenkontext.checkPermissions(permissions);
            if (result) {
                return {
                    ok: false,
                    error: result,
                };
            }
        }

        {
            const exists: boolean = await this.exists(
                personenkontext.personId,
                personenkontext.organisationId,
                personenkontext.rolleId,
            );

            if (exists) {
                return {
                    ok: false,
                    error: new EntityAlreadyExistsError('Personenkontext already exists'),
                };
            }
        }

        const personenKontextEntity: PersonenkontextEntity = this.em.create(
            PersonenkontextEntity,
            mapAggregateToData(personenkontext),
        );

        await this.em.persistAndFlush(personenKontextEntity);

        return {
            ok: true,
            value: mapEntityToAggregate(personenKontextEntity, this.personenkontextFactory),
        };
    }

    /**
     * @deprecated This method does not throw events, please always use the PersonenkontexteUpdate aggregate
     */
    public async deleteAuthorized(
        id: PersonenkontextID,
        revision: string,
        permissions: PersonPermissions,
    ): Promise<Option<DomainError>> {
        const personenkontext: Option<PersonenkontextEntity> = await this.em.findOne(PersonenkontextEntity, {
            id,
        });

        if (!personenkontext) {
            return new EntityNotFoundError('Personenkontext', id);
        }

        if (!(await this.canModifyPersonenkontext(personenkontext, permissions))) {
            return new MissingPermissionsError('Access denied');
        }

        if (personenkontext.revision !== revision) {
            return new MismatchedRevisionError('Personenkontext');
        }

        await this.em.nativeDelete(PersonenkontextEntity, { id });

        return;
    }

    /**
     * @deprecated This method does not throw events, please always use the PersonenkontexteUpdate aggregate
     */
>>>>>>> 0ee0f611
    private async create(personenKontext: Personenkontext<false>): Promise<Personenkontext<true>> {
        const personenKontextEntity: PersonenkontextEntity = this.em.create(
            PersonenkontextEntity,
            mapAggregateToData(personenKontext),
        );
        await this.em.persistAndFlush(personenKontextEntity);

        return mapEntityToAggregate(personenKontextEntity, this.personenkontextFactory);
    }

    /**
     * @deprecated This method does not throw events, please always use the PersonenkontexteUpdate aggregate
     */
    private async update(personenKontext: Personenkontext<true>): Promise<Personenkontext<true>> {
        const personenKontextEntity: Loaded<PersonenkontextEntity> = await this.em.findOneOrFail(
            PersonenkontextEntity,
            personenKontext.id,
        );
        personenKontextEntity.assign(mapAggregateToData(personenKontext));

        await this.em.persistAndFlush(personenKontextEntity);

        return mapEntityToAggregate(personenKontextEntity, this.personenkontextFactory);
    }

    private async canModifyPersonenkontext(
        entity: PersonenkontextEntity,
        permissions: PersonPermissions,
    ): Promise<boolean> {
        const organisationIDs: OrganisationID[] = await permissions.getOrgIdsWithSystemrecht(
            [RollenSystemRecht.PERSONEN_VERWALTEN],
            true,
        );

        return organisationIDs.includes(entity.organisationId);
    }

    /**
     * @deprecated This method does not throw events, please always use the PersonenkontexteUpdate aggregate
     */
    public async delete(personenKontext: Personenkontext<true>): Promise<void> {
        const personId: PersonID = personenKontext.personId;
        const organisationId: OrganisationID = personenKontext.organisationId;
        const rolleId: RolleID = personenKontext.rolleId;

        await this.em.nativeDelete(PersonenkontextEntity, {
            personId: personId,
            organisationId: organisationId,
            rolleId: rolleId,
        });
    }

    public async hasSystemrechtAtOrganisation(
        personId: PersonID,
        organisationId: OrganisationID,
        systemrecht: RollenSystemRecht,
    ): Promise<boolean> {
        const query: string = `
            WITH RECURSIVE parent_organisations AS (
                SELECT id, administriert_von
                FROM public.organisation
                WHERE id = ?
                UNION ALL
                SELECT o.id, o.administriert_von
                FROM public.organisation o
                INNER JOIN parent_organisations po ON o.id = po.administriert_von
            ),
            person_roles_at_orgas AS (
                SELECT DISTINCT pk.rolle_id
                FROM parent_organisations po
                JOIN public.personenkontext pk ON pk.organisation_id = po.id AND pk.person_id = ?
            )
            SELECT EXISTS (
                SELECT 1
                FROM person_roles_at_orgas pr
                JOIN public.rolle_systemrecht sr ON sr.rolle_id = pr.rolle_id
                WHERE sr.systemrecht = ?
            ) AS has_systemrecht_at_orga;
                        `;

        // eslint-disable-next-line @typescript-eslint/no-explicit-any
        const result: any[] = await this.em.execute(query, [organisationId, personId, systemrecht]);
        // eslint-disable-next-line @typescript-eslint/no-unsafe-member-access
        return result[0].has_systemrecht_at_orga as boolean;
    }

    /**
     * @deprecated This method does not throw events, please always use the PersonenkontexteUpdate aggregate
     */
    public async deleteById(id: string): Promise<boolean> {
        const deletedPersons: number = await this.em.nativeDelete(PersonenkontextEntity, { id });
        return deletedPersons > 0;
    }

    public async hasPersonASystemrechtAtAnyKontextOfPersonB(
        personIdA: PersonID,
        personIdB: PersonID,
        systemrecht: RollenSystemRecht,
    ): Promise<boolean> {
        const query: string = `
        WITH RECURSIVE all_orgas_where_personb_has_any_kontext_with_parents AS (
                    SELECT id, administriert_von
                    FROM public.organisation
                    WHERE id IN (
                        SELECT organisation_id
                        FROM public.personenkontext
                        WHERE person_id = ?
                    )
                    UNION ALL
                    SELECT o.id, o.administriert_von
                    FROM public.organisation o
                    INNER JOIN all_orgas_where_personb_has_any_kontext_with_parents po ON o.id = po.administriert_von
                ),
                kontexts_personB_at_orgas AS (
                    SELECT pk.*
                    FROM public.personenkontext pk
                    WHERE pk.person_id = ? AND pk.organisation_id IN (SELECT id FROM all_orgas_where_personb_has_any_kontext_with_parents)
                ),
                permission_check AS (
                    SELECT EXISTS (
                        SELECT 1
                        FROM kontexts_personB_at_orgas kb
                        JOIN public.rolle_systemrecht sr ON sr.rolle_id = kb.rolle_id
                        WHERE sr.systemrecht = ?
                    ) AS has_persona_systemrecht_at_any_kontext_of_personb
                )
                SELECT has_persona_systemrecht_at_any_kontext_of_personb FROM permission_check;
                    `;

        const result: [{ has_persona_systemrecht_at_any_kontext_of_personb: boolean }] = await this.em.execute(query, [
            personIdB,
            personIdA,
            systemrecht,
        ]);
        return result[0].has_persona_systemrecht_at_any_kontext_of_personb;
    }

    public async isOrganisationAlreadyAssigned(organisationId: string): Promise<boolean> {
        const personenKontexte: PersonenkontextEntity[] = await this.em.find(PersonenkontextEntity, {
            organisationId,
        });

        return personenKontexte.length > 0;
    }

    public async isRolleAlreadyAssigned(id: RolleID): Promise<boolean> {
        return (await this.findByRolle(id)).length > 0;
    }
}<|MERGE_RESOLUTION|>--- conflicted
+++ resolved
@@ -13,9 +13,7 @@
 import { DomainError } from '../../../shared/error/domain.error.js';
 import { RollenSystemRecht } from '../../rolle/domain/rolle.enums.js';
 import { MissingPermissionsError } from '../../../shared/error/missing-permissions.error.js';
-import { EntityAlreadyExistsError } from '../../../shared/error/entity-already-exists.error.js';
 import { PersonenkontextFactory } from '../domain/personenkontext.factory.js';
-import { MismatchedRevisionError } from '../../../shared/error/mismatched-revision.error.js';
 
 export function mapAggregateToData(
     personenKontext: Personenkontext<boolean>,
@@ -216,93 +214,6 @@
     /**
      * @deprecated This method does not throw events, please always use the PersonenkontexteUpdate aggregate
      */
-<<<<<<< HEAD
-=======
-    public async saveAuthorized(
-        personenkontext: Personenkontext<false>,
-        permissions: PersonPermissions,
-    ): Promise<Result<Personenkontext<true>, DomainError>> {
-        {
-            const result: Option<DomainError> = await personenkontext.checkReferences();
-            if (result) {
-                return {
-                    ok: false,
-                    error: result,
-                };
-            }
-        }
-
-        {
-            const result: Option<DomainError> = await personenkontext.checkPermissions(permissions);
-            if (result) {
-                return {
-                    ok: false,
-                    error: result,
-                };
-            }
-        }
-
-        {
-            const exists: boolean = await this.exists(
-                personenkontext.personId,
-                personenkontext.organisationId,
-                personenkontext.rolleId,
-            );
-
-            if (exists) {
-                return {
-                    ok: false,
-                    error: new EntityAlreadyExistsError('Personenkontext already exists'),
-                };
-            }
-        }
-
-        const personenKontextEntity: PersonenkontextEntity = this.em.create(
-            PersonenkontextEntity,
-            mapAggregateToData(personenkontext),
-        );
-
-        await this.em.persistAndFlush(personenKontextEntity);
-
-        return {
-            ok: true,
-            value: mapEntityToAggregate(personenKontextEntity, this.personenkontextFactory),
-        };
-    }
-
-    /**
-     * @deprecated This method does not throw events, please always use the PersonenkontexteUpdate aggregate
-     */
-    public async deleteAuthorized(
-        id: PersonenkontextID,
-        revision: string,
-        permissions: PersonPermissions,
-    ): Promise<Option<DomainError>> {
-        const personenkontext: Option<PersonenkontextEntity> = await this.em.findOne(PersonenkontextEntity, {
-            id,
-        });
-
-        if (!personenkontext) {
-            return new EntityNotFoundError('Personenkontext', id);
-        }
-
-        if (!(await this.canModifyPersonenkontext(personenkontext, permissions))) {
-            return new MissingPermissionsError('Access denied');
-        }
-
-        if (personenkontext.revision !== revision) {
-            return new MismatchedRevisionError('Personenkontext');
-        }
-
-        await this.em.nativeDelete(PersonenkontextEntity, { id });
-
-        return;
-    }
-
-    /**
-     * @deprecated This method does not throw events, please always use the PersonenkontexteUpdate aggregate
-     */
->>>>>>> 0ee0f611
     private async create(personenKontext: Personenkontext<false>): Promise<Personenkontext<true>> {
         const personenKontextEntity: PersonenkontextEntity = this.em.create(
             PersonenkontextEntity,
