--- conflicted
+++ resolved
@@ -16,13 +16,6 @@
 import { DbSeedMapper } from './dbseed/db-seed-mapper.js';
 import { DbSeedService } from './dbseed/db-seed.service.js';
 import { KeycloakConfigModule } from '../modules/keycloak-administration/keycloak-config.module.js';
-<<<<<<< HEAD
-import { OrganisationModule } from '../modules/organisation/organisation.module.js';
-import { DBiamPersonenkontextRepo } from '../modules/personenkontext/persistence/dbiam-personenkontext.repo.js';
-import { ServiceProviderModule } from '../modules/service-provider/service-provider.module.js';
-import { RolleModule } from '../modules/rolle/rolle.module.js';
-import { PersonModule } from '../modules/person/person.module.js';
-=======
 import { PersonRepository } from '../modules/person/persistence/person.repository.js';
 import { PersonFactory } from '../modules/person/domain/person.factory.js';
 import { OrganisationModule } from '../modules/organisation/organisation.module.js';
@@ -30,7 +23,9 @@
 import { RolleFactory } from '../modules/rolle/domain/rolle.factory.js';
 import { ServiceProviderRepo } from '../modules/service-provider/repo/service-provider.repo.js';
 import { DBiamPersonenkontextRepo } from '../modules/personenkontext/persistence/dbiam-personenkontext.repo.js';
->>>>>>> e5a21516
+import { RolleModule } from '../modules/rolle/rolle.module.js';
+import { ServiceProviderModule } from '../modules/service-provider/service-provider.module.js';
+import { PersonModule } from '../modules/person/person.module.js';
 
 @Module({
     imports: [
@@ -77,9 +72,6 @@
         UsernameGeneratorService,
         DbSeedMapper,
         DbSeedService,
-<<<<<<< HEAD
-        DBiamPersonenkontextRepo,
-=======
         PersonRepository,
         PersonFactory,
         PersonRepository,
@@ -87,7 +79,6 @@
         RolleRepo,
         RolleFactory,
         ServiceProviderRepo,
->>>>>>> e5a21516
     ],
 })
 export class ConsoleModule {}