--- conflicted
+++ resolved
@@ -12,16 +12,13 @@
 import { OrganisationFile } from './file/organisation-file.js';
 import { DataProviderFile } from './file/data-provider-file.js';
 import { OrganisationsTyp, Traegerschaft } from '../../modules/organisation/domain/organisation.enums.js';
- import { RollenArt } from '../../modules/rolle/domain/rolle.enums.js';
+import { RollenArt } from '../../modules/rolle/domain/rolle.enums.js';
 import { ServiceProvider } from '../../modules/service-provider/domain/service-provider.js';
 import { ServiceProviderKategorie } from '../../modules/service-provider/domain/service-provider.enum.js';
-<<<<<<< HEAD
 import { RolleFactory } from '../../modules/rolle/domain/rolle.factory.js';
 import { ServiceProviderRepo } from '../../modules/service-provider/repo/service-provider.repo.js';
-=======
 import { Personenkontext } from '../../modules/personenkontext/domain/personenkontext.js';
 import { Buffer } from 'buffer';
->>>>>>> 733d0075
 
 describe('DbSeedService', () => {
     let module: TestingModule;
@@ -146,11 +143,8 @@
                     administeredBySchulstrukturknoten: 'cb3e7c7f-c8fb-4083-acbf-2484efb19b54',
                     rollenart: RollenArt.LERN,
                     merkmale: [],
-<<<<<<< HEAD
                     serviceProviderIds: [],
-=======
                     systemrechte: [],
->>>>>>> 733d0075
                     createdAt: expect.any(Date) as Date,
                     updatedAt: expect.any(Date) as Date,
                 };
@@ -159,7 +153,6 @@
             });
         });
     });
-
 
     describe('readServiceProvider', () => {
         describe('readServiceProvider with two entities', () => {
