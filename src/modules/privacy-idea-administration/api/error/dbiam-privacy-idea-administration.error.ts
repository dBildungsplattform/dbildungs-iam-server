import { ApiProperty } from '@nestjs/swagger';
import { DbiamError, DbiamErrorProps } from '../../../../shared/error/dbiam.error.js';

export enum PrivacyIdeaAdministrationErrorI18nTypes {
    PRIVACY_IDEA_ADMINISTRATION_ERROR = 'PRIVACY_IDEA_ADMINISTRATION_ERROR',
    SERIENNUMMER_NICHT_GEFUNDEN = 'SERIENNUMMER_NICHT_GEFUNDEN',
    SERIENNUMMER_IN_VERWENDUNG = 'SERIENNUMMER_IN_VERWENDUNG',
    OTP_NICHT_GUELTIG = 'OTP_NICHT_GUELTIG',
    HARDWARE_TOKEN_SERVICE_FEHLER = 'HARDWARE_TOKEN_SERVICE_FEHLER',
<<<<<<< HEAD
    SOFTWARE_TOKEN_VERIFICATION_ERROR = 'SOFTWARE_TOKEN_VERIFICATION_ERROR',
=======
    TOKEN_RESET_ERROR = 'TOKEN_RESET_ERROR',
    TWO_AUTH_STATE_ERROR = 'TWO_AUTH_STATE_ERROR',
>>>>>>> e699ed56
}

export type DbiamPersonErrorProps = DbiamErrorProps & {
    i18nKey: PrivacyIdeaAdministrationErrorI18nTypes;
};

export class DbiamPrivacyIdeaAdministrationError extends DbiamError {
    @ApiProperty({ enum: PrivacyIdeaAdministrationErrorI18nTypes })
    public override readonly i18nKey: string;

    public constructor(props: DbiamPersonErrorProps) {
        super(props);
        this.i18nKey = props.i18nKey;
    }
}<|MERGE_RESOLUTION|>--- conflicted
+++ resolved
@@ -7,12 +7,9 @@
     SERIENNUMMER_IN_VERWENDUNG = 'SERIENNUMMER_IN_VERWENDUNG',
     OTP_NICHT_GUELTIG = 'OTP_NICHT_GUELTIG',
     HARDWARE_TOKEN_SERVICE_FEHLER = 'HARDWARE_TOKEN_SERVICE_FEHLER',
-<<<<<<< HEAD
-    SOFTWARE_TOKEN_VERIFICATION_ERROR = 'SOFTWARE_TOKEN_VERIFICATION_ERROR',
-=======
     TOKEN_RESET_ERROR = 'TOKEN_RESET_ERROR',
     TWO_AUTH_STATE_ERROR = 'TWO_AUTH_STATE_ERROR',
->>>>>>> e699ed56
+    SOFTWARE_TOKEN_VERIFICATION_ERROR = 'SOFTWARE_TOKEN_VERIFICATION_ERROR',
 }
 
 export type DbiamPersonErrorProps = DbiamErrorProps & {
