import { Loaded, RequiredEntityData, rel } from '@mikro-orm/core';
import { EntityManager } from '@mikro-orm/postgresql';
import { Injectable } from '@nestjs/common';
import { OrganisationID, PersonID, PersonenkontextID, RolleID } from '../../../shared/types/index.js';
import { Rolle } from '../domain/personenkontext.enums.js';
import { Personenkontext } from '../domain/personenkontext.js';
import { PersonenkontextEntity } from './personenkontext.entity.js';
import { PersonEntity } from '../../person/persistence/person.entity.js';
import { RolleEntity } from '../../rolle/entity/rolle.entity.js';
import { PersonenkontextScope } from './personenkontext.scope.js';
import { PersonPermissions } from '../../authentication/domain/person-permissions.js';
import { EntityNotFoundError } from '../../../shared/error/entity-not-found.error.js';
import { DomainError } from '../../../shared/error/domain.error.js';
import { RollenSystemRecht } from '../../rolle/domain/rolle.enums.js';
import { MissingPermissionsError } from '../../../shared/error/missing-permissions.error.js';
import { EntityAlreadyExistsError } from '../../../shared/error/entity-already-exists.error.js';
import { PersonenkontextFactory } from '../domain/personenkontext.factory.js';
import { MismatchedRevisionError } from '../../../shared/error/mismatched-revision.error.js';
import { PersonenkontextCreatedEvent } from '../../../shared/events/personenkontext-created.event.js';
import { EventService } from '../../../core/eventbus/index.js';
import { PersonenkontextDeletedEvent } from '../../../shared/events/personenkontext-deleted.event.js';

export function mapAggregateToData(
    personenKontext: Personenkontext<boolean>,
): RequiredEntityData<PersonenkontextEntity> {
    return {
        // Don't assign createdAt and updatedAt, they are auto-generated!
        id: personenKontext.id,
        personId: rel(PersonEntity, personenKontext.personId),
        organisationId: personenKontext.organisationId,
        rolleId: rel(RolleEntity, personenKontext.rolleId),
        rolle: Rolle.LERNENDER, // Placeholder, until rolle is removed from entity
    };
}

function mapEntityToAggregate(
    entity: PersonenkontextEntity,
    personenkontextFactory: PersonenkontextFactory,
): Personenkontext<boolean> {
    return personenkontextFactory.construct(
        entity.id,
        entity.createdAt,
        entity.updatedAt,
        entity.revision,
        entity.personId.id,
        entity.organisationId,
        entity.rolleId.id,
        entity.referrer,
        entity.mandant,
        entity.personenstatus,
        entity.jahrgangsstufe,
        entity.sichtfreigabe,
        entity.loeschungZeitpunkt,
    );
}

@Injectable()
export class DBiamPersonenkontextRepo {
    public constructor(
        private readonly em: EntityManager,
        private readonly eventService: EventService,
        private readonly personenkontextFactory: PersonenkontextFactory,
    ) {}

    public async findByID(id: string): Promise<Option<Personenkontext<true>>> {
        const personenkontext: Option<PersonenkontextEntity> = await this.em.findOne(PersonenkontextEntity, {
            id,
        });

        return personenkontext && mapEntityToAggregate(personenkontext, this.personenkontextFactory);
    }

    public async findByIDAuthorized(
        id: PersonenkontextID,
        permissions: PersonPermissions,
    ): Promise<Result<Personenkontext<true>, DomainError>> {
        const personenkontext: Option<PersonenkontextEntity> = await this.em.findOne(PersonenkontextEntity, {
            id,
        });

        if (!personenkontext) {
            return {
                ok: false,
                error: new EntityNotFoundError('Personenkontext', id),
            };
        }

        if (!(await this.canModifyPersonenkontext(personenkontext, permissions))) {
            return {
                ok: false,
                error: new MissingPermissionsError('Access denied'),
            };
        }

        return { ok: true, value: mapEntityToAggregate(personenkontext, this.personenkontextFactory) };
    }

    public async findByPerson(personId: PersonID): Promise<Personenkontext<true>[]> {
        const personenKontexte: PersonenkontextEntity[] = await this.em.find(PersonenkontextEntity, {
            personId,
        });

        return personenKontexte.map((pk: PersonenkontextEntity) =>
            mapEntityToAggregate(pk, this.personenkontextFactory),
        );
    }

    /**
     *
     * @param personId
     * @param permissions
     * @returns
     *
     * Should return all kontexts of a given person, if the caller has the systemrecht PERSONEN_VERWALTEN at at least one node of the target persons kontexts
     */
    public async findByPersonAuthorized(
        personId: PersonID,
        permissions: PersonPermissions,
    ): Promise<Result<Personenkontext<true>[], DomainError>> {
        const canSeeKontexts: boolean = await permissions.canModifyPerson(personId);
        if (canSeeKontexts) {
            const allKontextsForTargetPerson: Personenkontext<true>[] = await this.findByPerson(personId);
            return {
                ok: true,
                value: allKontextsForTargetPerson,
            };
        }

        return {
            ok: false,
            error: new MissingPermissionsError('Not allowed to view the requested personenkontexte'),
        };
    }

    public async findBy(scope: PersonenkontextScope): Promise<Counted<Personenkontext<true>>> {
        const [entities, total]: Counted<PersonenkontextEntity> = await scope.executeQuery(this.em);
        const kontexte: Personenkontext<true>[] = entities.map((entity: PersonenkontextEntity) =>
            mapEntityToAggregate(entity, this.personenkontextFactory),
        );

        return [kontexte, total];
    }

    public async findByPersonIds(personIds: PersonID[]): Promise<Map<PersonID, Personenkontext<true>[]>> {
        const personenKontextEntities: PersonenkontextEntity[] = await this.em.find(PersonenkontextEntity, {
            personId: { $in: personIds },
        });

        const personenKontextMap: Map<PersonID, Personenkontext<true>[]> = new Map();

        personenKontextEntities.forEach((entity: PersonenkontextEntity) => {
            const aggregate: Personenkontext<true> = mapEntityToAggregate(entity, this.personenkontextFactory);
            if (!personenKontextMap.has(entity.personId.id)) {
                personenKontextMap.set(entity.personId.id, []);
            }
            personenKontextMap.get(entity.personId.id)!.push(aggregate);
        });

        return personenKontextMap;
    }

    public async findByRolle(rolleId: string): Promise<Personenkontext<true>[]> {
        const personenKontexte: PersonenkontextEntity[] = await this.em.find(PersonenkontextEntity, {
            rolleId,
        });

        return personenKontexte.map((pk: PersonenkontextEntity) =>
            mapEntityToAggregate(pk, this.personenkontextFactory),
        );
    }

    public async find(
        personId: PersonID,
        organisationId: OrganisationID,
        rolleId: RolleID,
    ): Promise<Option<Personenkontext<true>>> {
        const personenKontext: Option<PersonenkontextEntity> = await this.em.findOne(
            PersonenkontextEntity,
            {
                personId,
                rolleId,
                organisationId,
            },
            {},
        );
        if (personenKontext) {
            return mapEntityToAggregate(personenKontext, this.personenkontextFactory);
        }

        return null;
    }

    public async exists(personId: PersonID, organisationId: OrganisationID, rolleId: RolleID): Promise<boolean> {
        const personenKontext: Option<Loaded<PersonenkontextEntity, never, 'id', never>> = await this.em.findOne(
            PersonenkontextEntity,
            {
                personId,
                rolleId,
                organisationId,
            },
            { fields: ['id'] as const },
        );

        return !!personenKontext;
    }

    public async save(personenKontext: Personenkontext<boolean>): Promise<Personenkontext<true>> {
        if (personenKontext.id) {
            return this.update(personenKontext);
        } else {
            return this.create(personenKontext);
        }
    }

    public async saveAuthorized(
        personenkontext: Personenkontext<false>,
        permissions: PersonPermissions,
    ): Promise<Result<Personenkontext<true>, DomainError>> {
        {
            const result: Option<DomainError> = await personenkontext.checkReferences();
            if (result) {
                return {
                    ok: false,
                    error: result,
                };
            }
        }

        {
            const result: Option<DomainError> = await personenkontext.checkPermissions(permissions);
            if (result) {
                return {
                    ok: false,
                    error: result,
                };
            }
        }

        {
            const exists: boolean = await this.exists(
                personenkontext.personId,
                personenkontext.organisationId,
                personenkontext.rolleId,
            );

            if (exists) {
                return {
                    ok: false,
                    error: new EntityAlreadyExistsError('Personenkontext already exists'),
                };
            }
        }

        const personenKontextEntity: PersonenkontextEntity = this.em.create(
            PersonenkontextEntity,
            mapAggregateToData(personenkontext),
        );

        await this.em.persistAndFlush(personenKontextEntity);
        this.eventService.publish(
            new PersonenkontextCreatedEvent(
                personenkontext.personId,
                personenkontext.organisationId,
                personenkontext.rolleId,
            ),
        );
        return {
            ok: true,
            value: mapEntityToAggregate(personenKontextEntity, this.personenkontextFactory),
        };
    }

    public async deleteAuthorized(
        id: PersonenkontextID,
        revision: string,
        permissions: PersonPermissions,
    ): Promise<Option<DomainError>> {
        const personenkontext: Option<PersonenkontextEntity> = await this.em.findOne(PersonenkontextEntity, {
            id,
        });

        if (!personenkontext) {
            return new EntityNotFoundError('Personenkontext', id);
        }

        if (!(await this.canModifyPersonenkontext(personenkontext, permissions))) {
            return new MissingPermissionsError('Access denied');
        }

        if (personenkontext.revision !== revision) {
            return new MismatchedRevisionError('Personenkontext');
        }

        await this.em.nativeDelete(PersonenkontextEntity, { id });

        return;
    }

    private async create(personenKontext: Personenkontext<false>): Promise<Personenkontext<true>> {
        const personenKontextEntity: PersonenkontextEntity = this.em.create(
            PersonenkontextEntity,
            mapAggregateToData(personenKontext),
        );
        await this.em.persistAndFlush(personenKontextEntity);
        this.eventService.publish(
            new PersonenkontextCreatedEvent(
                personenKontext.personId,
                personenKontext.organisationId,
                personenKontext.rolleId,
            ),
        );
        return mapEntityToAggregate(personenKontextEntity, this.personenkontextFactory);
    }

    private async update(personenKontext: Personenkontext<true>): Promise<Personenkontext<true>> {
        const personenKontextEntity: Loaded<PersonenkontextEntity> = await this.em.findOneOrFail(
            PersonenkontextEntity,
            personenKontext.id,
        );
        personenKontextEntity.assign(mapAggregateToData(personenKontext));

        await this.em.persistAndFlush(personenKontextEntity);

        return mapEntityToAggregate(personenKontextEntity, this.personenkontextFactory);
    }

    private async canModifyPersonenkontext(
        entity: PersonenkontextEntity,
        permissions: PersonPermissions,
    ): Promise<boolean> {
        const organisationIDs: OrganisationID[] = await permissions.getOrgIdsWithSystemrecht(
            [RollenSystemRecht.PERSONEN_VERWALTEN],
            true,
        );

        return organisationIDs.includes(entity.organisationId);
    }

    public async delete(personenKontext: Personenkontext<true>): Promise<void> {
        const personId: PersonID = personenKontext.personId;
        const organisationId: OrganisationID = personenKontext.organisationId;
        const rolleId: RolleID = personenKontext.rolleId;

        await this.em.nativeDelete(PersonenkontextEntity, {
            personId: personId,
            organisationId: organisationId,
            rolleId: rolleId,
        });
        this.eventService.publish(
            new PersonenkontextDeletedEvent(
                personenKontext.personId,
                personenKontext.organisationId,
                personenKontext.rolleId,
            ),
        );
    }

    public async hasSystemrechtAtOrganisation(
        personId: PersonID,
        organisationId: OrganisationID,
        systemrecht: RollenSystemRecht,
    ): Promise<boolean> {
        const query: string = `
            WITH RECURSIVE parent_organisations AS (
                SELECT id, administriert_von
                FROM public.organisation
                WHERE id = ?
                UNION ALL
                SELECT o.id, o.administriert_von
                FROM public.organisation o
                INNER JOIN parent_organisations po ON o.id = po.administriert_von
            ),
            person_roles_at_orgas AS (
                SELECT DISTINCT pk.rolle_id
                FROM parent_organisations po
                JOIN public.personenkontext pk ON pk.organisation_id = po.id AND pk.person_id = ?
            )
            SELECT EXISTS (
                SELECT 1
                FROM person_roles_at_orgas pr
                JOIN public.rolle_systemrecht sr ON sr.rolle_id = pr.rolle_id
                WHERE sr.systemrecht = ?
            ) AS has_systemrecht_at_orga;
                        `;

        // eslint-disable-next-line @typescript-eslint/no-explicit-any
        const result: any[] = await this.em.execute(query, [organisationId, personId, systemrecht]);
        // eslint-disable-next-line @typescript-eslint/no-unsafe-member-access
        return result[0].has_systemrecht_at_orga as boolean;
    }

<<<<<<< HEAD
    public async deleteById(id: string): Promise<number> {
        const deletedPersons: number = await this.em.nativeDelete(PersonenkontextEntity, { id });
        return deletedPersons;
=======
    public async hasPersonASystemrechtAtAnyKontextOfPersonB(
        personIdA: PersonID,
        personIdB: PersonID,
        systemrecht: RollenSystemRecht,
    ): Promise<boolean> {
        const query: string = `
        WITH RECURSIVE all_orgas_where_personb_has_any_kontext_with_parents AS (
                    SELECT id, administriert_von
                    FROM public.organisation
                    WHERE id IN (
                        SELECT organisation_id
                        FROM public.personenkontext
                        WHERE person_id = ?
                    )
                    UNION ALL
                    SELECT o.id, o.administriert_von
                    FROM public.organisation o
                    INNER JOIN all_orgas_where_personb_has_any_kontext_with_parents po ON o.id = po.administriert_von
                ),
                kontexts_personB_at_orgas AS (
                    SELECT pk.*
                    FROM public.personenkontext pk
                    WHERE pk.person_id = ? AND pk.organisation_id IN (SELECT id FROM all_orgas_where_personb_has_any_kontext_with_parents)
                ),
                permission_check AS (
                    SELECT EXISTS (
                        SELECT 1
                        FROM kontexts_personB_at_orgas kb
                        JOIN public.rolle_systemrecht sr ON sr.rolle_id = kb.rolle_id
                        WHERE sr.systemrecht = ?
                    ) AS has_persona_systemrecht_at_any_kontext_of_personb
                )
                SELECT has_persona_systemrecht_at_any_kontext_of_personb FROM permission_check;
                    `;

        const result: [{ has_persona_systemrecht_at_any_kontext_of_personb: boolean }] = await this.em.execute(query, [
            personIdB,
            personIdA,
            systemrecht,
        ]);
        return result[0].has_persona_systemrecht_at_any_kontext_of_personb;
    }

    public async isRolleAlreadyAssigned(id: RolleID): Promise<boolean> {
        return (await this.findByRolle(id)).length > 0;
>>>>>>> 957a7a41
    }
}<|MERGE_RESOLUTION|>--- conflicted
+++ resolved
@@ -389,11 +389,11 @@
         return result[0].has_systemrecht_at_orga as boolean;
     }
 
-<<<<<<< HEAD
     public async deleteById(id: string): Promise<number> {
         const deletedPersons: number = await this.em.nativeDelete(PersonenkontextEntity, { id });
         return deletedPersons;
-=======
+    }
+
     public async hasPersonASystemrechtAtAnyKontextOfPersonB(
         personIdA: PersonID,
         personIdB: PersonID,
@@ -439,6 +439,5 @@
 
     public async isRolleAlreadyAssigned(id: RolleID): Promise<boolean> {
         return (await this.findByRolle(id)).length > 0;
->>>>>>> 957a7a41
     }
 }