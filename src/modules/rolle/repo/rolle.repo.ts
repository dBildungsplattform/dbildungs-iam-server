--- conflicted
+++ resolved
@@ -19,12 +19,9 @@
 import { PersonPermissions } from '../../authentication/domain/person-permissions.js';
 import { DomainError, EntityNotFoundError, MissingPermissionsError } from '../../../shared/error/index.js';
 import { UpdateMerkmaleError } from '../domain/update-merkmale.error.js';
-<<<<<<< HEAD
-import { RolleHatPersonenkontexteError } from '../domain/rolle-hat-personenkontexte.error.js';
-=======
 import { EventService } from '../../../core/eventbus/services/event.service.js';
 import { RolleUpdatedEvent } from '../../../shared/events/rolle-updated.event.js';
->>>>>>> 9c246044
+import { RolleHatPersonenkontexteError } from '../domain/rolle-hat-personenkontexte.error.js';
 
 /**
  * @deprecated Not for use outside of rolle-repo, export will be removed at a later date
@@ -272,15 +269,11 @@
         if (updatedRolle instanceof DomainError) {
             return updatedRolle;
         }
-<<<<<<< HEAD
-        const result: Rolle<true> = await this.update(updatedRolle);
-=======
         const result: Rolle<true> = await this.save(updatedRolle);
         this.eventService.publish(
             new RolleUpdatedEvent(id, authorizedRole.rollenart, merkmale, systemrechte, serviceProviderIds),
         );
 
->>>>>>> 9c246044
         return result;
     }
 
