<<<<<<< HEAD
import { Mapper } from '@automapper/core';
import { getMapperToken } from '@automapper/nestjs';
import {
    Body,
    Controller,
    Delete,
    Get,
    HttpCode,
    HttpStatus,
    Inject,
    Param,
    Patch,
    Post,
    Put,
    Query,
    UseFilters,
} from '@nestjs/common';
=======
import { Body, Controller, Get, NotFoundException, Param, Patch, Post, Put, Query, UseFilters } from '@nestjs/common';
>>>>>>> b64deebe
import {
    ApiBadRequestResponse,
    ApiBearerAuth,
    ApiCreatedResponse,
    ApiForbiddenResponse,
    ApiInternalServerErrorResponse,
    ApiNoContentResponse,
    ApiNotFoundResponse,
    ApiOAuth2,
    ApiOkResponse,
    ApiOperation,
    ApiTags,
    ApiUnauthorizedResponse,
} from '@nestjs/swagger';
import { SchulConnexErrorMapper } from '../../../shared/error/schul-connex-error.mapper.js';
import { SchulConnexValidationErrorFilter } from '../../../shared/error/schulconnex-validation-error.filter.js';
import { Paged, PagingHeadersObject } from '../../../shared/paging/index.js';
import { PagedResponse } from '../../../shared/paging/paged.response.js';
import { CreateOrganisationBodyParams } from './create-organisation.body.params.js';
import { FindOrganisationQueryParams } from './find-organisation-query.param.js';
import { OrganisationByIdParams } from './organisation-by-id.params.js';
import { UpdateOrganisationBodyParams } from './update-organisation.body.params.js';
import { OrganisationByIdBodyParams } from './organisation-by-id.body.params.js';
import { OrganisationRepository } from '../persistence/organisation.repository.js';
import { OrganisationScope } from '../persistence/organisation.scope.js';
import { Organisation } from '../domain/organisation.js';
import { ScopeOperator } from '../../../shared/persistence/index.js';
import { OrganisationResponse } from './organisation.response.js';
import { Permissions } from '../../authentication/api/permissions.decorator.js';
import { PersonPermissions } from '../../authentication/domain/person-permissions.js';
import { OrganisationID } from '../../../shared/types/aggregate-ids.types.js';
import { OrganisationRootChildrenResponse } from './organisation.root-children.response.js';
import { DomainError, EntityNotFoundError } from '../../../shared/error/index.js';
import { DbiamOrganisationError } from './dbiam-organisation.error.js';
import { OrganisationExceptionFilter } from './organisation-exception-filter.js';
import { OrganisationSpecificationError } from '../specification/error/organisation-specification.error.js';
import { OrganisationByIdQueryParams } from './organisation-by-id.query.js';
import { OrganisationsTyp } from '../domain/organisation.enums.js';
import { ConfigService } from '@nestjs/config';
import { ServerConfig } from '../../../shared/config/server.config.js';
import { OrganisationService } from '../domain/organisation.service.js';
import { DataConfig } from '../../../shared/config/data.config.js';
import { AuthenticationExceptionFilter } from '../../authentication/api/authentication-exception-filter.js';
import { DBiamPersonenkontextRepo } from '../../personenkontext/persistence/dbiam-personenkontext.repo.js';
import { OrganisationIstBereitsZugewiesenError } from '../domain/organisation-ist-bereits-zugewiesen.error.js';
import { OrganisationByNameBodyParams } from './organisation-by-name.body.params.js';
import { OrganisationResponseLegacy } from './organisation.response.legacy.js';

@UseFilters(
    new SchulConnexValidationErrorFilter(),
    new OrganisationExceptionFilter(),
    new AuthenticationExceptionFilter(),
)
@ApiTags('organisationen')
@ApiBearerAuth()
@ApiOAuth2(['openid'])
@Controller({ path: 'organisationen' })
export class OrganisationController {
    public constructor(
        private readonly organisationRepository: OrganisationRepository,
<<<<<<< HEAD
        private readonly dBiamPersonenkontextRepo: DBiamPersonenkontextRepo,
        @Inject(getMapperToken()) private readonly mapper: Mapper,
=======
        private readonly config: ConfigService<ServerConfig>,
        private readonly organisationService: OrganisationService,
>>>>>>> b64deebe
    ) {}

    @Post()
    @ApiCreatedResponse({ description: 'The organisation was successfully created.', type: OrganisationResponse })
    @ApiBadRequestResponse({ description: 'The organisation already exists.', type: DbiamOrganisationError })
    @ApiUnauthorizedResponse({ description: 'Not authorized to create the organisation.' })
    @ApiForbiddenResponse({ description: 'Not permitted to create the organisation.' })
    @ApiInternalServerErrorResponse({ description: 'Internal server error while creating the organisation.' })
    public async createOrganisation(@Body() params: CreateOrganisationBodyParams): Promise<OrganisationResponse> {
        const ROOT_ORGANISATION_ID: string = this.config.getOrThrow<DataConfig>('DATA').ROOT_ORGANISATION_ID;

        const organisation: Organisation<false> | DomainError = Organisation.createNew(
            params.administriertVon ?? ROOT_ORGANISATION_ID,
            params.zugehoerigZu ?? ROOT_ORGANISATION_ID,
            params.kennung,
            params.name,
            params.namensergaenzung,
            params.kuerzel,
            params.typ,
            params.traegerschaft,
        );
        if (organisation instanceof DomainError) {
            throw organisation;
        }
        const result: Result<Organisation<true>, DomainError> = await this.organisationService.createOrganisation(
            organisation,
        );
        if (!result.ok) {
            if (result.error instanceof OrganisationSpecificationError) {
                throw result.error;
            }
            throw SchulConnexErrorMapper.mapSchulConnexErrorToHttpException(
                SchulConnexErrorMapper.mapDomainErrorToSchulConnexError(result.error),
            );
        }

        return new OrganisationResponse(result.value);
    }

    @Put(':organisationId')
    @ApiOkResponse({
        description: 'The organisation was successfully updated.',
        type: OrganisationResponse,
    })
    @ApiBadRequestResponse({ description: 'Request has wrong format.', type: DbiamOrganisationError })
    @ApiUnauthorizedResponse({ description: 'Request is not authorized.' })
    @ApiNotFoundResponse({ description: 'The organisation was not found.' })
    @ApiForbiddenResponse({ description: 'Insufficient permissions to perform operation.' })
    @ApiInternalServerErrorResponse({ description: 'An internal server error occurred.' })
    public async updateOrganisation(
        @Param() params: OrganisationByIdParams,
        @Body() body: UpdateOrganisationBodyParams,
    ): Promise<OrganisationResponse> {
        const existingOrganisation: Option<Organisation<true>> = await this.organisationRepository.findById(
            params.organisationId,
        );

        if (!existingOrganisation) {
            throw new NotFoundException(`Organisation with ID ${params.organisationId} not found`);
        }

        existingOrganisation.id = params.organisationId;
        existingOrganisation.administriertVon = body.administriertVon;
        existingOrganisation.zugehoerigZu = body.zugehoerigZu;
        existingOrganisation.kennung = body.kennung;
        existingOrganisation.name = body.name;
        existingOrganisation.namensergaenzung = body.namensergaenzung;
        existingOrganisation.kuerzel = body.kuerzel;
        existingOrganisation.typ = body.typ;
        existingOrganisation.traegerschaft = body.traegerschaft;
        existingOrganisation.updatedAt = new Date();

        const result: Result<Organisation<true>, DomainError> = await this.organisationService.updateOrganisation(
            existingOrganisation,
        );

        if (result.ok) {
            return new OrganisationResponse(result.value);
        } else {
            if (result.error instanceof OrganisationSpecificationError) {
                throw result.error;
            }
            throw SchulConnexErrorMapper.mapSchulConnexErrorToHttpException(
                SchulConnexErrorMapper.mapDomainErrorToSchulConnexError(result.error),
            );
        }
    }

    @Get('root')
    @ApiOkResponse({ description: 'The root organization was successfully retrieved.', type: OrganisationResponse })
    @ApiUnauthorizedResponse({ description: 'Not authorized to get the root organization.' })
    @ApiNotFoundResponse({ description: 'The root organization does not exist.' })
    @ApiForbiddenResponse({ description: 'Insufficient permissions to get the root organization.' })
    @ApiInternalServerErrorResponse({ description: 'Internal server error while getting the root organization.' })
    public async getRootOrganisation(): Promise<OrganisationResponse> {
        const ROOT_ORGANISATION_ID: string = this.config.getOrThrow<DataConfig>('DATA').ROOT_ORGANISATION_ID;
        const result: Result<Organisation<true>, DomainError> = await this.organisationService.findOrganisationById(
            ROOT_ORGANISATION_ID,
        );

        if (result.ok) {
            return new OrganisationResponse(result.value);
        }

        throw SchulConnexErrorMapper.mapSchulConnexErrorToHttpException(
            SchulConnexErrorMapper.mapDomainErrorToSchulConnexError(result.error),
        );
    }

    @Get('root/children')
    @ApiOkResponse({
        description: 'The root organizations were successfully pulled.',
        type: OrganisationRootChildrenResponse,
    })
    @ApiUnauthorizedResponse({ description: 'Not authorized to get the organizations.' })
    @ApiForbiddenResponse({ description: 'Insufficient permissions to get the organizations.' })
    @ApiInternalServerErrorResponse({ description: 'Internal server error while getting the organization.' })
    public async getRootChildren(): Promise<OrganisationRootChildrenResponse> {
        const [oeffentlich, ersatz]: [Organisation<true> | undefined, Organisation<true> | undefined] =
            await this.organisationRepository.findRootDirectChildren();

        if (!oeffentlich || !ersatz) {
            throw SchulConnexErrorMapper.mapSchulConnexErrorToHttpException(
                SchulConnexErrorMapper.mapDomainErrorToSchulConnexError(
                    new EntityNotFoundError('Organisation', `${!oeffentlich && 'Oeffentlich'} ${!ersatz && 'Ersatz'}`),
                ),
            );
        }

        return new OrganisationRootChildrenResponse(oeffentlich, ersatz);
    }

    @Get(':organisationId')
    @ApiOkResponse({ description: 'The organization was successfully pulled.', type: OrganisationResponse })
    @ApiBadRequestResponse({ description: 'Organization ID is required' })
    @ApiUnauthorizedResponse({ description: 'Not authorized to get the organization.' })
    @ApiNotFoundResponse({ description: 'The organization does not exist.' })
    @ApiForbiddenResponse({ description: 'Insufficient permissions to get the organization.' })
    @ApiInternalServerErrorResponse({ description: 'Internal server error while getting the organization.' })
    public async findOrganisationById(@Param() params: OrganisationByIdParams): Promise<OrganisationResponse> {
        const result: Result<Organisation<true>, DomainError> = await this.organisationService.findOrganisationById(
            params.organisationId,
        );

        if (result.ok) {
            return new OrganisationResponse(result.value);
        } else {
            throw SchulConnexErrorMapper.mapSchulConnexErrorToHttpException(
                SchulConnexErrorMapper.mapDomainErrorToSchulConnexError(result.error),
            );
        }
    }

    @Get()
    @ApiOkResponse({
        description: 'The organizations were successfully returned.',
        type: [OrganisationResponse],
        headers: PagingHeadersObject,
    })
    @ApiUnauthorizedResponse({ description: 'Not authorized to get organizations.' })
    @ApiForbiddenResponse({ description: 'Insufficient permissions to get organizations.' })
    @ApiInternalServerErrorResponse({ description: 'Internal server error while getting all organizations.' })
    public async findOrganizations(
        @Query() queryParams: FindOrganisationQueryParams,
        @Permissions() permissions: PersonPermissions,
    ): Promise<PagedResponse<OrganisationResponse>> {
        const validOrgaIDs: OrganisationID[] = await permissions.getOrgIdsWithSystemrecht(
            queryParams.systemrechte,
            true,
        );

        const scope: OrganisationScope = new OrganisationScope();

        // If the typ is Klasse then only search by Name using the search string
        if (queryParams.typ === OrganisationsTyp.KLASSE) {
            scope
                .findBy({
                    kennung: queryParams.kennung,
                    name: queryParams.name,
                    typ: queryParams.typ,
                })
                .setScopeWhereOperator(ScopeOperator.AND)
                .findByAdministriertVonArray(queryParams.administriertVon)
                .searchStringAdministriertVon(queryParams.searchString)
                .excludeTyp(queryParams.excludeTyp)
                .byIDs(validOrgaIDs)
                .paged(queryParams.offset, queryParams.limit);
        }
        scope
            .findBy({
                kennung: queryParams.kennung,
                name: queryParams.name,
                typ: queryParams.typ,
            })
            .setScopeWhereOperator(ScopeOperator.AND)
            .findByAdministriertVonArray(queryParams.administriertVon)
            .searchString(queryParams.searchString)
            .excludeTyp(queryParams.excludeTyp)
            .byIDs(validOrgaIDs)
            .paged(queryParams.offset, queryParams.limit);

        const [organisations, total]: Counted<Organisation<true>> = await this.organisationRepository.findBy(scope);
        const organisationResponses: OrganisationResponse[] = organisations.map((organisation: Organisation<true>) => {
            return new OrganisationResponse(organisation);
        });
        const pagedOrganisationResponse: Paged<OrganisationResponse> = {
            total: total,
            offset: queryParams.offset ?? 0,
            limit: queryParams.limit ?? total,
            items: organisationResponses,
        };

        return new PagedResponse(pagedOrganisationResponse);
    }

    @Get(':organisationId/administriert')
    @ApiOkResponse({
        description: 'The organizations were successfully returned.',
        type: [OrganisationResponse],
        headers: PagingHeadersObject,
    })
    @ApiUnauthorizedResponse({ description: 'Not authorized to get organizations.' })
    @ApiForbiddenResponse({ description: 'Insufficient permissions to get organizations.' })
    @ApiInternalServerErrorResponse({ description: 'Internal server error while getting all organizations.' })
    public async getAdministrierteOrganisationen(
        @Param() routeParams: OrganisationByIdParams,
        @Query() queryParams: OrganisationByIdQueryParams,
    ): Promise<PagedResponse<OrganisationResponse>> {
        const parentOrg: Result<Organisation<true>, DomainError> = await this.organisationService.findOrganisationById(
            routeParams.organisationId,
        );
        if (!parentOrg.ok) {
            throw SchulConnexErrorMapper.mapSchulConnexErrorToHttpException(
                SchulConnexErrorMapper.mapDomainErrorToSchulConnexError(parentOrg.error),
            );
        }

        const result: Paged<Organisation<true>> = await this.organisationService.findAllAdministriertVon(
            routeParams.organisationId,
            queryParams.searchFilter,
        );

        const organisations: OrganisationResponse[] = result.items.map(
            (item: Organisation<true>) => new OrganisationResponse(item),
        );

        const response: PagedResponse<OrganisationResponse> = new PagedResponse({
            total: result.total,
            offset: result.offset,
            limit: result.limit,
            items: organisations,
        });

        return response;
    }

    @Post(':organisationId/administriert')
    @ApiCreatedResponse({ description: 'The organisation was successfully updated.' })
    @ApiBadRequestResponse({ description: 'The organisation could not be modified.', type: DbiamOrganisationError })
    @ApiUnauthorizedResponse({ description: 'Not authorized to modify the organisation.' })
    @ApiForbiddenResponse({ description: 'Not permitted to modify the organisation.' })
    @ApiInternalServerErrorResponse({ description: 'Internal server error while modifying the organisation.' })
    public async addAdministrierteOrganisation(
        @Param() params: OrganisationByIdParams,
        @Body() body: OrganisationByIdBodyParams,
    ): Promise<void> {
        const res: Result<void, OrganisationSpecificationError | DomainError> =
            await this.organisationService.setAdministriertVon(params.organisationId, body.organisationId);

        if (!res.ok) {
            // Avoid passing OrganisationSpecificationError to SchulConnexErrorMapper
            if (res.error instanceof OrganisationSpecificationError) {
                throw res.error;
            }
            throw SchulConnexErrorMapper.mapSchulConnexErrorToHttpException(
                SchulConnexErrorMapper.mapDomainErrorToSchulConnexError(res.error),
            );
        }
    }

    @Get(':organisationId/zugehoerig')
    @ApiOkResponse({
        description: 'The organizations were successfully returned.',
        type: [OrganisationResponse],
        headers: PagingHeadersObject,
    })
    @ApiUnauthorizedResponse({ description: 'Not authorized to get organizations.' })
    @ApiForbiddenResponse({ description: 'Insufficient permissions to get organizations.' })
    @ApiInternalServerErrorResponse({ description: 'Internal server error while getting all organizations.' })
    public async getZugehoerigeOrganisationen(
        @Param() params: OrganisationByIdParams,
    ): Promise<PagedResponse<OrganisationResponse>> {
        const parentOrg: Result<Organisation<true>, DomainError> = await this.organisationService.findOrganisationById(
            params.organisationId,
        );
        if (!parentOrg.ok) {
            throw SchulConnexErrorMapper.mapSchulConnexErrorToHttpException(
                SchulConnexErrorMapper.mapDomainErrorToSchulConnexError(parentOrg.error),
            );
        }

        const result: Paged<Organisation<true>> = await this.organisationService.findAllZugehoerigZu(
            params.organisationId,
        );

        const organisations: OrganisationResponse[] = result.items.map(
            (item: Organisation<true>) => new OrganisationResponse(item),
        );

        const response: PagedResponse<OrganisationResponse> = new PagedResponse({
            total: result.total,
            offset: result.offset,
            limit: result.limit,
            items: organisations,
        });

        return response;
    }

    @Post(':organisationId/zugehoerig')
    @ApiCreatedResponse({ description: 'The organisation was successfully updated.' })
    @ApiBadRequestResponse({ description: 'The organisation could not be modified.', type: DbiamOrganisationError })
    @ApiUnauthorizedResponse({ description: 'Not authorized to modify the organisation.' })
    @ApiForbiddenResponse({ description: 'Not permitted to modify the organisation.' })
    @ApiInternalServerErrorResponse({ description: 'Internal server error while modifying the organisation.' })
    public async addZugehoerigeOrganisation(
        @Param() params: OrganisationByIdParams,
        @Body() body: OrganisationByIdBodyParams,
    ): Promise<void> {
        const res: Result<void, DomainError> = await this.organisationService.setZugehoerigZu(
            params.organisationId,
            body.organisationId,
        );

        if (!res.ok) {
            // Avoid passing OrganisationSpecificationError to SchulConnexErrorMapper
            if (res.error instanceof OrganisationSpecificationError) {
                throw res.error;
            }
            throw SchulConnexErrorMapper.mapSchulConnexErrorToHttpException(
                SchulConnexErrorMapper.mapDomainErrorToSchulConnexError(res.error),
            );
        }
    }

    @Delete(':organisationId/klasse')
    @HttpCode(HttpStatus.NO_CONTENT)
    @ApiOperation({ description: 'Delete an organisation of type Klasse by id.' })
    @ApiNoContentResponse({ description: 'The organisation was deleted successfully.' })
    @ApiBadRequestResponse({ description: 'The input was not valid.', type: DbiamOrganisationError })
    @ApiNotFoundResponse({ description: 'The organisation that should be deleted does not exist.' })
    @ApiUnauthorizedResponse({ description: 'Not authorized to delete the organisation.' })
    public async deleteKlasse(@Param() params: OrganisationByIdParams): Promise<void> {
        if (await this.dBiamPersonenkontextRepo.isOrganisationAlreadyAssigned(params.organisationId)) {
            throw new OrganisationIstBereitsZugewiesenError();
        }

        const result: Option<DomainError> = await this.organisationRepository.deleteKlasse(params.organisationId);
        if (result instanceof DomainError) {
            throw SchulConnexErrorMapper.mapSchulConnexErrorToHttpException(
                SchulConnexErrorMapper.mapDomainErrorToSchulConnexError(result),
            );
        }
    }

    @Patch(':organisationId/name')
    @ApiOkResponse({
        description: 'The organizations were successfully updated.',
        type: OrganisationResponseLegacy,
        headers: PagingHeadersObject,
    })
    @ApiBadRequestResponse({ description: 'The organisation could not be modified.', type: DbiamOrganisationError })
    @ApiUnauthorizedResponse({ description: 'Not authorized to modify the organisation.' })
    @ApiForbiddenResponse({ description: 'Not permitted to modify the organisation.' })
    @ApiInternalServerErrorResponse({ description: 'Internal server error while modifying the organisation.' })
    public async updateOrganisationName(
        @Param() params: OrganisationByIdParams,
        @Body() body: OrganisationByNameBodyParams,
    ): Promise<OrganisationResponse | DomainError> {
        const result: DomainError | Organisation<true> = await this.organisationRepository.updateKlassenname(
            params.organisationId,
            body.name,
        );

        if (result instanceof DomainError) {
            if (result instanceof OrganisationSpecificationError) {
                throw result;
            }

            throw SchulConnexErrorMapper.mapSchulConnexErrorToHttpException(
                SchulConnexErrorMapper.mapDomainErrorToSchulConnexError(result),
            );
        }

        return new OrganisationResponse(result);
    }
}<|MERGE_RESOLUTION|>--- conflicted
+++ resolved
@@ -1,6 +1,3 @@
-<<<<<<< HEAD
-import { Mapper } from '@automapper/core';
-import { getMapperToken } from '@automapper/nestjs';
 import {
     Body,
     Controller,
@@ -8,7 +5,7 @@
     Get,
     HttpCode,
     HttpStatus,
-    Inject,
+    NotFoundException,
     Param,
     Patch,
     Post,
@@ -16,9 +13,6 @@
     Query,
     UseFilters,
 } from '@nestjs/common';
-=======
-import { Body, Controller, Get, NotFoundException, Param, Patch, Post, Put, Query, UseFilters } from '@nestjs/common';
->>>>>>> b64deebe
 import {
     ApiBadRequestResponse,
     ApiBearerAuth,
@@ -79,13 +73,9 @@
 export class OrganisationController {
     public constructor(
         private readonly organisationRepository: OrganisationRepository,
-<<<<<<< HEAD
         private readonly dBiamPersonenkontextRepo: DBiamPersonenkontextRepo,
-        @Inject(getMapperToken()) private readonly mapper: Mapper,
-=======
         private readonly config: ConfigService<ServerConfig>,
         private readonly organisationService: OrganisationService,
->>>>>>> b64deebe
     ) {}
 
     @Post()
