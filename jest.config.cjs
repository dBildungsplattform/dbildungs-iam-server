--- conflicted
+++ resolved
@@ -44,17 +44,10 @@
     ],
     coverageThreshold: {
         global: {
-<<<<<<< HEAD
-            statements: 100, // ~99%
-            branches: 100, // ~96%
-            functions: 100, // ~99%
-            lines: 100, // ~99%
-=======
             statements: 100,
             branches: 100,
             functions: 100,
             lines: 100,
->>>>>>> fa622119
         },
     },
     testTimeout: 10000,
