--- conflicted
+++ resolved
@@ -20,12 +20,9 @@
 import { mapAggregateToData as mapRolleAggregateToData } from '../../modules/rolle/repo/rolle.repo.js';
 import { ServiceProviderEntity } from '../../modules/service-provider/repo/service-provider.entity.js';
 import { KeycloakConfigModule } from '../../modules/keycloak-administration/keycloak-config.module.js';
-<<<<<<< HEAD
 import { RolleFactory } from '../../modules/rolle/domain/rolle.factory.js';
 import { ServiceProviderRepo } from '../../modules/service-provider/repo/service-provider.repo.js';
-=======
 import { RolleSeedingRepo } from './repo/rolle-seeding.repo.js';
->>>>>>> 733d0075
 
 describe('DbSeedConsole', () => {
     let module: TestingModule;
@@ -42,18 +39,15 @@
                 DatabaseTestModule.forRoot({ isDatabaseRequired: true }),
                 LoggingTestModule,
             ],
-<<<<<<< HEAD
             providers: [
                 DbSeedConsole,
                 UsernameGeneratorService,
                 DbSeedService,
                 DbSeedMapper,
+                RolleSeedingRepo,
                 RolleFactory,
                 ServiceProviderRepo,
             ],
-=======
-            providers: [DbSeedConsole, UsernameGeneratorService, DbSeedService, DbSeedMapper, RolleSeedingRepo],
->>>>>>> 733d0075
         })
             .overrideModule(KeycloakConfigModule)
             .useModule(KeycloakConfigTestModule.forRoot({ isKeycloakRequired: true }))
