<<<<<<< HEAD
=======
import { OrganisationsTyp } from '../../modules/organisation/domain/organisation.enums.js';
import { RollenArt } from '../../modules/rolle/domain/rolle.enums.js';
import { OrganisationID, PersonID, PersonenkontextID, RolleID } from '../types/index.js';
>>>>>>> fa6b8d15
import { BaseEvent } from './base-event.js';

import { type Organisation } from '../../modules/organisation/domain/organisation.js';
import { type Person } from '../../modules/person/domain/person.js';
import { type Personenkontext } from '../../modules/personenkontext/domain/personenkontext.js';
import { type Rolle } from '../../modules/rolle/domain/rolle.js';
import { PersonenkontextEventKontextData, PersonenkontextEventPersonData } from './personenkontext-event.types.js';

<<<<<<< HEAD
function mapPersonToData(person: Person<true>): PersonenkontextEventPersonData {
=======
export type PersonenkontextUpdatedPersonData = {
    id: PersonID;
    vorname: string;
    familienname: string;
    referrer?: string;
};

export type PersonenkontextUpdatedData = {
    id: PersonenkontextID;
    rolleId: RolleID;
    rolle: RollenArt;
    orgaId: OrganisationID;
    orgaTyp?: OrganisationsTyp;
    orgaKennung?: string;
};

function mapPersonToData(person: Person<true>): PersonenkontextUpdatedPersonData {
>>>>>>> fa6b8d15
    return {
        id: person.id,
        vorname: person.vorname,
        familienname: person.familienname,
        referrer: person.referrer,
    };
}

function mapPersonenkontextAndRolleAggregateToData([pk, orga, rolle]: [
    Personenkontext<true>,
    Organisation<true>,
    Rolle<true>,
]): PersonenkontextEventKontextData {
    return {
        id: pk.id,
        rolleId: pk.rolleId,
        rolle: rolle.rollenart,
        orgaId: pk.organisationId,
        orgaTyp: orga.typ,
        orgaKennung: orga.kennung,
    };
}

export class PersonenkontextUpdatedEvent extends BaseEvent {
    public constructor(
        public readonly person: PersonenkontextEventPersonData,
        public readonly newKontexte: PersonenkontextEventKontextData[],
        public readonly removedKontexte: PersonenkontextEventKontextData[],
        public readonly currentKontexte: PersonenkontextEventKontextData[],
    ) {
        super();
    }

    public static fromPersonenkontexte(
        person: Person<true>,
        newKontexte: [Personenkontext<true>, Organisation<true>, Rolle<true>][],
        removedKontexte: [Personenkontext<true>, Organisation<true>, Rolle<true>][],
        currentKontexte: [Personenkontext<true>, Organisation<true>, Rolle<true>][],
    ): PersonenkontextUpdatedEvent {
        return new PersonenkontextUpdatedEvent(
            mapPersonToData(person),
            newKontexte.map(mapPersonenkontextAndRolleAggregateToData),
            removedKontexte.map(mapPersonenkontextAndRolleAggregateToData),
            currentKontexte.map(mapPersonenkontextAndRolleAggregateToData),
        );
    }
}<|MERGE_RESOLUTION|>--- conflicted
+++ resolved
@@ -1,9 +1,3 @@
-<<<<<<< HEAD
-=======
-import { OrganisationsTyp } from '../../modules/organisation/domain/organisation.enums.js';
-import { RollenArt } from '../../modules/rolle/domain/rolle.enums.js';
-import { OrganisationID, PersonID, PersonenkontextID, RolleID } from '../types/index.js';
->>>>>>> fa6b8d15
 import { BaseEvent } from './base-event.js';
 
 import { type Organisation } from '../../modules/organisation/domain/organisation.js';
@@ -12,27 +6,11 @@
 import { type Rolle } from '../../modules/rolle/domain/rolle.js';
 import { PersonenkontextEventKontextData, PersonenkontextEventPersonData } from './personenkontext-event.types.js';
 
-<<<<<<< HEAD
-function mapPersonToData(person: Person<true>): PersonenkontextEventPersonData {
-=======
-export type PersonenkontextUpdatedPersonData = {
-    id: PersonID;
-    vorname: string;
-    familienname: string;
-    referrer?: string;
-};
+export type PersonenkontextUpdatedPersonData = PersonenkontextEventPersonData;
 
-export type PersonenkontextUpdatedData = {
-    id: PersonenkontextID;
-    rolleId: RolleID;
-    rolle: RollenArt;
-    orgaId: OrganisationID;
-    orgaTyp?: OrganisationsTyp;
-    orgaKennung?: string;
-};
+export type PersonenkontextUpdatedData = PersonenkontextEventKontextData;
 
 function mapPersonToData(person: Person<true>): PersonenkontextUpdatedPersonData {
->>>>>>> fa6b8d15
     return {
         id: person.id,
         vorname: person.vorname,
