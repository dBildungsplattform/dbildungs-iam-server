--- conflicted
+++ resolved
@@ -32,11 +32,8 @@
         familienname: string,
         organisationId: string,
         rolleId: string,
-<<<<<<< HEAD
+        personalnummer?: string,
         befristung?: Date,
-=======
-        personalnummer?: string,
->>>>>>> 62beda1c
     ): Promise<PersonPersonenkontext | DomainError> {
         const person: Person<false> | DomainError = await this.personFactory.createNew({
             vorname: vorname,
