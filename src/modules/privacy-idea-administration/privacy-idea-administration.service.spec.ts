--- conflicted
+++ resolved
@@ -1,14 +1,8 @@
 import { Test, TestingModule } from '@nestjs/testing';
 import { HttpService } from '@nestjs/axios';
 import { PrivacyIdeaAdministrationService } from './privacy-idea-administration.service.js';
-<<<<<<< HEAD
-import { Observable, of, throwError } from 'rxjs';
-import { DeepMocked, createMock } from '@golevelup/ts-jest';
-import { PrivacyIdeaToken, User, VerificationResponse } from './privacy-idea-api.types.js';
-import { AxiosError, AxiosResponse } from 'axios';
-=======
-
-import { AxiosResponse } from 'axios';
+
+import { AxiosResponse, AxiosError } from 'axios';
 import { Observable, of, throwError } from 'rxjs';
 import { DeepMocked, createMock } from '@golevelup/ts-jest';
 import {
@@ -17,10 +11,10 @@
     TokenOTPSerialResponse,
     TokenVerificationResponse,
     User,
+    VerificationResponse,
 } from './privacy-idea-api.types.js';
 import { TokenError } from './api/error/token.error.js';
 import { ConfigTestModule } from '../../../test/utils/index.js';
->>>>>>> d4e75234
 
 const mockErrorMsg: string = `Mock error`;
 
@@ -68,7 +62,6 @@
     username: 'johndoe',
 };
 
-<<<<<<< HEAD
 export const mockVerificationResponseErrorCode905: VerificationResponse = {
     detail: null,
     id: 2,
@@ -85,10 +78,23 @@
     signature: 'hijklmn789012',
 };
 
-export const mockJWTTokenResponse = (): Observable<AxiosResponse> =>
-=======
+export const mockVerificationResponseErrorCode905: VerificationResponse = {
+    detail: null,
+    id: 2,
+    jsonrpc: '2.0',
+    result: {
+        status: false,
+        error: {
+            code: 905,
+            message: 'Specific error message for code 905',
+        },
+    },
+    time: 1627891255,
+    version: '1.0',
+    signature: 'hijklmn789012',
+};
+
 const mockJWTTokenResponse = (): Observable<AxiosResponse> =>
->>>>>>> d4e75234
     of({ data: { result: { value: { token: `jwt-token` } } } } as AxiosResponse);
 
 const mockEmptyUserResponse = (): Observable<AxiosResponse> => of({ data: { result: { value: [] } } } as AxiosResponse);
@@ -99,16 +105,15 @@
 const mockGoogleImageResponse = (): Observable<AxiosResponse> =>
     of({ data: { detail: { googleurl: { img: `base64img` } } } } as AxiosResponse);
 
-<<<<<<< HEAD
 export const mockVerificationError905Response = (): AxiosError<VerificationResponse> => {
     const error: AxiosError<VerificationResponse> = new AxiosError<VerificationResponse>(`Mock error`);
     error.response = { data: mockVerificationResponseErrorCode905 } as AxiosResponse;
     return error;
 };
 
-export const mockEmptyPostResponse = (): Observable<AxiosResponse> => of({} as AxiosResponse);
-
-export const mockTokenResponse = (verify: boolean = false): Observable<AxiosResponse> => {
+const mockEmptyPostResponse = (): Observable<AxiosResponse> => of({} as AxiosResponse);
+
+const mockTokenResponse = (verify: boolean = false): Observable<AxiosResponse> => {
     if (verify) {
         const verifyToken: PrivacyIdeaToken = { ...mockPrivacyIdeaToken, rollout_state: 'verify' };
         return of({ data: { result: { value: { tokens: [verifyToken] } } } } as AxiosResponse);
@@ -118,12 +123,6 @@
 
 export const mockVerficationTokenResponse = (): Observable<AxiosResponse> =>
     of({ data: { result: { status: true } } } as AxiosResponse);
-=======
-const mockEmptyPostResponse = (): Observable<AxiosResponse> => of({} as AxiosResponse);
-
-const mockTokenResponse = (): Observable<AxiosResponse> =>
-    of({ data: { result: { value: { tokens: [mockPrivacyIdeaToken] } } } } as AxiosResponse);
->>>>>>> d4e75234
 
 const mockErrorResponse = (): never => {
     throw new Error(mockErrorMsg);
@@ -503,69 +502,6 @@
             );
         });
     });
-<<<<<<< HEAD
-
-    describe(`verifyToken`, () => {
-        it(`should verify token`, async () => {
-            httpServiceMock.post.mockReturnValueOnce(mockJWTTokenResponse());
-            httpServiceMock.get.mockReturnValueOnce(mockUserResponse());
-            httpServiceMock.get.mockReturnValueOnce(mockTokenResponse(true));
-            httpServiceMock.post.mockReturnValueOnce(mockVerficationTokenResponse());
-
-            const result: boolean = await service.verifyToken(`test-user`, `123456`);
-            expect(result).toBe(true);
-        });
-
-        it(`should return false with wrong otp`, async () => {
-            httpServiceMock.post.mockReturnValueOnce(mockJWTTokenResponse());
-            httpServiceMock.get.mockReturnValueOnce(mockUserResponse());
-            httpServiceMock.get.mockReturnValueOnce(mockTokenResponse(true));
-            httpServiceMock.post.mockReturnValueOnce(throwError(() => mockVerificationError905Response()));
-
-            const result: boolean = await service.verifyToken(`test-user`, `123456`);
-            expect(result).toBe(false);
-        });
-
-        it(`should throw error when axios error occurs`, async () => {
-            httpServiceMock.post.mockReturnValueOnce(mockJWTTokenResponse());
-            httpServiceMock.get.mockReturnValueOnce(mockUserResponse());
-            httpServiceMock.get.mockReturnValueOnce(mockTokenResponse(true));
-            httpServiceMock.post.mockReturnValueOnce(throwError(() => new AxiosError('Mock error')));
-
-            await expect(service.verifyToken(`test-user`, `123456`)).rejects.toThrow(
-                'Error verifying token: Mock error',
-            );
-        });
-
-        it(`should throw an error if there is no token to verify`, async () => {
-            jest.spyOn(
-                service as unknown as { getTokenToVerify: () => Promise<PrivacyIdeaToken | undefined> },
-                'getTokenToVerify',
-            ).mockResolvedValueOnce(undefined);
-
-            await expect(service.verifyToken(`test-user`, `123456`)).rejects.toThrow('No token to verify');
-        });
-
-        it(`should throw an error if the verify request causes error throw`, async () => {
-            httpServiceMock.post.mockReturnValueOnce(mockJWTTokenResponse());
-            httpServiceMock.get.mockReturnValueOnce(mockUserResponse());
-            httpServiceMock.get.mockReturnValueOnce(mockTokenResponse(true));
-            httpServiceMock.post.mockImplementationOnce(mockErrorResponse);
-
-            await expect(service.verifyToken(`test-user`, `123456`)).rejects.toThrow(
-                `Error verifying token: ${mockErrorMsg}`,
-            );
-        });
-
-        it(`sshould throw an error if the tverify request causes non error throw`, async () => {
-            httpServiceMock.post.mockReturnValueOnce(mockJWTTokenResponse());
-            httpServiceMock.get.mockReturnValueOnce(mockUserResponse());
-            httpServiceMock.get.mockReturnValueOnce(mockTokenResponse(true));
-            httpServiceMock.post.mockImplementationOnce(mockNonErrorThrow);
-
-            await expect(service.verifyToken(`test-user`, `123456`)).rejects.toThrow(
-                `Error verifying token: Unknown error occurred`,
-=======
     describe('assignHardwareToken', () => {
         it('should assign hardware token successfully', async () => {
             httpServiceMock.post.mockReturnValueOnce(mockJWTTokenResponse());
@@ -693,7 +629,70 @@
                     'Leider konnte ihr Hardware-Token aus technischen Gründen nicht aktiviert werden. Bitte versuchen Sie es zu einem späteren Zeitpunkt erneut. Falls das Problem bestehen bleibt, stellen Sie bitte eine Anfrage über den IQSH Helpdesk.--Link: https://www.secure-lernnetz.de/helpdesk/',
                     'general-token-error',
                 ),
->>>>>>> d4e75234
+            );
+        });
+    });
+
+    describe(`verifyToken`, () => {
+        it(`should verify token`, async () => {
+            httpServiceMock.post.mockReturnValueOnce(mockJWTTokenResponse());
+            httpServiceMock.get.mockReturnValueOnce(mockUserResponse());
+            httpServiceMock.get.mockReturnValueOnce(mockTokenResponse(true));
+            httpServiceMock.post.mockReturnValueOnce(mockVerficationTokenResponse());
+
+            const result: boolean = await service.verifyToken(`test-user`, `123456`);
+            expect(result).toBe(true);
+        });
+
+        it(`should return false with wrong otp`, async () => {
+            httpServiceMock.post.mockReturnValueOnce(mockJWTTokenResponse());
+            httpServiceMock.get.mockReturnValueOnce(mockUserResponse());
+            httpServiceMock.get.mockReturnValueOnce(mockTokenResponse(true));
+            httpServiceMock.post.mockReturnValueOnce(throwError(() => mockVerificationError905Response()));
+
+            const result: boolean = await service.verifyToken(`test-user`, `123456`);
+            expect(result).toBe(false);
+        });
+
+        it(`should throw error when axios error occurs`, async () => {
+            httpServiceMock.post.mockReturnValueOnce(mockJWTTokenResponse());
+            httpServiceMock.get.mockReturnValueOnce(mockUserResponse());
+            httpServiceMock.get.mockReturnValueOnce(mockTokenResponse(true));
+            httpServiceMock.post.mockReturnValueOnce(throwError(() => new AxiosError('Mock error')));
+
+            await expect(service.verifyToken(`test-user`, `123456`)).rejects.toThrow(
+                'Error verifying token: Mock error',
+            );
+        });
+
+        it(`should throw an error if there is no token to verify`, async () => {
+            jest.spyOn(
+                service as unknown as { getTokenToVerify: () => Promise<PrivacyIdeaToken | undefined> },
+                'getTokenToVerify',
+            ).mockResolvedValueOnce(undefined);
+
+            await expect(service.verifyToken(`test-user`, `123456`)).rejects.toThrow('No token to verify');
+        });
+
+        it(`should throw an error if the verify request causes error throw`, async () => {
+            httpServiceMock.post.mockReturnValueOnce(mockJWTTokenResponse());
+            httpServiceMock.get.mockReturnValueOnce(mockUserResponse());
+            httpServiceMock.get.mockReturnValueOnce(mockTokenResponse(true));
+            httpServiceMock.post.mockImplementationOnce(mockErrorResponse);
+
+            await expect(service.verifyToken(`test-user`, `123456`)).rejects.toThrow(
+                `Error verifying token: ${mockErrorMsg}`,
+            );
+        });
+
+        it(`sshould throw an error if the tverify request causes non error throw`, async () => {
+            httpServiceMock.post.mockReturnValueOnce(mockJWTTokenResponse());
+            httpServiceMock.get.mockReturnValueOnce(mockUserResponse());
+            httpServiceMock.get.mockReturnValueOnce(mockTokenResponse(true));
+            httpServiceMock.post.mockImplementationOnce(mockNonErrorThrow);
+
+            await expect(service.verifyToken(`test-user`, `123456`)).rejects.toThrow(
+                `Error verifying token: Unknown error occurred`,
             );
         });
     });
