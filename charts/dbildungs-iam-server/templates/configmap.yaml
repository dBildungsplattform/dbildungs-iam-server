apiVersion: v1
kind: ConfigMap
metadata:
  name: {{ template "common.names.name" . }}
  namespace: {{ template "common.names.namespace" . }}
  labels:
    {{- include "common.labels" . | nindent 4 }}
data:
  config-json: |-
    {{ .Files.Get "config/config.json" | nindent 4 }}
  NODE_ENV: "prod"
  DEPLOY_STAGE: {{ .Values.environment | quote }}
  DB_NAME: {{ .Values.database.name | quote }}
  KC_BASE_URL: "https://{{ .Values.keycloakHostname }}"
  FRONTEND_OIDC_CALLBACK_URL: "https://{{ .Values.backendHostname }}/api/auth/login"
  FRONTEND_DEFAULT_LOGIN_REDIRECT: "https://{{ .Values.backendHostname }}/"
  FRONTEND_LOGOUT_REDIRECT: "https://{{ .Values.backendHostname }}/"
  BACKEND_HOSTNAME: "{{ .Values.backendHostname }}"
  LDAP_URL: '{{ .Values.ldap.url | replace "spsh-xxx" .Release.Namespace }}'
  LDAP_BIND_DN: "{{ .Values.ldap.bindDN }}"
<<<<<<< HEAD
  OX_ENABLED: "{{ .Values.ox.enabled }}"
  OX_USERNAME: "{{ .Values.ox.username }}"
  OX_ENDPOINT: "{{ .Values.ox.endpoint }}"
  OX_CONTEXT_ID: "{{ .Values.ox.contextId }}"
  OX_CONTEXT_NAME: "{{ .Values.ox.contextName }}"
=======
  LDAP_OEFFENTLICHE_SCHULEN_DOMAIN: "{{ .Values.ldap.oeffentlicheSchulenDomain }}"
  LDAP_ERSATZSCHULEN_DOMAIN: "{{ .Values.ldap.ersatzschulenDomain }}"
  STATUS_REDIRECT_URL: "{{ .Values.status.url }}"
>>>>>>> 43280d9a
<|MERGE_RESOLUTION|>--- conflicted
+++ resolved
@@ -18,14 +18,12 @@
   BACKEND_HOSTNAME: "{{ .Values.backendHostname }}"
   LDAP_URL: '{{ .Values.ldap.url | replace "spsh-xxx" .Release.Namespace }}'
   LDAP_BIND_DN: "{{ .Values.ldap.bindDN }}"
-<<<<<<< HEAD
+  LDAP_OEFFENTLICHE_SCHULEN_DOMAIN: "{{ .Values.ldap.oeffentlicheSchulenDomain }}"
+  LDAP_ERSATZSCHULEN_DOMAIN: "{{ .Values.ldap.ersatzschulenDomain }}"
+  STATUS_REDIRECT_URL: "{{ .Values.status.url }}"
+
   OX_ENABLED: "{{ .Values.ox.enabled }}"
   OX_USERNAME: "{{ .Values.ox.username }}"
   OX_ENDPOINT: "{{ .Values.ox.endpoint }}"
   OX_CONTEXT_ID: "{{ .Values.ox.contextId }}"
-  OX_CONTEXT_NAME: "{{ .Values.ox.contextName }}"
-=======
-  LDAP_OEFFENTLICHE_SCHULEN_DOMAIN: "{{ .Values.ldap.oeffentlicheSchulenDomain }}"
-  LDAP_ERSATZSCHULEN_DOMAIN: "{{ .Values.ldap.ersatzschulenDomain }}"
-  STATUS_REDIRECT_URL: "{{ .Values.status.url }}"
->>>>>>> 43280d9a
+  OX_CONTEXT_NAME: "{{ .Values.ox.contextName }}"