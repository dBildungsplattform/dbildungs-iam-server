--- conflicted
+++ resolved
@@ -843,14 +843,9 @@
         if (!oxGroupId.ok) {
             mostRecentRequestedEmailAddress.failed();
             await this.emailRepo.save(mostRecentRequestedEmailAddress);
-<<<<<<< HEAD
-            return this.logger.error(
-                `Failed getting existing OxGroup by name or create new OxGroup if necessary, personId:${personId}, username:${username}`,
-=======
             return this.logger.logUnknownAsError(
                 `Failed getting existing OxGroup by name or create new OxGroup if necessary, personId:${personId}, username:${username}`,
                 oxGroupId.error,
->>>>>>> 8ad15a5e
             );
         }
 
@@ -861,14 +856,10 @@
         if (!addUserToGroupResult.ok) {
             mostRecentRequestedEmailAddress.failed();
             await this.emailRepo.save(mostRecentRequestedEmailAddress);
-<<<<<<< HEAD
-            return this.logger.error(`Failed adding user to OXGroup, personId:${personId}, username:${username}`);
-=======
             return this.logger.logUnknownAsError(
                 `Failed adding user to OXGroup, personId:${personId}, username:${username}`,
                 addUserToGroupResult.error,
             );
->>>>>>> 8ad15a5e
         }
 
         //adjust user infostore and globalAddressBook
