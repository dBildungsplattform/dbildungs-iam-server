nameOverride: ""
fullnameOverride: ""
namespaceOverride: ""

backendHostname: ""
keycloakHostname: "http://dbildungs-iam-keycloak"
keycloak2ndHostname: ""
keycloakExternalHostname: "spsh-xxx-keycloak.dev.spsh.dbildungsplattform.de"
backend2ndHostname: ""

containerSecurityContext:
  enabled: true
  runAsUser: 1000
  runAsNonRoot: true
  privileged: false
  readOnlyRootFilesystem: false
  allowPrivilegeEscalation: false
  capabilities:
    drop: ["ALL"]
  seccompProfile:
    type: "RuntimeDefault"

restartPolicy: Always
environment: dev

database:
  name: "dbildungs_iam_server"
  host: ""
  password: ""
  username: "dbildungs_iam_server"

ldap:
  url: ldap://dbildungs-iam-ldap.spsh-xxx.svc.cluster.local
  oeffentlicheSchulenDomain: schule-sh.de
  ersatzschulenDomain: ersatzschule-sh.de
  base_dn: dc=schule-sh,dc=de
  retryWrapperDefaultRetries: 3

itslearning:
  enabled: false
  endpoint: https://enterprise.itslintegrations.com/WCFServiceLibrary/ImsEnterpriseServicesPort.svc
  root: sh
  rootOeffentlich: oeffentlich
  rootErsatz: ersatz

privacyidea:
  url: https://privacyidea.dev.spsh.dbildungsplattform.de
  renameWaitingTime: 5
  realm: ucs_users
  userResolver: ucs_users

system:
  rename_waiting_time_in_seconds: 2
  step_up_timeout_in_seconds: 900
  step_up_timeout_enabled: false

auth:
  # existingSecret: Refers to a secret already present in the cluster, which is required.
  existingSecret: ""
  secretName: dbildungs-iam-server
  keycloak_adminSecret: ""
  keycloak_clientSecret: ""
  service_account_private_jwks: ""
  frontend_sessionSecret: ""
  ldap_bind_dn: ""
  ldap_admin_password: ""
  secrets_json: ""
  itslearning_username: ""
  itslearning_password: ""
  pi_admin_user: ""
  pi_admin_password: ""
  redis_password: ""
  vidis_username: ""
  vidis_password: ""
  import_passphrase_secret: ""
  import_passphrase_salt: ""
  ox_password: ""
  basic_auth_password: ""

ox:
  enabled: false
  username: "oxadmin"
  endpoint: "https://webmail.example.com"
  contextId: "10"
  contextName: "10"
  numberOfRetries: 3
<<<<<<< HEAD
  userPasswordDefault: 'placeholder'
  emailAddressDeletedEventDelay: 0
=======
  userPasswordDefault: "placeholder"
>>>>>>> b2e5709e

email:
  nonEnabledEmailAddressesDeadlineInDays: 180

vidis:
  url: "https://service-stage.vidis.schule"
  regionName: "test-region"
  keycloakGroup: "VIDIS-service"
  keycloakRole: "VIDIS-user"

backend:
  replicaCount: 1
  maxUnavailable: "50%"
  maxSurge: "50%"
  image:
    repository: ghcr.io/dbildungsplattform/dbildungs-iam-server
    tag: ""
    pullPolicy: Always
  containerPorts:
    http: 8080
  resources:
    limits:
      cpu: 2
      memory: 4G
    requests:
      cpu: 200m
      memory: 200Mi
  startupProbe:
    enabled: true
    initialDelaySeconds: 10
    periodSeconds: 10
    failureThreshold: 10
    httpGet:
      scheme: "HTTP"
      port: 8080
      path: "/health"
  livenessProbe:
    enabled: true
    initialDelaySeconds: 10
    httpGet:
      scheme: "HTTP"
      port: 8080
      path: "/health"
  readinessProbe:
    enabled: true
    initialDelaySeconds: 10
    httpGet:
      scheme: "HTTP"
      port: 8080
      path: "/health"
  dbseeding:
    enabled: true
    command: ["node", "dist/src/console/main.js", "db", "seed", "dev"]
  dbmigration:
    enabled: true
    command: ["node", "dist/src/console/main.js", "db", "migration-apply"]
  keycloakdatamigration:
    enabled: true
    command:
      ["node", "dist/src/console/main.js", "keycloak", "update-clients", "dev"]
  ingress:
    # Only enable if 2nd host name is defined
    enabled2nd: false
    enabled: true
    healthenabled: true
    ingressClassName: nginx
    pathType: Prefix
    portnumber: 80
    automountServiceAccountToken: false
    paths:
      - /api
      - /docs
      - /docs-json
      - /docs-yaml
    annotations: []
  service:
    type: ClusterIP
    ports:
      http: 80
  serviceMonitor:
    enabled: true
    path: '/metrics'
    interval: 1m
    endpoints:
      - port: "web"
  volumeMounts:
    - mountPath: /app/config/config.json
      subPath: config-json
      name: config-volume
      readOnly: true
    - mountPath: /app/config/secrets.json
      subPath: secrets-json
      name: secret-volume
    - mountPath: /tls
      name: dbildungs-iam-kafka-tls
      readOnly: true
  env:
    renameWaitingTimeInSeconds: 3
    stepUpTimeoutInSeconds: 900
    stepUpTimeoutEnabled: "false"
    maxOldSpaceSize: 3584
  extraVolumeMounts: []
  extraVolumes: []
  extraEnvVars: []

emailBackend:
  replicaCount: 1
  maxUnavailable: "50%"
  maxSurge: "50%"
  image:
    repository: ghcr.io/dbildungsplattform/dbildungs-iam-server
    tag: ""
    pullPolicy: Always
  containerPorts:
    http: 9095
  resources:
    limits:
      cpu: 2
      memory: 4G
    requests:
      cpu: 200m
      memory: 200Mi
  startupProbe:
    enabled: true
    initialDelaySeconds: 10
    periodSeconds: 10
    failureThreshold: 5
    httpGet:
      scheme: "HTTP"
      port: 9095
      path: "/health"
  livenessProbe:
    enabled: true
    initialDelaySeconds: 10
    httpGet:
      scheme: "HTTP"
      port: 9095
      path: "/health"
  readinessProbe:
    enabled: true
    initialDelaySeconds: 10
    httpGet:
      scheme: "HTTP"
      port: 9095
      path: "/health"
  service:
    type: ClusterIP
    ports:
      http: 80
  serviceMonitor:
    enabled: false # No Metrics yet?
    path: "/metrics"
    interval: 30m
    endpoints:
      - port: "web"
  extraEnvVars: []
  extraVolumes: []
  volumeMounts:
    - mountPath: /app/config/email-config.json
      subPath: config-json
      name: config-volume
      readOnly: true
    - mountPath: /app/config/email-secrets.json
      subPath: secrets-json
      name: secret-volume
  extraVolumeMounts: []
  env:
    maxOldSpaceSize: 3584

redis:
  host: dbildungs-iam-redis-master.spsh.svc.cluster.local

kafka:
  enabled: true
  sslEnabled: true
  sslCaPath: /tls/ca.pem
  sslCertPath: /tls/client-cert.pem
  sslKeyPath: /tls/client-key.pem
  initEnabled: true
  sessionTimeout: 8000
  heartbeatInterval: 1000
  topicPartitions: 3
  topicReplications: 3
  initImage:
    repository: docker.io/bitnami/kafka
    tag: "3.9.0"
    pullPolicy: Always
  existingSecret: dbildungs-iam-kafka-tls

autoscaling:
  enabled: false
  minReplicas: 1
  maxReplicas: 5
  targetCPUUtilizationPercentage: 60

podDisruptionBudget:
  enabled: false
  minAvailable: "60%"

status:
  url: "https://status.dev.spsh.dbildungsplattform.de/"

cronjobs:
  enabled: true
  image:
    tag: "1.1.0"
    repository: docker.io/schulcloud/cron-tools
    pullPolicy: IfNotPresent
  port: 5656
  keycloakTokenUrl: "/realms/SPSH/protocol/openid-connect/token"
  keycloakClientId: spsh-service
  jwksFilePath: /keys/jwks.json
  backendHostname: "{{ $.Values.frontendHostname }}"
  scriptDir: scripts
  jobs:
    cron-trigger-1:
      schedule: 20 0 * * *
      endpoint: "/api/cron/kopers-lock"
      httpMethod: "PUT"
      script: "cron_trigger.sh"
    cron-trigger-2:
      schedule: 40 0 * * *
      endpoint: "/api/cron/kontext-expired"
      httpMethod: "PUT"
      script: "cron_trigger.sh"
    cron-trigger-3:
      schedule: "*/15 0-3,22-23 * * *"
      endpoint: "/api/cron/person-without-org"
      httpMethod: "PUT"
      script: "cron_trigger.sh"
    cron-trigger-4:
      schedule: 10 0 * * *
      endpoint: "/api/cron/unlock"
      httpMethod: "PUT"
      script: "cron_trigger.sh"
#    cron-trigger-5:
#      schedule: 30 0 * * *
#      endpoint: '/api/cron/vidis-angebote'
#      httpMethod: 'PUT'
#      script: 'cron_trigger.sh'

import:
  csvFileMaxSizeInMB: 10
  csvMaxNumberOfUsers: 2001

featureFlags:
  befristungBearbeiten: true
  rolleErweitern: true

cron:
  personWithoutOrgLimit: 30<|MERGE_RESOLUTION|>--- conflicted
+++ resolved
@@ -84,12 +84,8 @@
   contextId: "10"
   contextName: "10"
   numberOfRetries: 3
-<<<<<<< HEAD
-  userPasswordDefault: 'placeholder'
+  userPasswordDefault: "placeholder"
   emailAddressDeletedEventDelay: 0
-=======
-  userPasswordDefault: "placeholder"
->>>>>>> b2e5709e
 
 email:
   nonEnabledEmailAddressesDeadlineInDays: 180
