import { Injectable } from '@nestjs/common';
import { HttpService } from '@nestjs/axios';
import { firstValueFrom } from 'rxjs';
import { AxiosResponse } from 'axios';
import {
    InitSoftwareToken,
    InitSoftwareTokenPayload,
    PrivacyIdeaResponseTokens,
    PrivacyIdeaToken,
    AuthenticaitonResponse,
    UserResponse,
<<<<<<< HEAD
    ResetTokenPayload,
    ResetTokenResponse,
=======
>>>>>>> d4e75234
    AssignTokenPayload,
    AssignTokenResponse,
    TokenOTPSerialResponse,
    TokenVerificationResponse,
} from './privacy-idea-api.types.js';
import { HardwareTokenServiceError } from './api/error/hardware-token-service.error.js';
import { SerialNotFoundError } from './api/error/serial-not-found.error.js';
import { SerialInUseError } from './api/error/serial-in-use.error.js';
import { OTPnotValidError } from './api/error/otp-not-valid.error.js';
import { ConfigService } from '@nestjs/config';
import { PrivacyIdeaConfig } from '../../shared/config/privacyidea.config.js';
import { ServerConfig } from '../../shared/config/server.config.js';
<<<<<<< HEAD
import { TokenResetError } from './api/error/token-reset.error.js';
import { TwoAuthStateError } from './api/error/two-auth-state.error.js';
=======
>>>>>>> d4e75234

@Injectable()
export class PrivacyIdeaAdministrationService {
    private jwtToken: string | null = null;

    private tokenExpiryTimestampMs: number = 0;

    private static AUTHORIZATION_TIMEBOX_MS: number = 59 * 60 * 1000;

    private readonly privacyIdeaConfig: PrivacyIdeaConfig;

    public constructor(
        private readonly httpService: HttpService,
        configService: ConfigService<ServerConfig>,
    ) {
        this.privacyIdeaConfig = configService.getOrThrow<PrivacyIdeaConfig>('PRIVACYIDEA');
    }

    public async initializeSoftwareToken(user: string): Promise<string> {
        try {
            const token: string = await this.getJWTToken();

            if (!(await this.checkUserExists(user))) {
                await this.addUser(user);
            }
            const response: InitSoftwareToken = await this.initToken(user, token);
            return response.detail.googleurl.img;
        } catch (error: unknown) {
            if (error instanceof Error) {
                throw new Error(`Error initializing token: ${error.message}`);
            } else {
                throw new Error(`Error initializing token: Unknown error occurred`);
            }
        }
    }

    private async getJWTToken(): Promise<string> {
        const now: number = Date.now();
        if (this.jwtToken && now < this.tokenExpiryTimestampMs) {
            return this.jwtToken;
        }

        const url: string = this.privacyIdeaConfig.ENDPOINT + '/auth';
        const authPayload: { username: string; password: string } = {
            username: this.privacyIdeaConfig.USERNAME,
            password: this.privacyIdeaConfig.PASSWORD,
        };

        try {
            const response: AxiosResponse<AuthenticaitonResponse> = await firstValueFrom(
                this.httpService.post(url, authPayload, {
                    headers: { 'Content-Type': 'application/json' },
                }),
            );
            this.tokenExpiryTimestampMs = now + PrivacyIdeaAdministrationService.AUTHORIZATION_TIMEBOX_MS;
            this.jwtToken = response.data.result.value.token;
            return this.jwtToken;
        } catch (error) {
            if (error instanceof Error) {
                throw new Error(`Error fetching JWT token: ${error.message}`);
            } else {
                throw new Error(`Error fetching JWT token: Unknown error occurred`);
            }
        }
    }

    private async initToken(
        user: string,
        token: string,
        genkey: number = 1,
        keysize: number = 20,
        description: string = 'Description of the token',
        type: string = 'totp',
        otplen: number = 6,
        hashlib: string = 'sha1',
        twoStepInit: number = 0,
        otpkeyformat: string = 'hex',
        rollover: number = 0,
    ): Promise<InitSoftwareToken> {
        const url: string = this.privacyIdeaConfig.ENDPOINT + '/token/init';
        const headers: { Authorization: string; 'Content-Type': string } = {
            Authorization: `${token}`,
            'Content-Type': 'application/json',
        };

        const payload: InitSoftwareTokenPayload = {
            genkey,
            keysize,
            description,
            user,
            type,
            otplen,
            hashlib,
            '2stepinit': twoStepInit,
            otpkeyformat,
            rollover,
        };

        try {
            const response: AxiosResponse<InitSoftwareToken> = await firstValueFrom(
                this.httpService.post(url, payload, { headers }),
            );
            return response.data;
        } catch (error) {
            if (error instanceof Error) {
                throw new Error(`Error requesting 2fa token: ${error.message}`);
            } else {
                throw new Error(`Error requesting 2fa token: Unknown error occurred`);
            }
        }
    }

    public async getTwoAuthState(userName: string): Promise<PrivacyIdeaToken | undefined> {
        if (!(await this.checkUserExists(userName))) {
            return undefined;
        }
        const token: string = await this.getJWTToken();
        const url: string = this.privacyIdeaConfig.ENDPOINT + '/token';
        const headers: { Authorization: string } = {
            Authorization: `${token}`,
        };
        const params: { user: string } = {
            user: userName,
        };
        try {
            const response: AxiosResponse<PrivacyIdeaResponseTokens> = await firstValueFrom(
                this.httpService.get(url, { headers: headers, params: params }),
            );
            return response.data.result.value.tokens[0];
        } catch (error) {
            if (error instanceof Error) {
                throw new Error(`Error getting two auth state: ${error.message}`);
            } else {
                throw new Error(`Error getting two auth state: Unknown error occurred`);
            }
        }
    }

    private async checkUserExists(userName: string): Promise<boolean> {
        const token: string = await this.getJWTToken();
        const url: string = this.privacyIdeaConfig.ENDPOINT + '/user';
        const headers: { Authorization: string } = {
            Authorization: `${token}`,
        };
        const params: { username: string } = {
            username: userName,
        };

        try {
            const response: AxiosResponse<UserResponse> = await firstValueFrom(
                this.httpService.get(url, { headers: headers, params: params }),
            );
            return response.data.result.value.length > 0;
        } catch (error) {
            if (error instanceof Error) {
                throw new Error(`Error checking user exists: ${error.message}`);
            } else {
                throw new Error(`Error checking user exists: Unknown error occurred`);
            }
        }
    }

    private async addUser(userName: string): Promise<void> {
        const token: string = await this.getJWTToken();
        const url: string = this.privacyIdeaConfig.ENDPOINT + '/user/';
        const headers: { Authorization: string } = {
            Authorization: `${token}`,
        };
        const payload: { username: string; user: string; resolver: string } = {
            username: userName,
            user: userName,
            resolver: this.privacyIdeaConfig.USER_RESOLVER,
        };

        try {
            await firstValueFrom(this.httpService.post(url, payload, { headers: headers }));
        } catch (error) {
            if (error instanceof Error) {
                throw new Error(`Error adding user: ${error.message}`);
            } else {
                throw new Error(`Error adding user: Unknown error occurred`);
            }
        }
    }

    private async verifyTokenStatus(serial: string, token: string): Promise<TokenVerificationResponse> {
<<<<<<< HEAD
        const url: string = this.privacyIdeaConfig.ENDPOINT + `/token?serial=${serial}`;
=======
        const url: string = this.privacyIdeaConfig.ENDPOINT + `/token?serial=${serial}&type=totp`;
>>>>>>> d4e75234
        const headers: { Authorization: string } = {
            Authorization: `${token}`,
        };
        try {
            const response: AxiosResponse<TokenVerificationResponse> = await firstValueFrom(
                this.httpService.get(url, { headers: headers }),
            );
            return response.data;
        } catch (error) {
            throw new HardwareTokenServiceError();
        }
    }

    private async getSerialWithOTP(serial: string, otp: string, token: string): Promise<TokenOTPSerialResponse> {
        const url: string = this.privacyIdeaConfig.ENDPOINT + `/token/getserial/${otp}?unassigned=1&serial=${serial}`;
        const headers: { Authorization: string } = {
            Authorization: `${token}`,
        };

        try {
            const response: AxiosResponse<TokenOTPSerialResponse> = await firstValueFrom(
                this.httpService.get(url, { headers: headers }),
            );
            return response.data;
        } catch (error) {
            throw new HardwareTokenServiceError();
        }
    }

    private async assignToken(serial: string, token: string, user: string): Promise<AssignTokenResponse> {
        const url: string = this.privacyIdeaConfig.ENDPOINT + '/token/assign';
<<<<<<< HEAD
        const realm: string = this.privacyIdeaConfig.USER_RESOLVER;
=======
        const realm: string = this.privacyIdeaConfig.REALM;
>>>>>>> d4e75234
        const headers: { Authorization: string; 'Content-Type': string } = {
            Authorization: `${token}`,
            'Content-Type': 'application/json',
        };

        const payload: AssignTokenPayload = {
            serial: serial,
            user: user,
            realm: realm,
        };

        try {
            const response: AxiosResponse<AssignTokenResponse> = await firstValueFrom(
                this.httpService.post(url, payload, { headers }),
            );
            return response.data;
        } catch (error) {
            throw new HardwareTokenServiceError();
        }
    }

    public async assignHardwareToken(serial: string, otp: string, user: string): Promise<AssignTokenResponse> {
        const token: string = await this.getJWTToken();

        if (!(await this.checkUserExists(user))) {
            await this.addUser(user);
        }
        const tokenVerificationResponse: TokenVerificationResponse = await this.verifyTokenStatus(serial, token);
        //Check token existence
        if (tokenVerificationResponse.result.value.count === 0) {
            throw new SerialNotFoundError();
        }
        //Check token assigned or not
        if (tokenVerificationResponse.result.value.tokens[0]?.username !== '') {
            throw new SerialInUseError();
        }
        //Verify otp input
        const tokenOTPserialResponse: TokenOTPSerialResponse = await this.getSerialWithOTP(serial, otp, token);
        if (tokenOTPserialResponse.result.value.serial !== serial) {
            throw new OTPnotValidError();
        }
        // Call assignToken
        return this.assignToken(serial, token, user);
    }
<<<<<<< HEAD

    public async resetToken(user: string): Promise<ResetTokenResponse> {
        try {
            const token: string = await this.getJWTToken();
            const twoAuthState: PrivacyIdeaToken | undefined = await this.getTwoAuthState(user);
            if (!twoAuthState) {
                throw new TwoAuthStateError();
            }
            const serial: string = twoAuthState.serial;
            const response: ResetTokenResponse = await this.unassignToken(serial, token);
            return response;
        } catch (error) {
            throw new TokenResetError();
        }
    }

    public async unassignToken(serial: string, token: string): Promise<ResetTokenResponse> {
        const endpoint: string = '/token/unassign';
        const baseUrl: string = process.env['PI_BASE_URL'] ?? 'http://localhost:5000';
        const url: string = baseUrl + endpoint;
        const headers: { Authorization: string; 'Content-Type': string } = {
            Authorization: `${token}`,
            'Content-Type': 'application/json',
        };

        const payload: ResetTokenPayload = {
            serial,
        };

        try {
            const response: AxiosResponse<ResetTokenResponse> = await firstValueFrom(
                this.httpService.post(url, payload, { headers }),
            );
            return response.data;
        } catch (error) {
            if (error instanceof Error) {
                throw new Error(`Error unassigning token: ${error.message}`);
            } else {
                throw new Error(`Error unassigning token: Unknown error occurred`);
            }
        }
    }
=======
>>>>>>> d4e75234
}<|MERGE_RESOLUTION|>--- conflicted
+++ resolved
@@ -9,11 +9,8 @@
     PrivacyIdeaToken,
     AuthenticaitonResponse,
     UserResponse,
-<<<<<<< HEAD
     ResetTokenPayload,
     ResetTokenResponse,
-=======
->>>>>>> d4e75234
     AssignTokenPayload,
     AssignTokenResponse,
     TokenOTPSerialResponse,
@@ -26,11 +23,8 @@
 import { ConfigService } from '@nestjs/config';
 import { PrivacyIdeaConfig } from '../../shared/config/privacyidea.config.js';
 import { ServerConfig } from '../../shared/config/server.config.js';
-<<<<<<< HEAD
 import { TokenResetError } from './api/error/token-reset.error.js';
 import { TwoAuthStateError } from './api/error/two-auth-state.error.js';
-=======
->>>>>>> d4e75234
 
 @Injectable()
 export class PrivacyIdeaAdministrationService {
@@ -217,11 +211,7 @@
     }
 
     private async verifyTokenStatus(serial: string, token: string): Promise<TokenVerificationResponse> {
-<<<<<<< HEAD
-        const url: string = this.privacyIdeaConfig.ENDPOINT + `/token?serial=${serial}`;
-=======
         const url: string = this.privacyIdeaConfig.ENDPOINT + `/token?serial=${serial}&type=totp`;
->>>>>>> d4e75234
         const headers: { Authorization: string } = {
             Authorization: `${token}`,
         };
@@ -253,11 +243,7 @@
 
     private async assignToken(serial: string, token: string, user: string): Promise<AssignTokenResponse> {
         const url: string = this.privacyIdeaConfig.ENDPOINT + '/token/assign';
-<<<<<<< HEAD
-        const realm: string = this.privacyIdeaConfig.USER_RESOLVER;
-=======
         const realm: string = this.privacyIdeaConfig.REALM;
->>>>>>> d4e75234
         const headers: { Authorization: string; 'Content-Type': string } = {
             Authorization: `${token}`,
             'Content-Type': 'application/json',
@@ -302,7 +288,6 @@
         // Call assignToken
         return this.assignToken(serial, token, user);
     }
-<<<<<<< HEAD
 
     public async resetToken(user: string): Promise<ResetTokenResponse> {
         try {
@@ -345,6 +330,4 @@
             }
         }
     }
-=======
->>>>>>> d4e75234
 }