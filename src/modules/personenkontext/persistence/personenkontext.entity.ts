--- conflicted
+++ resolved
@@ -1,9 +1,4 @@
-<<<<<<< HEAD
-import { Cascade, DateTimeType, Entity, Enum, ManyToOne, Opt, Property, Ref, Unique } from '@mikro-orm/core';
-=======
-import { AutoMap } from '@automapper/classes';
 import { Cascade, DateTimeType, Entity, Enum, Index, ManyToOne, Opt, Property, Ref, Unique } from '@mikro-orm/core';
->>>>>>> 7e571ec0
 import { TimestampedEntity } from '../../../persistence/timestamped.entity.js';
 import { Jahrgangsstufe, Personenstatus, Rolle, SichtfreigabeType } from '../domain/personenkontext.enums.js';
 import { PersonEntity } from '../../person/persistence/person.entity.js';
