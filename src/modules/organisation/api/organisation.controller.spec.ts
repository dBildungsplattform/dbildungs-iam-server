import { faker } from '@faker-js/faker';
import { DeepMocked, createMock } from '@golevelup/ts-jest';
import { HttpException } from '@nestjs/common';
import { Test, TestingModule } from '@nestjs/testing';
<<<<<<< HEAD
import { ConfigTestModule, DoFactory } from '../../../../test/utils/index.js';
=======
import { plainToClass } from 'class-transformer';
import { DoFactory, MapperTestModule } from '../../../../test/utils/index.js';
import { SchulConnexError } from '../../../shared/error/schul-connex.error.js';
>>>>>>> 957a7a41
import { Paged } from '../../../shared/paging/paged.js';
import { OrganisationsTyp, Traegerschaft } from '../domain/organisation.enums.js';
import { CreateOrganisationBodyParams } from './create-organisation.body.params.js';
import { FindOrganisationQueryParams } from './find-organisation-query.param.js';
import { OrganisationByIdParams } from './organisation-by-id.params.js';
import { OrganisationController } from './organisation.controller.js';
import { OrganisationResponseLegacy } from './organisation.response.legacy.js';
import { UpdateOrganisationBodyParams } from './update-organisation.body.params.js';
import { OrganisationByIdBodyParams } from './organisation-by-id.body.params.js';
import { OrganisationRepository } from '../persistence/organisation.repository.js';
import { Organisation } from '../domain/organisation.js';
import { OrganisationResponse } from './organisation.response.js';
import { OrganisationScope } from '../persistence/organisation.scope.js';
import { ScopeOperator } from '../../../shared/persistence/index.js';
import { PersonPermissions } from '../../authentication/domain/person-permissions.js';
import { EventService } from '../../../core/eventbus/index.js';
import { OrganisationRootChildrenResponse } from './organisation.root-children.response.js';
import { OrganisationSpecificationError } from '../specification/error/organisation-specification.error.js';
import { OrganisationByIdQueryParams } from './organisation-by-id.query.js';
<<<<<<< HEAD
import { OrganisationService } from '../domain/organisation.service.js';
import { EntityNotFoundError } from '../../../shared/error/entity-not-found.error.js';
=======
import { OrganisationByNameBodyParams } from './organisation-by-name.body.params.js';
import { EntityNotFoundError } from '../../../shared/error/entity-not-found.error.js';
import { NameRequiredForKlasseError } from '../specification/error/name-required-for-klasse.error.js';
>>>>>>> 957a7a41

function getFakeParamsAndBody(): [OrganisationByIdParams, OrganisationByIdBodyParams] {
    const params: OrganisationByIdParams = {
        organisationId: faker.string.uuid(),
    };
    const body: OrganisationByIdBodyParams = {
        organisationId: faker.string.uuid(),
    };
    return [params, body];
}

describe('OrganisationController', () => {
    let module: TestingModule;
    let organisationController: OrganisationController;
    let organisationServiceMock: DeepMocked<OrganisationService>;
    let organisationRepositoryMock: DeepMocked<OrganisationRepository>;

    beforeAll(async () => {
        module = await Test.createTestingModule({
            imports: [ConfigTestModule],
            providers: [
                OrganisationController,
                // OrganisationApiMapperProfile,
                {
                    provide: OrganisationService,
                    useValue: createMock<OrganisationService>(),
                },
                {
                    provide: OrganisationRepository,
                    useValue: createMock<OrganisationRepository>(),
                },
                {
                    provide: EventService,
                    useValue: createMock<EventService>(),
                },
            ],
        }).compile();
        organisationController = module.get(OrganisationController);
        organisationServiceMock = module.get(OrganisationService);
        organisationRepositoryMock = module.get(OrganisationRepository);
    });

    afterAll(async () => {
        await module.close();
    });

    beforeEach(() => {
        jest.resetAllMocks();
    });

    it('should be defined', () => {
        expect(organisationController).toBeDefined();
    });

    describe('createOrganisation', () => {
        describe('when usecase returns a DTO', () => {
            it('should not throw an error', async () => {
                const params: CreateOrganisationBodyParams = {
                    kennung: faker.lorem.word(),
                    name: faker.lorem.word(),
                    namensergaenzung: faker.lorem.word(),
                    kuerzel: faker.lorem.word(),
                    typ: OrganisationsTyp.SONSTIGE,
                    traegerschaft: Traegerschaft.SONSTIGE,
                };
                const returnedValue: Organisation<true> = DoFactory.createOrganisation(true);

                organisationServiceMock.createOrganisation.mockResolvedValue({ ok: true, value: returnedValue });
                await expect(organisationController.createOrganisation(params)).resolves.not.toThrow();
                expect(organisationServiceMock.createOrganisation).toHaveBeenCalledTimes(1);
            });
        });
        describe('when usecase returns a OrganisationSpecificationError', () => {
            it('should throw a HttpException', async () => {
                organisationServiceMock.createOrganisation.mockResolvedValueOnce({
                    ok: false,
                    error: new OrganisationSpecificationError('error', undefined),
                });
                await expect(
                    organisationController.createOrganisation({} as CreateOrganisationBodyParams),
                ).rejects.toThrow(OrganisationSpecificationError);
                expect(organisationServiceMock.createOrganisation).toHaveBeenCalledTimes(1);
            });
        });
        describe('when usecase returns a SchulConnexError', () => {
            it('should throw a HttpException', async () => {
                organisationServiceMock.createOrganisation.mockResolvedValue({
                    ok: false,
                    error: {} as EntityNotFoundError,
                });
                await expect(
                    organisationController.createOrganisation({} as CreateOrganisationBodyParams),
                ).rejects.toThrow(HttpException);
                expect(organisationServiceMock.createOrganisation).toHaveBeenCalledTimes(1);
            });
        });
    });

    describe('updateOrganisation', () => {
        describe('when usecase returns a DTO', () => {
            it('should not throw an error', async () => {
                const params: OrganisationByIdParams = {
                    organisationId: faker.string.uuid(),
                };

                const body: UpdateOrganisationBodyParams = {
                    kennung: faker.lorem.word(),
                    name: faker.lorem.word(),
                    namensergaenzung: faker.lorem.word(),
                    kuerzel: faker.lorem.word(),
                    typ: OrganisationsTyp.SONSTIGE,
                    traegerschaft: Traegerschaft.SONSTIGE,
                    administriertVon: faker.lorem.word(),
                    zugehoerigZu: faker.lorem.word(),
                };
                const returnedValue: Organisation<true> = DoFactory.createOrganisation(true);

                organisationServiceMock.updateOrganisation.mockResolvedValue({ ok: true, value: returnedValue });
                await expect(organisationController.updateOrganisation(params, body)).resolves.not.toThrow();
                expect(organisationServiceMock.updateOrganisation).toHaveBeenCalledTimes(1);
            });
        });
        describe('when usecase returns a OrganisationSpecificationError', () => {
            it('should throw a HttpException', async () => {
                organisationRepositoryMock.findById.mockResolvedValueOnce(DoFactory.createOrganisation(true));
                organisationServiceMock.updateOrganisation.mockResolvedValue({
                    ok: false,
                    error: new OrganisationSpecificationError('error', undefined),
                });
                await expect(
                    organisationController.updateOrganisation(
                        { organisationId: faker.string.uuid() } as OrganisationByIdParams,
                        {} as UpdateOrganisationBodyParams,
                    ),
                ).rejects.toThrow(OrganisationSpecificationError);
                expect(organisationServiceMock.updateOrganisation).toHaveBeenCalledTimes(1);
            });
        });
        describe('when usecase returns a SchulConnexError', () => {
            it('should throw a HttpException', async () => {
                organisationRepositoryMock.findById.mockResolvedValueOnce(DoFactory.createOrganisation(true));
                organisationServiceMock.updateOrganisation.mockResolvedValue({
                    ok: false,
                    error: {} as EntityNotFoundError,
                });
                await expect(
                    organisationController.updateOrganisation(
                        { organisationId: faker.string.uuid() } as OrganisationByIdParams,
                        {} as UpdateOrganisationBodyParams,
                    ),
                ).rejects.toThrow(HttpException);
                expect(organisationServiceMock.updateOrganisation).toHaveBeenCalledTimes(1);
            });
        });
    });

    describe('findOrganisationById', () => {
        const params: OrganisationByIdParams = {
            organisationId: faker.string.uuid(),
        };

        describe('when usecase returns an OrganisationResponse', () => {
            it('should not throw', async () => {
                const response: Organisation<true> = DoFactory.createOrganisation(true);

                organisationServiceMock.findOrganisationById.mockResolvedValue({ ok: true, value: response });
                await expect(organisationController.findOrganisationById(params)).resolves.not.toThrow();
                expect(organisationServiceMock.findOrganisationById).toHaveBeenCalledTimes(1);
            });
        });

        describe('when usecase returns a SchulConnexError', () => {
            it('should throw HttpException', async () => {
                organisationServiceMock.findOrganisationById.mockResolvedValue({
                    ok: false,
                    error: new EntityNotFoundError(),
                });
                await expect(organisationController.findOrganisationById(params)).rejects.toThrow(HttpException);
                expect(organisationServiceMock.findOrganisationById).toHaveBeenCalledTimes(1);
            });
        });
    });

    describe('findOrganizations', () => {
        describe('when finding organizations with given query params', () => {
            it('should find all organizations that match', async () => {
                const queryParams: FindOrganisationQueryParams = {
                    typ: OrganisationsTyp.SONSTIGE,
                    searchString: faker.lorem.word(),
                    systemrechte: [],
                    administriertVon: [faker.string.uuid(), faker.string.uuid()],
                };

                const mockedRepoResponse: Counted<Organisation<true>> = [
                    [
                        DoFactory.createOrganisationAggregate(true, {
                            id: faker.string.uuid(),
                            createdAt: faker.date.recent(),
                            updatedAt: faker.date.recent(),
                            administriertVon: faker.string.uuid(),
                            zugehoerigZu: faker.string.uuid(),
                            kennung: faker.lorem.word(),
                            name: faker.lorem.word(),
                            namensergaenzung: faker.lorem.word(),
                            kuerzel: faker.lorem.word(),
                            typ: OrganisationsTyp.SCHULE,
                            traegerschaft: Traegerschaft.LAND,
                        }),
                    ],
                    1,
                ];

                const permissionsMock: DeepMocked<PersonPermissions> = createMock<PersonPermissions>();
                permissionsMock.getOrgIdsWithSystemrecht.mockResolvedValueOnce([]);

                organisationRepositoryMock.findBy.mockResolvedValue(mockedRepoResponse);

                const result: Paged<OrganisationResponse> = await organisationController.findOrganizations(
                    queryParams,
                    permissionsMock,
                );

                expect(organisationRepositoryMock.findBy).toHaveBeenCalledTimes(1);
                expect(organisationRepositoryMock.findBy).toHaveBeenCalledWith(
                    new OrganisationScope()
                        .findBy({
                            kennung: queryParams.kennung,
                            name: queryParams.name,
                            typ: queryParams.typ,
                        })
                        .setScopeWhereOperator(ScopeOperator.AND)
                        .findByAdministriertVonArray(queryParams.administriertVon)
                        .searchString(queryParams.searchString)
                        .byIDs([])
                        .paged(queryParams.offset, queryParams.limit),
                );

                expect(result.items.length).toEqual(1);
            });
            it('should find all organizations that match with Klasse Typ', async () => {
                const queryParams: FindOrganisationQueryParams = {
                    typ: OrganisationsTyp.KLASSE,
                    searchString: faker.lorem.word(),
                    systemrechte: [],
                    administriertVon: [faker.string.uuid(), faker.string.uuid()],
                };

                const mockedRepoResponse: Counted<Organisation<true>> = [
                    [DoFactory.createOrganisationAggregate(true)],
                    1,
                ];

                const permissionsMock: DeepMocked<PersonPermissions> = createMock<PersonPermissions>();
                permissionsMock.getOrgIdsWithSystemrecht.mockResolvedValueOnce([]);

                organisationRepositoryMock.findBy.mockResolvedValue(mockedRepoResponse);

                const result: Paged<OrganisationResponse> = await organisationController.findOrganizations(
                    queryParams,
                    permissionsMock,
                );

                expect(organisationRepositoryMock.findBy).toHaveBeenCalledTimes(1);
                expect(result.items.length).toEqual(1);
            });
        });
    });

    describe('getRootChildren', () => {
        describe('when both oeffentlich & ersatz could be found', () => {
            it('should return offentliche & ersatz organisation', async () => {
                const oeffentlich: Organisation<true> = Organisation.construct(
                    faker.string.uuid(),
                    faker.date.past(),
                    faker.date.recent(),
                    faker.string.uuid(),
                    faker.string.uuid(),
                    faker.string.numeric(),
                    'Öffentliche Schulen Land Schleswig-Holstein',
                    faker.lorem.word(),
                    faker.string.uuid(),
                    OrganisationsTyp.ROOT,
                    undefined,
                );
                const ersatz: Organisation<true> = Organisation.construct(
                    faker.string.uuid(),
                    faker.date.past(),
                    faker.date.recent(),
                    faker.string.uuid(),
                    faker.string.uuid(),
                    faker.string.numeric(),
                    'Ersatzschulen Land Schleswig-Holstein',
                    faker.lorem.word(),
                    faker.string.uuid(),
                    OrganisationsTyp.SCHULE,
                    undefined,
                );
                const mockedRepoResponse: [Organisation<true> | undefined, Organisation<true> | undefined] = [
                    oeffentlich,
                    ersatz,
                ];

                organisationRepositoryMock.findRootDirectChildren.mockResolvedValue(mockedRepoResponse);

                const result: OrganisationRootChildrenResponse = await organisationController.getRootChildren();

                expect(organisationRepositoryMock.findRootDirectChildren).toHaveBeenCalledTimes(1);
                expect(result).toBeInstanceOf(OrganisationRootChildrenResponse);
                expect(result.ersatz).toEqual(new OrganisationResponse(ersatz));
                expect(result.oeffentlich).toEqual(new OrganisationResponse(oeffentlich));
            });
        });
        describe('when oeffentlich || ersatz could not be found', () => {
            it('should return an error', async () => {
                const mockedRepoResponse: [Organisation<true> | undefined, Organisation<true> | undefined] = [
                    undefined,
                    undefined,
                ];

                organisationRepositoryMock.findRootDirectChildren.mockResolvedValue(mockedRepoResponse);

                await expect(organisationController.getRootChildren()).rejects.toThrow(HttpException);
            });
        });
    });

    describe('getRootOrganisation', () => {
        it('should return the root organisation if it exists', async () => {
            const response: Organisation<true> = DoFactory.createOrganisation(true);

            organisationServiceMock.findOrganisationById.mockResolvedValue({ ok: true, value: response });
            await expect(organisationController.getRootOrganisation()).resolves.not.toThrow();
            expect(organisationServiceMock.findOrganisationById).toHaveBeenCalledTimes(1);
        });

        it('should throw an error', async () => {
            organisationServiceMock.findOrganisationById.mockResolvedValue({
                ok: false,
                error: new EntityNotFoundError(),
            });
            await expect(organisationController.getRootOrganisation()).rejects.toThrow(HttpException);
            expect(organisationServiceMock.findOrganisationById).toHaveBeenCalledTimes(1);
        });
    });

    describe('getAdministrierteOrganisationen', () => {
        const routeParams: OrganisationByIdParams = {
            organisationId: faker.string.uuid(),
        };

        const queryParams: OrganisationByIdQueryParams = {
            searchFilter: undefined,
        };

        describe('when usecase returns a OrganisationResponse', () => {
            it('should return all organizations that match', async () => {
                const organisations: Paged<Organisation<true>> = {
                    items: [DoFactory.createOrganisation(true), DoFactory.createOrganisation(true)],
                    limit: 10,
                    offset: 0,
                    total: 2,
                };
                const organisatonResponse: OrganisationResponse[] = organisations.items.map(
                    (item: Organisation<true>) => new OrganisationResponse(item),
                );
                organisationServiceMock.findOrganisationById.mockResolvedValue({
                    ok: true,
                    value: DoFactory.createOrganisation(true),
                });
                organisationServiceMock.findAllAdministriertVon.mockResolvedValueOnce(organisations);

                const result: Paged<OrganisationResponseLegacy> =
                    await organisationController.getAdministrierteOrganisationen(routeParams, queryParams);

                expect(result.items).toMatchObject(organisatonResponse);
                expect(organisationServiceMock.findAllAdministriertVon).toHaveBeenCalledTimes(1);
                expect(result.items.length).toEqual(2);
            });
        });

        describe('when usecase returns a SchulConnexError', () => {
            it('should throw a HttpException', async () => {
                organisationServiceMock.findOrganisationById.mockResolvedValue({
                    ok: false,
                    error: new EntityNotFoundError(),
                });

                await expect(
                    organisationController.getAdministrierteOrganisationen(routeParams, queryParams),
                ).rejects.toThrow(HttpException);
            });
        });
    });

    describe('getZugehoerigeOrganisationen', () => {
        const params: OrganisationByIdParams = {
            organisationId: faker.string.uuid(),
        };

        describe('when usecase returns a OrganisationResponse', () => {
            it('should return all organizations that match', async () => {
                const organisations: Paged<Organisation<true>> = {
                    items: [DoFactory.createOrganisation(true), DoFactory.createOrganisation(true)],
                    limit: 10,
                    offset: 0,
                    total: 2,
                };
                const organisatonResponse: OrganisationResponse[] = organisations.items.map(
                    (item: Organisation<true>) => new OrganisationResponse(item),
                );
                organisationServiceMock.findOrganisationById.mockResolvedValue({
                    ok: true,
                    value: DoFactory.createOrganisation(true),
                });
                organisationServiceMock.findAllZugehoerigZu.mockResolvedValue(organisations);

                const result: Paged<OrganisationResponseLegacy> =
                    await organisationController.getZugehoerigeOrganisationen(params);

                expect(result.items).toEqual(organisatonResponse);
                expect(organisationServiceMock.findAllZugehoerigZu).toHaveBeenCalledTimes(1);
                expect(result.items.length).toEqual(2);
            });
        });

        describe('when usecase returns a SchulConnexError', () => {
            it('should throw a HttpException', async () => {
                organisationServiceMock.findOrganisationById.mockResolvedValueOnce({
                    ok: false,
                    error: new EntityNotFoundError(),
                });
                await expect(organisationController.getZugehoerigeOrganisationen(params)).rejects.toThrow(
                    HttpException,
                );
            });
        });
    });

    describe('addAdministrierteOrganisation', () => {
        describe('when usecase succeeds', () => {
            it('should not throw an error', async () => {
                const [params, body]: [OrganisationByIdParams, OrganisationByIdBodyParams] = getFakeParamsAndBody();

                organisationServiceMock.setAdministriertVon.mockResolvedValue({ ok: true, value: undefined });

                await expect(organisationController.addAdministrierteOrganisation(params, body)).resolves.not.toThrow();
                expect(organisationServiceMock.setAdministriertVon).toHaveBeenCalledTimes(1);
            });
        });

        describe('when usecase returns a OrganisationSpecificationError', () => {
            it('should throw a HttpException', async () => {
                const [params, body]: [OrganisationByIdParams, OrganisationByIdBodyParams] = getFakeParamsAndBody();

                organisationServiceMock.setAdministriertVon.mockResolvedValue({
                    ok: false,
                    error: new OrganisationSpecificationError('error', undefined),
                });
                await expect(organisationController.addAdministrierteOrganisation(params, body)).rejects.toThrow(
                    OrganisationSpecificationError,
                );

                expect(organisationServiceMock.setAdministriertVon).toHaveBeenCalledTimes(1);
            });
        });

        describe('when usecase returns a SchulConnexError', () => {
            it('should throw a HttpException', async () => {
                const [params, body]: [OrganisationByIdParams, OrganisationByIdBodyParams] = getFakeParamsAndBody();

                organisationServiceMock.setAdministriertVon.mockResolvedValue({
                    ok: false,
                    error: new EntityNotFoundError('Organisation', undefined),
                });
                await expect(organisationController.addAdministrierteOrganisation(params, body)).rejects.toThrow(
                    HttpException,
                );

                expect(organisationServiceMock.setAdministriertVon).toHaveBeenCalledTimes(1);
            });
        });
    });

    describe('addZugehoerigeOrganisation', () => {
        describe('when usecase succeeds', () => {
            it('should not throw an error', async () => {
                const [params, body]: [OrganisationByIdParams, OrganisationByIdBodyParams] = getFakeParamsAndBody();

                organisationServiceMock.setZugehoerigZu.mockResolvedValue({ ok: true, value: undefined });

                await expect(organisationController.addZugehoerigeOrganisation(params, body)).resolves.not.toThrow();
                expect(organisationServiceMock.setZugehoerigZu).toHaveBeenCalledTimes(1);
            });
        });

        describe('when usecase returns a OrganisationSpecificationError', () => {
            it('should throw a HttpException', async () => {
                const [params, body]: [OrganisationByIdParams, OrganisationByIdBodyParams] = getFakeParamsAndBody();

                organisationServiceMock.setZugehoerigZu.mockResolvedValue({
                    ok: false,
                    error: new OrganisationSpecificationError('error', undefined),
                });
                await expect(organisationController.addZugehoerigeOrganisation(params, body)).rejects.toThrow(
                    OrganisationSpecificationError,
                );

                expect(organisationServiceMock.setZugehoerigZu).toHaveBeenCalledTimes(1);
            });
        });

        describe('when usecase returns a SchulConnexError', () => {
            it('should throw a HttpException', async () => {
                const [params, body]: [OrganisationByIdParams, OrganisationByIdBodyParams] = getFakeParamsAndBody();

                organisationServiceMock.setZugehoerigZu.mockResolvedValue({
                    ok: false,
                    error: new EntityNotFoundError('Organisation', undefined),
                });
                await expect(organisationController.addZugehoerigeOrganisation(params, body)).rejects.toThrow(
                    HttpException,
                );

                expect(organisationServiceMock.setZugehoerigZu).toHaveBeenCalledTimes(1);
            });
        });
    });

    describe('updateOrganisationName', () => {
        describe('when usecase succeeds', () => {
            it('should not throw an error', async () => {
                const oeffentlich: Organisation<true> = Organisation.construct(
                    faker.string.uuid(),
                    faker.date.past(),
                    faker.date.recent(),
                    faker.string.uuid(),
                    faker.string.uuid(),
                    faker.string.numeric(),
                    'Öffentliche Schulen Land Schleswig-Holstein',
                    faker.lorem.word(),
                    faker.string.uuid(),
                    OrganisationsTyp.ROOT,
                    undefined,
                );
                const params: OrganisationByIdParams = {
                    organisationId: faker.string.uuid(),
                };
                const body: OrganisationByNameBodyParams = {
                    name: faker.company.name(),
                };

                organisationRepositoryMock.updateKlassenname.mockResolvedValueOnce(oeffentlich);

                await expect(organisationController.updateOrganisationName(params, body)).resolves.not.toThrow();
            });
        });

        describe('when usecase returns a OrganisationSpecificationError', () => {
            it('should throw a HttpException', async () => {
                const params: OrganisationByIdParams = {
                    organisationId: faker.string.uuid(),
                };
                const body: OrganisationByNameBodyParams = {
                    name: faker.company.name(),
                };
                organisationRepositoryMock.updateKlassenname.mockResolvedValueOnce(new NameRequiredForKlasseError());

                await expect(organisationController.updateOrganisationName(params, body)).rejects.toThrow(
                    NameRequiredForKlasseError,
                );
            });
        });

        describe('when usecase returns a SchulConnexError', () => {
            it('should throw a HttpException', async () => {
                const params: OrganisationByIdParams = {
                    organisationId: faker.string.uuid(),
                };
                const body: OrganisationByNameBodyParams = {
                    name: faker.company.name(),
                };

                organisationRepositoryMock.updateKlassenname.mockResolvedValueOnce(new EntityNotFoundError());

                await expect(organisationController.updateOrganisationName(params, body)).rejects.toThrow(
                    HttpException,
                );
            });
        });
    });
});<|MERGE_RESOLUTION|>--- conflicted
+++ resolved
@@ -2,13 +2,8 @@
 import { DeepMocked, createMock } from '@golevelup/ts-jest';
 import { HttpException } from '@nestjs/common';
 import { Test, TestingModule } from '@nestjs/testing';
-<<<<<<< HEAD
-import { ConfigTestModule, DoFactory } from '../../../../test/utils/index.js';
-=======
-import { plainToClass } from 'class-transformer';
-import { DoFactory, MapperTestModule } from '../../../../test/utils/index.js';
-import { SchulConnexError } from '../../../shared/error/schul-connex.error.js';
->>>>>>> 957a7a41
+
+import { DoFactory, ConfigTestModule } from '../../../../test/utils/index.js';
 import { Paged } from '../../../shared/paging/paged.js';
 import { OrganisationsTyp, Traegerschaft } from '../domain/organisation.enums.js';
 import { CreateOrganisationBodyParams } from './create-organisation.body.params.js';
@@ -28,14 +23,10 @@
 import { OrganisationRootChildrenResponse } from './organisation.root-children.response.js';
 import { OrganisationSpecificationError } from '../specification/error/organisation-specification.error.js';
 import { OrganisationByIdQueryParams } from './organisation-by-id.query.js';
-<<<<<<< HEAD
+import { OrganisationByNameBodyParams } from './organisation-by-name.body.params.js';
+import { NameRequiredForKlasseError } from '../specification/error/name-required-for-klasse.error.js';
+import { EntityNotFoundError } from '../../../shared/error/entity-not-found.error.js';
 import { OrganisationService } from '../domain/organisation.service.js';
-import { EntityNotFoundError } from '../../../shared/error/entity-not-found.error.js';
-=======
-import { OrganisationByNameBodyParams } from './organisation-by-name.body.params.js';
-import { EntityNotFoundError } from '../../../shared/error/entity-not-found.error.js';
-import { NameRequiredForKlasseError } from '../specification/error/name-required-for-klasse.error.js';
->>>>>>> 957a7a41
 
 function getFakeParamsAndBody(): [OrganisationByIdParams, OrganisationByIdBodyParams] {
     const params: OrganisationByIdParams = {
@@ -626,4 +617,67 @@
             });
         });
     });
+
+    describe('updateOrganisationName', () => {
+        describe('when usecase succeeds', () => {
+            it('should not throw an error', async () => {
+                const oeffentlich: Organisation<true> = Organisation.construct(
+                    faker.string.uuid(),
+                    faker.date.past(),
+                    faker.date.recent(),
+                    faker.string.uuid(),
+                    faker.string.uuid(),
+                    faker.string.numeric(),
+                    'Öffentliche Schulen Land Schleswig-Holstein',
+                    faker.lorem.word(),
+                    faker.string.uuid(),
+                    OrganisationsTyp.ROOT,
+                    undefined,
+                );
+                const params: OrganisationByIdParams = {
+                    organisationId: faker.string.uuid(),
+                };
+                const body: OrganisationByNameBodyParams = {
+                    name: faker.company.name(),
+                };
+
+                organisationRepositoryMock.updateKlassenname.mockResolvedValueOnce(oeffentlich);
+
+                await expect(organisationController.updateOrganisationName(params, body)).resolves.not.toThrow();
+            });
+        });
+
+        describe('when usecase returns a OrganisationSpecificationError', () => {
+            it('should throw a HttpException', async () => {
+                const params: OrganisationByIdParams = {
+                    organisationId: faker.string.uuid(),
+                };
+                const body: OrganisationByNameBodyParams = {
+                    name: faker.company.name(),
+                };
+                organisationRepositoryMock.updateKlassenname.mockResolvedValueOnce(new NameRequiredForKlasseError());
+
+                await expect(organisationController.updateOrganisationName(params, body)).rejects.toThrow(
+                    NameRequiredForKlasseError,
+                );
+            });
+        });
+
+        describe('when usecase returns a SchulConnexError', () => {
+            it('should throw a HttpException', async () => {
+                const params: OrganisationByIdParams = {
+                    organisationId: faker.string.uuid(),
+                };
+                const body: OrganisationByNameBodyParams = {
+                    name: faker.company.name(),
+                };
+
+                organisationRepositoryMock.updateKlassenname.mockResolvedValueOnce(new EntityNotFoundError());
+
+                await expect(organisationController.updateOrganisationName(params, body)).rejects.toThrow(
+                    HttpException,
+                );
+            });
+        });
+    });
 });