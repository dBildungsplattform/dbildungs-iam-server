--- conflicted
+++ resolved
@@ -136,14 +136,14 @@
     replicaCount: 1
   sentinel:
     enabled: true
-  pdb: 
+  pdb:
     create: false
   networkPolicy:
     enabled: false
   serviceAccount:
     create: false
-  auth:  
-    existingSecret: '' 
+  auth:
+    existingSecret: ''
   podLabels:
     app.kubernetes.io/component: server-redis
   commonLabels:
@@ -157,14 +157,16 @@
       memory: 128Mi
   metrics:
     enabled: true
-   
+
 autoscaling:
   enabled: false
   minReplicas: 1
   maxReplicas: 5
   targetCPUUtilizationPercentage: 60
 
-<<<<<<< HEAD
+status:
+  url: 'https://status.dev.spsh.dbildungsplattform.de/'
+
 cronjobs:
   enabled: true
   image:
@@ -192,8 +194,4 @@
       schedule: 50 0 * * *
       endpoint: '/api/cron/person-without-org'
       httpMethod: 'PUT'
-      script: 'cron_trigger.sh'
-=======
-status:
-  url: 'https://status.dev.spsh.dbildungsplattform.de/'
->>>>>>> 0c09e89c
+      script: 'cron_trigger.sh'