import { EntityManager, MikroORM } from '@mikro-orm/core';
import { INestApplication } from '@nestjs/common';
import { APP_PIPE } from '@nestjs/core';
import { Test, TestingModule } from '@nestjs/testing';
import {
    ConfigTestModule,
    DatabaseTestModule,
    DEFAULT_TIMEOUT_FOR_TESTCONTAINERS,
    LdapTestModule,
    MapperTestModule,
} from '../../../../test/utils/index.js';
import { GlobalValidationPipe } from '../../../shared/validation/global-validation.pipe.js';
import { LdapConfigModule } from '../ldap-config.module.js';
import { LdapModule } from '../ldap.module.js';
import { faker } from '@faker-js/faker';
import { LdapClientService, PersonData } from './ldap-client.service.js';
import { Person } from '../../../modules/person/domain/person.js';
import { createMock, DeepMocked } from '@golevelup/ts-jest';
import { LdapClient } from './ldap-client.js';
import { Attribute, Change, Client, Entry, SearchResult } from 'ldapts';
import { PersonID } from '../../../shared/types/aggregate-ids.types.js';
import { LdapSearchError } from '../error/ldap-search.error.js';
import { LdapEntityType } from './ldap.types.js';
import { ClassLogger } from '../../logging/class-logger.js';
import { EventService } from '../../eventbus/services/event.service.js';
import { LdapEmailDomainError } from '../error/ldap-email-domain.error.js';
import { LdapEmailAddressError } from '../error/ldap-email-address.error.js';
import { LdapCreateLehrerError } from '../error/ldap-create-lehrer.error.js';
import { LdapModifyEmailError } from '../error/ldap-modify-email.error.js';
import { LdapInstanceConfig } from '../ldap-instance-config.js';
<<<<<<< HEAD
import { LdapAddPersonToGroupError } from '../error/ldap-add-person-to-group.error.js';
import { LdapRemovePersonFromGroupError } from '../error/ldap-remove-person-from-group.error.js';
=======
import { LdapModifyUserPasswordError } from '../error/ldap-modify-user-password.error.js';
>>>>>>> 7c955d40

describe('LDAP Client Service', () => {
    let app: INestApplication;
    let module: TestingModule;
    let orm: MikroORM;
    let em: EntityManager;
    let ldapClientService: LdapClientService;
    let ldapClientMock: DeepMocked<LdapClient>;
    let loggerMock: DeepMocked<ClassLogger>;
    let eventServiceMock: DeepMocked<EventService>;
    let clientMock: DeepMocked<Client>;
    let instanceConfig: LdapInstanceConfig;

    let person: Person<true>;
    let personWithoutReferrer: Person<true>;
    const mockLdapInstanceConfig: LdapInstanceConfig = {
        BASE_DN: 'dc=example,dc=com',
        OEFFENTLICHE_SCHULEN_DOMAIN: 'schule-sh.de',
        ERSATZSCHULEN_DOMAIN: 'ersatzschule-sh.de',
        URL: '',
        BIND_DN: '',
        ADMIN_PASSWORD: '',
    };

    beforeAll(async () => {
        module = await Test.createTestingModule({
            imports: [
                ConfigTestModule,
                DatabaseTestModule.forRoot({ isDatabaseRequired: true }),
                LdapModule,
                MapperTestModule,
                LdapConfigModule,
            ],
            providers: [
                {
                    provide: APP_PIPE,
                    useClass: GlobalValidationPipe,
                },
                {
                    provide: LdapInstanceConfig,
                    useValue: mockLdapInstanceConfig,
                },
            ],
        })
            .overrideModule(LdapConfigModule)
            .useModule(LdapTestModule.forRoot({ isLdapRequired: true }))
            .overrideProvider(LdapClient)
            .useValue(createMock<LdapClient>())
            .overrideProvider(ClassLogger)
            .useValue(createMock<ClassLogger>())
            .overrideProvider(EventService)
            .useValue(createMock<EventService>())
<<<<<<< HEAD
            .overrideProvider(PersonRepository)
            .useValue(createMock<PersonRepository>())
            .overrideProvider(LdapInstanceConfig)
            .useValue(mockLdapInstanceConfig)
=======
>>>>>>> 7c955d40
            .compile();

        orm = module.get(MikroORM);
        em = module.get(EntityManager);
        ldapClientService = module.get(LdapClientService);
        ldapClientMock = module.get(LdapClient);
        loggerMock = module.get(ClassLogger);
        eventServiceMock = module.get(EventService);
        clientMock = createMock<Client>();
        instanceConfig = module.get(LdapInstanceConfig);

        person = Person.construct(
            faker.string.uuid(),
            faker.date.past(),
            faker.date.recent(),
            faker.person.lastName(),
            faker.person.firstName(),
            '1',
            faker.lorem.word(),
            undefined,
            faker.string.uuid(),
        );
        personWithoutReferrer = Person.construct(
            faker.string.uuid(),
            faker.date.past(),
            faker.date.recent(),
            faker.person.lastName(),
            faker.person.firstName(),
            '1',
            faker.lorem.word(),
            undefined,
            undefined,
        );

        //currently only used to wait for the LDAP container, because setupDatabase() is blocking
        await DatabaseTestModule.setupDatabase(module.get(MikroORM));
        app = module.createNestApplication();
        await app.init();
    }, DEFAULT_TIMEOUT_FOR_TESTCONTAINERS);

    afterAll(async () => {
        await DatabaseTestModule.clearDatabase(orm);
        await orm.close();
        await app.close();
    });

    beforeEach(async () => {
        jest.resetAllMocks();
        await DatabaseTestModule.clearDatabase(orm);
    });

    it('should be defined', () => {
        expect(em).toBeDefined();
    });

    describe('getRootName', () => {
        it('when emailDomain is neither schule-sh.de nor ersatzschule-sh.de should return LdapEmailDomainError', async () => {
            ldapClientMock.getClient.mockImplementation(() => {
                clientMock.bind.mockResolvedValue();
                clientMock.add.mockResolvedValueOnce();
                clientMock.search.mockResolvedValueOnce(
                    createMock<SearchResult>({ searchEntries: [createMock<Entry>()] }),
                );
                return clientMock;
            });
            const result: Result<boolean> = await ldapClientService.isLehrerExisting('user123', 'wrong-domain.de');

            if (result.ok) throw Error();

            expect(result.error).toBeInstanceOf(LdapEmailDomainError);
        });

        it('when emailDomain is one that is explicitly set in config but neither schule-sh.de nor ersatzschule-sh.de it should go through', async () => {
            ldapClientMock.getClient.mockImplementation(() => {
                clientMock.bind.mockResolvedValue();
                clientMock.add.mockResolvedValueOnce();
                clientMock.search.mockResolvedValueOnce(
                    createMock<SearchResult>({ searchEntries: [createMock<Entry>()] }),
                );
                return clientMock;
            });

            instanceConfig.OEFFENTLICHE_SCHULEN_DOMAIN = 'weird-domain.ina.foreign.country.co.uk';
            instanceConfig.ERSATZSCHULEN_DOMAIN = 'normaldomain.co.jp';

            const resultOeffentlich: Result<boolean> = await ldapClientService.isLehrerExisting(
                'user123',
                'weird-domain.ina.foreign.country.co.uk',
            );

            const resultErsatz: Result<boolean> = await ldapClientService.isLehrerExisting(
                'user123',
                'normaldomain.co.jp',
            );
            const resultOldDefault: Result<boolean> = await ldapClientService.isLehrerExisting(
                'user123',
                'schule-sh.de',
            );

            instanceConfig.OEFFENTLICHE_SCHULEN_DOMAIN = undefined;
            instanceConfig.ERSATZSCHULEN_DOMAIN = undefined;

            expect(resultOeffentlich.ok).toBeTruthy();
            expect(resultErsatz.ok).toBeTruthy();
            expect(resultOldDefault.ok).toBeTruthy();
        });
    });

    describe('isLehrerExisting', () => {
        const fakeEmailDomain: string = 'schule-sh.de';
        it('when lehrer exists should return true', async () => {
            ldapClientMock.getClient.mockImplementation(() => {
                clientMock.bind.mockResolvedValue();
                clientMock.add.mockResolvedValueOnce();
                clientMock.search.mockResolvedValueOnce(
                    createMock<SearchResult>({ searchEntries: [createMock<Entry>()] }),
                );
                return clientMock;
            });
            const result: Result<boolean> = await ldapClientService.isLehrerExisting('user123', fakeEmailDomain);

            expect(result.ok).toBeTruthy();
            if (result.ok) {
                expect(result.value).toBeTruthy();
            }
        });
        it('when lehrer does not exists should return false', async () => {
            ldapClientMock.getClient.mockImplementation(() => {
                clientMock.bind.mockResolvedValue();
                clientMock.add.mockResolvedValueOnce();
                clientMock.search.mockResolvedValueOnce(createMock<SearchResult>({ searchEntries: [] }));
                return clientMock;
            });
            const result: Result<boolean> = await ldapClientService.isLehrerExisting('user123', fakeEmailDomain);

            expect(result.ok).toBeTruthy();
            if (result.ok) {
                expect(result.value).toBeFalsy();
            }
        });
        it('when bind returns error', async () => {
            ldapClientMock.getClient.mockImplementation(() => {
                clientMock.bind.mockRejectedValueOnce(new Error());
                clientMock.add.mockResolvedValueOnce();
                return clientMock;
            });
            const result: Result<boolean> = await ldapClientService.isLehrerExisting('user123', fakeEmailDomain);

            expect(result.ok).toBeFalsy();
        });
        it('when called with invalid emailDomain returns LdapEmailDomainError', async () => {
            const result: Result<boolean> = await ldapClientService.isLehrerExisting(
                'user123',
                'wrong-email-domain.de',
            );

            if (result.ok) throw Error();

            expect(result.error).toBeInstanceOf(LdapEmailDomainError);
        });
    });

    describe('addPersonToGroup', () => {
        const fakePersonUid: string = 'test-user';
        const fakeSchoolReferrer: string = '123';
        const fakeGroupId: string = `lehrer-${fakeSchoolReferrer}`;
        const fakeGroupDn: string = `cn=${fakeGroupId},cn=groups,ou=${fakeSchoolReferrer},${mockLdapInstanceConfig.BASE_DN}`;

        it('should successfully add a person to an existing group', async () => {
            ldapClientMock.getClient.mockImplementation(() => {
                clientMock.bind.mockResolvedValueOnce();
                clientMock.search
                    .mockResolvedValueOnce(
                        createMock<SearchResult>({ searchEntries: [createMock<Entry>()] }), // Search for organizationalUnit
                    )
                    .mockResolvedValueOnce(
                        createMock<SearchResult>({ searchEntries: [createMock<Entry>()] }), // Search for organizationalRole
                    )
                    .mockResolvedValueOnce(
                        createMock<SearchResult>({ searchEntries: [createMock<Entry>()] }), // Search for groupOfNames
                    );
                clientMock.modify.mockResolvedValueOnce();

                return clientMock;
            });

            const result: Result<boolean> = await ldapClientService.addPersonToGroup(fakePersonUid, fakeSchoolReferrer);

            expect(result.ok).toBeTruthy();
            expect(clientMock.modify).toHaveBeenCalledWith(fakeGroupDn, [
                new Change({
                    operation: 'add',
                    modification: new Attribute({
                        type: 'member',
                        values: [ldapClientService.getLehrerUid(fakePersonUid, 'users')],
                    }),
                }),
            ]);
            expect(loggerMock.info).toHaveBeenCalledWith(
                `LDAP: Successfully added person ${fakePersonUid} to group ${fakeGroupId}`,
            );
        });

        it('should create a new organizationalUnit and add the person if the organizationalUnit does not exist', async () => {
            ldapClientMock.getClient.mockImplementation(() => {
                clientMock.bind.mockResolvedValueOnce();
                clientMock.search
                    .mockResolvedValueOnce(
                        createMock<SearchResult>({ searchEntries: [] }), // No organizationalUnit found
                    )
                    .mockResolvedValueOnce(
                        createMock<SearchResult>({ searchEntries: [createMock<Entry>()] }), // Search for organizationalRole
                    )
                    .mockResolvedValueOnce(
                        createMock<SearchResult>({ searchEntries: [createMock<Entry>()] }), // Search for groupOfNames
                    );
                clientMock.add.mockResolvedValueOnce(); // Add organizationalUnit
                clientMock.modify.mockResolvedValueOnce();

                return clientMock;
            });

            const result: Result<boolean> = await ldapClientService.addPersonToGroup(fakePersonUid, fakeSchoolReferrer);

            expect(result.ok).toBeTruthy();
            expect(clientMock.add).toHaveBeenCalledWith(
                `ou=${fakeSchoolReferrer},${mockLdapInstanceConfig.BASE_DN}`,
                expect.objectContaining({ ou: fakeSchoolReferrer, objectClass: 'organizationalUnit' }),
            );
        });

        it('should create a new group and add the person if the group does not exist', async () => {
            ldapClientMock.getClient.mockImplementation(() => {
                clientMock.bind.mockResolvedValueOnce();
                clientMock.search
                    .mockResolvedValueOnce(
                        createMock<SearchResult>({ searchEntries: [createMock<Entry>()] }), // Search for organizationalUnit
                    )
                    .mockResolvedValueOnce(
                        createMock<SearchResult>({ searchEntries: [createMock<Entry>()] }), // Search for organizationalRole
                    )
                    .mockResolvedValueOnce(
                        createMock<SearchResult>({ searchEntries: [] }), // No groupOfNames found
                    );
                clientMock.add.mockResolvedValueOnce(); // Add group
                clientMock.modify.mockResolvedValueOnce();

                return clientMock;
            });

            const result: Result<boolean> = await ldapClientService.addPersonToGroup(fakePersonUid, fakeSchoolReferrer);

            expect(result.ok).toBeTruthy();
            expect(clientMock.add).toHaveBeenCalledWith(fakeGroupDn, {
                cn: fakeGroupId,
                objectclass: ['groupOfNames'],
                member: [ldapClientService.getLehrerUid(fakePersonUid, 'users')],
            });
            expect(loggerMock.info).toHaveBeenCalledWith(
                `LDAP: Successfully created group ${fakeGroupId} and added person ${fakePersonUid}`,
            );
        });

        it('should return error if group creation fails', async () => {
            ldapClientMock.getClient.mockImplementation(() => {
                clientMock.bind.mockResolvedValueOnce();
                clientMock.search
                    .mockResolvedValueOnce(
                        createMock<SearchResult>({ searchEntries: [createMock<Entry>()] }), // Search for organizationalUnit
                    )
                    .mockResolvedValueOnce(
                        createMock<SearchResult>({ searchEntries: [createMock<Entry>()] }), // Search for organizationalRole
                    )
                    .mockResolvedValueOnce(
                        createMock<SearchResult>({ searchEntries: [] }), // No groupOfNames found
                    );
                clientMock.add.mockRejectedValueOnce(new Error('Group creation failed'));

                return clientMock;
            });

            const result: Result<boolean> = await ldapClientService.addPersonToGroup(fakePersonUid, fakeSchoolReferrer);

            expect(result.ok).toBeFalsy();
            if (result.ok) throw Error();
            expect(result.error).toBeInstanceOf(LdapAddPersonToGroupError);
            expect(loggerMock.error).toHaveBeenCalledWith(
                `LDAP: Failed to create group ${fakeGroupId}, errMsg: Error: Group creation failed`,
            );
        });

        it('should return error if person addition to the group fails', async () => {
            ldapClientMock.getClient.mockImplementation(() => {
                clientMock.bind.mockResolvedValueOnce();
                clientMock.search
                    .mockResolvedValueOnce(
                        createMock<SearchResult>({ searchEntries: [createMock<Entry>()] }), // Search for organizationalUnit
                    )
                    .mockResolvedValueOnce(
                        createMock<SearchResult>({ searchEntries: [createMock<Entry>()] }), // Search for organizationalRole
                    )
                    .mockResolvedValueOnce(
                        createMock<SearchResult>({ searchEntries: [createMock<Entry>()] }), // Group found
                    );
                clientMock.modify.mockRejectedValueOnce(new Error('Modify error'));

                return clientMock;
            });

            const result: Result<boolean> = await ldapClientService.addPersonToGroup(fakePersonUid, fakeSchoolReferrer);

            expect(result.ok).toBeFalsy();
            if (result.ok) throw Error();
            expect(result.error).toBeInstanceOf(LdapAddPersonToGroupError);
            expect(loggerMock.error).toHaveBeenCalledWith(
                `LDAP: Failed to add person to group ${fakeGroupId}, errMsg: Error: Modify error`,
            );
        });

        it('should return error if bind fails', async () => {
            ldapClientMock.getClient.mockImplementation(() => {
                clientMock.bind.mockRejectedValueOnce(new Error());
                return clientMock;
            });

            const result: Result<boolean> = await ldapClientService.addPersonToGroup(fakePersonUid, fakeSchoolReferrer);

            expect(result.ok).toBeFalsy();
            if (result.ok) throw Error();
            expect(result.error).toBeInstanceOf(Error);
        });

        it('should return false if person is already in the group', async () => {
            ldapClientMock.getClient.mockImplementation(() => {
                clientMock.bind.mockResolvedValueOnce();
                clientMock.search
                    .mockResolvedValueOnce(createMock<SearchResult>({ searchEntries: [createMock<Entry>()] }))
                    .mockResolvedValueOnce(createMock<SearchResult>({ searchEntries: [createMock<Entry>()] }))
                    .mockResolvedValueOnce(
                        createMock<SearchResult>({
                            searchEntries: [
                                createMock<Entry>({
                                    dn: fakeGroupDn,
                                    member: [ldapClientService.getLehrerUid(fakePersonUid, 'users')],
                                }),
                            ],
                        }),
                    );

                return clientMock;
            });

            const result: Result<boolean> = await ldapClientService.addPersonToGroup(fakePersonUid, fakeSchoolReferrer);

            expect(result.ok).toBeTruthy();
            if (!result.ok) throw Error();
            expect(result.value).toBe(false);
            expect(clientMock.modify).not.toHaveBeenCalled();
            expect(loggerMock.info).toHaveBeenCalledWith(
                `LDAP: Person ${fakePersonUid} is already in group ${fakeGroupId}`,
            );
        });
    });

    describe('creation', () => {
        const fakeEmailDomain: string = 'schule-sh.de';
        const fakeOrgaKennung: string = '123';

        describe('lehrer', () => {
            it('when called with extra entryUUID should return truthy result', async () => {
                ldapClientMock.getClient.mockImplementation(() => {
                    clientMock.bind.mockResolvedValue();
                    clientMock.add.mockResolvedValueOnce();
                    clientMock.search.mockResolvedValueOnce(createMock<SearchResult>()); //mock existsLehrer

                    return clientMock;
                });
                const testLehrer: PersonData = {
                    id: faker.string.uuid(),
                    vorname: faker.person.firstName(),
                    familienname: faker.person.lastName(),
                    referrer: faker.lorem.word(),
                    ldapEntryUUID: faker.string.uuid(),
                };
                const lehrerUid: string =
                    'uid=' + testLehrer.referrer + ',ou=oeffentlicheSchulen,' + mockLdapInstanceConfig.BASE_DN;
                const result: Result<PersonData> = await ldapClientService.createLehrer(
                    testLehrer,
                    fakeEmailDomain,
                    fakeOrgaKennung,
                );

                expect(result.ok).toBeTruthy();
                expect(loggerMock.info).toHaveBeenLastCalledWith(`LDAP: Successfully created lehrer ${lehrerUid}`);
            });

            it('when called WITHOUT entryUUID should use person.id and return truthy result', async () => {
                ldapClientMock.getClient.mockImplementation(() => {
                    clientMock.bind.mockResolvedValue();
                    clientMock.add.mockResolvedValueOnce();
                    clientMock.search.mockResolvedValueOnce(createMock<SearchResult>()); //mock existsLehrer

                    return clientMock;
                });
                const testLehrer: PersonData = {
                    id: faker.string.uuid(),
                    vorname: faker.person.firstName(),
                    familienname: faker.person.lastName(),
                    referrer: faker.lorem.word(),
                };
                const lehrerUid: string =
                    'uid=' + testLehrer.referrer + ',ou=oeffentlicheSchulen,' + mockLdapInstanceConfig.BASE_DN;
                const result: Result<PersonData> = await ldapClientService.createLehrer(
                    testLehrer,
                    fakeEmailDomain,
                    fakeOrgaKennung,
                );

                expect(result.ok).toBeTruthy();
                expect(loggerMock.info).toHaveBeenLastCalledWith(`LDAP: Successfully created lehrer ${lehrerUid}`);
            });

            it('when adding fails should log error', async () => {
                ldapClientMock.getClient.mockImplementation(() => {
                    clientMock.bind.mockResolvedValue();
                    clientMock.bind.mockResolvedValue();
                    clientMock.search.mockResolvedValueOnce(createMock<SearchResult>());
                    clientMock.add.mockResolvedValueOnce();
                    clientMock.add.mockResolvedValueOnce();
                    clientMock.search.mockResolvedValueOnce(createMock<SearchResult>({ searchEntries: [] }));
                    clientMock.search.mockResolvedValueOnce(createMock<SearchResult>({ searchEntries: [] }));
                    clientMock.search.mockResolvedValueOnce(createMock<SearchResult>({ searchEntries: [] }));
                    clientMock.add.mockResolvedValueOnce();
                    clientMock.add.mockRejectedValueOnce(new Error('LDAP-Error'));

                    return clientMock;
                });
                const testLehrer: PersonData = {
                    id: faker.string.uuid(),
                    vorname: faker.person.firstName(),
                    familienname: faker.person.lastName(),
                    referrer: faker.lorem.word(),
                };
                const lehrerUid: string =
                    'uid=' + testLehrer.referrer + ',ou=oeffentlicheSchulen,' + mockLdapInstanceConfig.BASE_DN;
                const result: Result<PersonData> = await ldapClientService.createLehrer(
                    testLehrer,
                    fakeEmailDomain,
                    fakeOrgaKennung,
                );

                if (result.ok) throw Error();
                expect(loggerMock.error).toHaveBeenLastCalledWith(
                    `LDAP: Creating lehrer FAILED, uid:${lehrerUid}, errMsg:{}`,
                );
                expect(result.error).toEqual(new LdapCreateLehrerError());
            });

            it('when called with explicit domain "ersatzschule-sh.de" should return truthy result', async () => {
                ldapClientMock.getClient.mockImplementation(() => {
                    clientMock.bind.mockResolvedValue();
                    clientMock.add.mockResolvedValueOnce();
                    clientMock.search.mockResolvedValueOnce(createMock<SearchResult>()); //mock existsLehrer

                    return clientMock;
                });
                const testLehrer: PersonData = {
                    id: faker.string.uuid(),
                    vorname: faker.person.firstName(),
                    familienname: faker.person.lastName(),
                    referrer: faker.lorem.word(),
                    ldapEntryUUID: faker.string.uuid(),
                };
                const fakeErsatzSchuleAddressDomain: string = 'ersatzschule-sh.de';
                const lehrerUid: string =
                    'uid=' + testLehrer.referrer + ',ou=ersatzSchulen,' + mockLdapInstanceConfig.BASE_DN;
                const result: Result<PersonData> = await ldapClientService.createLehrer(
                    testLehrer,
                    fakeErsatzSchuleAddressDomain,
                    fakeOrgaKennung,
                    undefined,
                );

                expect(result.ok).toBeTruthy();
                expect(loggerMock.info).toHaveBeenLastCalledWith(`LDAP: Successfully created lehrer ${lehrerUid}`);
            });

            it('when lehrer already exists', async () => {
                const lehrerUid: string =
                    'uid=' + person.referrer + ',ou=oeffentlicheSchulen,' + mockLdapInstanceConfig.BASE_DN;
                ldapClientMock.getClient.mockImplementation(() => {
                    clientMock.bind.mockResolvedValue();
                    clientMock.add.mockResolvedValueOnce();
                    clientMock.search.mockResolvedValueOnce(
                        createMock<SearchResult>({
                            searchEntries: [
                                createMock<Entry>({
                                    dn: lehrerUid,
                                }),
                            ],
                        }),
                    ); //mock: lehrer already exists

                    return clientMock;
                });
                const result: Result<PersonData> = await ldapClientService.createLehrer(
                    person,
                    fakeEmailDomain,
                    fakeOrgaKennung,
                );

                expect(loggerMock.info).toHaveBeenLastCalledWith(`LDAP: Lehrer ${lehrerUid} exists, nothing to create`);
                expect(result.ok).toBeTruthy();
            });

            it('when called with person without referrer should return error result', async () => {
                ldapClientMock.getClient.mockImplementation(() => {
                    clientMock.bind.mockResolvedValue();
                    clientMock.add.mockResolvedValueOnce();
                    clientMock.search.mockResolvedValueOnce(createMock<SearchResult>({ searchEntries: [] })); //mock: lehrer not present

                    return clientMock;
                });
                const result: Result<PersonData> = await ldapClientService.createLehrer(
                    personWithoutReferrer,
                    fakeEmailDomain,
                    fakeOrgaKennung,
                );

                expect(result.ok).toBeFalsy();
            });

            it('when bind returns error', async () => {
                ldapClientMock.getClient.mockImplementation(() => {
                    clientMock.bind.mockRejectedValueOnce(new Error());
                    clientMock.add.mockResolvedValueOnce();
                    return clientMock;
                });
                const result: Result<PersonData> = await ldapClientService.createLehrer(
                    person,
                    fakeEmailDomain,
                    fakeOrgaKennung,
                );

                expect(result.ok).toBeFalsy();
            });

            it('when called with invalid emailDomain returns LdapEmailDomainError', async () => {
                const result: Result<PersonData> = await ldapClientService.createLehrer(
                    person,
                    'wrong-email-domain.de',
                    fakeOrgaKennung,
                );

                if (result.ok) throw Error();

                expect(result.error).toBeInstanceOf(LdapEmailDomainError);
            });

            it('should log an error and return the failed result if addPersonToGroup fails', async () => {
                const referrer: string = 'test-user';
                const schulId: string = '123';
                const expectedGroupId: string = `lehrer-${schulId}`;
                const errorMessage: string = `LDAP: Failed to add lehrer ${referrer} to group ${expectedGroupId}`;

                ldapClientMock.getClient.mockImplementation(() => {
                    clientMock.bind.mockResolvedValueOnce();
                    clientMock.search.mockResolvedValueOnce(createMock<SearchResult>({ searchEntries: [] }));
                    clientMock.add.mockRejectedValueOnce(new Error('Group addition failed'));
                    return clientMock;
                });

                jest.spyOn(ldapClientService, 'addPersonToGroup').mockResolvedValue({
                    ok: false,
                    error: new Error('Group addition failed'),
                });

                const result: Result<PersonData, Error> = await ldapClientService.createLehrer(
                    {
                        id: faker.string.uuid(),
                        vorname: faker.person.firstName(),
                        familienname: faker.person.lastName(),
                        referrer,
                    },
                    'schule-sh.de',
                    schulId,
                );

                expect(result.ok).toBeFalsy();
                if (result.ok) throw new Error('Test failed because result was unexpectedly successful');
                expect(loggerMock.error).toHaveBeenCalledWith(errorMessage);
                expect(result.error?.message).toContain('Group addition failed');
            });
        });
    });

    describe('deletion', () => {
        const fakeEmailDomain: string = 'schule-sh.de';
        const fakeOrgaKennung: string = '123';
        describe('delete lehrer', () => {
            it('should return truthy result', async () => {
                ldapClientMock.getClient.mockImplementation(() => {
                    clientMock.bind.mockResolvedValueOnce();
                    clientMock.del.mockResolvedValueOnce();
                    clientMock.search.mockResolvedValueOnce(createMock<SearchResult>());
                    return clientMock;
                });

                const result: Result<PersonData> = await ldapClientService.deleteLehrer(
                    person,
                    fakeOrgaKennung,
                    fakeEmailDomain,
                );

                expect(result.ok).toBeTruthy();
            });

            it('when called with person without referrer should return error result', async () => {
                ldapClientMock.getClient.mockImplementation(() => {
                    clientMock.bind.mockResolvedValueOnce();
                    clientMock.add.mockResolvedValueOnce();
                    return clientMock;
                });
                const result: Result<PersonData> = await ldapClientService.deleteLehrer(
                    personWithoutReferrer,
                    fakeOrgaKennung,
                    fakeEmailDomain,
                );

                expect(result.ok).toBeFalsy();
            });

            it('when bind returns error', async () => {
                ldapClientMock.getClient.mockImplementation(() => {
                    clientMock.bind.mockRejectedValueOnce(new Error());
                    clientMock.add.mockResolvedValueOnce();
                    return clientMock;
                });
                const result: Result<PersonData> = await ldapClientService.deleteLehrer(
                    person,
                    fakeOrgaKennung,
                    fakeEmailDomain,
                );

                expect(result.ok).toBeFalsy();
            });

            it('when called with invalid emailDomain returns LdapEmailDomainError', async () => {
                const result: Result<PersonData> = await ldapClientService.deleteLehrer(
                    person,
                    fakeOrgaKennung,
                    'wrong-email-domain.de',
                );

                if (result.ok) throw Error();

                expect(result.error).toBeInstanceOf(LdapEmailDomainError);
            });
        });

        describe('delete lehrer by referrer', () => {
            it('should return truthy result', async () => {
                ldapClientMock.getClient.mockImplementation(() => {
                    clientMock.bind.mockResolvedValueOnce();
                    clientMock.search.mockResolvedValueOnce(
                        createMock<SearchResult>({
                            searchEntries: [createMock<Entry>()],
                        }),
                    );
                    clientMock.del.mockResolvedValueOnce();
                    return clientMock;
                });

                const result: Result<PersonID> = await ldapClientService.deleteLehrerByReferrer(person.referrer!);

                expect(result.ok).toBeTruthy();
            });

            it('should return error when lehrer cannot be found', async () => {
                ldapClientMock.getClient.mockImplementation(() => {
                    clientMock.bind.mockResolvedValueOnce();
                    clientMock.search.mockResolvedValueOnce(
                        createMock<SearchResult>({
                            searchEntries: [],
                        }),
                    );
                    clientMock.del.mockResolvedValueOnce();
                    return clientMock;
                });

                const result: Result<PersonID> = await ldapClientService.deleteLehrerByReferrer(person.referrer!);

                expect(result.ok).toBeFalsy();
            });

            it('when bind returns error', async () => {
                ldapClientMock.getClient.mockImplementation(() => {
                    clientMock.bind.mockRejectedValueOnce(new Error());
                    clientMock.add.mockResolvedValueOnce();
                    return clientMock;
                });
                const result: Result<PersonID> = await ldapClientService.deleteLehrerByReferrer(person.referrer!);

                expect(result.ok).toBeFalsy();
            });
        });
    });

    describe('modifyPersonAttributes', () => {
        describe('when bind returns error', () => {
            it('should return falsy result', async () => {
                ldapClientMock.getClient.mockImplementation(() => {
                    clientMock.bind.mockRejectedValueOnce(new Error());
                    return clientMock;
                });
                const result: Result<PersonID> = await ldapClientService.modifyPersonAttributes(
                    faker.internet.userName(),
                );

                expect(result.ok).toBeFalsy();
            });
        });

        describe('when person cannot be found by personID', () => {
            it('should return LdapSearchError', async () => {
                ldapClientMock.getClient.mockImplementation(() => {
                    clientMock.bind.mockResolvedValueOnce();
                    clientMock.search.mockResolvedValueOnce(
                        createMock<SearchResult>({
                            searchEntries: [],
                        }),
                    );
                    return clientMock;
                });

                const result: Result<PersonID> = await ldapClientService.modifyPersonAttributes(
                    faker.internet.userName(),
                );

                expect(result.ok).toBeFalsy();
                expect(result).toEqual({
                    ok: false,
                    error: new LdapSearchError(LdapEntityType.LEHRER),
                });
            });
        });
        describe('when person can be found and modified', () => {
            beforeEach(() => {
                ldapClientMock.getClient.mockImplementation(() => {
                    clientMock.bind.mockResolvedValueOnce();
                    clientMock.search.mockResolvedValueOnce(
                        createMock<SearchResult>({
                            searchEntries: [
                                createMock<Entry>({
                                    dn: faker.string.numeric(8),
                                }),
                            ],
                        }),
                    );
                    clientMock.modify.mockResolvedValue();

                    return clientMock;
                });
            });
            describe('when modifying', () => {
                it('Should Update LDAP When called with Attributes', async () => {
                    const oldReferrer: string = faker.internet.userName();
                    const newGivenName: string = faker.person.firstName();
                    const newSn: string = faker.person.lastName();
                    const newUid: string = faker.string.alphanumeric(6);

                    const result: Result<PersonID> = await ldapClientService.modifyPersonAttributes(
                        oldReferrer,
                        newGivenName,
                        newSn,
                        newUid,
                    );

                    expect(result.ok).toBeTruthy();

                    const expectedModifications: Change[] = [
                        new Change({
                            operation: 'replace',
                            modification: new Attribute({
                                type: 'cn',
                                values: [newUid],
                            }),
                        }),
                        new Change({
                            operation: 'replace',
                            modification: new Attribute({
                                type: 'givenName',
                                values: [newGivenName],
                            }),
                        }),
                        new Change({
                            operation: 'replace',
                            modification: new Attribute({
                                type: 'sn',
                                values: [newSn],
                            }),
                        }),
                    ];

                    expect(clientMock.modify).toHaveBeenCalledWith(expect.any(String), expectedModifications);
                    expect(clientMock.modifyDN).toHaveBeenCalledTimes(1);
                });

                it('Should Do nothing when called with No Attributes', async () => {
                    const result: Result<PersonID> = await ldapClientService.modifyPersonAttributes(
                        faker.internet.userName(),
                    );
                    expect(result.ok).toBeTruthy();
                    expect(clientMock.modify).not.toHaveBeenCalled();
                    expect(clientMock.modifyDN).not.toHaveBeenCalled();
                });
            });
        });
    });

    describe('changeEmailAddressByPersonId', () => {
        const fakeSchuleSHAddress: string = 'user@schule-sh.de';

        describe('when bind returns error', () => {
            it('should return falsy result', async () => {
                ldapClientMock.getClient.mockImplementation(() => {
                    clientMock.bind.mockRejectedValueOnce(new Error());
                    return clientMock;
                });
                const result: Result<PersonID> = await ldapClientService.changeEmailAddressByPersonId(
                    faker.string.uuid(),
                    faker.internet.userName(),
                    fakeSchuleSHAddress,
                );

                expect(result.ok).toBeFalsy();
            });
        });

        describe('when person can not be found in DB', () => {
            it('should return falsy result', async () => {
                const result: Result<PersonID> = await ldapClientService.changeEmailAddressByPersonId(
                    faker.string.uuid(),
                    faker.internet.userName(),
                    fakeSchuleSHAddress,
                );

                expect(result.ok).toBeFalsy();
            });
        });

        describe('when called with invalid emailDomain', () => {
            it('should return LdapEmailDomainError', async () => {
                const result: Result<PersonID> = await ldapClientService.changeEmailAddressByPersonId(
                    faker.string.uuid(),
                    faker.internet.userName(),
                    'user@wrong-email-domain.de',
                );

                if (result.ok) throw Error();

                expect(result.error).toBeInstanceOf(LdapEmailDomainError);
            });
        });

        describe('when called with newEmailAddress that is not splittable', () => {
            it('should return LdapEmailAddressError', async () => {
                const result: Result<PersonID> = await ldapClientService.changeEmailAddressByPersonId(
                    faker.string.uuid(),
                    faker.internet.userName(),
                    'user-at-wrong-email-domain.de',
                );

                if (result.ok) throw Error();

                expect(result.error).toBeInstanceOf(LdapEmailAddressError);
            });
        });

        describe('when person cannot be found by personID', () => {
            it('should return LdapSearchError', async () => {
                ldapClientMock.getClient.mockImplementation(() => {
                    clientMock.bind.mockResolvedValueOnce();
                    clientMock.search.mockResolvedValueOnce(
                        createMock<SearchResult>({
                            searchEntries: [],
                        }),
                    );
                    return clientMock;
                });

                const result: Result<PersonID> = await ldapClientService.changeEmailAddressByPersonId(
                    faker.string.uuid(),
                    faker.internet.userName(),
                    fakeSchuleSHAddress,
                );

                expect(result.ok).toBeFalsy();
                expect(result).toEqual({
                    ok: false,
                    error: new LdapSearchError(LdapEntityType.LEHRER),
                });
            });
        });

        describe('when person can be found but modification fails', () => {
            const fakePersonID: string = faker.string.uuid();
            const fakeDN: string = faker.string.alpha();
            const newEmailAddress: string = 'new-address@schule-sh.de';
            const currentEmailAddress: string = 'current-address@schule-sh.de';

            it('should set mailAlternativeAddress as current mailPrimaryAddress and throw LdapPersonEntryChangedEvent', async () => {
                ldapClientMock.getClient.mockImplementation(() => {
                    clientMock.bind.mockResolvedValueOnce();
                    clientMock.search.mockResolvedValueOnce(
                        createMock<SearchResult>({
                            searchEntries: [
                                createMock<Entry>({
                                    dn: fakeDN,
                                    mailPrimaryAddress: currentEmailAddress,
                                }),
                            ],
                        }),
                    );
                    clientMock.modify.mockRejectedValueOnce(new Error());

                    return clientMock;
                });

                const result: Result<PersonID> = await ldapClientService.changeEmailAddressByPersonId(
                    fakePersonID,
                    faker.internet.userName(),
                    newEmailAddress,
                );

                if (result.ok) throw Error();
                expect(result.error).toStrictEqual(new LdapModifyEmailError());
                expect(loggerMock.error).toHaveBeenLastCalledWith(
                    `LDAP: Modifying mailPrimaryAddress and mailAlternativeAddress FAILED, errMsg:{}`,
                );
                expect(eventServiceMock.publish).toHaveBeenCalledTimes(0);
            });
        });

        describe('when person can be found and modified', () => {
            let fakePersonID: string;
            let fakeDN: string;
            let newEmailAddress: string;
            let currentEmailAddress: string;

            beforeEach(() => {
                fakePersonID = faker.string.uuid();
                fakeDN = faker.string.alpha();
                newEmailAddress = 'new-address@schule-sh.de';
                currentEmailAddress = 'current-address@schule-sh.de';
            });

            describe('and already has a mailPrimaryAddress', () => {
                it('should set mailAlternativeAddress as current mailPrimaryAddress and throw LdapPersonEntryChangedEvent', async () => {
                    ldapClientMock.getClient.mockImplementation(() => {
                        clientMock.bind.mockResolvedValueOnce();
                        clientMock.search.mockResolvedValueOnce(
                            createMock<SearchResult>({
                                searchEntries: [
                                    createMock<Entry>({
                                        dn: fakeDN,
                                        mailPrimaryAddress: currentEmailAddress,
                                    }),
                                ],
                            }),
                        );
                        clientMock.modify.mockResolvedValue();

                        return clientMock;
                    });

                    const result: Result<PersonID> = await ldapClientService.changeEmailAddressByPersonId(
                        fakePersonID,
                        faker.internet.userName(),
                        newEmailAddress,
                    );

                    expect(result.ok).toBeTruthy();
                    expect(loggerMock.info).toHaveBeenLastCalledWith(
                        `LDAP: Successfully modified mailPrimaryAddress and mailAlternativeAddress for personId:${fakePersonID}`,
                    );
                    expect(eventServiceMock.publish).toHaveBeenCalledWith(
                        expect.objectContaining({
                            personId: fakePersonID,
                            mailPrimaryAddress: newEmailAddress,
                            mailAlternativeAddress: currentEmailAddress,
                        }),
                    );
                });
            });

            describe('and searchResult is array', () => {
                beforeEach(() => {
                    fakePersonID = faker.string.uuid();
                    fakeDN = faker.string.alpha();
                    newEmailAddress = 'new-address@schule-sh.de';
                    currentEmailAddress = 'current-address@schule-sh.de';
                });

                describe('and already has a mailPrimaryAddress', () => {
                    it('should set mailAlternativeAddress as current mailPrimaryAddress and throw LdapPersonEntryChangedEvent', async () => {
                        ldapClientMock.getClient.mockImplementation(() => {
                            clientMock.bind.mockResolvedValueOnce();
                            clientMock.search.mockResolvedValueOnce(
                                createMock<SearchResult>({
                                    searchEntries: [
                                        createMock<Entry>({
                                            dn: fakeDN,
                                            mailPrimaryAddress: [currentEmailAddress],
                                        }),
                                    ],
                                }),
                            );
                            clientMock.modify.mockResolvedValue();

                            return clientMock;
                        });

                        const result: Result<PersonID> = await ldapClientService.changeEmailAddressByPersonId(
                            fakePersonID,
                            faker.internet.userName(),
                            newEmailAddress,
                        );

                        expect(result.ok).toBeTruthy();
                        expect(loggerMock.info).toHaveBeenLastCalledWith(
                            `LDAP: Successfully modified mailPrimaryAddress and mailAlternativeAddress for personId:${fakePersonID}`,
                        );
                        expect(eventServiceMock.publish).toHaveBeenCalledWith(
                            expect.objectContaining({
                                personId: fakePersonID,
                                mailPrimaryAddress: newEmailAddress,
                                mailAlternativeAddress: currentEmailAddress,
                            }),
                        );
                    });
                });
            });

            describe('but does NOT have a mailPrimaryAddress', () => {
                it('should set mailAlternativeAddress to same value as mailPrimaryAddress and throw LdapPersonEntryChangedEvent', async () => {
                    ldapClientMock.getClient.mockImplementation(() => {
                        clientMock.bind.mockResolvedValueOnce();
                        clientMock.search.mockResolvedValueOnce(
                            createMock<SearchResult>({
                                searchEntries: [
                                    createMock<Entry>({
                                        dn: fakeDN,
                                        mailPrimaryAddress: undefined,
                                    }),
                                ],
                            }),
                        );
                        clientMock.modify.mockResolvedValue();

                        return clientMock;
                    });

                    const result: Result<PersonID> = await ldapClientService.changeEmailAddressByPersonId(
                        fakePersonID,
                        faker.internet.userName(),
                        newEmailAddress,
                    );

                    expect(result.ok).toBeTruthy();
                    expect(loggerMock.info).toHaveBeenLastCalledWith(
                        `LDAP: Successfully modified mailPrimaryAddress and mailAlternativeAddress for personId:${fakePersonID}`,
                    );
                    expect(eventServiceMock.publish).toHaveBeenCalledWith(
                        expect.objectContaining({
                            personId: fakePersonID,
                            mailPrimaryAddress: newEmailAddress,
                            mailAlternativeAddress: newEmailAddress,
                        }),
                    );
                });
            });
        });
    });

<<<<<<< HEAD
    describe('removePersonFromGroup', () => {
        const fakeGroupId: string = 'lehrer-123';
        const fakePersonUid: string = 'user123';
        const fakeGroupDn: string = `cn=${fakeGroupId},${mockLdapInstanceConfig.BASE_DN}`;
        const fakeLehrerUid: string = `uid=${fakePersonUid},ou=users,${mockLdapInstanceConfig.BASE_DN}`;
        const fakeDienstStellenNummer: string = '123';

        it('should successfully remove person from group with multiple members', async () => {
            ldapClientMock.getClient.mockImplementation(() => {
                clientMock.bind.mockResolvedValueOnce();
                clientMock.search.mockResolvedValueOnce(
                    createMock<SearchResult>({
                        searchEntries: [
                            createMock<Entry>({
                                dn: fakeGroupDn,
                                member: [
                                    `${fakeLehrerUid}`,
                                    'uid=otherUser,ou=users,' + mockLdapInstanceConfig.BASE_DN,
                                ],
                            }),
                        ],
                    }),
                );
                clientMock.modify.mockResolvedValueOnce();

                return clientMock;
            });

            const result: Result<boolean> = await ldapClientService.removePersonFromGroup(
                fakePersonUid,
                fakeDienstStellenNummer,
            );

            expect(result.ok).toBeTruthy();
            expect(clientMock.modify).toHaveBeenCalledWith(fakeGroupDn, [
                new Change({
                    operation: 'delete',
                    modification: new Attribute({
                        type: 'member',
                        values: [fakeLehrerUid],
                    }),
                }),
            ]);
            expect(loggerMock.info).toHaveBeenCalledWith(
                `LDAP: Successfully removed person ${fakePersonUid} from group ${fakeGroupId}`,
            );
        });

        it('should delete the group when only one member is present', async () => {
            ldapClientMock.getClient.mockImplementation(() => {
                clientMock.bind.mockResolvedValueOnce();
                clientMock.search.mockResolvedValueOnce(
                    createMock<SearchResult>({
                        searchEntries: [
                            createMock<Entry>({
                                dn: fakeGroupDn,
                                member: `${fakeLehrerUid}`,
                            }),
                        ],
                    }),
                );
                clientMock.del.mockResolvedValueOnce();

                return clientMock;
            });

            const result: Result<boolean> = await ldapClientService.removePersonFromGroup(
                fakePersonUid,
                fakeDienstStellenNummer,
            );

            expect(result.ok).toBeTruthy();
            expect(clientMock.del).toHaveBeenCalledWith(fakeGroupDn);
            expect(loggerMock.info).toHaveBeenCalledWith(
                `LDAP: Successfully removed person ${fakePersonUid} from group ${fakeGroupId}`,
            );
            expect(loggerMock.info).toHaveBeenCalledWith(`LDAP: Successfully deleted group ${fakeGroupId}`);
        });

        it('should return error when group is not found', async () => {
            ldapClientMock.getClient.mockImplementation(() => {
                clientMock.bind.mockResolvedValueOnce();
                clientMock.search.mockResolvedValueOnce(
                    createMock<SearchResult>({
                        searchEntries: [],
                    }),
                );

                return clientMock;
            });

            const result: Result<boolean> = await ldapClientService.removePersonFromGroup(
                fakePersonUid,
                fakeDienstStellenNummer,
            );

            expect(result.ok).toBeFalsy();
            if (result.ok) throw Error();
            expect(result.error).toBeInstanceOf(Error);
        });

        it('should return error when bind fails', async () => {
            ldapClientMock.getClient.mockImplementation(() => {
                clientMock.bind.mockRejectedValueOnce(new Error());
                return clientMock;
            });

            const result: Result<boolean> = await ldapClientService.removePersonFromGroup(
                fakePersonUid,
                fakeDienstStellenNummer,
            );

            expect(result.ok).toBeFalsy();
            if (result.ok) throw Error();
            expect(result.error).toBeInstanceOf(Error);
        });

        it('should return error when modification fails', async () => {
            ldapClientMock.getClient.mockImplementation(() => {
                clientMock.bind.mockResolvedValueOnce();
                clientMock.search.mockResolvedValueOnce(
                    createMock<SearchResult>({
                        searchEntries: [
                            createMock<Entry>({
                                dn: fakeGroupDn,
                                member: [
                                    `${fakeLehrerUid}`,
                                    'uid=otherUser,ou=users,' + mockLdapInstanceConfig.BASE_DN,
                                ],
                            }),
                        ],
                    }),
                );
                clientMock.modify.mockRejectedValueOnce(new Error('Modify error'));

                return clientMock;
            });

            const result: Result<boolean> = await ldapClientService.removePersonFromGroup(
                fakePersonUid,
                fakeDienstStellenNummer,
            );

            expect(result.ok).toBeFalsy();
            if (result.ok) throw Error();
            expect(result.error).toBeInstanceOf(LdapRemovePersonFromGroupError);
            expect(loggerMock.error).toHaveBeenCalledWith(
                `LDAP: Failed to remove person from group ${fakeGroupId}, errMsg: Error: Modify error`,
            );
        });

        it('should return false when person is not in group (member as string)', async () => {
            ldapClientMock.getClient.mockImplementation(() => {
                clientMock.bind.mockResolvedValueOnce();
                clientMock.search.mockResolvedValueOnce({
                    searchEntries: [
                        {
                            dn: fakeGroupDn,
                            member: `uid=other-user,ou=users,${mockLdapInstanceConfig.BASE_DN}`,
                        },
                    ],
                    searchReferences: [],
                });
                return clientMock;
            });

            const result: Result<boolean, Error> = await ldapClientService.removePersonFromGroup(
                fakePersonUid,
                fakeDienstStellenNummer,
            );

            expect(result.ok).toBeFalsy();
            if (result.ok) throw Error();
            expect(result.error).toBeInstanceOf(Error);
            expect(result.error?.message).toContain(`Person ${fakePersonUid} is not in group ${fakeGroupId}`);
        });

        it('should return true when person is in group (member as Buffer)', async () => {
            const bufferMember: Buffer = Buffer.from(`uid=${fakePersonUid},ou=users,${mockLdapInstanceConfig.BASE_DN}`);

            ldapClientMock.getClient.mockImplementation(() => {
                clientMock.bind.mockResolvedValueOnce();
                clientMock.search.mockResolvedValueOnce({
                    searchEntries: [
                        {
                            dn: fakeGroupDn,
                            member: bufferMember,
                        },
                    ],
                    searchReferences: [],
                });
                clientMock.del.mockResolvedValueOnce();

                return clientMock;
            });

            const result: Result<boolean, Error> = await ldapClientService.removePersonFromGroup(
                fakePersonUid,
                fakeDienstStellenNummer,
            );

            expect(result.ok).toBeTruthy();
            if (!result.ok) throw Error();
            expect(loggerMock.info).toHaveBeenCalledWith(
                `LDAP: Successfully removed person ${fakePersonUid} from group ${fakeGroupId}`,
            );
        });

        it('should return undefined when searchEntries is empty', async () => {
            ldapClientMock.getClient.mockImplementation(() => {
                clientMock.bind.mockResolvedValueOnce();
                clientMock.search.mockResolvedValueOnce({
                    searchEntries: [], // Leere Suchergebnisse
                    searchReferences: [],
                });

                return clientMock;
            });

            const result: Result<boolean, Error> = await ldapClientService.removePersonFromGroup(
                fakePersonUid,
                fakeDienstStellenNummer,
            );

            expect(result.ok).toBeFalsy();
            if (result.ok) throw Error();
            expect(result.error).toBeInstanceOf(Error);
            expect(result.error?.message).toContain(`Group ${fakeGroupId} not found`);
        });

        it('should return true when person is in group (member as Buffer array)', async () => {
            const bufferMemberArray: Buffer[] = [
                Buffer.from(`uid=${fakePersonUid},ou=users,${mockLdapInstanceConfig.BASE_DN}`),
                Buffer.from(`uid=other-user,ou=users,${mockLdapInstanceConfig.BASE_DN}`),
            ];

            ldapClientMock.getClient.mockImplementation(() => {
                clientMock.bind.mockResolvedValueOnce();
                clientMock.search.mockResolvedValueOnce({
                    searchEntries: [
                        {
                            dn: fakeGroupDn,
                            member: bufferMemberArray,
                        },
                    ],
                    searchReferences: [],
                });
                clientMock.modify.mockResolvedValueOnce();

                return clientMock;
            });

            const result: Result<boolean, Error> = await ldapClientService.removePersonFromGroup(
                fakePersonUid,
                fakeDienstStellenNummer,
            );

            expect(result.ok).toBeTruthy();
            if (!result.ok) throw Error();
            expect(loggerMock.info).toHaveBeenCalledWith(
                `LDAP: Successfully removed person ${fakePersonUid} from group ${fakeGroupId}`,
            );
        });
    });

    describe('updateMemberDnInGroups', () => {
        const fakeOldReferrer: string = 'old-user';
        const fakeNewReferrer: string = 'new-user';
        const fakeOldReferrerUid: string = `uid=${fakeOldReferrer},ou=users,${mockLdapInstanceConfig.BASE_DN}`;
        const fakeNewReferrerUid: string = `uid=${fakeNewReferrer},ou=users,${mockLdapInstanceConfig.BASE_DN}`;
        const fakeGroupDn: string = 'cn=lehrer-group,' + mockLdapInstanceConfig.BASE_DN;

        beforeEach(() => {
            jest.clearAllMocks();
        });

        it('should update member DN in all groups successfully', async () => {
            const clientMock2: Client = {
                search: jest.fn().mockResolvedValueOnce({
                    searchEntries: [
                        {
                            dn: fakeGroupDn,
                            member: [fakeOldReferrerUid, 'uid=other-user,ou=users,' + mockLdapInstanceConfig.BASE_DN],
                        },
                    ],
                    searchReferences: [],
                }),
                modify: jest.fn().mockResolvedValueOnce({}),
            } as unknown as Client;

            const result: Result<string, Error> = await ldapClientService.updateMemberDnInGroups(
                fakeOldReferrer,
                fakeNewReferrer,
                clientMock2,
            );
            expect(result.ok).toBeTruthy();
            if (!result.ok) throw Error();
            expect(result.value).toBe(`Updated member data for 1 groups.`);
            expect(clientMock2.modify).toHaveBeenCalledTimes(1);
            expect(clientMock2.modify).toHaveBeenNthCalledWith(1, fakeGroupDn, [
                new Change({
                    operation: 'replace',
                    modification: new Attribute({
                        type: 'member',
                        values: [fakeNewReferrerUid, 'uid=other-user,ou=users,' + mockLdapInstanceConfig.BASE_DN],
                    }),
                }),
            ]);
            expect(loggerMock.info).toHaveBeenCalledWith(`LDAP: Updated member data for group: ${fakeGroupDn}`);
        });

        it('should return a message when no groups are found', async () => {
            const clientMock3: Client = {
                search: jest.fn().mockResolvedValueOnce({
                    searchEntries: [],
                    searchReferences: [],
                }),
                modify: jest.fn().mockResolvedValueOnce({}),
            } as unknown as Client;

            const result: Result<string, Error> = await ldapClientService.updateMemberDnInGroups(
                fakeOldReferrer,
                fakeNewReferrer,
                clientMock3,
            );

            expect(result.ok).toBeTruthy();
            if (!result.ok) throw Error();
            expect(result.value).toBe(`No groups found for person:${fakeOldReferrer}`);
            expect(loggerMock.info).toHaveBeenCalledWith(`LDAP: No groups found for person:${fakeOldReferrer}`);
        });

        it('should handle errors when updating group membership fails', async () => {
            const clientMock5: Client = {
                search: jest.fn().mockResolvedValueOnce({
                    searchEntries: [
                        {
                            dn: fakeGroupDn,
                            member: [fakeOldReferrerUid],
                        },
                    ],
                    searchReferences: [],
                }),
                modify: jest.fn().mockRejectedValueOnce(new Error('Modify error')),
            } as unknown as Client;

            const result: Result<string, Error> = await ldapClientService.updateMemberDnInGroups(
                fakeOldReferrer,
                fakeNewReferrer,
                clientMock5,
            );

            expect(result.ok).toBeTruthy();
            expect(loggerMock.error).toHaveBeenCalledWith(
                `LDAP: Error while updating member data for group: ${fakeGroupDn}, errMsg: ${String(new Error('Modify error'))}`,
            );
        });

        it('should handle groups with empty or undefined member lists', async () => {
            const clientMock4: Client = {
                search: jest.fn().mockResolvedValueOnce({
                    searchEntries: undefined,
                    searchReferences: [],
                }),
                modify: jest.fn().mockResolvedValueOnce({}),
            } as unknown as Client;

            const result: Result<string, Error> = await ldapClientService.updateMemberDnInGroups(
                fakeOldReferrer,
                fakeNewReferrer,
                clientMock4,
            );

            expect(result.ok).toBeFalsy();
            if (result.ok) throw Error();
            expect(result.error.message).toBe(`LDAP: Error while searching for groups for person: ${fakeOldReferrer}`);
            expect(clientMock.modify).not.toHaveBeenCalled();
            expect(loggerMock.error).toHaveBeenCalledWith(
                `LDAP: Error while searching for groups for person: ${fakeOldReferrer}`,
            );
        });

        it('should handle member as Buffer correctly', async () => {
            const bufferMember: Buffer = Buffer.from(fakeOldReferrerUid);

            clientMock.search.mockResolvedValueOnce({
                searchEntries: [
                    {
                        dn: fakeGroupDn,
                        member: bufferMember,
                    },
                ],
                searchReferences: [],
            });

            clientMock.modify.mockResolvedValueOnce();

            const result: Result<string, Error> = await ldapClientService.updateMemberDnInGroups(
                fakeOldReferrer,
                fakeNewReferrer,
                clientMock,
            );

            expect(result.ok).toBeTruthy();
            if (!result.ok) throw Error();
            expect(result.value).toBe(`Updated member data for 1 groups.`);
            expect(clientMock.modify).toHaveBeenCalledWith(fakeGroupDn, [
                new Change({
                    operation: 'replace',
                    modification: new Attribute({
                        type: 'member',
                        values: [fakeNewReferrerUid],
                    }),
                }),
            ]);
        });

        it('should handle member as a single string correctly', async () => {
            clientMock.search.mockResolvedValueOnce({
                searchEntries: [
                    {
                        dn: fakeGroupDn,
                        member: fakeOldReferrerUid,
                    },
                ],
                searchReferences: [],
            });

            clientMock.modify.mockResolvedValueOnce();

            const result: Result<string, Error> = await ldapClientService.updateMemberDnInGroups(
                fakeOldReferrer,
                fakeNewReferrer,
                clientMock,
            );

            expect(result.ok).toBeTruthy();
            if (!result.ok) throw Error();
            expect(result.value).toBe(`Updated member data for 1 groups.`);
            expect(clientMock.modify).toHaveBeenCalledWith(fakeGroupDn, [
                new Change({
                    operation: 'replace',
                    modification: new Attribute({
                        type: 'member',
                        values: [fakeNewReferrerUid],
                    }),
                }),
            ]);
        });

        it('should handle member as an array of Buffers correctly', async () => {
            const bufferMembers: Buffer[] = [
                Buffer.from(fakeOldReferrerUid),
                Buffer.from('uid=other-user,ou=users,' + mockLdapInstanceConfig.BASE_DN),
            ];

            clientMock.search.mockResolvedValueOnce({
                searchEntries: [
                    {
                        dn: fakeGroupDn,
                        member: bufferMembers,
                    },
                ],
                searchReferences: [],
            });

            clientMock.modify.mockResolvedValueOnce();

            const result: Result<string, Error> = await ldapClientService.updateMemberDnInGroups(
                fakeOldReferrer,
                fakeNewReferrer,
                clientMock,
            );

            expect(result.ok).toBeTruthy();
            if (!result.ok) throw Error();
            expect(result.value).toBe(`Updated member data for 1 groups.`);
            expect(clientMock.modify).toHaveBeenCalledWith(fakeGroupDn, [
                new Change({
                    operation: 'replace',
                    modification: new Attribute({
                        type: 'member',
                        values: [fakeNewReferrerUid, 'uid=other-user,ou=users,' + mockLdapInstanceConfig.BASE_DN],
                    }),
                }),
            ]);
=======
    describe('changeUserPasswordByPersonId', () => {
        describe('when bind returns error', () => {
            it('should return falsy result', async () => {
                ldapClientMock.getClient.mockImplementation(() => {
                    clientMock.bind.mockRejectedValueOnce(new Error());
                    return clientMock;
                });
                const result: Result<PersonID> = await ldapClientService.changeUserPasswordByPersonId(
                    faker.string.uuid(),
                    faker.internet.userName(),
                );

                expect(result.ok).toBeFalsy();
            });
        });

        describe('when person cannot be found by personID', () => {
            it('should return LdapSearchError', async () => {
                ldapClientMock.getClient.mockImplementation(() => {
                    clientMock.bind.mockResolvedValueOnce();
                    clientMock.search.mockResolvedValueOnce(
                        createMock<SearchResult>({
                            searchEntries: [],
                        }),
                    );
                    return clientMock;
                });

                const result: Result<PersonID> = await ldapClientService.changeUserPasswordByPersonId(
                    faker.string.uuid(),
                    faker.internet.userName(),
                );

                expect(result.ok).toBeFalsy();
                expect(result).toEqual({
                    ok: false,
                    error: new LdapSearchError(LdapEntityType.LEHRER),
                });
            });
        });

        describe('when person can be found but modification fails', () => {
            const fakePersonID: string = faker.string.uuid();
            const fakeDN: string = faker.string.alpha();

            it('should NOT publish event and throw LdapPersonEntryChangedEvent', async () => {
                ldapClientMock.getClient.mockImplementation(() => {
                    clientMock.bind.mockResolvedValueOnce();
                    clientMock.search.mockResolvedValueOnce(
                        createMock<SearchResult>({
                            searchEntries: [
                                createMock<Entry>({
                                    dn: fakeDN,
                                }),
                            ],
                        }),
                    );
                    clientMock.modify.mockRejectedValueOnce(new Error());

                    return clientMock;
                });

                const result: Result<PersonID> = await ldapClientService.changeUserPasswordByPersonId(
                    fakePersonID,
                    faker.internet.userName(),
                );

                if (result.ok) throw Error();
                expect(result.error).toStrictEqual(new LdapModifyUserPasswordError());
                expect(loggerMock.error).toHaveBeenLastCalledWith(
                    `LDAP: Modifying userPassword (UEM) FAILED, errMsg:{}`,
                );
                expect(eventServiceMock.publish).toHaveBeenCalledTimes(0);
            });
        });

        describe('when person can be found and userPassword can be modified', () => {
            let fakePersonID: string;
            let fakeDN: string;

            beforeEach(() => {
                fakePersonID = faker.string.uuid();
                fakeDN = faker.string.alpha();
            });

            describe('when', () => {
                it('should publish event and return new (UEM) userPassword', async () => {
                    ldapClientMock.getClient.mockImplementation(() => {
                        clientMock.bind.mockResolvedValueOnce();
                        clientMock.search.mockResolvedValueOnce(
                            createMock<SearchResult>({
                                searchEntries: [
                                    createMock<Entry>({
                                        dn: fakeDN,
                                    }),
                                ],
                            }),
                        );
                        clientMock.modify.mockResolvedValueOnce(undefined);

                        return clientMock;
                    });

                    const result: Result<PersonID> = await ldapClientService.changeUserPasswordByPersonId(
                        fakePersonID,
                        faker.internet.userName(),
                    );

                    if (!result.ok) throw Error();
                    expect(result.value).toHaveLength(8);
                    expect(loggerMock.info).toHaveBeenLastCalledWith(
                        `LDAP: Successfully modified userPassword (UEM) for personId:${fakePersonID}`,
                    );
                    expect(eventServiceMock.publish).toHaveBeenCalledTimes(1);
                });
            });
>>>>>>> 7c955d40
        });
    });
});<|MERGE_RESOLUTION|>--- conflicted
+++ resolved
@@ -28,12 +28,9 @@
 import { LdapCreateLehrerError } from '../error/ldap-create-lehrer.error.js';
 import { LdapModifyEmailError } from '../error/ldap-modify-email.error.js';
 import { LdapInstanceConfig } from '../ldap-instance-config.js';
-<<<<<<< HEAD
 import { LdapAddPersonToGroupError } from '../error/ldap-add-person-to-group.error.js';
 import { LdapRemovePersonFromGroupError } from '../error/ldap-remove-person-from-group.error.js';
-=======
 import { LdapModifyUserPasswordError } from '../error/ldap-modify-user-password.error.js';
->>>>>>> 7c955d40
 
 describe('LDAP Client Service', () => {
     let app: INestApplication;
@@ -86,13 +83,8 @@
             .useValue(createMock<ClassLogger>())
             .overrideProvider(EventService)
             .useValue(createMock<EventService>())
-<<<<<<< HEAD
-            .overrideProvider(PersonRepository)
-            .useValue(createMock<PersonRepository>())
             .overrideProvider(LdapInstanceConfig)
             .useValue(mockLdapInstanceConfig)
-=======
->>>>>>> 7c955d40
             .compile();
 
         orm = module.get(MikroORM);
@@ -1178,7 +1170,6 @@
         });
     });
 
-<<<<<<< HEAD
     describe('removePersonFromGroup', () => {
         const fakeGroupId: string = 'lehrer-123';
         const fakePersonUid: string = 'user123';
@@ -1665,7 +1656,9 @@
                     }),
                 }),
             ]);
-=======
+        });
+    });
+
     describe('changeUserPasswordByPersonId', () => {
         describe('when bind returns error', () => {
             it('should return falsy result', async () => {
@@ -1782,7 +1775,6 @@
                     expect(eventServiceMock.publish).toHaveBeenCalledTimes(1);
                 });
             });
->>>>>>> 7c955d40
         });
     });
 });