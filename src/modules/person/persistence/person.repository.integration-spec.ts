import { faker } from '@faker-js/faker';
import { Collection, EntityManager, MikroORM, rel, RequiredEntityData } from '@mikro-orm/core';
import { Test, TestingModule } from '@nestjs/testing';
import {
    ConfigTestModule,
    DatabaseTestModule,
    DEFAULT_TIMEOUT_FOR_TESTCONTAINERS,
    DoFactory,
    MapperTestModule,
} from '../../../../test/utils/index.js';
import { PersonEntity } from './person.entity.js';
import { PersonRepo } from './person.repo.js';
import {
    getEnabledEmailAddress,
    mapAggregateToData,
    mapEntityToAggregate,
    mapEntityToAggregateInplace,
    PersonRepository,
} from './person.repository.js';
import { Person } from '../domain/person.js';
import { PersonScope } from './person.scope.js';
import { ScopeOrder } from '../../../shared/persistence/scope.enums.js';
import { createMock, DeepMocked } from '@golevelup/ts-jest';
import { UsernameGeneratorService } from '../domain/username-generator.service.js';
import { KeycloakUserService, PersonHasNoKeycloakId } from '../../keycloak-administration/index.js';
import {
    DomainError,
    EntityCouldNotBeDeleted,
    EntityNotFoundError,
    KeycloakClientError,
} from '../../../shared/error/index.js';
import { PersonPermissions } from '../../authentication/domain/person-permissions.js';
import { ConfigService } from '@nestjs/config';
import { EventService } from '../../../core/eventbus/index.js';
import { EmailRepo } from '../../email/persistence/email.repo.js';
import { EmailAddressEntity } from '../../email/persistence/email-address.entity.js';
import { PersonRenamedEvent } from '../../../shared/events/person-renamed-event.js';
import { PersonenkontextEventKontextData } from '../../../shared/events/personenkontext-event.types.js';
import { DuplicatePersonalnummerError } from '../../../shared/error/duplicate-personalnummer.error.js';
<<<<<<< HEAD
import { RollenArt, RollenSystemRecht } from '../../rolle/domain/rolle.enums.js';
import { PersonenkontextEntity } from '../../personenkontext/persistence/personenkontext.entity.js';
import { createAndPersistOrganisation } from '../../../../test/utils/organisation-test-helper.js';
import { OrganisationsTyp } from '../../organisation/domain/organisation.enums.js';
import { OrganisationEntity } from '../../organisation/persistence/organisation.entity.js';
import { RolleEntity } from '../../rolle/entity/rolle.entity.js';
=======
import { EmailAddressStatus } from '../../email/domain/email-address.js';
>>>>>>> 80d7db7c

describe('PersonRepository Integration', () => {
    let module: TestingModule;
    let sut: PersonRepository;
    let orm: MikroORM;
    let em: EntityManager;
    let kcUserServiceMock: DeepMocked<KeycloakUserService>;
    let usernameGeneratorService: DeepMocked<UsernameGeneratorService>;
    let personPermissionsMock: DeepMocked<PersonPermissions>;
    let eventServiceMock: DeepMocked<EventService>;

    beforeAll(async () => {
        module = await Test.createTestingModule({
            imports: [ConfigTestModule, DatabaseTestModule.forRoot({ isDatabaseRequired: true }), MapperTestModule],
            providers: [
                PersonRepo,
                PersonRepository,
                ConfigService,
                {
                    provide: EmailRepo,
                    useValue: createMock<EmailRepo>(),
                },
                {
                    provide: EventService,
                    useValue: createMock<EventService>(),
                },
                {
                    provide: UsernameGeneratorService,
                    useValue: createMock<UsernameGeneratorService>(),
                },
                {
                    provide: KeycloakUserService,
                    useValue: createMock<KeycloakUserService>(),
                },
            ],
        }).compile();
        sut = module.get(PersonRepository);
        orm = module.get(MikroORM);
        em = module.get(EntityManager);
        personPermissionsMock = createMock<PersonPermissions>();

        kcUserServiceMock = module.get(KeycloakUserService);
        usernameGeneratorService = module.get(UsernameGeneratorService);
        eventServiceMock = module.get(EventService);

        await DatabaseTestModule.setupDatabase(orm);
    }, DEFAULT_TIMEOUT_FOR_TESTCONTAINERS);

    afterAll(async () => {
        await orm.close();
        await module.close();
    });

    beforeEach(async () => {
        await DatabaseTestModule.clearDatabase(orm);
        jest.resetAllMocks();
    });

    it('should be defined', () => {
        expect(sut).toBeDefined();
    });

    type SavedPersonProps = { keycloackID: string };
    async function savePerson(props: Partial<SavedPersonProps> = {}): Promise<Person<true>> {
        usernameGeneratorService.generateUsername.mockResolvedValueOnce({ ok: true, value: 'testusername' });
        const defaultProps: SavedPersonProps = {
            keycloackID: faker.string.uuid(),
        };

        const personProps: {
            keycloackID: string;
        } = { ...defaultProps, ...props };
        const person: Person<false> | DomainError = await Person.createNew(usernameGeneratorService, {
            familienname: faker.person.lastName(),
            vorname: faker.person.firstName(),
        });

        if (person instanceof DomainError) {
            throw person;
        }

        kcUserServiceMock.create.mockResolvedValueOnce({
            ok: true,
            value: personProps.keycloackID,
        });
        kcUserServiceMock.setPassword.mockResolvedValueOnce({
            ok: true,
            value: '',
        });
        const savedPerson: Person<true> | DomainError = await sut.save(person);

        if (savedPerson instanceof DomainError) {
            throw savedPerson;
        } else {
            return savedPerson;
        }
    }

    describe('findByKeycloakUserId', () => {
        describe('when found by keycloakUserId', () => {
            it('should return found person', async () => {
                const personSaved: Person<true> = await savePerson();
                if (personSaved.keycloakUserId) {
                    const foundPerson: Option<Person<true>> = await sut.findByKeycloakUserId(
                        personSaved.keycloakUserId,
                    );
                    expect(foundPerson).toBeInstanceOf(Person);
                } else {
                    throw new Error();
                }
            });
        });

        describe('when not found by keycloakUserId', () => {
            it('should return null', async () => {
                const foundPerson: Option<Person<true>> = await sut.findByKeycloakUserId(faker.string.uuid());

                expect(foundPerson).toBeNull();
            });
        });
    });

    describe('findById', () => {
        describe('when found by Id', () => {
            it('should return found person', async () => {
                const nokeyclockID: SavedPersonProps = { keycloackID: '' };

                const personSaved: Person<true> = await savePerson(nokeyclockID);

                const foundPerson: Option<Person<true>> = await sut.findById(personSaved.id);

                expect(foundPerson).toBeInstanceOf(Person);
            });
        });

        describe('when not found by Id', () => {
            it('should return null', async () => {
                const foundPerson: Option<Person<true>> = await sut.findById(faker.string.uuid());

                expect(foundPerson).toBeNull();
            });
        });

        describe('findBy', () => {
            it('should return found persons for scope', async () => {
                await savePerson();
                await savePerson();

                const scope: PersonScope = new PersonScope()
                    .findBy({
                        vorname: undefined,
                        familienname: undefined,
                        geburtsdatum: undefined,
                    })
                    .sortBy('vorname', ScopeOrder.ASC)
                    .paged(0, 2);

                const [persons, total]: Counted<Person<true>> = await sut.findBy(scope);

                expect(total).toEqual(2);
                expect(persons.at(0)).toBeInstanceOf(Person);
                expect(persons.at(1)).toBeInstanceOf(Person);
            });
        });
    });

    describe('create', () => {
        describe('When Normal Call Without Hashed Password', () => {
            describe('when person has already keycloak user', () => {
                it('should return Domain Error', async () => {
                    usernameGeneratorService.generateUsername.mockResolvedValueOnce({
                        ok: true,
                        value: 'testusername',
                    });
                    const person: Person<false> | DomainError = await Person.createNew(usernameGeneratorService, {
                        familienname: faker.person.lastName(),
                        vorname: faker.person.firstName(),
                    });
                    expect(person).not.toBeInstanceOf(DomainError);
                    if (person instanceof DomainError) {
                        return;
                    }
                    person.keycloakUserId = faker.string.uuid();
                    kcUserServiceMock.create.mockResolvedValueOnce({
                        ok: true,
                        value: '',
                    });
                    kcUserServiceMock.setPassword.mockResolvedValueOnce({
                        ok: true,
                        value: '',
                    });
                    kcUserServiceMock.delete.mockResolvedValueOnce({
                        ok: true,
                        value: undefined,
                    });
                    const result: Person<true> | DomainError = await sut.create(person);

                    expect(result).toBeInstanceOf(DomainError);
                    expect(kcUserServiceMock.create).not.toHaveBeenCalled();
                });
            });

            describe('when parameters (username || password) is missing', () => {
                it('should return Domain Error', async () => {
                    usernameGeneratorService.generateUsername.mockResolvedValueOnce({
                        ok: true,
                        value: 'testusername',
                    });
                    const person: Person<false> | DomainError = await Person.createNew(usernameGeneratorService, {
                        familienname: faker.person.lastName(),
                        vorname: faker.person.firstName(),
                    });
                    expect(person).not.toBeInstanceOf(DomainError);
                    if (person instanceof DomainError) {
                        return;
                    }
                    person.username = undefined;
                    kcUserServiceMock.create.mockResolvedValueOnce({
                        ok: true,
                        value: '',
                    });
                    kcUserServiceMock.setPassword.mockResolvedValueOnce({
                        ok: true,
                        value: '',
                    });
                    kcUserServiceMock.delete.mockResolvedValueOnce({
                        ok: true,
                        value: undefined,
                    });
                    const result: Person<true> | DomainError = await sut.create(person);

                    expect(result).toBeInstanceOf(DomainError);
                    expect(kcUserServiceMock.create).not.toHaveBeenCalled();
                });
            });

            describe('when successful', () => {
                it('should return Person', async () => {
                    usernameGeneratorService.generateUsername.mockResolvedValue({ ok: true, value: 'testusername' });
                    const person: Person<false> | DomainError = await Person.createNew(usernameGeneratorService, {
                        familienname: faker.person.lastName(),
                        vorname: faker.person.firstName(),
                    });
                    const personWithKeycloak: Person<false> | DomainError = await Person.createNew(
                        usernameGeneratorService,
                        {
                            familienname: faker.person.lastName(),
                            vorname: faker.person.firstName(),
                        },
                    );
                    expect(person).not.toBeInstanceOf(DomainError);
                    expect(personWithKeycloak).not.toBeInstanceOf(DomainError);
                    if (person instanceof DomainError || personWithKeycloak instanceof DomainError) {
                        return;
                    }

                    personWithKeycloak.keycloakUserId = faker.string.uuid();
                    kcUserServiceMock.create.mockResolvedValueOnce({
                        ok: true,
                        value: '',
                    });
                    kcUserServiceMock.setPassword.mockResolvedValueOnce({
                        ok: true,
                        value: '',
                    });
                    kcUserServiceMock.delete.mockResolvedValueOnce({
                        ok: true,
                        value: undefined,
                    });
                    const result: Person<true> | DomainError = await sut.create(person);

                    expect(result).toBeInstanceOf(Person);
                });
            });

            describe('when creation of keyCloakUser fails', () => {
                it('should return Domain Error', async () => {
                    usernameGeneratorService.generateUsername.mockResolvedValueOnce({
                        ok: true,
                        value: 'testusername',
                    });
                    const person: Person<false> | DomainError = await Person.createNew(usernameGeneratorService, {
                        familienname: faker.person.lastName(),
                        vorname: faker.person.firstName(),
                    });
                    expect(person).not.toBeInstanceOf(DomainError);
                    if (person instanceof DomainError) {
                        return;
                    }
                    kcUserServiceMock.create.mockResolvedValueOnce({
                        ok: false,
                        error: new KeycloakClientError(''),
                    });
                    kcUserServiceMock.setPassword.mockResolvedValueOnce({
                        ok: true,
                        value: '',
                    });
                    kcUserServiceMock.delete.mockResolvedValueOnce({
                        ok: true,
                        value: undefined,
                    });
                    const result: Person<true> | DomainError = await sut.create(person);

                    expect(result).toBeInstanceOf(DomainError);
                    if (result instanceof DomainError) {
                        expect(kcUserServiceMock.setPassword).not.toHaveBeenCalled();
                        expect(kcUserServiceMock.delete).not.toHaveBeenCalled();
                    }
                });
            });

            describe('when resetting password of keycloak user fails', () => {
                it('should return Domain Error && delete keycloak user', async () => {
                    usernameGeneratorService.generateUsername.mockResolvedValueOnce({
                        ok: true,
                        value: 'testusername',
                    });
                    const person: Person<false> | DomainError = await Person.createNew(usernameGeneratorService, {
                        familienname: faker.person.lastName(),
                        vorname: faker.person.firstName(),
                    });
                    expect(person).not.toBeInstanceOf(DomainError);
                    if (person instanceof DomainError) {
                        return;
                    }
                    kcUserServiceMock.create.mockResolvedValueOnce({
                        ok: true,
                        value: '',
                    });
                    kcUserServiceMock.setPassword.mockResolvedValueOnce({
                        ok: false,
                        error: new KeycloakClientError(''),
                    });
                    kcUserServiceMock.delete.mockResolvedValueOnce({
                        ok: true,
                        value: undefined,
                    });
                    const result: Person<true> | DomainError = await sut.create(person);

                    expect(result).toBeInstanceOf(DomainError);
                    if (result instanceof DomainError) {
                        expect(kcUserServiceMock.setPassword).toHaveBeenCalled();
                        expect(kcUserServiceMock.delete).toHaveBeenCalled();
                    }
                });
            });
            describe('when creating a person with an existing personalnummer', () => {
                it('should return DuplicatePersonalnummerError and rollback the transaction', async () => {
                    const existingPersonalnummer: string = '123456';
                    usernameGeneratorService.generateUsername.mockResolvedValueOnce({
                        ok: true,
                        value: 'testusername',
                    });
                    const person: Person<false> | DomainError = await Person.createNew(usernameGeneratorService, {
                        familienname: faker.person.lastName(),
                        vorname: faker.person.firstName(),
                        personalnummer: existingPersonalnummer, // Setting the personalnummer to check for duplicates
                    });
                    expect(person).not.toBeInstanceOf(DomainError);
                    if (person instanceof DomainError) {
                        return;
                    }
                    const personEntity: PersonEntity = em.create(PersonEntity, mapAggregateToData(person));

                    personEntity.keycloakUserId = faker.string.numeric();

                    // Persist a person with the same Personalnummer as the one we send later
                    await em.persistAndFlush(personEntity);

                    // Act: Attempt to create the person
                    const result: Person<true> | DomainError = await sut.create(person);

                    // Assert: Ensure that a DuplicatePersonalnummerError was thrown and the transaction was rolled back
                    expect(result).toBeInstanceOf(DuplicatePersonalnummerError);
                });
            });
        });
        describe('When Migration Call With Hashed Password', () => {
            describe('when successful', () => {
                it('should return Person', async () => {
                    usernameGeneratorService.generateUsername.mockResolvedValue({ ok: true, value: 'testusername' });
                    const person: Person<false> | DomainError = await Person.createNew(usernameGeneratorService, {
                        familienname: faker.person.lastName(),
                        vorname: faker.person.firstName(),
                    });
                    const personWithKeycloak: Person<false> | DomainError = await Person.createNew(
                        usernameGeneratorService,
                        {
                            familienname: faker.person.lastName(),
                            vorname: faker.person.firstName(),
                        },
                    );
                    expect(person).not.toBeInstanceOf(DomainError);
                    expect(personWithKeycloak).not.toBeInstanceOf(DomainError);
                    if (person instanceof DomainError || personWithKeycloak instanceof DomainError) {
                        return;
                    }

                    personWithKeycloak.keycloakUserId = faker.string.uuid();
                    kcUserServiceMock.createWithHashedPassword.mockResolvedValueOnce({
                        ok: true,
                        value: '',
                    });
                    kcUserServiceMock.setPassword.mockResolvedValueOnce({
                        ok: true,
                        value: '',
                    });
                    kcUserServiceMock.delete.mockResolvedValueOnce({
                        ok: true,
                        value: undefined,
                    });
                    const result: Person<true> | DomainError = await sut.create(
                        person,
                        '{BCRYPT}xxxxxhqG5T3$z8v0Ou8Lmmr2mhW.lNP0DQGO9M',
                    );

                    expect(result).toBeInstanceOf(Person);
                });
            });
            describe('when username & keycloakUserId is missing', () => {
                it('should return Error', async () => {
                    usernameGeneratorService.generateUsername.mockResolvedValue({ ok: true, value: 'testusername' });
                    const person: Person<false> | DomainError = await Person.createNew(usernameGeneratorService, {
                        familienname: faker.person.lastName(),
                        vorname: faker.person.firstName(),
                    });
                    const personWithKeycloak: Person<false> | DomainError = await Person.createNew(
                        usernameGeneratorService,
                        {
                            familienname: faker.person.lastName(),
                            vorname: faker.person.firstName(),
                        },
                    );
                    expect(person).not.toBeInstanceOf(DomainError);
                    expect(personWithKeycloak).not.toBeInstanceOf(DomainError);
                    if (person instanceof DomainError || personWithKeycloak instanceof DomainError) {
                        return;
                    }

                    person.keycloakUserId = undefined;
                    person.username = undefined;
                    kcUserServiceMock.createWithHashedPassword.mockResolvedValueOnce({
                        ok: true,
                        value: '',
                    });
                    kcUserServiceMock.setPassword.mockResolvedValueOnce({
                        ok: true,
                        value: '',
                    });
                    kcUserServiceMock.delete.mockResolvedValueOnce({
                        ok: true,
                        value: undefined,
                    });
                    const result: Person<true> | DomainError = await sut.create(
                        person,
                        '{BCRYPT}xxxxxhqG5T3$z8v0Ou8Lmmr2mhW.lNP0DQGO9M',
                    );

                    expect(result).toBeInstanceOf(DomainError);
                });
            });
            describe('when createWithHashedPassword Keycloak Userservice fails', () => {
                it('should return Error', async () => {
                    usernameGeneratorService.generateUsername.mockResolvedValue({ ok: true, value: 'testusername' });
                    const person: Person<false> | DomainError = await Person.createNew(usernameGeneratorService, {
                        familienname: faker.person.lastName(),
                        vorname: faker.person.firstName(),
                    });
                    const personWithKeycloak: Person<false> | DomainError = await Person.createNew(
                        usernameGeneratorService,
                        {
                            familienname: faker.person.lastName(),
                            vorname: faker.person.firstName(),
                        },
                    );
                    expect(person).not.toBeInstanceOf(DomainError);
                    expect(personWithKeycloak).not.toBeInstanceOf(DomainError);
                    if (person instanceof DomainError || personWithKeycloak instanceof DomainError) {
                        return;
                    }

                    personWithKeycloak.keycloakUserId = faker.string.uuid();
                    kcUserServiceMock.createWithHashedPassword.mockResolvedValueOnce({
                        ok: false,
                        error: new KeycloakClientError(''),
                    });
                    kcUserServiceMock.setPassword.mockResolvedValueOnce({
                        ok: true,
                        value: '',
                    });
                    kcUserServiceMock.delete.mockResolvedValueOnce({
                        ok: true,
                        value: undefined,
                    });
                    const result: Person<true> | DomainError = await sut.create(
                        person,
                        '{BCRYPT}xxxxxhqG5T3$z8v0Ou8Lmmr2mhW.lNP0DQGO9M',
                    );

                    expect(result).toBeInstanceOf(DomainError);
                });
            });
        });

        describe('When an unexpected error occurs', () => {
            it('should rollback transaction and rethrow', async () => {
                usernameGeneratorService.generateUsername.mockResolvedValue({ ok: true, value: 'testusername' });
                const person: Person<false> | DomainError = await Person.createNew(usernameGeneratorService, {
                    familienname: faker.person.lastName(),
                    vorname: faker.person.firstName(),
                });
                if (person instanceof DomainError) {
                    throw person;
                }

                const dummyError: Error = new Error('Unexpected');
                kcUserServiceMock.create.mockRejectedValueOnce(dummyError);

                const promise: Promise<unknown> = sut.create(person);

                await expect(promise).rejects.toBe(dummyError);
            });
        });
    });

    describe('update', () => {
        describe('when person exist', () => {
            describe('when only updating database attributes', () => {
                it('should return updated person', async () => {
                    usernameGeneratorService.generateUsername.mockResolvedValueOnce({
                        ok: true,
                        value: 'testusername',
                    });
                    const person: Person<false> | DomainError = await Person.createNew(usernameGeneratorService, {
                        familienname: faker.person.lastName(),
                        vorname: faker.person.firstName(),
                    });
                    expect(person).not.toBeInstanceOf(DomainError);
                    if (person instanceof DomainError) {
                        return;
                    }
                    person.username = undefined;
                    kcUserServiceMock.create.mockResolvedValueOnce({
                        ok: true,
                        value: '',
                    });
                    kcUserServiceMock.setPassword.mockResolvedValueOnce({
                        ok: true,
                        value: '',
                    });
                    kcUserServiceMock.delete.mockResolvedValueOnce({
                        ok: true,
                        value: undefined,
                    });
                    const existingPerson: Person<true> | DomainError = await sut.create(person);
                    if (existingPerson instanceof DomainError) {
                        return;
                    }
                    const personConstructed: Person<true> = Person.construct(
                        existingPerson.id,
                        faker.date.past(),
                        faker.date.recent(),
                        faker.person.lastName(),
                        faker.person.firstName(),
                        '1',
                        faker.lorem.word(),
                        faker.lorem.word(),
                        faker.string.uuid(),
                    );
                    await expect(sut.update(personConstructed)).resolves.toBeInstanceOf(Person<true>);
                    const result: Person<true> | DomainError = await sut.update(personConstructed);
                    expect(result).not.toBeInstanceOf(DomainError);
                    if (result instanceof DomainError) {
                        return;
                    }
                    expect(result.vorname).toEqual(person.vorname);
                    expect(result.familienname).toEqual(person.familienname);
                    expect(kcUserServiceMock.setPassword).not.toHaveBeenCalled();
                });
            });

            describe('when lastname has changed', () => {
                it('should trigger PersonRenamedEvent', async () => {
                    usernameGeneratorService.generateUsername.mockResolvedValueOnce({
                        ok: true,
                        value: 'testusername',
                    });
                    const person: Person<false> | DomainError = await Person.createNew(usernameGeneratorService, {
                        familienname: faker.person.lastName(),
                        vorname: faker.person.firstName(),
                    });
                    expect(person).not.toBeInstanceOf(DomainError);
                    if (person instanceof DomainError) {
                        return;
                    }
                    person.username = 'name';
                    //person.keycloakUserId = faker.string.uuid();
                    kcUserServiceMock.create.mockResolvedValueOnce({
                        ok: true,
                        value: '',
                    });
                    kcUserServiceMock.setPassword.mockResolvedValueOnce({
                        ok: true,
                        value: '',
                    });
                    kcUserServiceMock.delete.mockResolvedValueOnce({
                        ok: true,
                        value: undefined,
                    });
                    const existingPerson: Person<true> | DomainError = await sut.create(person);
                    if (existingPerson instanceof DomainError) {
                        return;
                    }
                    const personConstructed: Person<true> = Person.construct(
                        existingPerson.id,
                        faker.date.past(),
                        faker.date.recent(),
                        faker.person.lastName(),
                        person.vorname,
                        '1',
                        faker.lorem.word(),
                        faker.lorem.word(),
                        faker.string.uuid(),
                    );
                    await expect(sut.update(personConstructed)).resolves.toBeInstanceOf(Person<true>);
                    const result: Person<true> | DomainError = await sut.update(personConstructed);
                    expect(result).not.toBeInstanceOf(DomainError);
                    if (result instanceof DomainError) {
                        return;
                    }
                    expect(eventServiceMock.publish).toHaveBeenCalledWith(expect.any(PersonRenamedEvent));
                    expect(result.vorname).toEqual(person.vorname);
                    expect(result.familienname).not.toEqual(person.familienname);
                });
            });

            describe('when updating keycloak password', () => {
                describe('when keycloak operation succeeds', () => {
                    it('should return updated person', async () => {
                        usernameGeneratorService.generateUsername.mockResolvedValueOnce({
                            ok: true,
                            value: 'testusername',
                        });
                        const person: Person<false> | DomainError = await Person.createNew(usernameGeneratorService, {
                            familienname: faker.person.lastName(),
                            vorname: faker.person.firstName(),
                        });
                        expect(person).not.toBeInstanceOf(DomainError);
                        if (person instanceof DomainError) {
                            return;
                        }
                        person.username = undefined;
                        kcUserServiceMock.create.mockResolvedValueOnce({
                            ok: true,
                            value: '',
                        });
                        kcUserServiceMock.setPassword.mockResolvedValueOnce({
                            ok: true,
                            value: '',
                        });
                        kcUserServiceMock.delete.mockResolvedValueOnce({
                            ok: true,
                            value: undefined,
                        });
                        const existingPerson: Person<true> | DomainError = await sut.create(person);
                        if (existingPerson instanceof DomainError) {
                            return;
                        }
                        const personConstructed: Person<true> = Person.construct(
                            existingPerson.id,
                            faker.date.past(),
                            faker.date.recent(),
                            faker.person.lastName(),
                            faker.person.firstName(),
                            '1',
                            faker.lorem.word(),
                            faker.lorem.word(),
                            faker.string.uuid(),
                        );
                        person.resetPassword();

                        kcUserServiceMock.setPassword.mockResolvedValue({
                            ok: true,
                            value: '',
                        });

                        await expect(sut.update(personConstructed)).resolves.toBeInstanceOf(Person<true>);
                        const result: Person<true> | DomainError = await sut.update(personConstructed);
                        expect(result).not.toBeInstanceOf(DomainError);
                        if (result instanceof DomainError) {
                            return;
                        }
                        expect(result.vorname).toEqual(person.vorname);
                        expect(result.familienname).toEqual(person.familienname);
                        expect(kcUserServiceMock.setPassword).toHaveBeenCalled();
                    });
                });
                describe('when keycloak operation fails', () => {
                    it('should return updated person', async () => {
                        const PersonSaved: Person<true> = await savePerson();
                        const person: Person<true> = Person.construct(
                            PersonSaved.id,
                            faker.date.past(),
                            faker.date.recent(),
                            faker.person.lastName(),
                            faker.person.firstName(),
                            '1',
                            faker.lorem.word(),
                            faker.lorem.word(),
                            faker.string.uuid(),
                        );
                        person.resetPassword();

                        kcUserServiceMock.setPassword.mockResolvedValue({
                            ok: false,
                            error: new KeycloakClientError(''),
                        });

                        await expect(sut.update(person)).resolves.toBeInstanceOf(DomainError);
                        const result: Person<true> | DomainError = await sut.update(person);
                        expect(result).not.toBeInstanceOf(Person<true>);
                        if (result instanceof Person) {
                            return;
                        }
                        expect(kcUserServiceMock.setPassword).toHaveBeenCalled();
                    });
                });
            });
        });
        describe('when person does not exist', () => {
            it('should fail', async () => {
                const person: Person<true> = Person.construct(
                    faker.string.uuid(),
                    faker.date.past(),
                    faker.date.recent(),
                    faker.person.lastName(),
                    faker.person.firstName(),
                    '1',
                    faker.lorem.word(),
                    faker.lorem.word(),
                    faker.string.uuid(),
                );
                await expect(sut.update(person)).rejects.toBeDefined();
            });
        });
    });

    describe('getEnabledEmailAddress', () => {
        let personEntity: PersonEntity;

        beforeEach(() => {
            personEntity = em.create(
                PersonEntity,
                mapAggregateToData(DoFactory.createPerson(true, { keycloakUserId: faker.string.uuid() })),
            );
            personEntity.emailAddresses = new Collection<EmailAddressEntity>(personEntity);
        });

        describe('when enabled emailAddress is in collection', () => {
            it('should return address of (first found) enabled address', () => {
                const emailAddressEntity: EmailAddressEntity = new EmailAddressEntity();
                emailAddressEntity.status = EmailAddressStatus.ENABLED;
                emailAddressEntity.address = faker.internet.email();
                personEntity.emailAddresses.add(emailAddressEntity);

                const result: string | undefined = getEnabledEmailAddress(personEntity);

                expect(result).toBeDefined();
            });
        });

        describe('when NO enabled emailAddress is in collection', () => {
            it('should return undefined', () => {
                const emailAddressEntity: EmailAddressEntity = new EmailAddressEntity();
                emailAddressEntity.status = EmailAddressStatus.DISABLED;
                emailAddressEntity.address = faker.internet.email();
                personEntity.emailAddresses.add(emailAddressEntity);

                const result: string | undefined = getEnabledEmailAddress(personEntity);

                expect(result).toBeUndefined();
            });
        });

        describe('when NO emailAddress at all is found in collection', () => {
            it('should return undefined', () => {
                const result: string | undefined = getEnabledEmailAddress(personEntity);

                expect(result).toBeUndefined();
            });
        });
    });

    describe('mapAggregateToData', () => {
        it('should return Person RequiredEntityData', () => {
            const person: Person<true> = Person.construct(
                faker.string.uuid(),
                faker.date.past(),
                faker.date.recent(),
                faker.person.lastName(),
                faker.person.firstName(),
                '1',
                faker.lorem.word(),
                faker.lorem.word(),
                faker.string.uuid(),
            );

            const expectedProperties: string[] = [
                'keycloakUserId',
                'referrer',
                'mandant',
                'stammorganisation',
                'familienname',
                'vorname',
                'initialenFamilienname',
                'initialenVorname',
                'rufname',
                'nameTitel',
                'nameAnrede',
                'namePraefix',
                'nameSuffix',
                'nameSortierindex',
                'geburtsdatum',
                'geburtsort',
                'geschlecht',
                'lokalisierung',
                'vertrauensstufe',
                'auskunftssperre',
                'dataProvider',
                'revision',
            ];

            const result: RequiredEntityData<PersonEntity> = mapAggregateToData(person);

            expectedProperties.forEach((prop: string) => {
                expect(result).toHaveProperty(prop);
            });
        });
    });

    describe('mapEntityToAggregate', () => {
        it('should return New Aggregate', () => {
            const personEntity: PersonEntity = em.create(
                PersonEntity,
                mapAggregateToData(DoFactory.createPerson(true, { keycloakUserId: faker.string.uuid() })),
            );
            const person: Person<true> = mapEntityToAggregate(personEntity);

            expect(person).toBeInstanceOf(Person);
        });
    });

    describe('mapEntityToAggregateInplace', () => {
        it('should return Updated Aggregate', () => {
            const person: Person<true> = Person.construct(
                faker.string.uuid(),
                faker.date.past(),
                faker.date.recent(),
                faker.person.lastName(),
                faker.person.firstName(),
                '1',
                faker.lorem.word(),
                faker.lorem.word(),
                faker.string.uuid(),
            );

            const personEntity: PersonEntity = createMock<PersonEntity>(
                DoFactory.createPerson(true, { keycloakUserId: faker.string.uuid() }),
            );
            const personAfterUpdate: Person<true> = mapEntityToAggregateInplace(personEntity, person);

            expect(personAfterUpdate).toBeInstanceOf(Person);
            expect(personAfterUpdate.vorname).toEqual(person.vorname);
            expect(personAfterUpdate.familienname).toEqual(person.familienname);
        });
    });
    describe('getPersonIfAllowed', () => {
        describe('when person is found on any same organisations like the affected person', () => {
            it('should return person', async () => {
                const person1: Person<true> = DoFactory.createPerson(true);
                personPermissionsMock.getOrgIdsWithSystemrechtDeprecated.mockResolvedValueOnce([person1.id]);
                const personEntity: PersonEntity = new PersonEntity();
                await em.persistAndFlush(personEntity.assign(mapAggregateToData(person1)));
                person1.id = personEntity.id;

<<<<<<< HEAD
=======
                kcUserServiceMock.findById.mockResolvedValue({
                    ok: true,
                    value: {
                        id: person1.keycloakUserId!,
                        username: person1.username ?? '',
                        enabled: true,
                        email: faker.internet.email(),
                        createdDate: new Date(),
                        externalSystemIDs: {},
                        attributes: {},
                    },
                });

                await sut.getPersonIfAllowed(person1.id, personPermissionsMock);
>>>>>>> 80d7db7c
                const result: Result<Person<true>> = await sut.getPersonIfAllowed(person1.id, personPermissionsMock);

                expect(result.ok).toBeTruthy();
            });
        });
        describe('when user has permission on root organisation', () => {
            it('should return person', async () => {
                const person1: Person<true> = DoFactory.createPerson(true);

                personPermissionsMock.getOrgIdsWithSystemrecht.mockResolvedValueOnce({ all: true });
                const personEntity: PersonEntity = new PersonEntity();
                await em.persistAndFlush(personEntity.assign(mapAggregateToData(person1)));
                kcUserServiceMock.findById.mockResolvedValue({
                    ok: true,
                    value: {
                        id: person1.keycloakUserId!,
                        username: person1.username ?? '',
                        enabled: true,
                        email: faker.internet.email(),
                        createdDate: new Date(),
                        externalSystemIDs: {},
                        attributes: {},
                    },
                });

                const result: Result<Person<true>> = await sut.getPersonIfAllowed(
                    personEntity.id,
                    personPermissionsMock,
                );

                expect(result.ok).toBeTruthy();
            });
        });
    });
    describe('deletePerson', () => {
        describe('Delete the person and all kontexte', () => {
            afterEach(() => {
                personPermissionsMock.getOrgIdsWithSystemrecht.mockReset();
            });

            it('should delete the person as root', async () => {
                const person1: Person<true> = DoFactory.createPerson(true);
                personPermissionsMock.getOrgIdsWithSystemrecht.mockResolvedValue({ all: true });
                const personEntity: PersonEntity = new PersonEntity();
                await em.persistAndFlush(personEntity.assign(mapAggregateToData(person1)));
                person1.id = personEntity.id;
<<<<<<< HEAD
=======
                kcUserServiceMock.findById.mockResolvedValue({
                    ok: true,
                    value: {
                        id: person1.keycloakUserId!,
                        username: person1.username ?? '',
                        enabled: true,
                        email: faker.internet.email(),
                        createdDate: new Date(),
                        externalSystemIDs: {},
                        attributes: {},
                    },
                });
                await sut.getPersonIfAllowed(person1.id, personPermissionsMock);
                const removedPersonenkontexts: PersonenkontextEventKontextData[] = [];
                const result: Result<void, DomainError> = await sut.deletePerson(
                    person1.id,
                    personPermissionsMock,
                    removedPersonenkontexts,
                );

                expect(result.ok).toBeTruthy();
            });
        });
        describe('when user has no permission on root organisation', () => {
            it('should not delete', async () => {
                const person1: Person<true> = DoFactory.createPerson(true);

                personPermissionsMock.getOrgIdsWithSystemrecht.mockResolvedValueOnce([]);

                await em.persistAndFlush(new PersonEntity().assign(mapAggregateToData(person1)));
>>>>>>> 80d7db7c

                const removedPersonenkontexts: PersonenkontextEventKontextData[] = [];
                const result: Result<void, DomainError> = await sut.deletePerson(
                    person1.id,
                    personPermissionsMock,
                    removedPersonenkontexts,
                );
                expect(result.ok).toBeTruthy();
            });

            it.skip('should delete the person as admin of organisation', async () => {
                const person1: Person<true> = DoFactory.createPerson(true);
                const personEntity: PersonEntity = new PersonEntity();
                await em.persistAndFlush(personEntity.assign(mapAggregateToData(person1)));
                person1.id = personEntity.id;
<<<<<<< HEAD
                const organisation: OrganisationEntity = await createAndPersistOrganisation(
                    em,
                    undefined,
                    OrganisationsTyp.SCHULE,
=======
                kcUserServiceMock.findById.mockResolvedValue({
                    ok: true,
                    value: {
                        id: person1.keycloakUserId!,
                        username: person1.username ?? '',
                        enabled: true,
                        email: faker.internet.email(),
                        createdDate: new Date(),
                        externalSystemIDs: {},
                        attributes: {},
                    },
                });
                await sut.getPersonIfAllowed(person1.id, personPermissionsMock);
                const personGetAllowed: Result<Person<true>> = await sut.getPersonIfAllowed(
                    person1.id,
                    personPermissionsMock,
>>>>>>> 80d7db7c
                );

                const rolleData: RequiredEntityData<RolleEntity> = {
                    name: 'Testrolle',
                    administeredBySchulstrukturknoten: organisation.id,
                    rollenart: RollenArt.ORGADMIN,
                    istTechnisch: false,
                };

                const rolleEntity: RolleEntity = em.create(RolleEntity, rolleData);
                await em.persistAndFlush(rolleEntity);

                const personenkontextEntity: PersonenkontextEntity = new PersonenkontextEntity();
                personenkontextEntity.personId = em.getReference(PersonEntity, person1.id, { wrapped: true });
                personenkontextEntity.organisationId = organisation.id;
                personenkontextEntity.rolleId = em.getReference(RolleEntity, rolleEntity.id, { wrapped: true });
                await em.persistAndFlush(personenkontextEntity);
                personPermissionsMock.getOrgIdsWithSystemrecht.mockResolvedValue({
                    all: false,
                    orgaIds: [organisation.id],
                });

                const removedPersonenkontexts: PersonenkontextEventKontextData[] = [];
                const result: Result<void, DomainError> = await sut.deletePerson(
                    person1.id,
                    personPermissionsMock,
                    removedPersonenkontexts,
                );
                expect(result.ok).toBeTruthy();
            });

            describe('Delete the person and all kontexte and trigger event to delete email', () => {
                it('should delete the person and trigger PersonDeletedEvent', async () => {
                    const person: Person<true> = DoFactory.createPerson(true);
                    const personEntity: PersonEntity = new PersonEntity();
                    await em.persistAndFlush(personEntity.assign(mapAggregateToData(person)));
                    person.id = personEntity.id;
                    personPermissionsMock.getOrgIdsWithSystemrecht.mockResolvedValue({ all: true });

                    await em.persistAndFlush(personEntity);

                    const emailAddress: EmailAddressEntity = new EmailAddressEntity();
                    emailAddress.address = faker.internet.email();
                    emailAddress.personId = rel(PersonEntity, person.id);
                    emailAddress.status = EmailAddressStatus.ENABLED;

                    const pp: EmailAddressEntity = em.create(EmailAddressEntity, emailAddress);
                    await em.persistAndFlush(pp);

                    personEntity.emailAddresses.add(emailAddress);
                    await em.persistAndFlush(personEntity);
                    kcUserServiceMock.findById.mockResolvedValue({
                        ok: true,
                        value: {
                            id: person.keycloakUserId!,
                            username: person.username ?? '',
                            enabled: true,
                            email: faker.internet.email(),
                            createdDate: new Date(),
                            externalSystemIDs: {},
                            attributes: {},
                        },
                    });

                    const removedPersonenkontexts: PersonenkontextEventKontextData[] = [];
                    const result: Result<void, DomainError> = await sut.deletePerson(
                        person.id,
                        personPermissionsMock,
                        removedPersonenkontexts,
                    );

                    expect(eventServiceMock.publish).toHaveBeenCalledWith(
                        expect.objectContaining({
                            emailAddress: emailAddress.address,
                        }),
                    );
                    expect(result.ok).toBeTruthy();
                });
            });

            it('should not delete the person because of unsufficient permissions to find the person', async () => {
                const person1: Person<true> = DoFactory.createPerson(true);
                personPermissionsMock.getOrgIdsWithSystemrecht.mockResolvedValue({ all: false, orgaIds: [] });

                await em.persistAndFlush(new PersonEntity().assign(mapAggregateToData(person1)));

                const removedPersonenkontexts: PersonenkontextEventKontextData[] = [];
                const result: Result<void, DomainError> = await sut.deletePerson(
                    person1.id,
                    personPermissionsMock,
                    removedPersonenkontexts,
                );

                expect(result.ok).toBeFalsy();
            });
            it('should not delete the person because of unsufficient permissions to delete the person', async () => {
                const person1: Person<true> = DoFactory.createPerson(true);
                personPermissionsMock.getOrgIdsWithSystemrecht.mockImplementation(
                    (systemRechte: RollenSystemRecht[]) => {
                        if (systemRechte.length === 1 && systemRechte[0] === RollenSystemRecht.PERSONEN_VERWALTEN) {
                            return Promise.resolve({ all: true });
                        }
                        return Promise.resolve({ all: false, orgaIds: [] });
                    },
                );
                const personEntity: PersonEntity = new PersonEntity();
                await em.persistAndFlush(personEntity.assign(mapAggregateToData(person1)));
                person1.id = personEntity.id;

<<<<<<< HEAD
=======
                kcUserServiceMock.findById.mockResolvedValue({
                    ok: true,
                    value: {
                        id: person1.keycloakUserId!,
                        username: person1.username ?? '',
                        enabled: true,
                        email: faker.internet.email(),
                        createdDate: new Date(),
                        externalSystemIDs: {},
                        attributes: {},
                    },
                });

                await sut.getPersonIfAllowed(person1.id, personPermissionsMock);
                const personGetAllowed: Result<Person<true>> = await sut.getPersonIfAllowed(
                    person1.id,
                    personPermissionsMock,
                );
                if (!personGetAllowed.ok) {
                    throw new EntityNotFoundError('Person', person1.id);
                }
                const checkIfDeleteIsAllowedSpy: jest.SpyInstance<
                    Promise<Result<Person<true>, Error>>,
                    [personId: string, permissions: PersonPermissions]
                > = jest.spyOn(sut, 'checkIfDeleteIsAllowed').mockResolvedValue({
                    ok: false,
                    error: new EntityCouldNotBeDeleted('Person', person1.id),
                });

                await sut.checkIfDeleteIsAllowed(personGetAllowed.value.id, personPermissionsMock);

>>>>>>> 80d7db7c
                const removedPersonenkontexts: PersonenkontextEventKontextData[] = [];
                const result: Result<void, DomainError> = await sut.deletePerson(
                    person1.id,
                    personPermissionsMock,
                    removedPersonenkontexts,
                );

                expect(result.ok).toBeFalsy();
                if (!result.ok) {
                    expect(result.error).toBeInstanceOf(EntityCouldNotBeDeleted);
                }
            });
            it('should not delete the person because it has no keycloakId', async () => {
                const person1: Person<true> = DoFactory.createPerson(true);
                person1.keycloakUserId = '';
                personPermissionsMock.getOrgIdsWithSystemrecht.mockResolvedValue({ all: true });
                const personEntity: PersonEntity = new PersonEntity();
                await em.persistAndFlush(personEntity.assign(mapAggregateToData(person1)));
                person1.id = personEntity.id;

                kcUserServiceMock.findById.mockResolvedValue({
                    ok: true,
                    value: {
                        id: person1.keycloakUserId,
                        username: person1.username ?? '',
                        enabled: true,
                        email: faker.internet.email(),
                        createdDate: new Date(),
                        externalSystemIDs: {},
                        attributes: {},
                    },
                });

                await sut.getPersonIfAllowed(person1.id, personPermissionsMock);
                const personGetAllowed: Result<Person<true>> = await sut.getPersonIfAllowed(
                    person1.id,
                    personPermissionsMock,
                );

                if (!personGetAllowed.ok) {
                    throw new EntityNotFoundError('Person', person1.id);
                }

                const removedPersonenkontexts: PersonenkontextEventKontextData[] = [];
                await expect(
                    sut.deletePerson(personGetAllowed.value.id, personPermissionsMock, removedPersonenkontexts),
                ).rejects.toThrow(PersonHasNoKeycloakId);
            });
        });
    });
    describe('save', () => {
        describe('when person has an id', () => {
            it('should call the update method and return the updated person', async () => {
                const existingPerson: Person<true> = await savePerson();

                const updatedPerson: Person<true> = Person.construct(
                    existingPerson.id,
                    existingPerson.createdAt,
                    existingPerson.updatedAt,
                    faker.person.lastName(),
                    faker.person.firstName(),
                    existingPerson.mandant,
                    existingPerson.stammorganisation,
                    existingPerson.keycloakUserId,
                    existingPerson.referrer,
                );

                const result: Person<true> | DomainError = await sut.save(updatedPerson);

                if (result instanceof DomainError) {
                    return;
                }
                expect(result.vorname).toEqual(updatedPerson.vorname);
                expect(result.familienname).toEqual(updatedPerson.familienname);
            });

            describe('when person does not have an id', () => {
                it('should call the create method and return the created person', async () => {
                    usernameGeneratorService.generateUsername.mockResolvedValueOnce({
                        ok: true,
                        value: 'testusername',
                    });

                    const person: Person<false> | DomainError = await Person.createNew(usernameGeneratorService, {
                        familienname: faker.person.lastName(),
                        vorname: faker.person.firstName(),
                    });

                    if (person instanceof DomainError) {
                        throw person;
                    }

                    kcUserServiceMock.create.mockResolvedValueOnce({
                        ok: true,
                        value: 'something',
                    });
                    kcUserServiceMock.setPassword.mockResolvedValueOnce({
                        ok: true,
                        value: '',
                    });
                    const savedPerson: Person<true> | DomainError = await sut.create(person);

                    if (savedPerson instanceof DomainError) {
                        throw savedPerson;
                    } else {
                        expect(savedPerson).toBeDefined();
                        expect(savedPerson.id).toBeDefined();
                    }
                });
            });
        });
    });
    describe('exists', () => {
        it('should return true if person exists', async () => {
            const person: Person<true> = await savePerson();

            const exists: boolean = await sut.exists(person.id);

            expect(exists).toBe(true);
        });

        it('should return false if person does not exist', async () => {
            const nonExistentId: string = faker.string.uuid();

            const exists: boolean = await sut.exists(nonExistentId);

            expect(exists).toBe(false);
        });
    });
});<|MERGE_RESOLUTION|>--- conflicted
+++ resolved
@@ -37,16 +37,13 @@
 import { PersonRenamedEvent } from '../../../shared/events/person-renamed-event.js';
 import { PersonenkontextEventKontextData } from '../../../shared/events/personenkontext-event.types.js';
 import { DuplicatePersonalnummerError } from '../../../shared/error/duplicate-personalnummer.error.js';
-<<<<<<< HEAD
 import { RollenArt, RollenSystemRecht } from '../../rolle/domain/rolle.enums.js';
 import { PersonenkontextEntity } from '../../personenkontext/persistence/personenkontext.entity.js';
 import { createAndPersistOrganisation } from '../../../../test/utils/organisation-test-helper.js';
 import { OrganisationsTyp } from '../../organisation/domain/organisation.enums.js';
 import { OrganisationEntity } from '../../organisation/persistence/organisation.entity.js';
 import { RolleEntity } from '../../rolle/entity/rolle.entity.js';
-=======
 import { EmailAddressStatus } from '../../email/domain/email-address.js';
->>>>>>> 80d7db7c
 
 describe('PersonRepository Integration', () => {
     let module: TestingModule;
@@ -932,8 +929,6 @@
                 await em.persistAndFlush(personEntity.assign(mapAggregateToData(person1)));
                 person1.id = personEntity.id;
 
-<<<<<<< HEAD
-=======
                 kcUserServiceMock.findById.mockResolvedValue({
                     ok: true,
                     value: {
@@ -948,7 +943,6 @@
                 });
 
                 await sut.getPersonIfAllowed(person1.id, personPermissionsMock);
->>>>>>> 80d7db7c
                 const result: Result<Person<true>> = await sut.getPersonIfAllowed(person1.id, personPermissionsMock);
 
                 expect(result.ok).toBeTruthy();
@@ -995,8 +989,6 @@
                 const personEntity: PersonEntity = new PersonEntity();
                 await em.persistAndFlush(personEntity.assign(mapAggregateToData(person1)));
                 person1.id = personEntity.id;
-<<<<<<< HEAD
-=======
                 kcUserServiceMock.findById.mockResolvedValue({
                     ok: true,
                     value: {
@@ -1009,25 +1001,6 @@
                         attributes: {},
                     },
                 });
-                await sut.getPersonIfAllowed(person1.id, personPermissionsMock);
-                const removedPersonenkontexts: PersonenkontextEventKontextData[] = [];
-                const result: Result<void, DomainError> = await sut.deletePerson(
-                    person1.id,
-                    personPermissionsMock,
-                    removedPersonenkontexts,
-                );
-
-                expect(result.ok).toBeTruthy();
-            });
-        });
-        describe('when user has no permission on root organisation', () => {
-            it('should not delete', async () => {
-                const person1: Person<true> = DoFactory.createPerson(true);
-
-                personPermissionsMock.getOrgIdsWithSystemrecht.mockResolvedValueOnce([]);
-
-                await em.persistAndFlush(new PersonEntity().assign(mapAggregateToData(person1)));
->>>>>>> 80d7db7c
 
                 const removedPersonenkontexts: PersonenkontextEventKontextData[] = [];
                 const result: Result<void, DomainError> = await sut.deletePerson(
@@ -1043,12 +1016,12 @@
                 const personEntity: PersonEntity = new PersonEntity();
                 await em.persistAndFlush(personEntity.assign(mapAggregateToData(person1)));
                 person1.id = personEntity.id;
-<<<<<<< HEAD
                 const organisation: OrganisationEntity = await createAndPersistOrganisation(
                     em,
                     undefined,
                     OrganisationsTyp.SCHULE,
-=======
+                );
+
                 kcUserServiceMock.findById.mockResolvedValue({
                     ok: true,
                     value: {
@@ -1061,12 +1034,6 @@
                         attributes: {},
                     },
                 });
-                await sut.getPersonIfAllowed(person1.id, personPermissionsMock);
-                const personGetAllowed: Result<Person<true>> = await sut.getPersonIfAllowed(
-                    person1.id,
-                    personPermissionsMock,
->>>>>>> 80d7db7c
-                );
 
                 const rolleData: RequiredEntityData<RolleEntity> = {
                     name: 'Testrolle',
@@ -1174,9 +1141,6 @@
                 const personEntity: PersonEntity = new PersonEntity();
                 await em.persistAndFlush(personEntity.assign(mapAggregateToData(person1)));
                 person1.id = personEntity.id;
-
-<<<<<<< HEAD
-=======
                 kcUserServiceMock.findById.mockResolvedValue({
                     ok: true,
                     value: {
@@ -1190,25 +1154,6 @@
                     },
                 });
 
-                await sut.getPersonIfAllowed(person1.id, personPermissionsMock);
-                const personGetAllowed: Result<Person<true>> = await sut.getPersonIfAllowed(
-                    person1.id,
-                    personPermissionsMock,
-                );
-                if (!personGetAllowed.ok) {
-                    throw new EntityNotFoundError('Person', person1.id);
-                }
-                const checkIfDeleteIsAllowedSpy: jest.SpyInstance<
-                    Promise<Result<Person<true>, Error>>,
-                    [personId: string, permissions: PersonPermissions]
-                > = jest.spyOn(sut, 'checkIfDeleteIsAllowed').mockResolvedValue({
-                    ok: false,
-                    error: new EntityCouldNotBeDeleted('Person', person1.id),
-                });
-
-                await sut.checkIfDeleteIsAllowed(personGetAllowed.value.id, personPermissionsMock);
-
->>>>>>> 80d7db7c
                 const removedPersonenkontexts: PersonenkontextEventKontextData[] = [];
                 const result: Result<void, DomainError> = await sut.deletePerson(
                     person1.id,
