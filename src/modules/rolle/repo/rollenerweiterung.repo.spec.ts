import { EntityManager, MikroORM } from '@mikro-orm/core';
import { Test, TestingModule } from '@nestjs/testing';

import { faker } from '@faker-js/faker';
import { createMock, DeepMocked } from '@golevelup/ts-jest';
import {
    ConfigTestModule,
    DatabaseTestModule,
    DEFAULT_TIMEOUT_FOR_TESTCONTAINERS,
    DoFactory,
    LoggingTestModule,
} from '../../../../test/utils/index.js';
import { EventRoutingLegacyKafkaService } from '../../../core/eventbus/services/event-routing-legacy-kafka.service.js';
import { DomainError } from '../../../shared/error/domain.error.js';
import { EntityNotFoundError } from '../../../shared/error/entity-not-found.error.js';
import { MissingPermissionsError } from '../../../shared/error/missing-permissions.error.js';
import { PersonPermissions } from '../../authentication/domain/person-permissions.js';
import { Organisation } from '../../organisation/domain/organisation.js';
import { OrganisationRepository } from '../../organisation/persistence/organisation.repository.js';
import { ServiceProviderMerkmal } from '../../service-provider/domain/service-provider.enum.js';
import { ServiceProvider } from '../../service-provider/domain/service-provider.js';
import { ServiceProviderRepo } from '../../service-provider/repo/service-provider.repo.js';
import { RolleFactory } from '../domain/rolle.factory.js';
import { Rolle } from '../domain/rolle.js';
import { RollenerweiterungFactory } from '../domain/rollenerweiterung.factory.js';
import { Rollenerweiterung } from '../domain/rollenerweiterung.js';
import { RollenerweiterungEntity } from '../entity/rollenerweiterung.entity.js';
import { NoRedundantRollenerweiterungError } from '../specification/error/no-redundant-rollenerweiterung.error.js';
import { ServiceProviderNichtVerfuegbarFuerRollenerweiterungError } from '../specification/error/service-provider-nicht-verfuegbar-fuer-rollenerweiterung.error.js';
import { RolleRepo } from './rolle.repo.js';
import { RollenerweiterungRepo } from './rollenerweiterung.repo.js';
import { OrganisationID } from '../../../shared/types/aggregate-ids.types.js';

function makeN<T>(fn: () => T, n: number): Array<T> {
    return Array.from({ length: n }, fn);
}

describe('RollenerweiterungRepo', () => {
    let module: TestingModule;
    let sut: RollenerweiterungRepo;
    let orm: MikroORM;
    let em: EntityManager;
    let factory: RollenerweiterungFactory;
    let organisationRepo: OrganisationRepository;
    let rolleRepo: RolleRepo;
    let serviceProviderRepo: ServiceProviderRepo;

    beforeAll(async () => {
        module = await Test.createTestingModule({
            imports: [ConfigTestModule, LoggingTestModule, DatabaseTestModule.forRoot({ isDatabaseRequired: true })],
            providers: [
                RolleRepo,
                RolleFactory,
                RollenerweiterungRepo,
                RollenerweiterungFactory,
                ServiceProviderRepo,
                OrganisationRepository,
                EventRoutingLegacyKafkaService,
            ],
        })
            .overrideProvider(EventRoutingLegacyKafkaService)
            .useValue(createMock<EventRoutingLegacyKafkaService>())
            .compile();

        sut = module.get(RollenerweiterungRepo);
        orm = module.get(MikroORM);
        em = module.get(EntityManager);
        factory = module.get(RollenerweiterungFactory);
        organisationRepo = module.get(OrganisationRepository);
        rolleRepo = module.get(RolleRepo);
        serviceProviderRepo = module.get(ServiceProviderRepo);

        await DatabaseTestModule.setupDatabase(orm);
    }, DEFAULT_TIMEOUT_FOR_TESTCONTAINERS);

    afterAll(async () => {
        await orm.close();
        await module.close();
    });

    beforeEach(async () => {
        await DatabaseTestModule.clearDatabase(orm);
    });

    it('should be defined', () => {
        expect(sut).toBeDefined();
        expect(em).toBeDefined();
    });

    describe('exists', () => {
        let organisation: Organisation<true>;
        let rolle: Rolle<true>;
        let serviceProvider: ServiceProvider<true>;
        beforeEach(async () => {
            organisation = await organisationRepo.save(DoFactory.createOrganisation(false));
            const rolleOrError: Rolle<true> | DomainError = await rolleRepo.save(DoFactory.createRolle(false));
            if (rolleOrError instanceof DomainError) {
                throw new Error('Failed to create Rolle');
            }
            rolle = rolleOrError;
            serviceProvider = await serviceProviderRepo.save(
                DoFactory.createServiceProvider(false, {
                    merkmale: [ServiceProviderMerkmal.VERFUEGBAR_FUER_ROLLENERWEITERUNG],
                }),
            );
        });

        it.each([
            ['exists', true],
            ['does not exist', false],
        ])('if rollenerweiterung %s, it should return %s', async (_label: string, expected: boolean) => {
            if (expected) {
                const entity: RollenerweiterungEntity = em.create(RollenerweiterungEntity, {
                    organisationId: organisation.id,
                    rolleId: rolle.id,
                    serviceProviderId: serviceProvider.id,
                });
                await em.persistAndFlush(entity);
            }
            const result: boolean = await sut.exists({
                organisationId: organisation.id,
                rolleId: rolle.id,
                serviceProviderId: serviceProvider.id,
            });
            expect(result).toBe(expected);
        });
    });

    describe('create', () => {
        let organisation: Organisation<true>;
        let rolle: Rolle<true>;
        let serviceProvider: ServiceProvider<true>;

        beforeEach(async () => {
            organisation = await organisationRepo.save(DoFactory.createOrganisation(false));
            const rolleOrError: Rolle<true> | DomainError = await rolleRepo.save(DoFactory.createRolle(false));
            if (rolleOrError instanceof DomainError) {
                throw new Error('Failed to create Rolle');
            }
            rolle = rolleOrError;
            serviceProvider = await serviceProviderRepo.save(
                DoFactory.createServiceProvider(false, {
                    merkmale: [ServiceProviderMerkmal.VERFUEGBAR_FUER_ROLLENERWEITERUNG],
                }),
            );
        });

        it('should create rollenerweiterung', async () => {
            const rollenerweiterung: Rollenerweiterung<false> = factory.createNew(
                organisation.id,
                rolle.id,
                serviceProvider.id,
            );
            const createResult: Rollenerweiterung<true> = await sut.create(rollenerweiterung);
            expect(createResult).toBeInstanceOf(Rollenerweiterung);
        });
    });

    describe('createAuthorized', () => {
        type TestCase = 'root' | 'schuladmin';
        let organisation: Organisation<true>;
        let rolle: Rolle<true>;
        let serviceProvider: ServiceProvider<true>;
        let permissionMock: DeepMocked<PersonPermissions>;

        beforeEach(async () => {
            organisation = await organisationRepo.save(DoFactory.createOrganisation(false));
            const rolleOrError: Rolle<true> | DomainError = await rolleRepo.save(DoFactory.createRolle(false));
            if (rolleOrError instanceof DomainError) {
                throw new Error('Failed to create Rolle');
            }
            rolle = rolleOrError;
            serviceProvider = await serviceProviderRepo.save(
                DoFactory.createServiceProvider(false, {
                    merkmale: [ServiceProviderMerkmal.VERFUEGBAR_FUER_ROLLENERWEITERUNG],
                }),
            );
            permissionMock = createMock<PersonPermissions>();
        });

        it.each([['root' as TestCase], ['schuladmin' as TestCase]])(
            'should create a new rollenerweiterung as %s',
            async (adminType: TestCase) => {
                if (adminType === 'root') {
                    permissionMock.getOrgIdsWithSystemrecht.mockResolvedValueOnce({ all: true });
                }
                if (adminType === 'schuladmin') {
                    permissionMock.getOrgIdsWithSystemrecht.mockResolvedValueOnce({
                        all: false,
                        orgaIds: [organisation.id],
                    });
                }
                const rollenerweiterung: Rollenerweiterung<false> = factory.createNew(
                    organisation.id,
                    rolle.id,
                    serviceProvider.id,
                );

                const savedRollenerweiterung: Result<Rollenerweiterung<true>, DomainError> = await sut.createAuthorized(
                    rollenerweiterung,
                    permissionMock,
                );

                expect(savedRollenerweiterung.ok).toBe(true);
                if (savedRollenerweiterung.ok) {
                    expect(savedRollenerweiterung.value.organisationId).toBe(rollenerweiterung.organisationId);
                    expect(savedRollenerweiterung.value.rolleId).toBe(rollenerweiterung.rolleId);
                    expect(savedRollenerweiterung.value.serviceProviderId).toBe(rollenerweiterung.serviceProviderId);
                }
            },
        );

        it('should return an error if permissions are missing', async () => {
            permissionMock.getOrgIdsWithSystemrecht.mockResolvedValueOnce({ all: false, orgaIds: [] });
            const rollenerweiterung: Rollenerweiterung<false> = factory.createNew(
                organisation.id,
                rolle.id,
                serviceProvider.id,
            );

            const savedRollenerweiterung: Result<Rollenerweiterung<true>, DomainError> = await sut.createAuthorized(
                rollenerweiterung,
                permissionMock,
            );

            expect(savedRollenerweiterung.ok).toBe(false);
            if (!savedRollenerweiterung.ok) {
                expect(savedRollenerweiterung.error).toBeInstanceOf(MissingPermissionsError);
            }
        });

        it('should return an error if references are invalid', async () => {
            permissionMock.getOrgIdsWithSystemrecht.mockResolvedValueOnce({ all: true });
            const rollenerweiterung: Rollenerweiterung<false> = factory.createNew(
                faker.string.uuid(),
                rolle.id,
                serviceProvider.id,
            );

            const createResult: Result<Rollenerweiterung<true>, DomainError> = await sut.createAuthorized(
                rollenerweiterung,
                permissionMock,
            );

            expect(createResult.ok).toBe(false);
            if (!createResult.ok) {
                expect(createResult.error).toBeInstanceOf(EntityNotFoundError);
            }
        });

        it('should return an error if rolle already has access to service provider', async () => {
            permissionMock.getOrgIdsWithSystemrecht.mockResolvedValueOnce({ all: true });
            const updatedRolle: Option<Rolle<true>> = await rolleRepo.findById(rolle.id);
            if (!updatedRolle) {
                throw new Error('Rolle not found');
            }
            await updatedRolle.attachServiceProvider(serviceProvider.id);
            await rolleRepo.save(updatedRolle);
            const rollenerweiterung: Rollenerweiterung<false> = factory.createNew(
                organisation.id,
                rolle.id,
                serviceProvider.id,
            );

            const createResult: Result<Rollenerweiterung<true>, DomainError> = await sut.createAuthorized(
                rollenerweiterung,
                permissionMock,
            );

            expect(createResult.ok).toBe(false);
            if (!createResult.ok) {
                expect(createResult.error).toBeInstanceOf(NoRedundantRollenerweiterungError);
            }
        });

        it('should return an error if service provider is not available for rollenerweiterung', async () => {
            const updatedServiceProvider: Option<ServiceProvider<true>> = await serviceProviderRepo.findById(
                serviceProvider.id,
            );
            if (!updatedServiceProvider) {
                throw new Error('Service provider not found');
            }
            updatedServiceProvider.merkmale = [];
            await serviceProviderRepo.save(updatedServiceProvider);

            const rollenerweiterung: Rollenerweiterung<false> = factory.createNew(
                organisation.id,
                rolle.id,
                serviceProvider.id,
            );

            const createResult: Result<Rollenerweiterung<true>, DomainError> = await sut.createAuthorized(
                rollenerweiterung,
                permissionMock,
            );

            expect(createResult.ok).toBe(false);
            if (!createResult.ok) {
                expect(createResult.error).toBeInstanceOf(ServiceProviderNichtVerfuegbarFuerRollenerweiterungError);
            }
        });
    });

    describe('findManyByOrganisationAndRolle', () => {
        let organisations: Array<Organisation<true>>;
        let rollen: Array<Rolle<true>>;
        let serviceProviders: Array<ServiceProvider<true>>;
        let permissionMock: DeepMocked<PersonPermissions>;

        beforeEach(async () => {
            organisations = await Promise.all(
                makeN(() => organisationRepo.save(DoFactory.createOrganisation(false)), 3),
            );
            rollen = (await Promise.all(makeN(() => rolleRepo.save(DoFactory.createRolle(false)), 3))).filter(
                (rolle: Rolle<true> | DomainError): rolle is Rolle<true> => {
                    if (rolle instanceof Rolle) {
                        return true;
                    } else {
                        throw rolle;
                    }
                },
            );
            serviceProviders = await Promise.all(
                makeN(
                    () =>
                        serviceProviderRepo.save(
                            DoFactory.createServiceProvider(false, {
                                merkmale: [ServiceProviderMerkmal.VERFUEGBAR_FUER_ROLLENERWEITERUNG],
                            }),
                        ),
                    3,
                ),
            );
            permissionMock = createMock<PersonPermissions>();
            permissionMock.getOrgIdsWithSystemrecht.mockResolvedValue({ all: true });
            const unpersistedRollenerweiterungen: Array<Rollenerweiterung<false>> = [];
            for (const organisation of organisations) {
                for (const rolle of rollen) {
                    for (const serviceProvider of serviceProviders) {
                        unpersistedRollenerweiterungen.push(
                            factory.createNew(organisation.id, rolle.id, serviceProvider.id),
                        );
                    }
                }
            }
            const results: Array<Result<Rollenerweiterung<true>, DomainError>> = await Promise.all(
                unpersistedRollenerweiterungen.map((re: Rollenerweiterung<false>) =>
                    sut.createAuthorized(re, permissionMock),
                ),
            );
            for (const result of results) {
                if (!result.ok) {
                    throw result.error;
                }
            }
        });

        test('should return empty array for empty query', async () => {
            const query: Array<Pick<Rollenerweiterung<boolean>, 'organisationId' | 'rolleId'>> = [];
            const result: Array<Rollenerweiterung<true>> = await sut.findManyByOrganisationAndRolle(query);
            expect(result).toBeInstanceOf(Array);
            expect(result).toHaveLength(0);
        });

        test('should return all rollenerweiterungen for given organisation and rolle', async () => {
            const query: Array<Pick<Rollenerweiterung<boolean>, 'organisationId' | 'rolleId'>> = [
                { organisationId: organisations[0]!.id, rolleId: rollen[0]!.id },
            ];
            const result: Array<Rollenerweiterung<true>> = await sut.findManyByOrganisationAndRolle(query);
            expect(result).toBeInstanceOf(Array);
            expect(result).toHaveLength(3);
            for (const erweiterung of result) {
                expect(erweiterung).toEqual(expect.objectContaining(query[0]!));
            }
        });

        test('should return all rollenerweiterungen for multiple given organisations and rollen', async () => {
            type QueryItem = Pick<Rollenerweiterung<boolean>, 'organisationId' | 'rolleId'>;
            const query: Array<QueryItem> = [
                { organisationId: organisations[0]!.id, rolleId: rollen[0]!.id },
                { organisationId: organisations[1]!.id, rolleId: rollen[1]!.id },
                { organisationId: organisations[2]!.id, rolleId: rollen[2]!.id },
            ];
            const result: Array<Rollenerweiterung<true>> = await sut.findManyByOrganisationAndRolle(query);
            expect(result).toBeInstanceOf(Array);
            expect(result).toHaveLength(9);
            query.forEach((queryItem: QueryItem) => {
                expect(
                    result.filter(
                        (rollenerweiterung: Rollenerweiterung<true>) =>
                            rollenerweiterung.organisationId === queryItem.organisationId &&
                            rollenerweiterung.rolleId === queryItem.rolleId,
                    ),
                ).toHaveLength(3);
            });
        });
    });

<<<<<<< HEAD
    describe('findManyByOrganisationId', () => {
        let organisations: Array<Organisation<true>>;
        let rollen: Array<Rolle<true>>;
        let serviceProviders: Array<ServiceProvider<true>>;
        let permissionMock: DeepMocked<PersonPermissions>;

        beforeEach(async () => {
            organisations = await Promise.all(
                makeN(() => organisationRepo.save(DoFactory.createOrganisation(false)), 3),
            );
            rollen = (await Promise.all(makeN(() => rolleRepo.save(DoFactory.createRolle(false)), 3))).filter(
                (rolle: Rolle<true> | DomainError): rolle is Rolle<true> => {
                    if (rolle instanceof Rolle) {
                        return true;
                    } else {
                        throw rolle;
                    }
                },
            );
            serviceProviders = await Promise.all(
                makeN(
                    () =>
                        serviceProviderRepo.save(
                            DoFactory.createServiceProvider(false, {
                                merkmale: [ServiceProviderMerkmal.VERFUEGBAR_FUER_ROLLENERWEITERUNG],
                            }),
                        ),
                    3,
                ),
            );
            permissionMock = createMock<PersonPermissions>();
            permissionMock.getOrgIdsWithSystemrecht.mockResolvedValue({ all: true });
            const unpersistedRollenerweiterungen: Array<Rollenerweiterung<false>> = [];
            for (const organisation of organisations) {
                for (const rolle of rollen) {
                    for (const serviceProvider of serviceProviders) {
                        unpersistedRollenerweiterungen.push(
                            factory.createNew(organisation.id, rolle.id, serviceProvider.id),
                        );
                    }
                }
            }
            const results: Array<Result<Rollenerweiterung<true>, DomainError>> = await Promise.all(
                unpersistedRollenerweiterungen.map((re: Rollenerweiterung<false>) =>
                    sut.createAuthorized(re, permissionMock),
                ),
            );
            for (const result of results) {
                if (!result.ok) {
                    throw result.error;
                }
            }
        });

        test('should return all rollenerweiterungen for given organisation', async () => {
            const organisationId: OrganisationID = organisations[0]!.id;
            const result: Array<Rollenerweiterung<true>> = await sut.findManyByOrganisationId(organisationId);
            expect(result).toBeInstanceOf(Array);
            expect(result).toHaveLength(9);
            for (const erweiterung of result) {
                expect(erweiterung).toEqual(expect.objectContaining({ organisationId }));
            }
        });

        test('should return paged result', async () => {
            const limit: number = 1;
            const organisationId: OrganisationID = organisations[0]!.id;
            const firstPage: Array<Rollenerweiterung<true>> = await sut.findManyByOrganisationId(
                organisationId,
                0,
                limit,
            );
            expect(firstPage).toBeInstanceOf(Array);
            expect(firstPage).toHaveLength(limit);

            const secondPage: Array<Rollenerweiterung<true>> = await sut.findManyByOrganisationId(
                organisationId,
                1,
                limit,
            );
            expect(secondPage).toBeInstanceOf(Array);
            expect(secondPage).toHaveLength(limit);
            expect(firstPage).not.toEqual(expect.arrayContaining(secondPage));
        });
    });

    describe('findByServiceProviderId', () => {
=======
    describe('findByServiceProviderIdPagedAndSortedByOrgaKennung', () => {
>>>>>>> 72f0357c
        let organisation1: Organisation<true>;
        let organisation2: Organisation<true>;
        let organisation3: Organisation<true>;
        let rolle: Rolle<true>;
        let serviceProvider: ServiceProvider<true>;

        beforeEach(async () => {
            organisation1 = await organisationRepo.save(DoFactory.createOrganisation(false, { kennung: 'A' }));
            organisation2 = await organisationRepo.save(DoFactory.createOrganisation(false, { kennung: 'C' }));
            organisation3 = await organisationRepo.save(DoFactory.createOrganisation(false, { kennung: 'B' }));
            const rolleOrError: Rolle<true> | DomainError = await rolleRepo.save(DoFactory.createRolle(false));
            if (rolleOrError instanceof DomainError) {
                throw new Error('Failed to create Rolle');
            }
            rolle = rolleOrError;
            serviceProvider = await serviceProviderRepo.save(
                DoFactory.createServiceProvider(false, {
                    merkmale: [ServiceProviderMerkmal.VERFUEGBAR_FUER_ROLLENERWEITERUNG],
                }),
            );
        });

        it('should return empty array and count 0 if no rollenerweiterung exists for serviceProviderId', async () => {
            const [result, count]: Counted<Rollenerweiterung<true>> =
                await sut.findByServiceProviderIdPagedAndSortedByOrgaKennung(serviceProvider.id);
            expect(result).toBeInstanceOf(Array);
            expect(result).toHaveLength(0);
            expect(count).toBe(0);
        });

        it('should return all sorted rollenerweiterungen and correct count for serviceProviderId', async () => {
            const erweiterungen: Rollenerweiterung<false>[] = [
                factory.createNew(organisation1.id, rolle.id, serviceProvider.id),
                factory.createNew(organisation2.id, rolle.id, serviceProvider.id),
                factory.createNew(organisation3.id, rolle.id, serviceProvider.id),
            ];
            await Promise.all(erweiterungen.map((re: Rollenerweiterung<false>) => sut.create(re)));

            const [result, count]: Counted<Rollenerweiterung<true>> =
                await sut.findByServiceProviderIdPagedAndSortedByOrgaKennung(serviceProvider.id);
            expect(result).toBeInstanceOf(Array);
            expect(result).toHaveLength(erweiterungen.length);
            expect(count).toBe(erweiterungen.length);
            for (const erweiterung of result) {
                expect(erweiterung.serviceProviderId).toBe(serviceProvider.id);
            }
            expect(result[0]!.organisationId).toBe(organisation1.id);
            expect(result[1]!.organisationId).toBe(organisation3.id);
            expect(result[2]!.organisationId).toBe(organisation2.id);
        });

        it('should respect limit and offset parameters', async () => {
            const erweiterungen: Rollenerweiterung<false>[] = [
                factory.createNew(organisation1.id, rolle.id, serviceProvider.id),
                factory.createNew(organisation2.id, rolle.id, serviceProvider.id),
                factory.createNew(organisation3.id, rolle.id, serviceProvider.id),
            ];
            await Promise.all(erweiterungen.map((re: Rollenerweiterung<false>) => sut.create(re)));

            const [result, count]: Counted<Rollenerweiterung<true>> =
                await sut.findByServiceProviderIdPagedAndSortedByOrgaKennung(serviceProvider.id, 1, 2);
            expect(result).toBeInstanceOf(Array);
            expect(result).toHaveLength(2);
            expect(count).toBe(3);
        });
    });
});<|MERGE_RESOLUTION|>--- conflicted
+++ resolved
@@ -396,7 +396,6 @@
         });
     });
 
-<<<<<<< HEAD
     describe('findManyByOrganisationId', () => {
         let organisations: Array<Organisation<true>>;
         let rollen: Array<Rolle<true>>;
@@ -483,10 +482,7 @@
         });
     });
 
-    describe('findByServiceProviderId', () => {
-=======
     describe('findByServiceProviderIdPagedAndSortedByOrgaKennung', () => {
->>>>>>> 72f0357c
         let organisation1: Organisation<true>;
         let organisation2: Organisation<true>;
         let organisation3: Organisation<true>;
