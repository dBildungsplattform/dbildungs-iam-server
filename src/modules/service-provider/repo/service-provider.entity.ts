import { BlobType, Entity, Enum, Property } from '@mikro-orm/core';

import { TimestampedEntity } from '../../../persistence/timestamped.entity.js';
import {
    ServiceProviderKategorie,
    ServiceProviderSystem,
    ServiceProviderTarget,
} from '../domain/service-provider.enum.js';

@Entity({ tableName: 'service_provider' })
export class ServiceProviderEntity extends TimestampedEntity {
    @Property()
    public name!: string;

    @Enum({ items: () => ServiceProviderTarget, nativeEnumName: 'service_provider_target_enum' })
    public target!: ServiceProviderTarget;

    @Property({ nullable: true })
    public url?: string;

    @Property({ columnType: 'uuid' })
    public providedOnSchulstrukturknoten!: string;

    @Enum({ items: () => ServiceProviderKategorie, nativeEnumName: 'service_provider_kategorie_enum' })
    public kategorie!: ServiceProviderKategorie;

    @Property({ type: BlobType, nullable: true })
    public logo?: Buffer;

    @Property({ nullable: true })
    public logoMimeType?: string;

    @Property({ nullable: true })
    public keycloakGroup?: string;

    @Property({ nullable: true })
    public keycloakRole?: string;

<<<<<<< HEAD
    @Enum({ items: () => ServiceProviderSystem, nativeEnumName: 'service_provider_system_enum' })
    public externalSystem!: ServiceProviderSystem;
=======
    @Property()
    public requires2fa!: boolean;
>>>>>>> 9491e8dd
}<|MERGE_RESOLUTION|>--- conflicted
+++ resolved
@@ -36,11 +36,9 @@
     @Property({ nullable: true })
     public keycloakRole?: string;
 
-<<<<<<< HEAD
     @Enum({ items: () => ServiceProviderSystem, nativeEnumName: 'service_provider_system_enum' })
     public externalSystem!: ServiceProviderSystem;
-=======
+
     @Property()
     public requires2fa!: boolean;
->>>>>>> 9491e8dd
 }