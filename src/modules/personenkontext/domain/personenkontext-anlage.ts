import { Personenkontext } from './personenkontext.js';
import { RolleRepo } from '../../rolle/repo/rolle.repo.js';
import { Rolle } from '../../rolle/domain/rolle.js';
import { OrganisationDo } from '../../organisation/domain/organisation.do.js';
import { OrganisationRepo } from '../../organisation/persistence/organisation.repo.js';
import { PersonenkontextAnlageError } from '../../../shared/error/personenkontext-anlage.error.js';
import { EntityNotFoundError } from '../../../shared/error/index.js';
import { DBiamPersonenkontextRepo } from '../persistence/dbiam-personenkontext.repo.js';
<<<<<<< HEAD
=======
import { RollenArt } from '../../rolle/domain/rolle.enums.js';
>>>>>>> 28c78d8f
import { OrganisationsTyp } from '../../organisation/domain/organisation.enums.js';

export class PersonenkontextAnlage {
    public organisationId?: string;

    public rolleId?: string;

    private constructor(
        private readonly rolleRepo: RolleRepo,
        private readonly organisationRepo: OrganisationRepo,
        private readonly dBiamPersonenkontextRepo: DBiamPersonenkontextRepo,
    ) {}

    public static createNew(
        rolleRepo: RolleRepo,
        organisationRepo: OrganisationRepo,
        dBiamPersonenkontextRepo: DBiamPersonenkontextRepo,
    ): PersonenkontextAnlage {
        return new PersonenkontextAnlage(rolleRepo, organisationRepo, dBiamPersonenkontextRepo);
    }

    // Function to filter organisations, so that only organisations are shown in "new user" dialog, which makes sense regarding the selected rolle.
    private organisationMatchesRollenart(organisation: OrganisationDo<true>, rolle: Rolle<true>): boolean {
        if (rolle.rollenart === RollenArt.SYSADMIN)
            return organisation.typ === OrganisationsTyp.LAND || organisation.typ === OrganisationsTyp.ROOT;
        if (rolle.rollenart === RollenArt.LEIT) return organisation.typ === OrganisationsTyp.SCHULE;
        if (rolle.rollenart === RollenArt.LERN)
            return organisation.typ === OrganisationsTyp.SCHULE || organisation.typ === OrganisationsTyp.KLASSE;
        if (rolle.rollenart === RollenArt.LEHR)
            return organisation.typ === OrganisationsTyp.SCHULE || organisation.typ === OrganisationsTyp.KLASSE;

        return true;
    }

    public async findSchulstrukturknoten(
        rolleId: string,
        sskName: string,
        limit?: number,
    ): Promise<OrganisationDo<true>[]> {
        this.rolleId = rolleId;

        const ssks: Option<OrganisationDo<true>[]> = await this.organisationRepo.findByNameOrKennung(sskName);
        if (ssks.length === 0) return [];

        const rolleResult: Option<Rolle<true>> = await this.rolleRepo.findById(rolleId);
        if (!rolleResult) return [];

        const allOrganisations: OrganisationDo<true>[] = [];

        const parentOrganisation: Option<OrganisationDo<true>> = await this.organisationRepo.findById(
            rolleResult.administeredBySchulstrukturknoten,
        );
        if (!parentOrganisation) return [];
        allOrganisations.push(parentOrganisation);

        const childOrganisations: OrganisationDo<true>[] = await this.organisationRepo.findChildOrgasForIds([
            rolleResult.administeredBySchulstrukturknoten,
        ]);
        allOrganisations.push(...childOrganisations);

<<<<<<< HEAD
        const orgas: OrganisationDo<true>[] = ssks
            .filter((ssk: OrganisationDo<true>) =>
                allOrganisations.some((organisation: OrganisationDo<true>) => ssk.id === organisation.id),
            )
            .filter((ssk: OrganisationDo<true>) => ssk.typ !== OrganisationsTyp.KLASSE);
=======
        let orgas: OrganisationDo<true>[] = ssks.filter((ssk: OrganisationDo<true>) =>
            allOrganisations.some((organisation: OrganisationDo<true>) => ssk.id === organisation.id),
        );
>>>>>>> 28c78d8f

        orgas = orgas.filter((orga: OrganisationDo<true>) => this.organisationMatchesRollenart(orga, rolleResult));

        return orgas.slice(0, limit);
    }

    public async findRollen(rolleName: string, limit?: number): Promise<Rolle<true>[]> {
        const rollen: Option<Rolle<true>[]> = await this.rolleRepo.findByName(rolleName, limit);
        if (rollen) return rollen;
        return [];
    }

    public async validieren(): Promise<Result<boolean, PersonenkontextAnlageError>> {
        if (!this.rolleId)
            return {
                ok: false,
                error: new PersonenkontextAnlageError('PersonenkontextAnlage invalid: rolleId is undefined'),
            };
        if (!this.organisationId)
            return {
                ok: false,
                error: new PersonenkontextAnlageError('PersonenkontextAnlage invalid: organisationId is undefined'),
            };

        const rolle: Option<Rolle<true>> = await this.rolleRepo.findById(this.rolleId);
        if (!rolle)
            return {
                ok: false,
                error: new PersonenkontextAnlageError('PersonenkontextAnlage invalid: rolle could not be found'),
            };
        const organisation: Option<OrganisationDo<true>> = await this.organisationRepo.findById(this.organisationId);
        if (!organisation)
            return {
                ok: false,
                error: new PersonenkontextAnlageError('PersonenkontextAnlage invalid: organisation could not be found'),
            };

        const rolleSSK: Option<OrganisationDo<true>> = await this.organisationRepo.findById(
            rolle.administeredBySchulstrukturknoten,
        );
        if (!rolleSSK)
            return {
                ok: false,
                error: new PersonenkontextAnlageError(
                    'PersonenkontextAnlage invalid: organisation administering rolle could not be found',
                ),
            };
        if (organisation.id == rolleSSK.id) return { ok: true, value: true };

        const children: OrganisationDo<true>[] = await this.organisationRepo.findChildOrgasForIds([rolleSSK.id]);
        if (children.some((c: OrganisationDo<true>) => c.id == organisation.id)) {
            return { ok: true, value: true };
        } else {
            return { ok: false, error: new EntityNotFoundError() };
        }
    }

    public async zuweisen(personId: string): Promise<Result<Personenkontext<true>, PersonenkontextAnlageError>> {
        if (!this.rolleId)
            return {
                ok: false,
                error: new PersonenkontextAnlageError('PersonenkontextAnlage invalid: rolleId is undefined'),
            };
        if (!this.organisationId)
            return {
                ok: false,
                error: new PersonenkontextAnlageError('PersonenkontextAnlage invalid: organisationId is undefined'),
            };

        const isValid: Result<boolean, PersonenkontextAnlageError> = await this.validieren();
        if (!isValid.ok) return { ok: false, error: isValid.error };

        const personenkontext: Personenkontext<false> = Personenkontext.createNew(
            personId,
            this.organisationId,
            this.rolleId,
        );
        const createdPersonenkontext: Personenkontext<true> = await this.dBiamPersonenkontextRepo.save(personenkontext);
        return { ok: true, value: createdPersonenkontext };
    }
}<|MERGE_RESOLUTION|>--- conflicted
+++ resolved
@@ -6,10 +6,7 @@
 import { PersonenkontextAnlageError } from '../../../shared/error/personenkontext-anlage.error.js';
 import { EntityNotFoundError } from '../../../shared/error/index.js';
 import { DBiamPersonenkontextRepo } from '../persistence/dbiam-personenkontext.repo.js';
-<<<<<<< HEAD
-=======
 import { RollenArt } from '../../rolle/domain/rolle.enums.js';
->>>>>>> 28c78d8f
 import { OrganisationsTyp } from '../../organisation/domain/organisation.enums.js';
 
 export class PersonenkontextAnlage {
@@ -70,18 +67,11 @@
         ]);
         allOrganisations.push(...childOrganisations);
 
-<<<<<<< HEAD
-        const orgas: OrganisationDo<true>[] = ssks
-            .filter((ssk: OrganisationDo<true>) =>
-                allOrganisations.some((organisation: OrganisationDo<true>) => ssk.id === organisation.id),
-            )
-            .filter((ssk: OrganisationDo<true>) => ssk.typ !== OrganisationsTyp.KLASSE);
-=======
         let orgas: OrganisationDo<true>[] = ssks.filter((ssk: OrganisationDo<true>) =>
             allOrganisations.some((organisation: OrganisationDo<true>) => ssk.id === organisation.id),
         );
->>>>>>> 28c78d8f
 
+        orgas = orgas.filter((ssk: OrganisationDo<true>) => ssk.typ !== OrganisationsTyp.KLASSE);
         orgas = orgas.filter((orga: OrganisationDo<true>) => this.organisationMatchesRollenart(orga, rolleResult));
 
         return orgas.slice(0, limit);
