--- conflicted
+++ resolved
@@ -3,14 +3,9 @@
 import { OrganisationRepository } from '../../organisation/persistence/organisation.repository.js';
 import { ImportWorkflow } from './import-workflow.js';
 import { ImportDataRepository } from '../persistence/import-data.repository.js';
-<<<<<<< HEAD
 import { ImportVorgangRepository } from '../persistence/import-vorgang.repository.js';
 import { EventService } from '../../../core/eventbus/index.js';
-=======
-import { PersonenkontextCreationService } from '../../personenkontext/domain/personenkontext-creation.service.js';
 import { ClassLogger } from '../../../core/logging/class-logger.js';
-import { ImportVorgangRepository } from '../persistence/import-vorgang.repository.js';
->>>>>>> 8ce6865a
 
 @Injectable()
 export class ImportWorkflowFactory {
@@ -18,14 +13,9 @@
         private readonly rolleRepo: RolleRepo,
         private readonly organisationRepository: OrganisationRepository,
         private readonly importDataRepository: ImportDataRepository,
-<<<<<<< HEAD
         private readonly importVorgangRepository: ImportVorgangRepository,
         private readonly eventService: EventService,
-=======
-        private readonly personenkontextCreationService: PersonenkontextCreationService,
         private readonly logger: ClassLogger,
-        private readonly importVorgangRepository: ImportVorgangRepository,
->>>>>>> 8ce6865a
     ) {}
 
     public createNew(): ImportWorkflow {
@@ -33,14 +23,9 @@
             this.rolleRepo,
             this.organisationRepository,
             this.importDataRepository,
-<<<<<<< HEAD
             this.importVorgangRepository,
             this.eventService,
-=======
-            this.personenkontextCreationService,
             this.logger,
-            this.importVorgangRepository,
->>>>>>> 8ce6865a
         );
     }
 }