--- conflicted
+++ resolved
@@ -87,10 +87,7 @@
 
   build_image_on_push:
     needs:
-<<<<<<< HEAD
       - check_deployment_clearance
-=======
->>>>>>> 9c53f8d8
       - create_branch_identifier
     name: "Publish image and scan with trivy"
     if: ${{ github.event_name == 'push' && needs.check_deployment_clearance.outputs.deployment_clearance == 'true' }}
@@ -183,12 +180,7 @@
       dbildungs_iam_keycloak_branch: ${{ needs.branch_meta.outputs.ticket }}
       dbildungs_iam_ldap_branch: ${{ needs.branch_meta.outputs.ticket }}
       namespace: ${{ needs.create_branch_identifier.outputs.namespace_from_branch }}
-<<<<<<< HEAD
       database_recreation: "true" # to prevent database recreation this has to be set to false
-=======
-      database_recreation: ${{ github.ref_name == 'main' && 'true' || 'false' }}
-      #database_recreation: "true" # to force database recreation this has be set to true
->>>>>>> 9c53f8d8
     secrets: inherit
 
   # On Delete
