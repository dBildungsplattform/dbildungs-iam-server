--- conflicted
+++ resolved
@@ -95,11 +95,7 @@
             };
             return new PagedResponse(pagedRolleWithServiceProvidersResponse);
         }
-<<<<<<< HEAD
-=======
         const serviceProviders: ServiceProvider<true>[] = await this.serviceProviderRepo.find();
-
->>>>>>> a36d16c3
         const rollenWithServiceProvidersResponses: RolleWithServiceProvidersResponse[] = rollen.map(
             (r: Rolle<true>) => {
                 const sps: ServiceProvider<true>[] = r.serviceProviderIds
