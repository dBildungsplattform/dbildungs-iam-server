--- conflicted
+++ resolved
@@ -20,13 +20,10 @@
 import { mapAggregateToData as mapServiceProviderAggregateToData } from '../../modules/service-provider/repo/service-provider.repo.js';
 import { ServiceProvider } from '../../modules/service-provider/domain/service-provider.js';
 import { ServiceProviderEntity } from '../../modules/service-provider/repo/service-provider.entity.js';
-<<<<<<< HEAD
 import { RolleSeedingRepo } from './repo/rolle-seeding.repo.js';
-=======
 import { Personenkontext } from '../../modules/personenkontext/domain/personenkontext.js';
 import { PersonenkontextEntity } from '../../modules/personenkontext/persistence/personenkontext.entity.js';
 import { mapAggregateToData } from '../../modules/personenkontext/dbiam/dbiam-personenkontext.repo.js';
->>>>>>> e45d364b
 
 export interface SeedFile {
     entityName: string;
@@ -140,31 +137,11 @@
         this.logger.info(`Insert ${entities.length} entities of type ${entityName}`);
     }
 
-<<<<<<< HEAD
-    /*   private handleRolleOld(entities: Rolle<true>[], entityName: string): void {
-        for (const entity of entities) {
-=======
-    private handleRolle(aggregates: Rolle<true>[], aggregateName: string): void {
-        for (const aggregate of aggregates) {
->>>>>>> e45d364b
-            const rolle: RequiredEntityData<RolleEntity> = this.forkedEm.create(
-                RolleEntity,
-                mapRolleAggregateToData(aggregate),
-            );
-            this.forkedEm.persist(rolle);
-        }
-<<<<<<< HEAD
-        this.logger.info(`Insert ${entities.length} entities of type ${entityName}`);
-    }*/
-
     private async handleRolle(entities: Rolle<true>[], entityName: string): Promise<void> {
         for (const entity of entities) {
             await this.rolleSeedingRepo.save(entity);
         }
         this.logger.info(`Insert ${entities.length} entities of type ${entityName}`);
-=======
-        this.logger.info(`Insert ${aggregates.length} entities of type ${aggregateName}`);
->>>>>>> e45d364b
     }
 
     private handleServiceProvider(aggregates: ServiceProvider<true>[], aggregateName: string): void {
@@ -180,11 +157,11 @@
 
     private handlePersonenkontext(aggregates: Personenkontext<true>[], aggregateName: string): void {
         for (const aggregate of aggregates) {
-            const personenKontext: RequiredEntityData<PersonenkontextEntity> = this.forkedEm.create(
+            const personenKontext: RequiredEntityData<PersonenkontextEntity> = this.orm.em.create(
                 PersonenkontextEntity,
                 mapAggregateToData(aggregate),
             );
-            this.forkedEm.persist(personenKontext);
+            this.orm.em.persist(personenKontext);
         }
         this.logger.info(`Insert ${aggregates.length} entities of type ${aggregateName}`);
     }
