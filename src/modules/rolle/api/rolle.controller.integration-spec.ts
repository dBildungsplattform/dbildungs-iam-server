import { faker } from '@faker-js/faker';
import { EntityManager, MikroORM } from '@mikro-orm/core';
import { CallHandler, ExecutionContext, INestApplication } from '@nestjs/common';
import { APP_INTERCEPTOR, APP_PIPE } from '@nestjs/core';
import { Test, TestingModule } from '@nestjs/testing';
import request, { Response } from 'supertest';
import { App } from 'supertest/types.js';
import {
    ConfigTestModule,
    DatabaseTestModule,
    DoFactory,
    KeycloakConfigTestModule,
    MapperTestModule,
} from '../../../../test/utils/index.js';
import { GlobalValidationPipe } from '../../../shared/validation/global-validation.pipe.js';
import { OrganisationEntity } from '../../organisation/persistence/organisation.entity.js';
import { RollenArt, RollenMerkmal, RollenSystemRecht } from '../domain/rolle.enums.js';
import { RolleEntity } from '../entity/rolle.entity.js';
import { RolleRepo } from '../repo/rolle.repo.js';
import { RolleApiModule } from '../rolle-api.module.js';
import { CreateRolleBodyParams } from './create-rolle.body.params.js';
import { RolleResponse } from './rolle.response.js';
import { ServiceProviderRepo } from '../../service-provider/repo/service-provider.repo.js';
import { AddSystemrechtBodyParams } from './add-systemrecht.body.params.js';
import { Rolle } from '../domain/rolle.js';
import { ServiceProvider } from '../../service-provider/domain/service-provider.js';
import { RolleWithServiceProvidersResponse } from './rolle-with-serviceprovider.response.js';
import { PagedResponse } from '../../../shared/paging/index.js';
import { ServiceProviderIdNameResponse } from './serviceprovider-id-name.response.js';
import { createMock, DeepMocked } from '@golevelup/ts-jest';
import { PersonPermissionsRepo } from '../../authentication/domain/person-permission.repo.js';
import { Observable } from 'rxjs';
import { Request } from 'express';
import { PassportUser } from '../../authentication/types/user.js';
import { UpdateRolleBodyParams } from './update-rolle.body.params.js';

import { OrganisationsTyp } from '../../organisation/domain/organisation.enums.js';
import { DBiamPersonenkontextRepoInternal } from '../../personenkontext/persistence/internal-dbiam-personenkontext.repo.js';

import { PersonRepository } from '../../person/persistence/person.repository.js';
import { KeycloakUserService } from '../../keycloak-administration/domain/keycloak-user.service.js';
import { PersonPermissions } from '../../authentication/domain/person-permissions.js';
import { Person } from '../../person/domain/person.js';
import { DomainError } from '../../../shared/error/domain.error.js';
import { PersonFactory } from '../../person/domain/person.factory.js';
import { KeycloakConfigModule } from '../../keycloak-administration/keycloak-config.module.js';
import { RolleServiceProviderBodyParams } from './rolle-service-provider.body.params.js';

describe('Rolle API', () => {
    let app: INestApplication;
    let orm: MikroORM;
    let em: EntityManager;
    let rolleRepo: RolleRepo;
    let personRepo: PersonRepository;
    let serviceProviderRepo: ServiceProviderRepo;
    let dBiamPersonenkontextRepoInternal: DBiamPersonenkontextRepoInternal;
    let personpermissionsRepoMock: DeepMocked<PersonPermissionsRepo>;
    let personPermissionsMock: DeepMocked<PersonPermissions>;
    let personFactory: PersonFactory;

    beforeAll(async () => {
        const module: TestingModule = await Test.createTestingModule({
            imports: [
                RolleApiModule,
                ConfigTestModule,
                DatabaseTestModule.forRoot({ isDatabaseRequired: true }),
                MapperTestModule,
            ],
            providers: [
                {
                    provide: APP_PIPE,
                    useClass: GlobalValidationPipe,
                },
                {
                    provide: APP_INTERCEPTOR,
                    useValue: {
                        intercept(context: ExecutionContext, next: CallHandler): Observable<unknown> {
                            const req: Request = context.switchToHttp().getRequest();
                            req.passportUser = createMock<PassportUser>({
                                async personPermissions() {
                                    return personpermissionsRepoMock.loadPersonPermissions('');
                                },
                            });
                            return next.handle();
                        },
                    },
                },
                {
                    provide: PersonPermissionsRepo,
                    useValue: createMock<PersonPermissionsRepo>(),
                },
                {
                    provide: KeycloakUserService,
                    useValue: createMock<KeycloakUserService>({
                        create: () =>
                            Promise.resolve({
                                ok: true,
                                value: faker.string.uuid(),
                            }),
                        setPassword: () =>
                            Promise.resolve({
                                ok: true,
                                value: faker.string.alphanumeric(16),
                            }),
                    }),
                },
            ],
        })
            .overrideModule(KeycloakConfigModule)
            .useModule(KeycloakConfigTestModule.forRoot({ isKeycloakRequired: true }))
            .compile();

        orm = module.get(MikroORM);
        em = module.get(EntityManager);
        rolleRepo = module.get(RolleRepo);
        personRepo = module.get(PersonRepository);
        serviceProviderRepo = module.get(ServiceProviderRepo);
        personFactory = module.get(PersonFactory);

        dBiamPersonenkontextRepoInternal = module.get(DBiamPersonenkontextRepoInternal);
        personpermissionsRepoMock = module.get(PersonPermissionsRepo);

        personPermissionsMock = createMock<PersonPermissions>();
        personpermissionsRepoMock.loadPersonPermissions.mockResolvedValue(personPermissionsMock);
        personPermissionsMock.getOrgIdsWithSystemrecht.mockResolvedValue({ all: false, orgaIds: [] });
        await DatabaseTestModule.setupDatabase(module.get(MikroORM));
        app = module.createNestApplication();
        await app.init();
    }, 10000000);

    afterAll(async () => {
        await orm.close();
        await app.close();
    });

    beforeEach(async () => {
        await DatabaseTestModule.clearDatabase(orm);
    });

    describe('/POST rolle', () => {
        it('should return created rolle', async () => {
            const organisation: OrganisationEntity = new OrganisationEntity();
            await em.persistAndFlush(organisation);

            await em.findOneOrFail(OrganisationEntity, { id: organisation.id });

            const params: CreateRolleBodyParams = {
                name: faker.person.jobTitle(),
                administeredBySchulstrukturknoten: organisation.id,
                rollenart: faker.helpers.enumValue(RollenArt),
                merkmale: [faker.helpers.enumValue(RollenMerkmal)],
                systemrechte: [],
            };

            const response: Response = await request(app.getHttpServer() as App)
                .post('/rolle')
                .send(params);

            expect(response.status).toBe(201);
            expect(response.body).toEqual(expect.objectContaining(params));
        });

        it('should save rolle to db', async () => {
            const organisation: OrganisationEntity = new OrganisationEntity();
            await em.persistAndFlush(organisation);

            const params: CreateRolleBodyParams = {
                name: faker.person.jobTitle(),
                administeredBySchulstrukturknoten: organisation.id,
                rollenart: faker.helpers.enumValue(RollenArt),
                merkmale: [faker.helpers.enumValue(RollenMerkmal)],
                systemrechte: [faker.helpers.enumValue(RollenSystemRecht)],
            };

            const response: Response = await request(app.getHttpServer() as App)
                .post('/rolle')
                .send(params);
            const rolle: RolleResponse = response.body as RolleResponse;

            await em.findOneOrFail(RolleEntity, { id: rolle.id });
        });

        it('should fail if the organisation does not exist', async () => {
            const params: CreateRolleBodyParams = {
                name: faker.person.jobTitle(),
                administeredBySchulstrukturknoten: faker.string.uuid(),
                rollenart: faker.helpers.enumValue(RollenArt),
                merkmale: [faker.helpers.enumValue(RollenMerkmal)],
                systemrechte: [faker.helpers.enumValue(RollenSystemRecht)],
            };

            const response: Response = await request(app.getHttpServer() as App)
                .post('/rolle')
                .send(params);

            expect(response.status).toBe(404);
        });

        it('should fail if rollenart is invalid', async () => {
            const organisation: OrganisationEntity = new OrganisationEntity();
            await em.persistAndFlush(organisation);

            const params: CreateRolleBodyParams = {
                name: faker.person.jobTitle(),
                administeredBySchulstrukturknoten: organisation.id,
                rollenart: 'INVALID' as RollenArt,
                merkmale: [faker.helpers.enumValue(RollenMerkmal)],
                systemrechte: [faker.helpers.enumValue(RollenSystemRecht)],
            };

            const response: Response = await request(app.getHttpServer() as App)
                .post('/rolle')
                .send(params);

            expect(response.status).toBe(400);
        });

        it('should fail if merkmal is invalid', async () => {
            const organisation: OrganisationEntity = new OrganisationEntity();
            await em.persistAndFlush(organisation);

            const params: CreateRolleBodyParams = {
                name: faker.person.jobTitle(),
                administeredBySchulstrukturknoten: organisation.id,
                rollenart: faker.helpers.enumValue(RollenArt),
                merkmale: ['INVALID' as RollenMerkmal],
                systemrechte: [faker.helpers.enumValue(RollenSystemRecht)],
            };

            const response: Response = await request(app.getHttpServer() as App)
                .post('/rolle')
                .send(params);

            expect(response.status).toBe(400);
        });

        it('should fail if merkmale are not unique', async () => {
            const organisation: OrganisationEntity = new OrganisationEntity();
            await em.persistAndFlush(organisation);

            const params: CreateRolleBodyParams = {
                name: faker.person.jobTitle(),
                administeredBySchulstrukturknoten: organisation.id,
                rollenart: faker.helpers.enumValue(RollenArt),
                merkmale: [RollenMerkmal.BEFRISTUNG_PFLICHT, RollenMerkmal.BEFRISTUNG_PFLICHT],
                systemrechte: [faker.helpers.enumValue(RollenSystemRecht)],
            };

            const response: Response = await request(app.getHttpServer() as App)
                .post('/rolle')
                .send(params);

            expect(response.status).toBe(400);
        });
    });

    describe('/GET rollen', () => {
        it('should return all rollen', async () => {
            const orgaIds: string[] = (
                await Promise.all([
                    rolleRepo.save(DoFactory.createRolle(false)),
                    rolleRepo.save(DoFactory.createRolle(false)),
                    rolleRepo.save(DoFactory.createRolle(false)),
                ])
            ).map((r: Rolle<true>) => r.administeredBySchulstrukturknoten);

            personPermissionsMock.getOrgIdsWithSystemrecht.mockResolvedValue({ all: false, orgaIds });

            const response: Response = await request(app.getHttpServer() as App)
                .get('/rolle')
                .send();

            expect(response.status).toBe(200);
            expect(response.body).toBeInstanceOf(Object);
            const pagedResponse: PagedResponse<RolleWithServiceProvidersResponse> =
                response.body as PagedResponse<RolleWithServiceProvidersResponse>;
            expect(pagedResponse.items).toHaveLength(3);
        });

        it('should return no rollen', async () => {
            const response: Response = await request(app.getHttpServer() as App)
                .get('/rolle')
                .send();

            expect(response.status).toBe(200);
            expect(response.body).toBeInstanceOf(Object);
            const pagedResponse: PagedResponse<RolleWithServiceProvidersResponse> =
                response.body as PagedResponse<RolleWithServiceProvidersResponse>;
            expect(pagedResponse.items).toHaveLength(0);
        });

        it('should return rollen with the given queried name', async () => {
            const testRolle: { name: string; administeredBySchulstrukturknoten: string } = await rolleRepo.save(
                DoFactory.createRolle(false),
            );

            personPermissionsMock.getOrgIdsWithSystemrecht.mockResolvedValue({
                all: false,
                orgaIds: [testRolle.administeredBySchulstrukturknoten],
            });

            const response: Response = await request(app.getHttpServer() as App)
                .get('/rolle')
                .query({ searchStr: testRolle.name })
                .send();

            expect(response.status).toBe(200);
            expect(response.body).toBeInstanceOf(Object);
            const pagedResponse: PagedResponse<RolleWithServiceProvidersResponse> =
                response.body as PagedResponse<RolleWithServiceProvidersResponse>;
            expect(pagedResponse.items).toHaveLength(1);
            expect(pagedResponse.items).toContainEqual(expect.objectContaining({ name: testRolle.name }));
        });

        it('should return rollen with serviceproviders', async () => {
            const [sp1, sp2, sp3]: [ServiceProvider<true>, ServiceProvider<true>, ServiceProvider<true>] =
                await Promise.all([
                    serviceProviderRepo.save(DoFactory.createServiceProvider(false)),
                    serviceProviderRepo.save(DoFactory.createServiceProvider(false)),
                    serviceProviderRepo.save(DoFactory.createServiceProvider(false)),
                ]);

            const orgaIds: string[] = (
                await Promise.all([
                    rolleRepo.save(DoFactory.createRolle(false, { serviceProviderIds: [sp1.id] })),
                    rolleRepo.save(DoFactory.createRolle(false, { serviceProviderIds: [sp2.id, sp3.id] })),
                    rolleRepo.save(DoFactory.createRolle(false)),
                ])
            ).map((r: Rolle<true>) => r.administeredBySchulstrukturknoten);

            personPermissionsMock.getOrgIdsWithSystemrecht.mockResolvedValue({ all: false, orgaIds });

            const response: Response = await request(app.getHttpServer() as App)
                .get('/rolle')
                .send();

            expect(response.status).toBe(200);
            expect(response.body).toBeInstanceOf(Object);
            const pagedResponse: PagedResponse<RolleWithServiceProvidersResponse> =
                response.body as PagedResponse<RolleWithServiceProvidersResponse>;
            expect(pagedResponse.items).toHaveLength(3);

            pagedResponse.items.forEach((item: RolleWithServiceProvidersResponse) => {
                item.serviceProviders.sort((a: ServiceProviderIdNameResponse, b: ServiceProviderIdNameResponse) =>
                    a.id.localeCompare(b.id),
                );
            });

            expect(pagedResponse.items).toContainEqual(
                expect.objectContaining({ serviceProviders: [{ id: sp1.id, name: sp1.name }] }),
            );
            expect(pagedResponse.items).toContainEqual(
                expect.objectContaining({
                    serviceProviders: [
                        { id: sp2.id, name: sp2.name },
                        { id: sp3.id, name: sp3.name },
                    ].sort(
                        (
                            a: {
                                id: string;
                                name: string;
                            },
                            b: {
                                id: string;
                                name: string;
                            },
                        ) => a.id.localeCompare(b.id),
                    ),
                }),
            );
            expect(pagedResponse.items).toContainEqual(expect.objectContaining({ serviceProviders: [] }));
        });
    });

    describe('/GET rolle by id', () => {
        it('should return rolle', async () => {
            const rolle: Rolle<true> = await rolleRepo.save(DoFactory.createRolle(false));

            personPermissionsMock.getOrgIdsWithSystemrecht.mockResolvedValue({
                all: false,
                orgaIds: [rolle.administeredBySchulstrukturknoten],
            });

            const response: Response = await request(app.getHttpServer() as App)
                .get(`/rolle/${rolle.id}`)
                .send();

            expect(response.status).toBe(200);
            expect(response.body).toBeInstanceOf(Object);
        });

        it('should return rolle with serviceproviders', async () => {
            const serviceProvider: ServiceProvider<true> = await serviceProviderRepo.save(
                DoFactory.createServiceProvider(false),
            );
            const rolle: Rolle<true> = await rolleRepo.save(
                DoFactory.createRolle(false, { serviceProviderIds: [serviceProvider.id] }),
            );

            personPermissionsMock.getOrgIdsWithSystemrecht.mockResolvedValue({
                all: false,
                orgaIds: [rolle.administeredBySchulstrukturknoten],
            });

            const response: Response = await request(app.getHttpServer() as App)
                .get(`/rolle/${rolle.id}`)
                .send();

            expect(response.status).toBe(200);
            expect(response.body).toBeInstanceOf(Object);
            const responseBody: RolleWithServiceProvidersResponse = response.body as RolleWithServiceProvidersResponse;

            expect(responseBody?.serviceProviders).toContainEqual(
                expect.objectContaining({ id: serviceProvider.id, name: serviceProvider.name }),
            );
        });

        it('should return 404 when rolle could not be found', async () => {
            await rolleRepo.save(DoFactory.createRolle(false));
            const response: Response = await request(app.getHttpServer() as App)
                .get(`/rolle/${faker.string.uuid()}`)
                .send();

            expect(response.status).toBe(404);
            expect(response.body).toBeInstanceOf(Object);
        });
    });

    describe('/PATCH rolle, add systemrecht', () => {
        describe('when rolle exists and systemrecht is matching enum', () => {
            it('should return 200', async () => {
                const rolle: Rolle<true> = await rolleRepo.save(DoFactory.createRolle(false));
                const params: AddSystemrechtBodyParams = {
                    systemRecht: RollenSystemRecht.ROLLEN_VERWALTEN,
                };
                const response: Response = await request(app.getHttpServer() as App)
                    .patch(`/rolle/${rolle.id}`)
                    .send(params);

                expect(response.status).toBe(200);
            });
        });

        describe('when rolle does not exist', () => {
            it('should return 500', async () => {
                await rolleRepo.save(DoFactory.createRolle(false));
                const validButNonExistingUUID: string = faker.string.uuid();
                const params: AddSystemrechtBodyParams = {
                    systemRecht: RollenSystemRecht.ROLLEN_VERWALTEN,
                };
                const response: Response = await request(app.getHttpServer() as App)
                    .patch(`/rolle/${validButNonExistingUUID}`)
                    .send(params);

                expect(response.status).toBe(500);
            });
        });
    });

    describe('/GET rolleId/serviceProviders', () => {
        describe('when rolle exists', () => {
            it('should return 200 and a list of serviceProviders', async () => {
                const serviceProvider: ServiceProvider<true> = await serviceProviderRepo.save(
                    DoFactory.createServiceProvider(false),
                );
                const rolle: Rolle<true> = await rolleRepo.save(
                    DoFactory.createRolle(false, { serviceProviderIds: [serviceProvider.id] }),
                );
                const response: Response = await request(app.getHttpServer() as App)
                    .get(`/rolle/${rolle.id}/serviceProviders`)
                    .send();

                expect(response.status).toBe(200);
            });
        });

        describe('when rolle does not exist', () => {
            it('should return 404', async () => {
                const validButNonExistingUUID: string = faker.string.uuid();
                const response: Response = await request(app.getHttpServer() as App)
                    .get(`/rolle/${validButNonExistingUUID}/serviceProviders`)
                    .send();

                expect(response.status).toBe(404);
            });
        });
    });

    describe('/PUT rolleId/serviceProviders', () => {
        describe('when rolle and serviceProvider exist', () => {
            it('should return 201 and add serviceProvider', async () => {
                const serviceProvider: ServiceProvider<true> = await serviceProviderRepo.save(
                    DoFactory.createServiceProvider(false),
                );
                const rolle: Rolle<true> = await rolleRepo.save(DoFactory.createRolle(false));
<<<<<<< HEAD
                const params: RolleServiceProviderBodyParams = {
                    serviceProviderId: serviceProvider.id,
                    version: 1,
=======
                const params: RolleServiceProviderQueryParams = {
                    serviceProviderIds: [serviceProvider.id],
>>>>>>> 68c52fd5
                };
                const response: Response = await request(app.getHttpServer() as App)
                    .put(`/rolle/${rolle.id}/serviceProviders`)
                    .send(params);

                expect(response.status).toBe(201);
            });
        });

        describe('when rolle and serviceProvider exist, but serviceProvider is already attached', () => {
            it('should return 201', async () => {
                const serviceProvider: ServiceProvider<true> = await serviceProviderRepo.save(
                    DoFactory.createServiceProvider(false),
                );
                const rolle: Rolle<true> = await rolleRepo.save(
                    DoFactory.createRolle(false, { serviceProviderIds: [serviceProvider.id] }),
                );
<<<<<<< HEAD
                const params: RolleServiceProviderBodyParams = {
                    serviceProviderId: serviceProvider.id,
                    version: 1,
=======
                const params: RolleServiceProviderQueryParams = {
                    serviceProviderIds: [serviceProvider.id],
>>>>>>> 68c52fd5
                };
                const response: Response = await request(app.getHttpServer() as App)
                    .put(`/rolle/${rolle.id}/serviceProviders`)
                    .send(params);

                expect(response.status).toBe(201);
            });
        });

        describe('when rolle does not exist', () => {
            it('should return 404', async () => {
                const validButNonExistingUUID: string = faker.string.uuid();
<<<<<<< HEAD
                const params: RolleServiceProviderBodyParams = {
                    serviceProviderId: faker.string.uuid(),
                    version: 1,
=======
                const params: RolleServiceProviderQueryParams = {
                    serviceProviderIds: [faker.string.uuid()],
>>>>>>> 68c52fd5
                };
                const response: Response = await request(app.getHttpServer() as App)
                    .put(`/rolle/${validButNonExistingUUID}/serviceProviders`)
                    .send(params);

                expect(response.status).toBe(404);
            });
        });

        describe('when serviceProvider does not exist', () => {
            it('should return 404', async () => {
                const rolle: Rolle<true> = await rolleRepo.save(DoFactory.createRolle(false));
<<<<<<< HEAD
                const params: RolleServiceProviderBodyParams = {
                    serviceProviderId: faker.string.uuid(),
                    version: 1,
=======
                const params: RolleServiceProviderQueryParams = {
                    serviceProviderIds: [faker.string.uuid()],
>>>>>>> 68c52fd5
                };
                const response: Response = await request(app.getHttpServer() as App)
                    .put(`/rolle/${rolle.id}/serviceProviders`)
                    .send(params);

                expect(response.status).toBe(404);
            });
        });
    });

    describe('/DELETE rolleId/serviceProviders', () => {
        describe('when rolle and serviceProvider exist', () => {
            it('should return 200 and delete serviceProvider', async () => {
                const serviceProvider: ServiceProvider<true> = await serviceProviderRepo.save(
                    DoFactory.createServiceProvider(false),
                );
                const rolle: Rolle<true> = await rolleRepo.save(
                    DoFactory.createRolle(false, { serviceProviderIds: [serviceProvider.id] }),
                );
<<<<<<< HEAD
                const params: RolleServiceProviderBodyParams = {
                    serviceProviderId: serviceProvider.id,
                    version: 1,
                };
                const response: Response = await request(app.getHttpServer() as App)
                    .delete(`/rolle/${rolle.id}/serviceProviders`)
                    .send(params);
=======

                const queryString: string = `serviceProviderIds[]=${serviceProvider.id}`;

                const response: Response = await request(app.getHttpServer() as App)
                    .delete(`/rolle/${rolle.id}/serviceProviders`)
                    .query(queryString)
                    .send();
>>>>>>> 68c52fd5

                expect(response.status).toBe(200);
            });
        });

        describe('when rolle does not exist', () => {
            it('should return 404', async () => {
                const validButNonExistingUUID: string = faker.string.uuid();
<<<<<<< HEAD
                const params: RolleServiceProviderBodyParams = {
                    serviceProviderId: faker.string.uuid(),
                    version: 1,
                };
                const response: Response = await request(app.getHttpServer() as App)
                    .delete(`/rolle/${validButNonExistingUUID}/serviceProviders`)
                    .send(params);
=======
                const serviceProviderId: string = faker.string.uuid();

                const queryString: string = `serviceProviderIds[]=${serviceProviderId}`;

                const response: Response = await request(app.getHttpServer() as App)
                    .delete(`/rolle/${validButNonExistingUUID}/serviceProviders`)
                    .query(queryString)
                    .send();
>>>>>>> 68c52fd5

                expect(response.status).toBe(404);
            });
        });

        describe('when serviceProvider does not exist', () => {
            it('should return 500', async () => {
                const rolle: Rolle<true> = await rolleRepo.save(DoFactory.createRolle(false));
<<<<<<< HEAD
                const params: RolleServiceProviderBodyParams = {
                    serviceProviderId: faker.string.uuid(),
                    version: 1,
                };
                const response: Response = await request(app.getHttpServer() as App)
                    .delete(`/rolle/${rolle.id}/serviceProviders`)
                    .send(params);
=======
                const nonExistingServiceProviderId: string = faker.string.uuid();

                const queryString: string = `serviceProviderIds[]=${nonExistingServiceProviderId}`;

                const response: Response = await request(app.getHttpServer() as App)
                    .delete(`/rolle/${rolle.id}/serviceProviders`)
                    .query(queryString)
                    .send();
>>>>>>> 68c52fd5

                expect(response.status).toBe(404);
            });
        });
    });

    describe('/PUT rolle', () => {
        it('should return updated rolle', async () => {
            const organisation: OrganisationEntity = new OrganisationEntity();
            await em.persistAndFlush(organisation);
            await em.findOneOrFail(OrganisationEntity, { id: organisation.id });

            const rolle: Rolle<true> = await rolleRepo.save(
                DoFactory.createRolle(false, {
                    administeredBySchulstrukturknoten: organisation.id,
                    rollenart: RollenArt.LEHR,
                }),
            );

            personPermissionsMock.getOrgIdsWithSystemrecht.mockResolvedValue({
                all: false,
                orgaIds: [organisation.id],
            });

            const serviceProvider: ServiceProvider<true> = await serviceProviderRepo.save(
                DoFactory.createServiceProvider(false),
            );

            const params: UpdateRolleBodyParams = {
                name: faker.person.jobTitle(),
                merkmale: [faker.helpers.enumValue(RollenMerkmal)],
                systemrechte: [faker.helpers.enumValue(RollenSystemRecht)],
                serviceProviderIds: [serviceProvider.id],
                version: 1,
            };

            const response: Response = await request(app.getHttpServer() as App)
                .put(`/rolle/${rolle.id}`)
                .send(params);

            expect(response.status).toBe(200);
            expect(response.body).toMatchObject({
                id: rolle.id,
                name: params.name,
                administeredBySchulstrukturknoten: organisation.id,
                rollenart: rolle.rollenart,
                merkmale: params.merkmale,
                systemrechte: params.systemrechte,
            });
        });

        it('should fail if the rolle does not exist', async () => {
            const params: UpdateRolleBodyParams = {
                name: faker.person.jobTitle(),
                merkmale: [faker.helpers.enumValue(RollenMerkmal)],
                systemrechte: [faker.helpers.enumValue(RollenSystemRecht)],
                serviceProviderIds: [],
                version: 1,
            };

            const response: Response = await request(app.getHttpServer() as App)
                .put(`/rolle/${faker.string.uuid()}`)
                .send(params);

            expect(response.status).toBe(404);
        });

        it('should return error with status-code 404 if user does NOT have permissions', async () => {
            const organisation: OrganisationEntity = new OrganisationEntity();
            await em.persistAndFlush(organisation);
            await em.findOneOrFail(OrganisationEntity, { id: organisation.id });

            const rolle: Rolle<true> = await rolleRepo.save(
                DoFactory.createRolle(false, {
                    administeredBySchulstrukturknoten: organisation.id,
                    rollenart: RollenArt.LEHR,
                }),
            );

            const personpermissions: DeepMocked<PersonPermissions> = createMock();
            personpermissions.getOrgIdsWithSystemrecht.mockResolvedValueOnce({ all: false, orgaIds: [] });
            personpermissionsRepoMock.loadPersonPermissions.mockResolvedValue(personpermissions);

            const params: UpdateRolleBodyParams = {
                name: faker.person.jobTitle(),
                merkmale: [faker.helpers.enumValue(RollenMerkmal)],
                systemrechte: [faker.helpers.enumValue(RollenSystemRecht)],
                serviceProviderIds: [],
                version: 1,
            };

            const response: Response = await request(app.getHttpServer() as App)
                .put(`/rolle/${rolle.id}`)
                .send(params);

            expect(response.status).toBe(404);
            expect(response.body).toEqual({
                code: 404,
                subcode: '01',
                titel: 'Angefragte Entität existiert nicht',
                beschreibung: 'Die angeforderte Entität existiert nicht',
            });
        });

        describe('Update Merkmale', () => {
            it('should return 400 if rolle is already assigned', async () => {
                const personData: Person<false> | DomainError = await personFactory.createNew({
                    vorname: faker.person.firstName(),
                    familienname: faker.person.lastName(),
                    username: faker.internet.userName(),
                    password: faker.string.alphanumeric(8),
                });
                if (personData instanceof DomainError) {
                    throw personData;
                }
                const person: Person<true> | DomainError = await personRepo.save(personData);
                if (person instanceof DomainError) {
                    throw person;
                }

                const organisation: OrganisationEntity = new OrganisationEntity();
                organisation.typ = OrganisationsTyp.SCHULE;
                await em.persistAndFlush(organisation);
                await em.findOneOrFail(OrganisationEntity, { id: organisation.id });

                const rolle: Rolle<true> = await rolleRepo.save(
                    DoFactory.createRolle(false, {
                        administeredBySchulstrukturknoten: organisation.id,
                        rollenart: RollenArt.LEHR,
                    }),
                );

                await dBiamPersonenkontextRepoInternal.save(
                    DoFactory.createPersonenkontext(false, {
                        personId: person.id,
                        rolleId: rolle.id,
                        organisationId: organisation.id,
                    }),
                );

                const params: UpdateRolleBodyParams = {
                    name: faker.person.jobTitle(),
                    merkmale: [faker.helpers.enumValue(RollenMerkmal)],
                    systemrechte: [faker.helpers.enumValue(RollenSystemRecht)],
                    serviceProviderIds: [],
                    version: 1,
                };

                const response: Response = await request(app.getHttpServer() as App)
                    .put(`/rolle/${rolle.id}`)
                    .send(params);

                expect(response.status).toBe(400);
                expect(response.body).toEqual({
                    code: 400,
                    i18nKey: 'UPDATE_MERKMALE_ERROR',
                });
            });
        });

        it('should return error if new name has trailing space', async () => {
            const organisation: OrganisationEntity = new OrganisationEntity();
            await em.persistAndFlush(organisation);

            await em.findOneOrFail(OrganisationEntity, { id: organisation.id });

            const rolle: Rolle<true> = await rolleRepo.save(
                DoFactory.createRolle(false, {
                    administeredBySchulstrukturknoten: organisation.id,
                    rollenart: RollenArt.LEHR,
                }),
            );

            const serviceProvider: ServiceProvider<true> = await serviceProviderRepo.save(
                DoFactory.createServiceProvider(false),
            );

            const params: UpdateRolleBodyParams = {
                name: ' newName ',
                merkmale: [faker.helpers.enumValue(RollenMerkmal)],
                systemrechte: [faker.helpers.enumValue(RollenSystemRecht)],
                serviceProviderIds: [serviceProvider.id],
                version: 1,
            };

            const response: Response = await request(app.getHttpServer() as App)
                .put(`/rolle/${rolle.id}`)
                .send(params);

            expect(response.status).toBe(400);
            expect(response.body).toEqual({
                code: 400,
                i18nKey: 'ROLLENNAME_ENTHAELT_LEERZEICHEN',
            });
        });
    });

    describe('/DELETE rolleId', () => {
        describe('should return error', () => {
            it('if rolle does NOT exist', async () => {
                const response: Response = await request(app.getHttpServer() as App)
                    .delete(`/rolle/${faker.string.uuid()}`)
                    .send();

                expect(response.status).toBe(404);
            });

            it('if rolle is already assigned to a Personenkontext', async () => {
                const personData: Person<false> | DomainError = await personFactory.createNew({
                    vorname: faker.person.firstName(),
                    familienname: faker.person.lastName(),
                    username: faker.internet.userName(),
                    password: faker.string.alphanumeric(8),
                });
                if (personData instanceof DomainError) {
                    throw personData;
                }
                const person: Person<true> | DomainError = await personRepo.save(personData);
                if (person instanceof DomainError) {
                    throw person;
                }
                const organisation: OrganisationEntity = new OrganisationEntity();
                organisation.typ = OrganisationsTyp.SCHULE;
                await em.persistAndFlush(organisation);
                await em.findOneOrFail(OrganisationEntity, { id: organisation.id });

                const rolle: Rolle<true> = await rolleRepo.save(
                    DoFactory.createRolle(false, {
                        administeredBySchulstrukturknoten: organisation.id,
                        rollenart: RollenArt.LEHR,
                    }),
                );

                await dBiamPersonenkontextRepoInternal.save(
                    DoFactory.createPersonenkontext(false, {
                        personId: person.id,
                        rolleId: rolle.id,
                        organisationId: organisation.id,
                    }),
                );
                const personpermissions: DeepMocked<PersonPermissions> = createMock();
                personpermissions.getOrgIdsWithSystemrecht.mockResolvedValueOnce({
                    all: false,
                    orgaIds: [organisation.id],
                });
                personpermissionsRepoMock.loadPersonPermissions.mockResolvedValue(personpermissions);

                const response: Response = await request(app.getHttpServer() as App)
                    .delete(`/rolle/${rolle.id}`)
                    .send();

                expect(response.status).toBe(400);
                expect(response.body).toEqual({
                    code: 400,
                    i18nKey: 'ROLLE_HAT_PERSONENKONTEXTE_ERROR',
                });
            });

            it('if user does NOT have permissions', async () => {
                const organisation: OrganisationEntity = new OrganisationEntity();
                await em.persistAndFlush(organisation);
                await em.findOneOrFail(OrganisationEntity, { id: organisation.id });

                const rolle: Rolle<true> = await rolleRepo.save(
                    DoFactory.createRolle(false, {
                        administeredBySchulstrukturknoten: organisation.id,
                        rollenart: RollenArt.LEHR,
                    }),
                );

                const personpermissions: DeepMocked<PersonPermissions> = createMock();
                personpermissions.getOrgIdsWithSystemrecht.mockResolvedValueOnce({
                    all: false,
                    orgaIds: [],
                });
                personpermissionsRepoMock.loadPersonPermissions.mockResolvedValue(personpermissions);

                const response: Response = await request(app.getHttpServer() as App)
                    .delete(`/rolle/${rolle.id}`)
                    .send();

                expect(response.status).toBe(404);
                expect(response.body).toEqual({
                    code: 404,
                    subcode: '01',
                    titel: 'Angefragte Entität existiert nicht',
                    beschreibung: 'Die angeforderte Entität existiert nicht',
                });
            });
        });

        describe('should succeed', () => {
            it('if all conditions are passed', async () => {
                const organisation: OrganisationEntity = new OrganisationEntity();
                await em.persistAndFlush(organisation);
                await em.findOneOrFail(OrganisationEntity, { id: organisation.id });
                const serviceProvider: ServiceProvider<true> = await serviceProviderRepo.save(
                    DoFactory.createServiceProvider(false),
                );

                const rolle: Rolle<true> = await rolleRepo.save(
                    DoFactory.createRolle(false, {
                        administeredBySchulstrukturknoten: organisation.id,
                        rollenart: RollenArt.LEHR,
                        serviceProviderIds: [serviceProvider.id],
                    }),
                );

                const response: Response = await request(app.getHttpServer() as App)
                    .delete(`/rolle/${rolle.id}`)
                    .send();

                expect(response.status).toBe(204);
            });
        });
    });
});<|MERGE_RESOLUTION|>--- conflicted
+++ resolved
@@ -493,14 +493,9 @@
                     DoFactory.createServiceProvider(false),
                 );
                 const rolle: Rolle<true> = await rolleRepo.save(DoFactory.createRolle(false));
-<<<<<<< HEAD
                 const params: RolleServiceProviderBodyParams = {
-                    serviceProviderId: serviceProvider.id,
+                    serviceProviderIds: [serviceProvider.id],
                     version: 1,
-=======
-                const params: RolleServiceProviderQueryParams = {
-                    serviceProviderIds: [serviceProvider.id],
->>>>>>> 68c52fd5
                 };
                 const response: Response = await request(app.getHttpServer() as App)
                     .put(`/rolle/${rolle.id}/serviceProviders`)
@@ -518,14 +513,9 @@
                 const rolle: Rolle<true> = await rolleRepo.save(
                     DoFactory.createRolle(false, { serviceProviderIds: [serviceProvider.id] }),
                 );
-<<<<<<< HEAD
                 const params: RolleServiceProviderBodyParams = {
-                    serviceProviderId: serviceProvider.id,
+                    serviceProviderIds: [serviceProvider.id],
                     version: 1,
-=======
-                const params: RolleServiceProviderQueryParams = {
-                    serviceProviderIds: [serviceProvider.id],
->>>>>>> 68c52fd5
                 };
                 const response: Response = await request(app.getHttpServer() as App)
                     .put(`/rolle/${rolle.id}/serviceProviders`)
@@ -538,14 +528,9 @@
         describe('when rolle does not exist', () => {
             it('should return 404', async () => {
                 const validButNonExistingUUID: string = faker.string.uuid();
-<<<<<<< HEAD
                 const params: RolleServiceProviderBodyParams = {
-                    serviceProviderId: faker.string.uuid(),
+                    serviceProviderIds: [faker.string.uuid()],
                     version: 1,
-=======
-                const params: RolleServiceProviderQueryParams = {
-                    serviceProviderIds: [faker.string.uuid()],
->>>>>>> 68c52fd5
                 };
                 const response: Response = await request(app.getHttpServer() as App)
                     .put(`/rolle/${validButNonExistingUUID}/serviceProviders`)
@@ -558,14 +543,9 @@
         describe('when serviceProvider does not exist', () => {
             it('should return 404', async () => {
                 const rolle: Rolle<true> = await rolleRepo.save(DoFactory.createRolle(false));
-<<<<<<< HEAD
                 const params: RolleServiceProviderBodyParams = {
-                    serviceProviderId: faker.string.uuid(),
+                    serviceProviderIds: [faker.string.uuid()],
                     version: 1,
-=======
-                const params: RolleServiceProviderQueryParams = {
-                    serviceProviderIds: [faker.string.uuid()],
->>>>>>> 68c52fd5
                 };
                 const response: Response = await request(app.getHttpServer() as App)
                     .put(`/rolle/${rolle.id}/serviceProviders`)
@@ -585,7 +565,9 @@
                 const rolle: Rolle<true> = await rolleRepo.save(
                     DoFactory.createRolle(false, { serviceProviderIds: [serviceProvider.id] }),
                 );
-<<<<<<< HEAD
+
+                const queryString: string = `serviceProviderIds[]=${serviceProvider.id}`;
+
                 const params: RolleServiceProviderBodyParams = {
                     serviceProviderId: serviceProvider.id,
                     version: 1,
@@ -593,15 +575,6 @@
                 const response: Response = await request(app.getHttpServer() as App)
                     .delete(`/rolle/${rolle.id}/serviceProviders`)
                     .send(params);
-=======
-
-                const queryString: string = `serviceProviderIds[]=${serviceProvider.id}`;
-
-                const response: Response = await request(app.getHttpServer() as App)
-                    .delete(`/rolle/${rolle.id}/serviceProviders`)
-                    .query(queryString)
-                    .send();
->>>>>>> 68c52fd5
 
                 expect(response.status).toBe(200);
             });
@@ -610,7 +583,10 @@
         describe('when rolle does not exist', () => {
             it('should return 404', async () => {
                 const validButNonExistingUUID: string = faker.string.uuid();
-<<<<<<< HEAD
+                const serviceProviderId: string = faker.string.uuid();
+
+                const queryString: string = `serviceProviderIds[]=${serviceProviderId}`;
+
                 const params: RolleServiceProviderBodyParams = {
                     serviceProviderId: faker.string.uuid(),
                     version: 1,
@@ -618,16 +594,6 @@
                 const response: Response = await request(app.getHttpServer() as App)
                     .delete(`/rolle/${validButNonExistingUUID}/serviceProviders`)
                     .send(params);
-=======
-                const serviceProviderId: string = faker.string.uuid();
-
-                const queryString: string = `serviceProviderIds[]=${serviceProviderId}`;
-
-                const response: Response = await request(app.getHttpServer() as App)
-                    .delete(`/rolle/${validButNonExistingUUID}/serviceProviders`)
-                    .query(queryString)
-                    .send();
->>>>>>> 68c52fd5
 
                 expect(response.status).toBe(404);
             });
@@ -636,7 +602,10 @@
         describe('when serviceProvider does not exist', () => {
             it('should return 500', async () => {
                 const rolle: Rolle<true> = await rolleRepo.save(DoFactory.createRolle(false));
-<<<<<<< HEAD
+                const nonExistingServiceProviderId: string = faker.string.uuid();
+
+                const queryString: string = `serviceProviderIds[]=${nonExistingServiceProviderId}`;
+
                 const params: RolleServiceProviderBodyParams = {
                     serviceProviderId: faker.string.uuid(),
                     version: 1,
@@ -644,16 +613,6 @@
                 const response: Response = await request(app.getHttpServer() as App)
                     .delete(`/rolle/${rolle.id}/serviceProviders`)
                     .send(params);
-=======
-                const nonExistingServiceProviderId: string = faker.string.uuid();
-
-                const queryString: string = `serviceProviderIds[]=${nonExistingServiceProviderId}`;
-
-                const response: Response = await request(app.getHttpServer() as App)
-                    .delete(`/rolle/${rolle.id}/serviceProviders`)
-                    .query(queryString)
-                    .send();
->>>>>>> 68c52fd5
 
                 expect(response.status).toBe(404);
             });
