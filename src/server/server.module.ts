--- conflicted
+++ resolved
@@ -21,11 +21,7 @@
 import { PersonenKontextApiModule } from '../modules/personenkontext/personenkontext-api.module.js';
 import { ServiceProviderApiModule } from '../modules/service-provider/service-provider-api.module.js';
 import { SessionAccessTokenMiddleware } from '../modules/authentication/services/session-access-token.middleware.js';
-<<<<<<< HEAD
 import { createClient, createCluster, RedisClientType, RedisClusterType } from 'redis';
-=======
-import { createClient, createCluster } from 'redis';
->>>>>>> a83d79cd
 import RedisStore from 'connect-redis';
 import session from 'express-session';
 import passport from 'passport';
@@ -120,7 +116,6 @@
 
     public async configure(consumer: MiddlewareConsumer): Promise<void> {
         const redisConfig: RedisConfig = this.configService.getOrThrow<RedisConfig>('REDIS');
-<<<<<<< HEAD
         let redisClient: RedisClientType | RedisClusterType;
         if (redisConfig.CLUSTERED) {
             redisClient = createCluster({
@@ -139,30 +134,6 @@
                         },
                     },
                 ],
-=======
-        // eslint-disable-next-line @typescript-eslint/typedef
-        let redisClient;
-        // Ignoring cluster config. We'll test this on deployment
-        /* istanbul ignore next */
-        if (redisConfig.CLUSTERED) {
-            /* istanbul ignore next */
-            redisClient = createCluster({
-                rootNodes: [
-                    {
-                        url: `redis://${redisConfig.USERNAME}:${redisConfig.PASSWORD}@${redisConfig.HOST}:${redisConfig.PORT}`,
-                    },
-                ],
-                useReplicas: true,
-                defaults: {
-                    socket: {
-                        host: redisConfig.HOST,
-                        port: redisConfig.PORT,
-                        tls: redisConfig.USE_TLS,
-                        key: redisConfig.PRIVATE_KEY,
-                        cert: redisConfig.CERTIFICATE_AUTHORITIES,
-                    },
-                },
->>>>>>> a83d79cd
             });
         } else {
             redisClient = createClient({
