import { Test, TestingModule } from '@nestjs/testing';
import { OrganisationRepo } from '../../organisation/persistence/organisation.repo.js';
import {
    ConfigTestModule,
    DatabaseTestModule,
    KeycloakConfigTestModule,
    MapperTestModule,
} from '../../../../test/utils/index.js';
import { RolleRepo } from '../../rolle/repo/rolle.repo.js';
import { Personenkontext } from '../domain/personenkontext.js';
import { OrganisationDo } from '../../organisation/domain/organisation.do.js';
import { DBiamPersonenkontextRepo } from '../persistence/dbiam-personenkontext.repo.js';
import { GleicheRolleAnKlasseWieSchule } from './gleiche-rolle-an-klasse-wie-schule.js';
import { createMock, DeepMocked } from '@golevelup/ts-jest';
import { OrganisationsTyp } from '../../organisation/domain/organisation.enums.js';
import { faker } from '@faker-js/faker';
import { MikroORM } from '@mikro-orm/core';
import { PersonRepository } from '../../person/persistence/person.repository.js';
import { PersonFactory } from '../../person/domain/person.factory.js';
import { Person } from '../../person/domain/person.js';
import { DomainError } from '../../../shared/error/domain.error.js';
import { KeycloakAdministrationModule } from '../../keycloak-administration/keycloak-administration.module.js';
import { UsernameGeneratorService } from '../../person/domain/username-generator.service.js';
import { KeycloakConfigModule } from '../../keycloak-administration/keycloak-config.module.js';
import { PersonenkontextFactory } from '../domain/personenkontext.factory.js';
import { OrganisationRepository } from '../../organisation/persistence/organisation.repository.js';

function createPersonenkontext<WasPersisted extends boolean>(
    this: void,
    personenkontextFactory: PersonenkontextFactory,
    withId: WasPersisted,
    params: Partial<Personenkontext<boolean>> = {},
): Personenkontext<WasPersisted> {
    const personenkontext: Personenkontext<WasPersisted> = personenkontextFactory.construct<boolean>(
        withId ? faker.string.uuid() : undefined,
        withId ? faker.date.past() : undefined,
        withId ? faker.date.recent() : undefined,
        faker.string.uuid(),
        faker.string.uuid(),
        faker.string.uuid(),
    );

    Object.assign(personenkontext, params);

    return personenkontext;
}

describe('PersonenkontextSpecificationsTest', () => {
    let module: TestingModule;
    let orm: MikroORM;
    let organisationRepoMock: DeepMocked<OrganisationRepo>;
    let rolleRepoMock: DeepMocked<RolleRepo>;
    let personenkontextRepoMock: DeepMocked<DBiamPersonenkontextRepo>;

    let personFactory: PersonFactory;
    let personRepo: PersonRepository;

    let personenkontextFactory: PersonenkontextFactory;

    beforeAll(async () => {
        module = await Test.createTestingModule({
            imports: [
                ConfigTestModule,
                DatabaseTestModule.forRoot({ isDatabaseRequired: true }),
                KeycloakAdministrationModule,
                MapperTestModule,
            ],
            providers: [
                PersonRepository,
                PersonFactory,
                UsernameGeneratorService,
                PersonenkontextFactory,
                {
                    provide: DBiamPersonenkontextRepo,
                    useValue: createMock<DBiamPersonenkontextRepo>(),
                },
                {
                    provide: OrganisationRepo,
                    useValue: createMock<OrganisationRepo>(),
                },
                {
                    provide: OrganisationRepository,
                    useValue: createMock<OrganisationRepository>(),
                },
                {
                    provide: RolleRepo,
                    useValue: createMock<RolleRepo>(),
                },
            ],
        })
            .overrideModule(KeycloakConfigModule)
            .useModule(KeycloakConfigTestModule.forRoot({ isKeycloakRequired: true }))
            .compile();
        organisationRepoMock = module.get(OrganisationRepo);
        rolleRepoMock = module.get(RolleRepo);
        personenkontextRepoMock = module.get(DBiamPersonenkontextRepo);
        personFactory = module.get(PersonFactory);
        personenkontextFactory = module.get(PersonenkontextFactory);
        personRepo = module.get(PersonRepository);
        personenkontextFactory = module.get(PersonenkontextFactory);
        orm = module.get(MikroORM);

        await DatabaseTestModule.setupDatabase(orm);
    }, 10000000);

    beforeEach(async () => {
        jest.resetAllMocks();
        await DatabaseTestModule.clearDatabase(orm);
    });

    afterAll(async () => {
        await orm.close();
        await module.close();
    });

    it('should be defined', () => {
        expect(module).toBeDefined();
    });

    describe('Gleiche Rolle An Klasse Wie Schule', () => {
        it('should not be satisfied when rolle could not be found', async () => {
            const klasse: OrganisationDo<true> = createMock<OrganisationDo<true>>();
            klasse.typ = OrganisationsTyp.KLASSE;
            const schule: OrganisationDo<true> = createMock<OrganisationDo<true>>();
            schule.typ = OrganisationsTyp.SCHULE;
            schule.id = faker.string.uuid();
            klasse.administriertVon = schule.id;
            const specification: GleicheRolleAnKlasseWieSchule = new GleicheRolleAnKlasseWieSchule(
                organisationRepoMock,
                personenkontextRepoMock,
                rolleRepoMock,
            );
            const personResult: Person<false> | DomainError = await personFactory.createNew({
                vorname: faker.person.firstName(),
                familienname: faker.person.lastName(),
            });
            if (personResult instanceof DomainError) {
                throw personResult;
            }
            const person: Person<true> | DomainError = await personRepo.create(personResult);
            if (person instanceof DomainError) {
                throw person;
            }
<<<<<<< HEAD
            const personenkontext: Personenkontext<false> = createPersonenkontext(false, { personId: person.id });
=======
            const personenkontext: Personenkontext<false> = createPersonenkontext(personenkontextFactory, false, {
                personId: person.id,
            });
            const foundPersonenkontextDummy: Personenkontext<false> = createPersonenkontext(
                personenkontextFactory,
                false,
                {
                    organisationId: schule.id,
                    personId: person.id,
                },
            );
            await personenkontextRepo.save(foundPersonenkontextDummy);
>>>>>>> f0cf28cb

            organisationRepoMock.findById.mockResolvedValueOnce(klasse); //mock Klasse
            organisationRepoMock.findById.mockResolvedValueOnce(schule); //mock Schule

            rolleRepoMock.findById.mockResolvedValueOnce(undefined);

            expect(await specification.isSatisfiedBy(personenkontext)).toBeFalsy();
        });
    });
});<|MERGE_RESOLUTION|>--- conflicted
+++ resolved
@@ -141,9 +141,6 @@
             if (person instanceof DomainError) {
                 throw person;
             }
-<<<<<<< HEAD
-            const personenkontext: Personenkontext<false> = createPersonenkontext(false, { personId: person.id });
-=======
             const personenkontext: Personenkontext<false> = createPersonenkontext(personenkontextFactory, false, {
                 personId: person.id,
             });
@@ -155,8 +152,7 @@
                     personId: person.id,
                 },
             );
-            await personenkontextRepo.save(foundPersonenkontextDummy);
->>>>>>> f0cf28cb
+            await personenkontextRepoMock.save(foundPersonenkontextDummy);
 
             organisationRepoMock.findById.mockResolvedValueOnce(klasse); //mock Klasse
             organisationRepoMock.findById.mockResolvedValueOnce(schule); //mock Schule
