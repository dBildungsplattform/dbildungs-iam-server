import {
    Body,
    Controller,
    Delete,
    Get,
    HttpCode,
    HttpException,
    HttpStatus,
    Param,
    ParseFilePipeBuilder,
    Post,
    Query,
    Res,
    StreamableFile,
    UploadedFile,
    UseFilters,
    UseGuards,
    UseInterceptors,
} from '@nestjs/common';
import {
    ApiBadRequestResponse,
    ApiBearerAuth,
    ApiConsumes,
    ApiForbiddenResponse,
    ApiInternalServerErrorResponse,
    ApiNoContentResponse,
    ApiNotFoundResponse,
    ApiOAuth2,
    ApiOkResponse,
    ApiOperation,
    ApiProduces,
    ApiTags,
    ApiUnauthorizedResponse,
} from '@nestjs/swagger';
import { SchulConnexValidationErrorFilter } from '../../../shared/error/schulconnex-validation-error.filter.js';
import { AuthenticationExceptionFilter } from '../../authentication/api/authentication-exception-filter.js';
import { FileInterceptor } from '@nestjs/platform-express';
import { DbiamPersonenkontextImportBodyParams } from './dbiam-personenkontext-import.body.params.js';
import { ImportWorkflowFactory } from '../domain/import-workflow.factory.js';
import { PersonPermissions } from '../../authentication/domain/person-permissions.js';
import { Permissions } from '../../authentication/api/permissions.decorator.js';
import { DomainError } from '../../../shared/error/domain.error.js';
import { ImportUploadResultFields, ImportWorkflow } from '../domain/import-workflow.js';
import { DbiamImportError } from './dbiam-import.error.js';
import { ImportvorgangByIdBodyParams } from './importvorgang-by-id.body.params.js';
import { Response } from 'express';
import { ImportUploadResponse } from './importvorgang-upload.response.js';
import { ImportDomainError } from '../domain/import-domain.error.js';
import { SchulConnexErrorMapper } from '../../../shared/error/schul-connex-error.mapper.js';
import { ImportExceptionFilter } from './import-exception-filter.js';
import { ImportvorgangByIdParams } from './importvorgang-by-id.params.js';
<<<<<<< HEAD
=======
import { ClassLogger } from '../../../core/logging/class-logger.js';
>>>>>>> 8ce6865a
import { ImportvorgangQueryParams } from './importvorgang-query.param.js';
import { PagingHeadersObject } from '../../../shared/paging/paging.enums.js';
import { ImportVorgangResponse } from './importvorgang.response.js';
import { PagedResponse } from '../../../shared/paging/paged.response.js';
import { ImportVorgangRepository } from '../persistence/import-vorgang.repository.js';
import { ImportVorgang } from '../domain/import-vorgang.js';
import { Paged } from '../../../shared/paging/paged.js';
<<<<<<< HEAD
import { ImportStatus } from '../domain/import.enums.js';
import { EntityNotFoundError } from '../../../shared/error/entity-not-found.error.js';
=======
import { StepUpGuard } from '../../authentication/api/steup-up.guard.js';
>>>>>>> 8ce6865a

@UseFilters(SchulConnexValidationErrorFilter, new AuthenticationExceptionFilter(), new ImportExceptionFilter())
@ApiTags('import')
@ApiBearerAuth()
@ApiOAuth2(['openid'])
@Controller({ path: 'import' })
export class ImportController {
    public constructor(
        private readonly importWorkflowFactory: ImportWorkflowFactory,
<<<<<<< HEAD
=======
        private readonly logger: ClassLogger,
>>>>>>> 8ce6865a
        private readonly importVorgangRepository: ImportVorgangRepository,
    ) {}

    @UseGuards(StepUpGuard)
    @Post('upload')
    @ApiConsumes('multipart/form-data')
    @ApiOkResponse({ description: 'Returns an import upload response object.', type: ImportUploadResponse })
    @ApiBadRequestResponse({ description: 'The CSV file was not valid.' })
    @ApiUnauthorizedResponse({ description: 'Not authorized to import data with a CSV file.' })
    @ApiForbiddenResponse({ description: 'Insufficient permissions to import data with a CSV file.' })
    @ApiInternalServerErrorResponse({ description: 'Internal server error while importing data with a CSV file.' })
    @UseInterceptors(FileInterceptor('file'))
    public async uploadFile(
        @Body() body: DbiamPersonenkontextImportBodyParams,
        @UploadedFile(
            new ParseFilePipeBuilder()
                .addFileTypeValidator({
                    fileType: 'text/csv|application/vnd.ms-excel', //added application/vnd.ms-excel for firefox compatibility with csv files
                })
                .build({
                    errorHttpStatusCode: HttpStatus.BAD_REQUEST,
                    fileIsRequired: true,
                }),
        )
        file: Express.Multer.File,
        @Permissions() permissions: PersonPermissions,
    ): Promise<ImportUploadResponse> {
        const importWorkflow: ImportWorkflow = this.importWorkflowFactory.createNew();
        importWorkflow.initialize(body.organisationId, body.rolleId);
        const result: DomainError | ImportUploadResultFields = await importWorkflow.validateImport(file, permissions);
        if (result instanceof DomainError) {
            if (result instanceof ImportDomainError) {
                throw result;
            }

            throw SchulConnexErrorMapper.mapSchulConnexErrorToHttpException(
                SchulConnexErrorMapper.mapDomainErrorToSchulConnexError(result),
            );
        }

        return new ImportUploadResponse(
            result.importVorgangId,
            result.isValid,
            result.totalImportDataItems,
            result.invalidImportDataItems,
        );
    }

    @UseGuards(StepUpGuard)
    @ApiProduces('text/plain')
    @Post('execute')
    @HttpCode(HttpStatus.OK)
    @ApiOkResponse({
        description: 'The execution of the import transaction was initiated successfully.',
        type: undefined,
    })
    @ApiNotFoundResponse({ description: 'The import transaction does not exist.' })
    @ApiBadRequestResponse({
        description: 'Something went wrong with the found import transaction.',
        type: DbiamImportError,
    })
    @ApiUnauthorizedResponse({ description: 'Not authorized to execute the import transaction.' })
    @ApiForbiddenResponse({ description: 'Insufficient permissions to execute the import transaction.' })
    @ApiInternalServerErrorResponse({
        description: 'Internal server error while executing the import transaction.',
    })
    public async executeImport(
        @Body() body: ImportvorgangByIdBodyParams,
        @Permissions() permissions: PersonPermissions,
    ): Promise<void> {
        const importWorkflow: ImportWorkflow = this.importWorkflowFactory.createNew();
        importWorkflow.initialize(body.organisationId, body.rolleId);
        const result: Result<void> = await importWorkflow.executeImport(body.importvorgangId, permissions);

        if (!result.ok) {
            if (result.error instanceof ImportDomainError) {
                this.logger.error(
                    `Admin ${permissions.personFields.username} (AdminId: ${permissions.personFields.id}) hat versucht für Schule: ${body.organisationId} einen CSV Import durchzuführen. Fehler: ${result.error.message}`,
                );
                throw result.error;
            }

            const schulConnexError: HttpException = SchulConnexErrorMapper.mapSchulConnexErrorToHttpException(
                SchulConnexErrorMapper.mapDomainErrorToSchulConnexError(result.error as DomainError),
            );
<<<<<<< HEAD
=======
            this.logger.error(
                `Admin: ${permissions.personFields.id}) hat versucht für Schule: ${body.organisationId} einen CSV Import durchzuführen. Fehler: ${schulConnexError.message}`,
            );
            throw schulConnexError;
        } else {
            this.logger.info(
                `Admin: ${permissions.personFields.id}) hat für Schule: ${body.organisationId} einen CSV Import durchgeführt.`,
            );
            const fileName: string = importWorkflow.getFileName(body.importvorgangId);
            const contentDisposition: string = `attachment; filename="${fileName}"`;
            res.set({
                'Content-Type': 'text/plain',
                'Content-Disposition': contentDisposition,
            });
            return new StreamableFile(result.value);
>>>>>>> 8ce6865a
        }
    }

    @UseGuards(StepUpGuard)
    @Delete(':importvorgangId')
    @HttpCode(HttpStatus.NO_CONTENT)
    @ApiOperation({ description: 'Delete a role by id.' })
    @ApiNoContentResponse({ description: 'Import transaction was deleted successfully.' })
    @ApiBadRequestResponse({
        description: 'Something went wrong with the found import transaction.',
        type: DbiamImportError,
    })
    @ApiNotFoundResponse({ description: 'The import transaction that should be deleted does not exist.' })
    @ApiUnauthorizedResponse({ description: 'Not authorized to delete the import transaction.' })
    public async deleteImportTransaction(
        @Param() params: ImportvorgangByIdParams,
        @Permissions() permissions: PersonPermissions,
    ): Promise<void> {
        const importWorkflow: ImportWorkflow = this.importWorkflowFactory.createNew();
        const result: Result<void> = await importWorkflow.cancelImport(params.importvorgangId, permissions);
        if (!result.ok) {
            if (result.error instanceof DomainError) {
                throw SchulConnexErrorMapper.mapSchulConnexErrorToHttpException(
                    SchulConnexErrorMapper.mapDomainErrorToSchulConnexError(result.error),
                );
            }
        }
    }

<<<<<<< HEAD
=======
    @UseGuards(StepUpGuard)
>>>>>>> 8ce6865a
    @Get('history')
    @ApiOperation({ description: 'Get the history of import.' })
    @ApiOkResponse({
        description: 'The import transactions were successfully returned',
        type: [ImportVorgangResponse],
        headers: PagingHeadersObject,
    })
    @ApiUnauthorizedResponse({ description: 'Not authorized to get import transactions.' })
    @ApiForbiddenResponse({ description: 'Insufficient permissions to get import transactions.' })
    @ApiInternalServerErrorResponse({ description: 'Internal server error while getting import transactions.' })
    public async findImportTransactions(
        @Query() queryParams: ImportvorgangQueryParams,
        @Permissions() permissions: PersonPermissions,
    ): Promise<PagedResponse<ImportVorgangResponse>> {
        const [result, total]: [ImportVorgang<true>[], number] = await this.importVorgangRepository.findAuthorized(
            permissions,
            {
                status: queryParams.status,
                personId: permissions.personFields.id,
                rolleIds: queryParams.rolleIds,
                organisationIds: queryParams.organisationIds,
                offset: queryParams.offset,
                limit: queryParams.limit,
            },
        );

        const pagedImportVorgangResponse: Paged<ImportVorgangResponse> = {
            total: total,
            offset: queryParams.offset ?? 0,
            limit: queryParams.limit ?? result.length,
            items: result.map((importVorgang: ImportVorgang<true>) => new ImportVorgangResponse(importVorgang)),
        };

        return new PagedResponse(pagedImportVorgangResponse);
    }
<<<<<<< HEAD

    @ApiProduces('text/plain')
    @Post('download')
    @HttpCode(HttpStatus.OK)
    @ApiOkResponse({
        description: 'The import result file was generated and downloaded successfully.',
        schema: {
            type: 'string',
            format: 'binary',
        },
    })
    @ApiNotFoundResponse({ description: 'The import transaction does not exist.' })
    @ApiBadRequestResponse({
        description: 'Something went wrong with the found import transaction.',
        type: DbiamImportError,
    })
    @ApiUnauthorizedResponse({ description: 'Not authorized to download the import result.' })
    @ApiForbiddenResponse({ description: 'Insufficient permissions to download the import result.' })
    @ApiInternalServerErrorResponse({
        description: 'Internal server error while generating the import result file.',
    })
    public async downloadFile(
        @Body() body: ImportvorgangByIdBodyParams,
        @Res({ passthrough: true }) res: Response,
        @Permissions() permissions: PersonPermissions,
    ): Promise<StreamableFile> {
        const importWorkflow: ImportWorkflow = this.importWorkflowFactory.createNew();
        importWorkflow.initialize(body.organisationId, body.rolleId);
        const result: Result<Buffer> = await importWorkflow.downloadFile(body.importvorgangId, permissions);

        if (!result.ok) {
            if (result.error instanceof ImportDomainError) {
                throw result.error;
            }

            throw SchulConnexErrorMapper.mapSchulConnexErrorToHttpException(
                SchulConnexErrorMapper.mapDomainErrorToSchulConnexError(result.error as DomainError),
            );
        } else {
            const fileName: string = importWorkflow.getFileName(body.importvorgangId);
            const contentDisposition: string = `attachment; filename="${fileName}"`;
            res.set({
                'Content-Type': 'text/plain',
                'Content-Disposition': contentDisposition,
            });
            return new StreamableFile(result.value);
        }
    }

    @Get(':importvorgangId/status')
    @ApiOperation({ description: 'Get status for the import transaction by id.' })
    @ApiOkResponse({
        description: 'The status for the import transaction was successfully returned.',
        type: String,
    })
    @ApiUnauthorizedResponse({ description: 'Not authorized to get the status for the import transaction by id.' })
    @ApiForbiddenResponse({ description: 'Insufficient permission to get status for the import transaction by id.' })
    @ApiInternalServerErrorResponse({
        description: 'Internal server error while getting status for the import transaction by id.',
    })
    public async getImportStatus(@Param() params: ImportvorgangByIdParams): Promise<ImportStatus> {
        const result: Option<ImportVorgang<true>> = await this.importVorgangRepository.findById(params.importvorgangId);
        if (!result) {
            throw SchulConnexErrorMapper.mapSchulConnexErrorToHttpException(
                SchulConnexErrorMapper.mapDomainErrorToSchulConnexError(
                    new EntityNotFoundError('ImportVorgang', params.importvorgangId),
                ),
            );
        }

        return result.status;
    }
=======
>>>>>>> 8ce6865a
}<|MERGE_RESOLUTION|>--- conflicted
+++ resolved
@@ -49,10 +49,7 @@
 import { SchulConnexErrorMapper } from '../../../shared/error/schul-connex-error.mapper.js';
 import { ImportExceptionFilter } from './import-exception-filter.js';
 import { ImportvorgangByIdParams } from './importvorgang-by-id.params.js';
-<<<<<<< HEAD
-=======
 import { ClassLogger } from '../../../core/logging/class-logger.js';
->>>>>>> 8ce6865a
 import { ImportvorgangQueryParams } from './importvorgang-query.param.js';
 import { PagingHeadersObject } from '../../../shared/paging/paging.enums.js';
 import { ImportVorgangResponse } from './importvorgang.response.js';
@@ -60,12 +57,9 @@
 import { ImportVorgangRepository } from '../persistence/import-vorgang.repository.js';
 import { ImportVorgang } from '../domain/import-vorgang.js';
 import { Paged } from '../../../shared/paging/paged.js';
-<<<<<<< HEAD
+import { StepUpGuard } from '../../authentication/api/steup-up.guard.js';
 import { ImportStatus } from '../domain/import.enums.js';
 import { EntityNotFoundError } from '../../../shared/error/entity-not-found.error.js';
-=======
-import { StepUpGuard } from '../../authentication/api/steup-up.guard.js';
->>>>>>> 8ce6865a
 
 @UseFilters(SchulConnexValidationErrorFilter, new AuthenticationExceptionFilter(), new ImportExceptionFilter())
 @ApiTags('import')
@@ -75,10 +69,7 @@
 export class ImportController {
     public constructor(
         private readonly importWorkflowFactory: ImportWorkflowFactory,
-<<<<<<< HEAD
-=======
         private readonly logger: ClassLogger,
->>>>>>> 8ce6865a
         private readonly importVorgangRepository: ImportVorgangRepository,
     ) {}
 
@@ -164,24 +155,6 @@
             const schulConnexError: HttpException = SchulConnexErrorMapper.mapSchulConnexErrorToHttpException(
                 SchulConnexErrorMapper.mapDomainErrorToSchulConnexError(result.error as DomainError),
             );
-<<<<<<< HEAD
-=======
-            this.logger.error(
-                `Admin: ${permissions.personFields.id}) hat versucht für Schule: ${body.organisationId} einen CSV Import durchzuführen. Fehler: ${schulConnexError.message}`,
-            );
-            throw schulConnexError;
-        } else {
-            this.logger.info(
-                `Admin: ${permissions.personFields.id}) hat für Schule: ${body.organisationId} einen CSV Import durchgeführt.`,
-            );
-            const fileName: string = importWorkflow.getFileName(body.importvorgangId);
-            const contentDisposition: string = `attachment; filename="${fileName}"`;
-            res.set({
-                'Content-Type': 'text/plain',
-                'Content-Disposition': contentDisposition,
-            });
-            return new StreamableFile(result.value);
->>>>>>> 8ce6865a
         }
     }
 
@@ -211,10 +184,6 @@
         }
     }
 
-<<<<<<< HEAD
-=======
-    @UseGuards(StepUpGuard)
->>>>>>> 8ce6865a
     @Get('history')
     @ApiOperation({ description: 'Get the history of import.' })
     @ApiOkResponse({
@@ -250,7 +219,6 @@
 
         return new PagedResponse(pagedImportVorgangResponse);
     }
-<<<<<<< HEAD
 
     @ApiProduces('text/plain')
     @Post('download')
@@ -323,6 +291,4 @@
 
         return result.status;
     }
-=======
->>>>>>> 8ce6865a
 }