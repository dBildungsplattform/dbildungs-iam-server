import { EntityManager, RequiredEntityData, Loaded } from '@mikro-orm/postgresql';
import { Injectable } from '@nestjs/common';
import { ConfigService } from '@nestjs/config';
import { OrganisationEntity } from './organisation.entity.js';
import { Organisation } from '../domain/organisation.js';
import { OrganisationScope } from './organisation.scope.js';
<<<<<<< HEAD
import { OrganisationID } from '../../../shared/types/aggregate-ids.types.js';
import { ServerConfig, DataConfig } from '../../../shared/config/index.js';
=======
import { ServerConfig, DataConfig } from '../../../shared/config/index.js';
import { ConfigService } from '@nestjs/config';
>>>>>>> 44e16b24

export function mapAggregateToData(organisation: Organisation<boolean>): RequiredEntityData<OrganisationEntity> {
    return {
        id: organisation.id,
        administriertVon: organisation.administriertVon,
        zugehoerigZu: organisation.zugehoerigZu,
        kennung: organisation.kennung,
        name: organisation.name,
        namensergaenzung: organisation.namensergaenzung,
        kuerzel: organisation.kuerzel,
        typ: organisation.typ,
        traegerschaft: organisation.traegerschaft,
    };
}

export function mapEntityToAggregate(entity: OrganisationEntity): Organisation<true> {
    return Organisation.construct(
        entity.id,
        entity.createdAt,
        entity.updatedAt,
        entity.administriertVon,
        entity.zugehoerigZu,
        entity.kennung,
        entity.name,
        entity.namensergaenzung,
        entity.kuerzel,
        entity.typ,
        entity.traegerschaft,
    );
}

@Injectable()
export class OrganisationRepository {
    public readonly ROOT_ORGANISATION_ID: string;

    public constructor(
        private readonly em: EntityManager,
        config: ConfigService<ServerConfig>,
    ) {
        this.ROOT_ORGANISATION_ID = config.getOrThrow<DataConfig>('DATA').ROOT_ORGANISATION_ID;
    }

    public async findBy(scope: OrganisationScope): Promise<Counted<Organisation<true>>> {
        const [entities, total]: Counted<OrganisationEntity> = await scope.executeQuery(this.em);
        const organisations: Organisation<true>[] = entities.map((entity: OrganisationEntity) =>
            mapEntityToAggregate(entity),
        );

        return [organisations, total];
    }

<<<<<<< HEAD
    public async exists(id: OrganisationID): Promise<boolean> {
        const organisation: Option<Loaded<OrganisationEntity, never, 'id', never>> = await this.em.findOne(
            OrganisationEntity,
            { id },
            { fields: ['id'] as const },
        );

        return !!organisation;
    }

    public async findChildOrgasForIds(ids: OrganisationID[]): Promise<Organisation<true>[]> {
        let rawResult: OrganisationEntity[];

        if (ids.length === 0) {
            return [];
        } else if (ids.some((id: OrganisationID) => id === this.ROOT_ORGANISATION_ID)) {
            // If id is the root, perform a simple SELECT * except root for performance enhancement.
            rawResult = await this.em.find(OrganisationEntity, { id: { $ne: this.ROOT_ORGANISATION_ID } });
        } else {
            // Otherwise, perform the recursive CTE query.
            const query: string = `
            WITH RECURSIVE sub_organisations AS (
                SELECT *
                FROM public.organisation
                WHERE administriert_von IN (?)
                UNION ALL
                SELECT o.*
                FROM public.organisation o
                INNER JOIN sub_organisations so ON o.administriert_von = so.id
            )
            SELECT DISTINCT ON (id) * FROM sub_organisations;
            `;

            rawResult = await this.em.execute(query, [ids]);
        }

        return rawResult.map(mapEntityToAggregate);
=======
    public async findRootDirectChildren(): Promise<Organisation<true>[]> {
        const scope: OrganisationScope = new OrganisationScope().findAdministrierteVon(this.ROOT_ORGANISATION_ID);

        const [entities]: Counted<OrganisationEntity> = await scope.executeQuery(this.em);
        const organisations: Organisation<true>[] = entities.map((entity: OrganisationEntity) =>
            mapEntityToAggregate(entity),
        );

        return organisations;
>>>>>>> 44e16b24
    }
}<|MERGE_RESOLUTION|>--- conflicted
+++ resolved
@@ -4,13 +4,8 @@
 import { OrganisationEntity } from './organisation.entity.js';
 import { Organisation } from '../domain/organisation.js';
 import { OrganisationScope } from './organisation.scope.js';
-<<<<<<< HEAD
 import { OrganisationID } from '../../../shared/types/aggregate-ids.types.js';
 import { ServerConfig, DataConfig } from '../../../shared/config/index.js';
-=======
-import { ServerConfig, DataConfig } from '../../../shared/config/index.js';
-import { ConfigService } from '@nestjs/config';
->>>>>>> 44e16b24
 
 export function mapAggregateToData(organisation: Organisation<boolean>): RequiredEntityData<OrganisationEntity> {
     return {
@@ -62,7 +57,6 @@
         return [organisations, total];
     }
 
-<<<<<<< HEAD
     public async exists(id: OrganisationID): Promise<boolean> {
         const organisation: Option<Loaded<OrganisationEntity, never, 'id', never>> = await this.em.findOne(
             OrganisationEntity,
@@ -100,7 +94,8 @@
         }
 
         return rawResult.map(mapEntityToAggregate);
-=======
+    }
+
     public async findRootDirectChildren(): Promise<Organisation<true>[]> {
         const scope: OrganisationScope = new OrganisationScope().findAdministrierteVon(this.ROOT_ORGANISATION_ID);
 
@@ -110,6 +105,5 @@
         );
 
         return organisations;
->>>>>>> 44e16b24
     }
 }