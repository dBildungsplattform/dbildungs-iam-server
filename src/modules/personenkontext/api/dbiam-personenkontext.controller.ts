import { Body, Controller, Get, HttpCode, HttpStatus, Param, Post, Put, UseFilters } from '@nestjs/common';
import {
    ApiBadRequestResponse,
    ApiBearerAuth,
    ApiConflictResponse,
    ApiCreatedResponse,
    ApiForbiddenResponse,
    ApiInternalServerErrorResponse,
    ApiOAuth2,
    ApiOkResponse,
    ApiTags,
    ApiUnauthorizedResponse,
} from '@nestjs/swagger';
import { DomainError } from '../../../shared/error/index.js';
import { SchulConnexErrorMapper } from '../../../shared/error/schul-connex-error.mapper.js';
import { SchulConnexValidationErrorFilter } from '../../../shared/error/schulconnex-validation-error.filter.js';
import { Permissions } from '../../authentication/api/permissions.decorator.js';
import { PersonPermissions } from '../../authentication/domain/person-permissions.js';
import { DBiamPersonenkontextService } from '../domain/dbiam-personenkontext.service.js';
import { PersonenkontextFactory } from '../domain/personenkontext.factory.js';
import { Personenkontext } from '../domain/personenkontext.js';
import { DBiamPersonenkontextResponse } from './response/dbiam-personenkontext.response.js';
import { DBiamPersonenkontextRepo } from '../persistence/dbiam-personenkontext.repo.js';
import { PersonenkontextSpecificationError } from '../specification/error/personenkontext-specification.error.js';
import { DbiamPersonenkontextBodyParams } from './param/dbiam-personenkontext.body.params.js';
import { DBiamFindPersonenkontexteByPersonIdParams } from './param/dbiam-find-personenkontext-by-personid.params.js';
import { DbiamPersonenkontextError } from './dbiam-personenkontext.error.js';
import { PersonenkontextExceptionFilter } from './personenkontext-exception-filter.js';
import { DbiamUpdatePersonenkontexteBodyParams } from './param/dbiam-update-personenkontexte.body.params.js';
import { DbiamPersonenkontextFactory } from '../domain/dbiam-personenkontext.factory.js';
import { PersonenkontexteUpdate } from '../domain/personenkontexte-update.js';
import { PersonenkontexteUpdateExceptionFilter } from './personenkontexte-update-exception-filter.js';
import { DbiamPersonenkontexteUpdateError } from './dbiam-personenkontexte-update.error.js';
import { OrganisationMatchesRollenartError } from '../specification/error/organisation-matches-rollenart.error.js';
import { PersonenkontexteUpdateError } from '../domain/error/personenkontexte-update.error.js';
import { PersonenkontexteUpdateResponse } from './response/personenkontexte-update.response.js';

@UseFilters(
    new SchulConnexValidationErrorFilter(),
    new PersonenkontextExceptionFilter(),
    new PersonenkontexteUpdateExceptionFilter(),
)
@ApiTags('dbiam-personenkontexte')
@ApiBearerAuth()
@ApiOAuth2(['openid'])
@Controller({ path: 'dbiam/personenkontext' })
export class DBiamPersonenkontextController {
    public constructor(
        private readonly dbiamPersonenkontextFactory: DbiamPersonenkontextFactory,
        private readonly personenkontextRepo: DBiamPersonenkontextRepo,
        private readonly dbiamPersonenkontextService: DBiamPersonenkontextService,
        private readonly personenkontextFactory: PersonenkontextFactory,
    ) {}

    @Get(':personId')
    @ApiOkResponse({
        description: 'The personenkontexte were successfully returned.',
        type: [DBiamPersonenkontextResponse],
    })
    @ApiUnauthorizedResponse({ description: 'Not authorized to get available personenkontexte.' })
    @ApiForbiddenResponse({ description: 'Insufficient permission to get personenkontexte for this user.' })
    @ApiInternalServerErrorResponse({ description: 'Internal server error while getting personenkontexte.' })
    public async findPersonenkontextsByPerson(
        @Param() params: DBiamFindPersonenkontexteByPersonIdParams,
        @Permissions() permissions: PersonPermissions,
    ): Promise<DBiamPersonenkontextResponse[]> {
        const result: Result<Personenkontext<true>[], DomainError> =
            await this.personenkontextRepo.findByPersonAuthorized(params.personId, permissions);

        if (!result.ok) {
            throw SchulConnexErrorMapper.mapSchulConnexErrorToHttpException(
                SchulConnexErrorMapper.mapDomainErrorToSchulConnexError(result.error),
            );
        }

        return result.value.map((k: Personenkontext<true>) => new DBiamPersonenkontextResponse(k));
    }

    @Post()
    @HttpCode(HttpStatus.CREATED)
    @ApiCreatedResponse({
        description: 'Personenkontext was successfully created.',
        type: DBiamPersonenkontextResponse,
    })
    @ApiBadRequestResponse({
        description: 'The personenkontext could not be created, may due to unsatisfied specifications.',
        type: DbiamPersonenkontextError,
    })
    @ApiUnauthorizedResponse({ description: 'Not authorized to create personenkontext.' })
    @ApiForbiddenResponse({ description: 'Insufficient permission to create personenkontext.' })
    @ApiInternalServerErrorResponse({ description: 'Internal server error while creating personenkontext.' })
    public async createPersonenkontext(
        @Body() params: DbiamPersonenkontextBodyParams,
        @Permissions() permissions: PersonPermissions,
    ): Promise<DBiamPersonenkontextResponse> {
        // Construct new personenkontext
        const newPersonenkontext: Personenkontext<false> = this.personenkontextFactory.createNew(
            params.personId,
            params.organisationId,
            params.rolleId,
        );

        //Check specifications
        const specificationCheckError: Option<PersonenkontextSpecificationError> =
            await this.dbiamPersonenkontextService.checkSpecifications(newPersonenkontext);
        if (specificationCheckError) {
            throw specificationCheckError;
        }

        // Save personenkontext
        const saveResult: Result<Personenkontext<true>, DomainError> = await this.personenkontextRepo.saveAuthorized(
            newPersonenkontext,
            permissions,
        );

        if (!saveResult.ok) {
            if (saveResult.error instanceof OrganisationMatchesRollenartError) {
                throw saveResult.error;
            }

            throw SchulConnexErrorMapper.mapSchulConnexErrorToHttpException(
                SchulConnexErrorMapper.mapDomainErrorToSchulConnexError(saveResult.error),
            );
        }
<<<<<<< HEAD
        this.eventService.publish(
            new PersonenkontextCreatedEvent(params.personId, params.organisationId, params.rolleId),
        );
=======
>>>>>>> 25318fb6

        return new DBiamPersonenkontextResponse(saveResult.value);
    }

    @Put(':personId')
    @HttpCode(HttpStatus.OK)
    @ApiOkResponse({
        description:
            'Add or remove personenkontexte as one operation. Returns the Personenkontexte existing after update.',
        type: PersonenkontexteUpdateResponse,
    })
    @ApiBadRequestResponse({
        description: 'The personenkontexte could not be updated, may due to unsatisfied specifications.',
        type: DbiamPersonenkontexteUpdateError,
    })
    @ApiConflictResponse({ description: 'Changes are conflicting with current state of personenkontexte.' })
    @ApiUnauthorizedResponse({ description: 'Not authorized to update personenkontexte.' })
    @ApiForbiddenResponse({ description: 'Insufficient permission to update personenkontexte.' })
    @ApiInternalServerErrorResponse({ description: 'Internal server error while updating personenkontexte.' })
    public async updatePersonenkontexte(
        @Param() params: DBiamFindPersonenkontexteByPersonIdParams,
        @Body() bodyParams: DbiamUpdatePersonenkontexteBodyParams,
    ): Promise<PersonenkontexteUpdateResponse> {
        const pkUpdate: PersonenkontexteUpdate = this.dbiamPersonenkontextFactory.createNewPersonenkontexteUpdate(
            params.personId,
            bodyParams.lastModified,
            bodyParams.count,
            bodyParams.personenkontexte,
        );
        const updateResult: Personenkontext<true>[] | PersonenkontexteUpdateError = await pkUpdate.update();
        if (updateResult instanceof PersonenkontexteUpdateError) {
            throw updateResult;
        }

        return new PersonenkontexteUpdateResponse(updateResult);
    }
}<|MERGE_RESOLUTION|>--- conflicted
+++ resolved
@@ -122,12 +122,6 @@
                 SchulConnexErrorMapper.mapDomainErrorToSchulConnexError(saveResult.error),
             );
         }
-<<<<<<< HEAD
-        this.eventService.publish(
-            new PersonenkontextCreatedEvent(params.personId, params.organisationId, params.rolleId),
-        );
-=======
->>>>>>> 25318fb6
 
         return new DBiamPersonenkontextResponse(saveResult.value);
     }
