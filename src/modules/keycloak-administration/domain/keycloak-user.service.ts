import { Injectable } from '@nestjs/common';
import { KeycloakAdminClient, type UserRepresentation } from '@s3pweb/keycloak-admin-client-cjs';
import { plainToClass } from 'class-transformer';
import { validate, ValidationError } from 'class-validator';

import { DomainError, EntityNotFoundError, KeycloakClientError } from '../../../shared/error/index.js';
import { KeycloakAdministrationService } from './keycloak-admin-client.service.js';
import { UserRepresentationDto } from './keycloak-client/user-representation.dto.js';
import { ExternalSystemIDs, User } from './user.js';
import { ClassLogger } from '../../../core/logging/class-logger.js';
import { OXContextName, OXUserName } from '../../../shared/types/ox-ids.types.js';

export type FindUserFilter = {
    username?: string;
    email?: string;
};

export enum LockKeys {
    LockedFrom = 'lock_locked_from',
    Timestamp = 'lock_timestamp',
}

@Injectable()
export class KeycloakUserService {
    public constructor(
        private readonly kcAdminService: KeycloakAdministrationService,
        private readonly logger: ClassLogger,
    ) {}

    public async create(user: User<false>, password?: string): Promise<Result<string, DomainError>> {
        // Get authed client
        const kcAdminClientResult: Result<KeycloakAdminClient, DomainError> =
            await this.kcAdminService.getAuthedKcAdminClient();

        if (!kcAdminClientResult.ok) {
            return kcAdminClientResult;
        }

        // Check for existing user
        const filter: FindUserFilter = {
            username: user.username,
        };

        if (user.email) {
            filter.email = user.email;
        }

        const findResult: Result<User<true>, DomainError> = await this.findOne(filter);

        if (findResult.ok) {
            return {
                ok: false,
                error: new KeycloakClientError('Username or email already exists'),
            };
        }

        // Create user
        try {
            const userRepresentation: UserRepresentation = {
                username: user.username,
                enabled: true,
                attributes: user.externalSystemIDs,
            };

            if (user.email) {
                userRepresentation.email = user.email;
            }

            if (password) {
                userRepresentation.credentials = [{ type: 'password', value: password, temporary: false }];
            }

            const response: { id: string } = await kcAdminClientResult.value.users.create(userRepresentation);

            return { ok: true, value: response.id };
        } catch (err) {
            this.logger.error(`Could not create user, message: ${JSON.stringify(err)} `);
            return { ok: false, error: new KeycloakClientError('Could not create user') };
        }
    }

    public async createWithHashedPassword(
        user: User<false>,
        hashedPassword: string,
    ): Promise<Result<string, DomainError>> {
        const kcAdminClientResult: Result<KeycloakAdminClient, DomainError> =
            await this.kcAdminService.getAuthedKcAdminClient();

        if (!kcAdminClientResult.ok) {
            return kcAdminClientResult;
        }
        let algorithm: string;
        let hashIterations: number | undefined;
        let passwordValue: string;
        if (hashedPassword.startsWith('{BCRYPT}')) {
            algorithm = 'bcrypt';
            const parts: string[] = hashedPassword.split('$'); //Only Everything After and including the First $
            if (parts.length < 4 || !parts[2]) {
                return {
                    ok: false,
                    error: new KeycloakClientError('Invalid bcrypt hash format'),
                };
            }
            hashIterations = parseInt(parts[2]);
            passwordValue = hashedPassword.substring(hashedPassword.indexOf('$'));
        } else if (hashedPassword.startsWith('{crypt}')) {
            algorithm = 'crypt';
            const parts: string[] = hashedPassword.split('$');
            if (parts.length < 4 || !parts[1] || !parts[2]) {
                return {
                    ok: false,
                    error: new KeycloakClientError('Invalid crypt hash format'),
                };
            }
            hashIterations = undefined;
            passwordValue = hashedPassword.substring(hashedPassword.indexOf('$'));
        } else {
            return {
                ok: false,
                error: new KeycloakClientError('Unsupported password algorithm'),
            };
        }

        // Check for existing user
        const filter: FindUserFilter = {
            username: user.username,
        };

        if (user.email) {
            filter.email = user.email;
        }

        const findResult: Result<User<true>, DomainError> = await this.findOne(filter);

        if (findResult.ok) {
            return {
                ok: false,
                error: new KeycloakClientError('Username or email already exists'),
            };
        }

        //credentialData & secretData are stringified, otherwiese KC wont accept it
        try {
            const userRepresentation: UserRepresentation = {
                username: user.username,
                enabled: true,
                credentials: [
                    {
                        credentialData: JSON.stringify({
                            hashIterations: hashIterations,
                            algorithm: algorithm,
                        }),
                        secretData: JSON.stringify({
                            value: passwordValue,
                        }),
                        type: 'password',
                    },
                ],
                attributes: user.externalSystemIDs,
            };

            const response: { id: string } = await kcAdminClientResult.value.users.create(userRepresentation);

            return { ok: true, value: response.id };
        } catch (err) {
            this.logger.error(`Could not create user, message: ${JSON.stringify(err)} `);
            return { ok: false, error: new KeycloakClientError('Could not create user') };
        }
    }

    public async updateOXUserAttributes(
        username: string,
        oxUserName: OXUserName,
        oxContextName: OXContextName,
    ): Promise<Result<void, DomainError>> {
        const filter: FindUserFilter = {
            username: username,
        };
        const kcAdminClientResult: Result<KeycloakAdminClient, DomainError> =
            await this.kcAdminService.getAuthedKcAdminClient();

        if (!kcAdminClientResult.ok) {
            return kcAdminClientResult;
        }

        const userResult: Result<UserRepresentation[], DomainError> = await this.wrapClientResponse(
            kcAdminClientResult.value.users.find({ ...filter, exact: true }),
        );
        if (!userResult.ok) {
            return userResult;
        }

        if (!userResult.value[0]) {
            return {
                ok: false,
                error: new EntityNotFoundError(`Keycloak User could not be found`),
            };
        }

        const userRepresentation: UserRepresentation = userResult.value[0];
        if (!userRepresentation.id) {
            return {
                ok: false,
                error: new EntityNotFoundError(`Keycloak User has no id`),
            };
        }

        const attributes: Record<string, string[]> | undefined = userRepresentation.attributes ?? {};

        attributes['ID_OX'] = [oxUserName + '@' + oxContextName];

        const updatedUserRepresentation: UserRepresentation = {
            //only attributes shall be updated here for this event
            attributes: attributes,
        };

        try {
            await kcAdminClientResult.value.users.update({ id: userRepresentation.id }, updatedUserRepresentation);
            this.logger.info(`Updated user-attributes for user:${userRepresentation.id}`);

            return { ok: true, value: undefined };
        } catch (err) {
            this.logger.error(`Could not update user-attributes, message: ${JSON.stringify(err)}`);

            return { ok: false, error: new KeycloakClientError('Could not update user-attributes') };
        }
    }

    public async delete(id: string): Promise<Result<void, DomainError>> {
        const kcAdminClientResult: Result<KeycloakAdminClient, DomainError> =
            await this.kcAdminService.getAuthedKcAdminClient();

        if (!kcAdminClientResult.ok) {
            return kcAdminClientResult;
        }

        return this.wrapClientResponse(kcAdminClientResult.value.users.del({ id }));
    }

    public async findById(id: string): Promise<Result<User<true>, DomainError>> {
        const kcAdminClientResult: Result<KeycloakAdminClient, DomainError> =
            await this.kcAdminService.getAuthedKcAdminClient();

        if (!kcAdminClientResult.ok) {
            return kcAdminClientResult;
        }

        const userResult: Result<Option<UserRepresentation>, DomainError> = await this.wrapClientResponse(
            kcAdminClientResult.value.users.findOne({ id }),
        );
        if (!userResult.ok) {
            return userResult;
        }
        if (userResult.value) {
            return this.mapResponseToDto(userResult.value);
        }

        return {
            ok: false,
            error: new EntityNotFoundError(`Keycloak User with the following ID ${id} does not exist`),
        };
    }

    public async findOne(filter: FindUserFilter): Promise<Result<User<true>, DomainError>> {
        const kcAdminClientResult: Result<KeycloakAdminClient, DomainError> =
            await this.kcAdminService.getAuthedKcAdminClient();

        if (!kcAdminClientResult.ok) {
            return kcAdminClientResult;
        }

        const userResult: Result<UserRepresentation[], DomainError> = await this.wrapClientResponse(
            kcAdminClientResult.value.users.find({ ...filter, exact: true }),
        );
        if (!userResult.ok) {
            return userResult;
        }

        if (userResult.value.length === 1) {
            return this.mapResponseToDto(userResult.value[0]);
        }

        return {
            ok: false,
            error: new EntityNotFoundError(`Keycloak User could not be found`),
        };
    }

    public async setPassword(
        userId: string,
        password: string,
        temporary: boolean = true,
    ): Promise<Result<string, DomainError>> {
        try {
            // Get authed client
            const kcAdminClientResult: Result<KeycloakAdminClient, DomainError> =
                await this.kcAdminService.getAuthedKcAdminClient();
            if (!kcAdminClientResult.ok) {
                return kcAdminClientResult;
            }
            await kcAdminClientResult.value.users.resetPassword({
                id: userId,
                credential: {
                    temporary: temporary,
                    type: 'password',
                    value: password,
                },
            });
            return { ok: true, value: password };
        } catch (err) {
            return { ok: false, error: new KeycloakClientError('Could not authorize with Keycloak') };
        }
    }

    private async wrapClientResponse<T>(promise: Promise<T>): Promise<Result<T, DomainError>> {
        try {
            const result: T = await promise;
            return { ok: true, value: result };
        } catch (err) {
            return { ok: false, error: new KeycloakClientError('Keycloak request failed', [err]) };
        }
    }

    private async mapResponseToDto(user?: UserRepresentation): Promise<Result<User<true>, DomainError>> {
        const userReprDto: UserRepresentationDto = plainToClass(UserRepresentationDto, user);
        const validationErrors: ValidationError[] = await validate(userReprDto);

        if (validationErrors.length > 0) {
            return { ok: false, error: new KeycloakClientError('Response is invalid') };
        }

        const externalSystemIDs: ExternalSystemIDs = {};
        if (userReprDto.attributes) {
            externalSystemIDs.ID_ITSLEARNING = userReprDto.attributes['ID_ITSLEARNING'] as string[];
            externalSystemIDs.ID_OX = userReprDto.attributes['ID_OX'] as string[];
        }

        const userDo: User<true> = User.construct<true>(
            userReprDto.id,
            userReprDto.username,
            userReprDto.email,
            new Date(userReprDto.createdTimestamp),
<<<<<<< HEAD
            externalSystemIDs, // UserAttributes
=======
            {}, // UserAttributes
            userReprDto.enabled,
            userReprDto.attributes,
>>>>>>> 25b18a54
        );

        return { ok: true, value: userDo };
    }

    public async updateKeycloakUserStatus(
        userId: string,
        enabled: boolean,
        customAttributes?: Record<string, string>,
    ): Promise<Result<void, DomainError>> {
        const kcAdminClientResult: Result<KeycloakAdminClient, DomainError> =
            await this.kcAdminService.getAuthedKcAdminClient();
        if (!kcAdminClientResult.ok) {
            return kcAdminClientResult;
        }

        try {
            const kcAdminClient: KeycloakAdminClient = kcAdminClientResult.value;
            await kcAdminClient.users.update({ id: userId }, { enabled });

            if (customAttributes) {
                await this.updateCustomAttributes(kcAdminClient, userId, customAttributes);
            }

            if (enabled) {
                await this.removeLockedAttributes(kcAdminClient, userId);
            }

            return { ok: true, value: undefined };
        } catch (err) {
            this.logger.error(`Could not update user status or custom attributes, message: ${JSON.stringify(err)}`);
            return {
                ok: false,
                error: new KeycloakClientError('Could not update user status or custom attributes'),
            };
        }
    }

    private async updateCustomAttributes(
        kcAdminClient: KeycloakAdminClient,
        userId: string,
        customAttributes: Record<string, string>,
    ): Promise<void> {
        const user: UserRepresentation | undefined = await kcAdminClient.users.findOne({ id: userId });
        if (user) {
            user.attributes = user.attributes ?? {};
            for (const key in customAttributes) {
                if (customAttributes.hasOwnProperty(key)) {
                    user.attributes[key] = [customAttributes[key]];
                }
            }
            await kcAdminClient.users.update({ id: userId }, user);
        }
    }

    private async removeLockedAttributes(kcAdminClient: KeycloakAdminClient, userId: string): Promise<void> {
        const user: UserRepresentation | undefined = await kcAdminClient.users.findOne({ id: userId });
        if (user) {
            user.attributes = user.attributes ?? {};
            const filteredAttributes: Record<string, string[]> = Object.fromEntries(
                Object.entries(user.attributes).filter(([key]: string[]) => !(key! in LockKeys)),
            );

            user.attributes = filteredAttributes;
            await kcAdminClient.users.update({ id: userId }, user);
        }
    }

    public async getKeyCloakUserData(userId: string): Promise<UserRepresentation | undefined> {
        const kcAdminClientResult: Result<KeycloakAdminClient, DomainError> =
            await this.kcAdminService.getAuthedKcAdminClient();
        if (!kcAdminClientResult.ok) {
            return undefined;
        }
        try {
            const kcAdminClient: KeycloakAdminClient = kcAdminClientResult.value;
            const user: UserRepresentation | undefined = await kcAdminClient.users.findOne({ id: userId });
            return user;
        } catch (err) {
            this.logger.error(`Could not load keycloak userdata, message: ${JSON.stringify(err)}`);
            return undefined;
        }
    }
}<|MERGE_RESOLUTION|>--- conflicted
+++ resolved
@@ -340,13 +340,9 @@
             userReprDto.username,
             userReprDto.email,
             new Date(userReprDto.createdTimestamp),
-<<<<<<< HEAD
-            externalSystemIDs, // UserAttributes
-=======
             {}, // UserAttributes
             userReprDto.enabled,
             userReprDto.attributes,
->>>>>>> 25b18a54
         );
 
         return { ok: true, value: userDo };
