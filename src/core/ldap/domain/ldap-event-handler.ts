--- conflicted
+++ resolved
@@ -252,11 +252,7 @@
     @EventHandler(EmailAddressChangedEvent)
     public async handleEmailAddressChangedEvent(event: EmailAddressChangedEvent): Promise<void> {
         this.logger.info(
-<<<<<<< HEAD
-            `Received EmailAddressChangedEvent, personId:${event.personId}, referrer:${event.referrer}, newEmailAddress:${event.newAddress}`,
-=======
-            `Received EmailAddressChangedEvent, personId:${event.personId}, newEmailAddress: ${event.newAddress}, oldEmailAddress: ${event.oldAddress}`,
->>>>>>> da7ae802
+            `Received EmailAddressChangedEvent, personId:${event.personId}, referrer:${event.referrer}, newEmailAddress: ${event.newAddress}, oldEmailAddress: ${event.oldAddress}`,
         );
 
         await this.ldapClientService.changeEmailAddressByPersonId(event.personId, event.referrer, event.newAddress);
