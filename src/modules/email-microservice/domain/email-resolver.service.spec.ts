import { faker } from '@faker-js/faker';
import { createMock, DeepMocked } from '@golevelup/ts-jest';
import { HttpService } from '@nestjs/axios';
import { ConfigService } from '@nestjs/config';
import { Test, TestingModule } from '@nestjs/testing';
import { AxiosHeaders, AxiosResponse } from 'axios';
import { of } from 'rxjs';
import { ConfigTestModule, DatabaseTestModule, DEFAULT_TIMEOUT_FOR_TESTCONTAINERS } from '../../../../test/utils';
import { ClassLogger } from '../../../core/logging/class-logger';
import { EmailAddressResponse } from '../../../email/modules/core/api/dtos/response/email-address.response';
import { EmailAddressStatusEnum } from '../../../email/modules/core/persistence/email-address-status.entity';
import { EmailAddressStatus } from '../../email/domain/email-address';
import { PersonEmailResponse } from '../../person/api/person-email-response';
import { EmailMicroserviceModule } from '../email-microservice.module';
import { EmailResolverService, PersonIdWithEmailResponse } from './email-resolver.service';
import { SetEmailAddressForSpshPersonBodyParams } from '../../../email/modules/core/api/dtos/params/set-email-address-for-spsh-person.bodyparams';

describe('EmailResolverService', () => {
    let module: TestingModule;
    let sut: EmailResolverService;
    let mockHttpService: DeepMocked<HttpService>;
    let loggerMock: DeepMocked<ClassLogger>;

    beforeAll(async () => {
        module = await Test.createTestingModule({
            imports: [
                EmailMicroserviceModule,
                ConfigTestModule,
                DatabaseTestModule.forRoot({ isDatabaseRequired: false }),
            ],
            providers: [],
        })
            .overrideProvider(ClassLogger)
            .useValue(createMock<ClassLogger>())
            .overrideProvider(HttpService)
            .useValue(createMock<HttpService>())
            .compile();

        sut = module.get(EmailResolverService);
        mockHttpService = module.get(HttpService);
        loggerMock = module.get(ClassLogger);
    }, DEFAULT_TIMEOUT_FOR_TESTCONTAINERS);

    afterAll(async () => {
        await module.close();
    });

    it('should be defined', () => {
        expect(sut).toBeDefined();
        expect(mockHttpService).toBeDefined();
    });

    describe('findEmailBySpshPerson', () => {
        it('should return PersonEmailResponse when get call returns valid data', async () => {
            const mockPersonId: string = faker.string.uuid();
            const mockEmail: string = 'test@example.com';
            const mockResponseData: EmailAddressResponse[] = [
                createMock<EmailAddressResponse>({
                    address: mockEmail,
                    status: EmailAddressStatusEnum.ACTIVE,
                }),
            ];
            const mockAxiosResponse: AxiosResponse<EmailAddressResponse[]> = {
                data: mockResponseData,
                status: 200,
                statusText: 'OK',
                headers: {},
                config: {
                    headers: new AxiosHeaders(),
                },
            };

            mockHttpService.get.mockReturnValueOnce(of(mockAxiosResponse));

            const result: Option<PersonEmailResponse> = await sut.findEmailBySpshPerson(mockPersonId);
            expect(result).toEqual(new PersonEmailResponse(EmailAddressStatus.ENABLED, mockEmail));
        });

        it('should return undefined when get call returns empty data', async () => {
            const mockPersonId: string = faker.string.uuid();

            mockHttpService.get.mockReturnValueOnce(of({ data: [] } as AxiosResponse));

            const result: Option<PersonEmailResponse> = await sut.findEmailBySpshPerson(mockPersonId);
            expect(result).toBeUndefined();
        });

        it('should log error and return undefined when get call fails', async () => {
            const mockPersonId: string = faker.string.uuid();
            const error: Error = new Error('Network error');
            mockHttpService.get.mockImplementation(() => {
                throw error;
            });

            const result: Option<PersonEmailResponse> = await sut.findEmailBySpshPerson(mockPersonId);
            expect(result).toBeUndefined();
            expect(loggerMock.logUnknownAsError).toHaveBeenCalledWith(
                `Failed to fetch email for person ${mockPersonId}`,
                error,
            );
        });

        it('should return PersonEmailResponse when get call returns valid data', async () => {
            const mockPersonId: string = faker.string.uuid();
            const mockEmail: string = 'test@example.com';
            const mockResponseData: EmailAddressResponse[] = [
                createMock<EmailAddressResponse>({
                    address: mockEmail,
                    status: EmailAddressStatusEnum.ACTIVE,
                }),
            ];
            const mockAxiosResponse: AxiosResponse<EmailAddressResponse[]> = {
                data: mockResponseData,
                status: 200,
                statusText: 'OK',
                headers: {},
                config: {
                    headers: new AxiosHeaders(),
                },
            };

            mockHttpService.get.mockReturnValueOnce(of(mockAxiosResponse));

            const result: Option<PersonEmailResponse> = await sut.findEmailBySpshPerson(mockPersonId);
            expect(result).toEqual(new PersonEmailResponse(EmailAddressStatus.ENABLED, mockEmail));
        });

        it('should return undefined when get call returns empty data', async () => {
            const mockPersonId: string = faker.string.uuid();

            mockHttpService.get.mockReturnValueOnce(of({ data: [] } as AxiosResponse));

            const result: Option<PersonEmailResponse> = await sut.findEmailBySpshPerson(mockPersonId);
            expect(result).toBeUndefined();
        });

        it('should log error and return undefined when get call fails', async () => {
            const mockPersonId: string = faker.string.uuid();
            const error: Error = new Error('Network error');
            mockHttpService.get.mockImplementation(() => {
                throw error;
            });

            const result: Option<PersonEmailResponse> = await sut.findEmailBySpshPerson(mockPersonId);
            expect(result).toBeUndefined();
            expect(loggerMock.logUnknownAsError).toHaveBeenCalledWith(
                `Failed to fetch email for person ${mockPersonId}`,
                error,
            );
        });
    });

    describe('findByPrimaryAddress', () => {
        it('should return spshPersonId when get call returns valid primary email data', async () => {
            const address: string = faker.internet.email();
            const spshPersonId: string = faker.string.uuid();
            const mockResponseData: EmailAddressResponse = createMock<EmailAddressResponse>({
                address: address,
                status: EmailAddressStatusEnum.ACTIVE,
                isPrimary: true,
                spshPersonId: spshPersonId,
            });

            const mockAxiosResponse: AxiosResponse<EmailAddressResponse> = {
                data: mockResponseData,
                status: 200,
                statusText: 'OK',
                headers: {},
                config: {
                    headers: new AxiosHeaders(),
                },
            };

            mockHttpService.get.mockReturnValueOnce(of(mockAxiosResponse));

            const result: Option<PersonIdWithEmailResponse> = await sut.findByPrimaryAddress(address);
            expect(result?.personId).toEqual(spshPersonId);
        });

        it('should return undefined when get call returns error code', async () => {
            const address: string = faker.internet.email();
            const mockResponseData: EmailAddressResponse = createMock<EmailAddressResponse>({});

            const mockAxiosResponse: AxiosResponse<EmailAddressResponse> = {
                data: mockResponseData,
                status: 400,
                statusText: 'Bad Request',
                headers: {},
                config: {
                    headers: new AxiosHeaders(),
                },
            };

            mockHttpService.get.mockReturnValueOnce(of(mockAxiosResponse));

            const result: Option<PersonIdWithEmailResponse> = await sut.findByPrimaryAddress(address);
            expect(result).toEqual(undefined);
        });

        it('should return undefined when get call returns valid non primary email data', async () => {
            const address: string = faker.internet.email();
            const spshPersonId: string = faker.string.uuid();
            const mockResponseData: EmailAddressResponse = createMock<EmailAddressResponse>({
                address: address,
                status: EmailAddressStatusEnum.ACTIVE,
                isPrimary: false,
                spshPersonId: spshPersonId,
            });

            const mockAxiosResponse: AxiosResponse<EmailAddressResponse> = {
                data: mockResponseData,
                status: 200,
                statusText: 'OK',
                headers: {},
                config: {
                    headers: new AxiosHeaders(),
                },
            };

            mockHttpService.get.mockReturnValueOnce(of(mockAxiosResponse));

            const result: Option<PersonIdWithEmailResponse> = await sut.findByPrimaryAddress(address);
            expect(result).toEqual(undefined);
        });

        it('should return undefined when get call returns without spshPersonId', async () => {
            const address: string = faker.internet.email();
            const mockResponseData: EmailAddressResponse = createMock<EmailAddressResponse>({
                address: address,
                status: EmailAddressStatusEnum.ACTIVE,
                isPrimary: true,
                spshPersonId: undefined,
            });

            const mockAxiosResponse: AxiosResponse<EmailAddressResponse> = {
                data: mockResponseData,
                status: 200,
                statusText: 'OK',
                headers: {},
                config: {
                    headers: new AxiosHeaders(),
                },
            };

            mockHttpService.get.mockReturnValueOnce(of(mockAxiosResponse));

            const result: Option<PersonIdWithEmailResponse> = await sut.findByPrimaryAddress(address);
            expect(result).toEqual(undefined);
        });

        it('should log error when microservice  call throws error', async () => {
            const address: string = faker.internet.email();
            const error: Error = new Error('Network error');
            mockHttpService.get.mockImplementation(() => {
                throw new Error('Network error');
            });

            const result: Option<PersonIdWithEmailResponse> = await sut.findByPrimaryAddress(address);
            expect(result).toEqual(undefined);
            expect(loggerMock.logUnknownAsError).toHaveBeenCalledWith(
                `Failed to fetch email for address ${address}`,
                error,
            );
        });
    });

    describe('findEmailBySpshPersonWithOXLoginId', () => {
        it('should return EmailAddressResponse when get call returns valid data', async () => {
            const mockPersonId: string = faker.string.uuid();
            const mockResponseData: EmailAddressResponse[] = [
                createMock<EmailAddressResponse>({
                    id: faker.string.uuid(),
                    createdAt: new Date(),
                    updatedAt: new Date(),
                    address: faker.internet.email(),
                    status: EmailAddressStatusEnum.ACTIVE,
                    oxLoginId: faker.string.uuid(),
                }),
            ];
            const mockAxiosResponse: AxiosResponse<EmailAddressResponse[]> = {
                data: mockResponseData,
                status: 200,
                statusText: 'OK',
                headers: {},
                config: {
                    headers: new AxiosHeaders(),
                },
            };

            mockHttpService.get.mockReturnValueOnce(of(mockAxiosResponse));

            const result: EmailAddressResponse | undefined =
                await sut.findEmailBySpshPersonAsEmailAddressResponse(mockPersonId);
            expect(result).toEqual(mockResponseData[0]);
        });

        it('should return undefined when get call returns empty data', async () => {
            const mockPersonId: string = faker.string.uuid();

            mockHttpService.get.mockReturnValueOnce(of({ data: [] } as AxiosResponse));

            const result: EmailAddressResponse | undefined =
                await sut.findEmailBySpshPersonAsEmailAddressResponse(mockPersonId);
            expect(result).toBeUndefined();
        });

        it('should log error and return undefined when get call fails', async () => {
            const mockPersonId: string = faker.string.uuid();
            const error: Error = new Error('Network error');
            mockHttpService.get.mockImplementation(() => {
                throw error;
            });

            const result: EmailAddressResponse | undefined =
                await sut.findEmailBySpshPersonAsEmailAddressResponse(mockPersonId);
            expect(result).toBeUndefined();
            expect(loggerMock.logUnknownAsError).toHaveBeenCalledWith(
                `Failed to fetch email for person ${mockPersonId}`,
                error,
            );
        });
    });

<<<<<<< HEAD
    describe('setEmailForSpshPerson', () => {
        it('should send email data to microservice successfully', async () => {
            const spshPersonId: string = faker.string.uuid();
            const params: SetEmailAddressForSpshPersonBodyParams = {
                spshUsername: 'mmustermann',
                kennungen: ['0706054'],
                firstName: 'Max',
                lastName: 'Mustermann',
                spshServiceProviderId: faker.string.uuid(),
            } satisfies SetEmailAddressForSpshPersonBodyParams;
            const mockAxiosResponse: AxiosResponse<EmailAddressResponse[]> = {
                data: [],
                status: 200,
                statusText: 'OK',
                headers: {},
                config: {
                    headers: new AxiosHeaders(),
                },
            };
            mockHttpService.post.mockReturnValue(of(mockAxiosResponse));
            const loggerSpy: jest.SpyInstance = jest.spyOn(sut['logger'], 'info');
            await sut.setEmailForSpshPerson({ spshPersonId: spshPersonId, ...params });

            expect(mockHttpService.post).toHaveBeenCalledWith(
                expect.stringContaining(`/api/write/${spshPersonId}/set-email`),
                expect.objectContaining({ ...params }),
            );
            expect(loggerSpy).toHaveBeenCalledWith(
                `Setting email for person ${spshPersonId} via email microservice with spId ${params.spshServiceProviderId}`,
            );
        });

        it('should log error when microservice post call fails', async () => {
            const spshPersonId: string = faker.string.uuid();
            const params: SetEmailAddressForSpshPersonBodyParams = {
                spshUsername: 'mmustermann',
                kennungen: ['0706054'],
                firstName: 'Max',
                lastName: 'Mustermann',
                spshServiceProviderId: faker.string.uuid(),
            } satisfies SetEmailAddressForSpshPersonBodyParams;
            const error: Error = new Error('Microservice failure');

            mockHttpService.post.mockImplementation(() => {
                throw error;
            });
=======
    it('should send email data to microservice successfully', async () => {
        const spshPersonId: string = faker.string.uuid();
        const params: SetEmailAddressForSpshPersonBodyParams = {
            spshUsername: 'mmustermann',
            kennungen: ['0706054'],
            firstName: 'Max',
            lastName: 'Mustermann',
            spshServiceProviderId: faker.string.uuid(),
        } satisfies SetEmailAddressForSpshPersonBodyParams;
        const mockAxiosResponse: AxiosResponse<EmailAddressResponse[]> = {
            data: [],
            status: 200,
            statusText: 'OK',
            headers: {},
            config: {
                headers: new AxiosHeaders(),
            },
        };
        mockHttpService.post.mockReturnValue(of(mockAxiosResponse));
        await sut.setEmailForSpshPerson({ spshPersonId: spshPersonId, ...params });

        expect(mockHttpService.post).toHaveBeenCalledWith(
            expect.stringContaining(`/api/write/${spshPersonId}/set-email`),
            expect.objectContaining({ ...params }),
        );
        expect(loggerMock.info).toHaveBeenCalledWith(
            `Setting email for person ${spshPersonId} via email microservice with spId ${params.spshServiceProviderId}`,
        );
    });
>>>>>>> d13318a7

            const errorLoggerSpy: jest.SpyInstance = jest.spyOn(sut['logger'], 'logUnknownAsError');

            await sut.setEmailForSpshPerson({ spshPersonId: spshPersonId, ...params });
            expect(errorLoggerSpy).toHaveBeenCalledWith(`Failed to set email for person ${spshPersonId}`, error);
        });
    });

    describe('setEmailsSuspendedForSpshPerson', () => {
        it('should send data to microservice successfully', async () => {
            const spshPersonId: string = faker.string.uuid();
            const mockAxiosResponse: AxiosResponse<EmailAddressResponse[]> = {
                data: [],
                status: 200,
                statusText: 'OK',
                headers: {},
                config: {
                    headers: new AxiosHeaders(),
                },
            };
            mockHttpService.post.mockReturnValue(of(mockAxiosResponse));
            const loggerSpy: jest.SpyInstance = jest.spyOn(sut['logger'], 'info');
            await sut.setEmailsSuspendedForSpshPerson({ spshPersonId: spshPersonId });

            expect(mockHttpService.post).toHaveBeenCalledWith(
                expect.stringContaining(`/api/write/${spshPersonId}/set-suspended`),
            );
            expect(loggerSpy).toHaveBeenCalledWith(`Setting emails for person ${spshPersonId} to suspended`);
        });

<<<<<<< HEAD
        it('should log error when microservice post call fails', async () => {
            const spshPersonId: string = faker.string.uuid();
            const error: Error = new Error('Microservice failure');

            mockHttpService.post.mockImplementation(() => {
                throw error;
            });

            const errorLoggerSpy: jest.SpyInstance = jest.spyOn(sut['logger'], 'logUnknownAsError');

            await sut.setEmailsSuspendedForSpshPerson({ spshPersonId: spshPersonId });
            expect(errorLoggerSpy).toHaveBeenCalledWith(
                `Failed to set emails for person ${spshPersonId} to suspended`,
                error,
            );
        });
=======
        await sut.setEmailForSpshPerson({ spshPersonId: spshPersonId, ...params });
        expect(loggerMock.logUnknownAsError).toHaveBeenCalledWith(
            `Failed to set email for person ${spshPersonId}`,
            error,
        );
>>>>>>> d13318a7
    });

    it('should return true when USE_EMAIL_MICROSERVICE is true', () => {
        const configService: ConfigService = module.get(ConfigService);
        jest.spyOn(configService, 'getOrThrow').mockReturnValueOnce({
            USE_EMAIL_MICROSERVICE: true,
            ENDPOINT: 'http://email-service/',
        });

        expect(sut.shouldUseEmailMicroservice()).toBe(true);
    });

    it('should return false when USE_EMAIL_MICROSERVICE is false', () => {
        const configService: ConfigService = module.get(ConfigService);
        jest.spyOn(configService, 'getOrThrow').mockReturnValueOnce({
            USE_EMAIL_MICROSERVICE: false,
            ENDPOINT: 'http://email-service/',
        });

        expect(sut.shouldUseEmailMicroservice()).toBe(false);
    });

    it('should use correct endpoint from config in post call', async () => {
        const mockEndpoint: string = 'https://email.microservice/';
        const configService: ConfigService = module.get(ConfigService);
        configService.getOrThrow = jest.fn().mockReturnValue({
            ENDPOINT: mockEndpoint,
        });
        const spshPersonId: string = faker.string.uuid();
        const params: SetEmailAddressForSpshPersonBodyParams = {
            spshUsername: 'mmustermann',
            kennungen: ['0706054'],
            firstName: 'Max',
            lastName: 'Mustermann',
            spshServiceProviderId: faker.string.uuid(),
        } satisfies SetEmailAddressForSpshPersonBodyParams;

        mockHttpService.post.mockReturnValueOnce(of({ status: 200 } as AxiosResponse));

        await sut.setEmailForSpshPerson({ spshPersonId: spshPersonId, ...params });
        expect(mockHttpService.post).toHaveBeenCalledWith(
            expect.stringMatching(/\/api\/write\/[a-f0-9-]+\/set-email$/),
            expect.objectContaining({ ...params }),
        );
    });

    it.each([
        [EmailAddressStatusEnum.PENDING, EmailAddressStatus.REQUESTED],
        [EmailAddressStatusEnum.ACTIVE, EmailAddressStatus.ENABLED],
        [EmailAddressStatusEnum.DEACTIVE, EmailAddressStatus.DISABLED],
        [EmailAddressStatusEnum.SUSPENDED, EmailAddressStatus.DISABLED],
        [EmailAddressStatusEnum.TO_BE_DELETED, EmailAddressStatus.DELETED],
    ])('should map %s to %s', async (inputStatus: EmailAddressStatusEnum, expectedStatus: EmailAddressStatus) => {
        const mockPersonId: string = faker.string.uuid();
        const mockOxLoginId: string = faker.string.uuid();
        const mockEmail: string = 'test@example.com';
        const mockAxiosResponse: AxiosResponse<EmailAddressResponse[]> = {
            data: [
                {
                    address: mockEmail,
                    status: inputStatus,
                    id: faker.string.uuid(),
                    createdAt: new Date(),
                    updatedAt: new Date(),
                    oxLoginId: mockOxLoginId,
                    isPrimary: true,
                },
            ],
            status: 200,
            statusText: 'OK',
            headers: {},
            config: {
                headers: new AxiosHeaders(),
            },
        };

        mockHttpService.get.mockReturnValueOnce(of(mockAxiosResponse));

        const result: Option<PersonEmailResponse> = await sut.findEmailBySpshPerson(mockPersonId);
        expect(result).toEqual(new PersonEmailResponse(expectedStatus, mockEmail));
    });

    it('should map unknown status to DISABLED (default case)', async () => {
        const mockPersonId: string = faker.string.uuid();
        const mockOxLoginId: string = faker.string.uuid();
        const mockEmail: string = 'test@example.com';
        const invalidStatus: EmailAddressStatusEnum = 'UNKNOWN_STATUS' as EmailAddressStatusEnum;
        const mockAxiosResponse: AxiosResponse<EmailAddressResponse[]> = {
            data: [
                {
                    address: mockEmail,
                    status: invalidStatus,
                    id: faker.string.uuid(),
                    createdAt: new Date(),
                    updatedAt: new Date(),
                    oxLoginId: mockOxLoginId,
                    isPrimary: true,
                },
            ],
            status: 200,
            statusText: 'OK',
            headers: {},
            config: {
                headers: new AxiosHeaders(),
            },
        };

        mockHttpService.get.mockReturnValueOnce(of(mockAxiosResponse));

        const result: Option<PersonEmailResponse> = await sut.findEmailBySpshPerson(mockPersonId);
        expect(result).toEqual(new PersonEmailResponse(EmailAddressStatus.DISABLED, mockEmail));
    });

    describe('deleteEmailsForSpshPerson', () => {
        it('should call httpService.delete with correct URL and log info', async () => {
            const spshPersonId: string = faker.string.uuid();
            const mockEndpoint: string = 'https://email.microservice/';
            const configService: ConfigService = module.get(ConfigService);
            configService.getOrThrow = jest.fn().mockReturnValue({
                ENDPOINT: mockEndpoint,
            });

            mockHttpService.delete.mockReturnValueOnce(of({ status: 200 } as AxiosResponse));

            await sut.deleteEmailsForSpshPerson({ spshPersonId });

            expect(loggerMock.info).toHaveBeenCalledWith(
                `Deleting email for person ${spshPersonId} via email microservice`,
            );
            expect(mockHttpService.delete).toHaveBeenCalledWith(
                `${mockEndpoint}api/write/${spshPersonId}/delete-emails`,
            );
        });

        it('should log error when httpService.delete throws', async () => {
            const spshPersonId: string = faker.string.uuid();
            const error: Error = new Error('Microservice failure');
            mockHttpService.delete.mockImplementation(() => {
                throw error;
            });

            await sut.deleteEmailsForSpshPerson({ spshPersonId });

            expect(loggerMock.logUnknownAsError).toHaveBeenCalledWith(
                `Failed to delete emails for person ${spshPersonId}`,
                error,
            );
        });
    });
});<|MERGE_RESOLUTION|>--- conflicted
+++ resolved
@@ -321,7 +321,6 @@
         });
     });
 
-<<<<<<< HEAD
     describe('setEmailForSpshPerson', () => {
         it('should send email data to microservice successfully', async () => {
             const spshPersonId: string = faker.string.uuid();
@@ -368,37 +367,6 @@
             mockHttpService.post.mockImplementation(() => {
                 throw error;
             });
-=======
-    it('should send email data to microservice successfully', async () => {
-        const spshPersonId: string = faker.string.uuid();
-        const params: SetEmailAddressForSpshPersonBodyParams = {
-            spshUsername: 'mmustermann',
-            kennungen: ['0706054'],
-            firstName: 'Max',
-            lastName: 'Mustermann',
-            spshServiceProviderId: faker.string.uuid(),
-        } satisfies SetEmailAddressForSpshPersonBodyParams;
-        const mockAxiosResponse: AxiosResponse<EmailAddressResponse[]> = {
-            data: [],
-            status: 200,
-            statusText: 'OK',
-            headers: {},
-            config: {
-                headers: new AxiosHeaders(),
-            },
-        };
-        mockHttpService.post.mockReturnValue(of(mockAxiosResponse));
-        await sut.setEmailForSpshPerson({ spshPersonId: spshPersonId, ...params });
-
-        expect(mockHttpService.post).toHaveBeenCalledWith(
-            expect.stringContaining(`/api/write/${spshPersonId}/set-email`),
-            expect.objectContaining({ ...params }),
-        );
-        expect(loggerMock.info).toHaveBeenCalledWith(
-            `Setting email for person ${spshPersonId} via email microservice with spId ${params.spshServiceProviderId}`,
-        );
-    });
->>>>>>> d13318a7
 
             const errorLoggerSpy: jest.SpyInstance = jest.spyOn(sut['logger'], 'logUnknownAsError');
 
@@ -429,7 +397,6 @@
             expect(loggerSpy).toHaveBeenCalledWith(`Setting emails for person ${spshPersonId} to suspended`);
         });
 
-<<<<<<< HEAD
         it('should log error when microservice post call fails', async () => {
             const spshPersonId: string = faker.string.uuid();
             const error: Error = new Error('Microservice failure');
@@ -446,13 +413,6 @@
                 error,
             );
         });
-=======
-        await sut.setEmailForSpshPerson({ spshPersonId: spshPersonId, ...params });
-        expect(loggerMock.logUnknownAsError).toHaveBeenCalledWith(
-            `Failed to set email for person ${spshPersonId}`,
-            error,
-        );
->>>>>>> d13318a7
     });
 
     it('should return true when USE_EMAIL_MICROSERVICE is true', () => {
