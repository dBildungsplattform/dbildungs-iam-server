import { DbConfig } from './db.config.js';
import { KeycloakConfig } from './keycloak.config.js';
import { FrontendConfig } from './frontend.config.js';
import { HostConfig } from './host.config.js';
import { ItsLearningConfig } from './itslearning.config.js';
import { LdapConfig } from './ldap.config.js';
import { PrivacyIdeaConfig } from './privacyidea.config.js';
import { OxConfig } from './ox.config.js';

export default (): {
    DB: Partial<DbConfig>;
    KEYCLOAK: Partial<KeycloakConfig>;
    LDAP: Partial<LdapConfig>;
    FRONTEND: Partial<FrontendConfig>;
    HOST: Partial<HostConfig>;
    ITSLEARNING: Partial<ItsLearningConfig>;
    PRIVACYIDEA: Partial<PrivacyIdeaConfig>;
    OX: Partial<OxConfig>;
} => ({
    DB: {
        DB_NAME: process.env['DB_NAME'],
        SECRET: process.env['DB_SECRET'],
        CLIENT_URL: process.env['DB_CLIENT_URL'],
    },
    KEYCLOAK: {
        ADMIN_SECRET: process.env['KC_ADMIN_SECRET'],
        CLIENT_SECRET: process.env['KC_CLIENT_SECRET'],
        BASE_URL: process.env['KC_BASE_URL'],
    },
    LDAP: {
        URL: process.env['LDAP_URL'],
        BIND_DN: process.env['LDAP_BIND_DN'],
        ADMIN_PASSWORD: process.env['LDAP_ADMIN_PASSWORD'],
    },
    FRONTEND: {
        SESSION_SECRET: process.env['FRONTEND_SESSION_SECRET'],
        OIDC_CALLBACK_URL: process.env['FRONTEND_OIDC_CALLBACK_URL'],
        DEFAULT_LOGIN_REDIRECT: process.env['FRONTEND_DEFAULT_LOGIN_REDIRECT'],
        LOGOUT_REDIRECT: process.env['FRONTEND_LOGOUT_REDIRECT'],
    },
    HOST: {
        HOSTNAME: process.env['BACKEND_HOSTNAME'],
    },
    ITSLEARNING: {
        ENABLED: process.env['ITSLEARNING_ENABLED']?.toLowerCase() as 'true' | 'false',
        ENDPOINT: process.env['ITSLEARNING_ENDPOINT'],
        USERNAME: process.env['ITSLEARNING_USERNAME'],
        PASSWORD: process.env['ITSLEARNING_PASSWORD'],
    },
    PRIVACYIDEA: {
        ENDPOINT: process.env['PI_BASE_URL'],
        USERNAME: process.env['PI_ADMIN_USER'],
        PASSWORD: process.env['PI_ADMIN_PASSWORD'],
        USER_RESOLVER: process.env['PI_USER_RESOLVER'],
<<<<<<< HEAD
=======
        REALM: process.env['PI_REALM'],
>>>>>>> d4e75234
    },
    OX: {
        ENABLED: process.env['OX_ENABLED']?.toLowerCase() as 'true' | 'false',
        ENDPOINT: process.env['OX_ENDPOINT'],
        USERNAME: process.env['OX_USERNAME'],
        PASSWORD: process.env['OX_PASSWORD'],
    },
});<|MERGE_RESOLUTION|>--- conflicted
+++ resolved
@@ -52,10 +52,7 @@
         USERNAME: process.env['PI_ADMIN_USER'],
         PASSWORD: process.env['PI_ADMIN_PASSWORD'],
         USER_RESOLVER: process.env['PI_USER_RESOLVER'],
-<<<<<<< HEAD
-=======
         REALM: process.env['PI_REALM'],
->>>>>>> d4e75234
     },
     OX: {
         ENABLED: process.env['OX_ENABLED']?.toLowerCase() as 'true' | 'false',
