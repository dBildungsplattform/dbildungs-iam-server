import { DbiamPersonenkontextBodyParams } from '../api/param/dbiam-personenkontext.body.params.js';
import { DBiamPersonenkontextRepo } from '../persistence/dbiam-personenkontext.repo.js';
import { Personenkontext } from './personenkontext.js';
import { UpdateCountError } from './error/update-count.error.js';
import { UpdateOutdatedError } from './error/update-outdated.error.js';
import { OrganisationID, PersonID, RolleID } from '../../../shared/types/index.js';
import { UpdatePersonIdMismatchError } from './error/update-person-id-mismatch.error.js';
import { PersonenkontexteUpdateError } from './error/personenkontexte-update.error.js';
import { PersonenkontextFactory } from './personenkontext.factory.js';
import { EventService } from '../../../core/eventbus/index.js';
import { UpdatePersonNotFoundError } from './error/update-person-not-found.error.js';
import { PersonenkontextUpdatedEvent } from '../../../shared/events/personenkontext-updated.event.js';
import { PersonRepository } from '../../person/persistence/person.repository.js';
import { RolleRepo } from '../../rolle/repo/rolle.repo.js';
import { OrganisationRepository } from '../../organisation/persistence/organisation.repository.js';
import { Person } from '../../person/domain/person.js';
import { Rolle } from '../../rolle/domain/rolle.js';
import { Organisation } from '../../organisation/domain/organisation.js';
import { RollenSystemRecht } from '../../rolle/domain/rolle.enums.js';
import { DomainError } from '../../../shared/error/domain.error.js';
import { MissingPermissionsError } from '../../../shared/error/missing-permissions.error.js';
import { UpdateInvalidRollenartForLernError } from './error/update-invalid-rollenart-for-lern.error.js';
import { IPersonPermissions } from '../../../shared/permissions/person-permissions.interface.js';
import { CheckRollenartLernSpecification } from '../specification/nur-rolle-lern.js';
import { ClassLogger } from '../../../core/logging/class-logger.js';
import { CheckBefristungSpecification } from '../specification/befristung-required-bei-rolle-befristungspflicht.js';
import { PersonenkontextBefristungRequiredError } from './error/personenkontext-befristung-required.error.js';
import { DBiamPersonenkontextRepoInternal } from '../persistence/internal-dbiam-personenkontext.repo.js';

export class PersonenkontexteUpdate {
    private constructor(
        private readonly eventService: EventService,
        private readonly logger: ClassLogger,
        private readonly dBiamPersonenkontextRepo: DBiamPersonenkontextRepo,
        private readonly dBiamPersonenkontextRepoInternal: DBiamPersonenkontextRepoInternal,
        private readonly personRepo: PersonRepository,
        private readonly rolleRepo: RolleRepo,
        private readonly organisationRepo: OrganisationRepository,
        private readonly personenkontextFactory: PersonenkontextFactory,
        private readonly personId: PersonID,
        private readonly lastModified: Date | undefined,
        private readonly count: number,
        private readonly dBiamPersonenkontextBodyParams: DbiamPersonenkontextBodyParams[],
        private readonly permissions: IPersonPermissions,
        private readonly personalnummer?: string,
    ) {}

    public static createNew(
        eventService: EventService,
        logger: ClassLogger,
        dBiamPersonenkontextRepo: DBiamPersonenkontextRepo,
        dBiamPersonenkontextRepoInternal: DBiamPersonenkontextRepoInternal,
        personRepo: PersonRepository,
        rolleRepo: RolleRepo,
        organisationRepo: OrganisationRepository,
        personenkontextFactory: PersonenkontextFactory,
        personId: PersonID,
        lastModified: Date | undefined,
        count: number,
        dBiamPersonenkontextBodyParams: DbiamPersonenkontextBodyParams[],
        permissions: IPersonPermissions,
        personalnummer?: string,
    ): PersonenkontexteUpdate {
        return new PersonenkontexteUpdate(
            eventService,
            logger,
            dBiamPersonenkontextRepo,
            dBiamPersonenkontextRepoInternal,
            personRepo,
            rolleRepo,
            organisationRepo,
            personenkontextFactory,
            personId,
            lastModified,
            count,
            dBiamPersonenkontextBodyParams,
            permissions,
            personalnummer,
        );
    }

    /* eslint-disable no-await-in-loop */
    private async getSentPersonenkontexte(): Promise<Personenkontext<boolean>[] | PersonenkontexteUpdateError> {
        const personenKontexte: Personenkontext<boolean>[] = [];
        for (const pkBodyParam of this.dBiamPersonenkontextBodyParams) {
            if (pkBodyParam.personId != this.personId) {
                return new UpdatePersonIdMismatchError();
            }
            const pk: Option<Personenkontext<true>> = await this.dBiamPersonenkontextRepo.find(
                pkBodyParam.personId,
                pkBodyParam.organisationId,
                pkBodyParam.rolleId,
            );
            if (!pk) {
                const newPK: Personenkontext<false> = this.personenkontextFactory.createNew(
                    pkBodyParam.personId,
                    pkBodyParam.organisationId,
                    pkBodyParam.rolleId,
                    undefined,
                    undefined,
                    undefined,
                    undefined,
                    undefined,
                    undefined,
                    pkBodyParam.befristung,
                );
                personenKontexte.push(newPK); // New
            } else {
                personenKontexte.push(pk); // Old
            }
        }

        return personenKontexte;
    }

    /* eslint-disable no-await-in-loop */
    private async validate(existingPKs: Personenkontext<true>[]): Promise<Option<PersonenkontexteUpdateError>> {
        const person: Option<Person<true>> = await this.personRepo.findById(this.personId);

        if (!person) {
            return new UpdatePersonNotFoundError();
        }

        if (existingPKs.length !== this.count) {
            return new UpdateCountError();
        }

        if (existingPKs.length === 0) {
            // If there are no existing PKs and lastModified is undefined, it's okay and validation stops here with no error
            return null;
        }

        const sortedExistingPKs: Personenkontext<true>[] = existingPKs.sort(
            (pk1: Personenkontext<true>, pk2: Personenkontext<true>) => (pk1.updatedAt < pk2.updatedAt ? 1 : -1),
        );
        const mostRecentUpdatedAt: Date | undefined = sortedExistingPKs[0]?.updatedAt;

        if (this.lastModified === undefined) {
            // If there are existing PKs but lastModified is undefined, return an error
            return new UpdateOutdatedError();
        }

        if (mostRecentUpdatedAt && mostRecentUpdatedAt.getTime() > this.lastModified.getTime()) {
            // The existing data is newer than the incoming update
            return new UpdateOutdatedError();
        }

        // If mostRecentUpdatedAt is less than or equal to this.lastModified, no error is returned
        return null;
    }

    private async checkPermissionsForChanged(
        existingPKs: Personenkontext<true>[],
        sentPKs: Personenkontext<true>[],
    ): Promise<Option<DomainError>> {
        // Check if the target person can be modified
        if (!(await this.permissions.canModifyPerson(this.personId))) {
            return new MissingPermissionsError('Can not modify person');
        }

        // Find all new and deleted personenkontexte
        const modifiedPKs: Personenkontext<true>[] = [];

        for (const existingPK of existingPKs) {
            if (
                !sentPKs.some(
                    (pk: Personenkontext<true>) =>
                        pk.personId === existingPK.personId &&
                        pk.organisationId === existingPK.organisationId &&
                        pk.rolleId === existingPK.rolleId,
                )
            ) {
                modifiedPKs.push(existingPK);
            }
        }

        for (const sentPK of sentPKs) {
            if (
                !existingPKs.some(
                    (pk: Personenkontext<true>) =>
                        pk.personId === sentPK.personId &&
                        pk.organisationId === sentPK.organisationId &&
                        pk.rolleId === sentPK.rolleId,
                )
            ) {
                modifiedPKs.push(sentPK);
            }
        }

        const modifiedOrgIDs: OrganisationID[] = [
            ...new Set(modifiedPKs.map((pk: Personenkontext<true>) => pk.organisationId)),
        ];

        // Check for permissions at the target organisations
        const hasPermissions: boolean = (
            await Promise.all(
                modifiedOrgIDs.map((orgID: OrganisationID) =>
                    this.permissions.hasSystemrechtAtOrganisation(orgID, RollenSystemRecht.PERSONEN_VERWALTEN),
                ),
            )
        ).every(Boolean);

        if (!hasPermissions) {
            return new MissingPermissionsError('Can not modify person');
        }

        return undefined;
    }

    private async delete(
        existingPKs: Personenkontext<true>[],
        sentPKs: Personenkontext<boolean>[],
    ): Promise<Personenkontext<true>[]> {
        const deletedPKs: Personenkontext<true>[] = [];

        for (const existingPK of existingPKs) {
            if (
                !sentPKs.some(
                    (pk: Personenkontext<true>) =>
                        pk.personId == existingPK.personId &&
                        pk.organisationId == existingPK.organisationId &&
                        pk.rolleId == existingPK.rolleId,
                )
            ) {
                try {
<<<<<<< HEAD
                    // TODO: this one I am not sure
                    /* eslint-disable no-await-in-loop */
                    await this.dBiamPersonenkontextRepo.delete(existingPK).then(() => {});
=======
                    await this.dBiamPersonenkontextRepoInternal.delete(existingPK).then(() => {});
>>>>>>> 18d19b8a
                    deletedPKs.push(existingPK);
                    /* eslint-disable no-await-in-loop */
                } catch (err) {
                    this.logger.error(`Personenkontext with ID ${existingPK.id} could not be deleted!`, err);
                }
            }
        }

        return deletedPKs;
    }

    // TODO: Since we are writting to the database can this be written in a batch process?
    /* eslint-disable no-await-in-loop */
    private async add(
        existingPKs: Personenkontext<true>[],
        sentPKs: Personenkontext<boolean>[],
    ): Promise<Personenkontext<true>[]> {
        const createdPKs: Personenkontext<true>[] = [];

        for (const sentPK of sentPKs) {
            if (
                !existingPKs.some(
                    (existingPK: Personenkontext<true>) =>
                        existingPK.personId == sentPK.personId &&
                        existingPK.organisationId == sentPK.organisationId &&
                        existingPK.rolleId == sentPK.rolleId,
                )
            ) {
                try {
                    const savedPK: Personenkontext<true> = await this.dBiamPersonenkontextRepoInternal.save(sentPK);
                    createdPKs.push(savedPK);
                } catch (err) {
                    this.logger.error(
                        `Personenkontext with (person: ${sentPK.personId}, organisation: ${sentPK.organisationId}, rolle: ${sentPK.rolleId}) could not be added!`,
                        err,
                    );
                }
            }
        }
        /* eslint-disable no-await-in-loop */

        return createdPKs;
    }

    private async checkRollenartLernSpecification(
        sentPKs: Personenkontext<boolean>[],
    ): Promise<Option<PersonenkontexteUpdateError>> {
        const isSatisfied: boolean = await new CheckRollenartLernSpecification(
            this.dBiamPersonenkontextRepo,
            this.rolleRepo,
        ).checkRollenartLern(sentPKs);

        if (!isSatisfied) {
            return new UpdateInvalidRollenartForLernError();
        }

        return undefined;
    }

    private async checkBefristungSpecification(
        sentPKs: Personenkontext<boolean>[],
    ): Promise<Option<PersonenkontexteUpdateError>> {
        const isSatisfied: boolean = await new CheckBefristungSpecification(this.rolleRepo).checkBefristung(sentPKs);

        if (!isSatisfied) {
            return new PersonenkontextBefristungRequiredError();
        }

        return undefined;
    }

    public async update(ldapEntryUUID?: string): Promise<Personenkontext<true>[] | PersonenkontexteUpdateError> {
        //If first lehrer kontext is created and a UUID is passed as ldapEntryUUID it is used as internal LDAP entryUUID (needed for migration, can be build back afterwards)
        const sentPKs: Personenkontext<true>[] | PersonenkontexteUpdateError = await this.getSentPersonenkontexte();
        if (sentPKs instanceof PersonenkontexteUpdateError) {
            return sentPKs;
        }

        const existingPKs: Personenkontext<true>[] = await this.dBiamPersonenkontextRepo.findByPerson(this.personId);

        const validationForLernError: Option<PersonenkontexteUpdateError> =
            await this.checkRollenartLernSpecification(sentPKs);
        if (validationForLernError) {
            return validationForLernError;
        }

        const validationForBefristung: Option<PersonenkontexteUpdateError> =
            await this.checkBefristungSpecification(sentPKs);
        if (validationForBefristung) {
            return validationForBefristung;
        }
        const validationError: Option<PersonenkontexteUpdateError> = await this.validate(existingPKs);
        if (validationError) {
            return validationError;
        }

        const permissionsError: Option<DomainError> = await this.checkPermissionsForChanged(existingPKs, sentPKs);
        if (permissionsError) {
            return permissionsError;
        }

        const deletedPKs: Personenkontext<true>[] = await this.delete(existingPKs, sentPKs);
        const createdPKs: Personenkontext<true>[] = await this.add(existingPKs, sentPKs);

        const existingPKsAfterUpdate: Personenkontext<true>[] = await this.dBiamPersonenkontextRepo.findByPerson(
            this.personId,
        );

        // Update the personalnummer if it is provided
        if (this.personalnummer) {
            const person: Option<Person<true>> = await this.personRepo.findById(this.personId);
            if (person) {
                person.personalnummer = this.personalnummer;
                await this.personRepo.save(person);
            }
        }

        await this.publishEvent(deletedPKs, createdPKs, existingPKsAfterUpdate, ldapEntryUUID);

        return existingPKsAfterUpdate;
    }

    private async publishEvent(
        deletedPKs: Personenkontext<true>[],
        createdPKs: Personenkontext<true>[],
        existingPKs: Personenkontext<true>[],
        ldapEntryUUID?: string,
    ): Promise<void> {
        const deletedRollenIDs: RolleID[] = deletedPKs.map((pk: Personenkontext<true>) => pk.rolleId);
        const createdRollenIDs: RolleID[] = createdPKs.map((pk: Personenkontext<true>) => pk.rolleId);
        const existingRollenIDs: RolleID[] = existingPKs.map((pk: Personenkontext<true>) => pk.rolleId);
        const rollenIDs: Set<RolleID> = new Set([...deletedRollenIDs, ...createdRollenIDs, ...existingRollenIDs]);

        const deletedOrgaIDs: OrganisationID[] = deletedPKs.map((pk: Personenkontext<true>) => pk.organisationId);
        const createdOrgaIDs: OrganisationID[] = createdPKs.map((pk: Personenkontext<true>) => pk.organisationId);
        const existingOrgaIDs: OrganisationID[] = existingPKs.map((pk: Personenkontext<true>) => pk.organisationId);
        const orgaIDs: Set<OrganisationID> = new Set([...deletedOrgaIDs, ...createdOrgaIDs, ...existingOrgaIDs]);

        const [person, orgas, rollen]: [
            Option<Person<true>>,
            Map<OrganisationID, Organisation<true>>,
            Map<RolleID, Rolle<true>>,
        ] = await Promise.all([
            this.personRepo.findById(this.personId),
            this.organisationRepo.findByIds([...orgaIDs]),
            this.rolleRepo.findByIds([...rollenIDs]),
        ]);

        if (!person) {
            this.logger.error(
                `Could not find person with ID ${this.personId} while building PersonenkontextUpdatedEvent`,
            );
            return; // Person can not be found
        }

        this.eventService.publish(
            PersonenkontextUpdatedEvent.fromPersonenkontexte(
                person,
                createdPKs.map((pk: Personenkontext<true>) => [
                    pk,
                    orgas.get(pk.organisationId)!,
                    rollen.get(pk.rolleId)!,
                ]),
                deletedPKs.map((pk: Personenkontext<true>) => [
                    pk,
                    orgas.get(pk.organisationId)!,
                    rollen.get(pk.rolleId)!,
                ]),
                existingPKs.map((pk: Personenkontext<true>) => [
                    pk,
                    orgas.get(pk.organisationId)!,
                    rollen.get(pk.rolleId)!,
                ]),
                ldapEntryUUID,
            ),
        );
    }
}<|MERGE_RESOLUTION|>--- conflicted
+++ resolved
@@ -223,13 +223,7 @@
                 )
             ) {
                 try {
-<<<<<<< HEAD
-                    // TODO: this one I am not sure
-                    /* eslint-disable no-await-in-loop */
-                    await this.dBiamPersonenkontextRepo.delete(existingPK).then(() => {});
-=======
                     await this.dBiamPersonenkontextRepoInternal.delete(existingPK).then(() => {});
->>>>>>> 18d19b8a
                     deletedPKs.push(existingPK);
                     /* eslint-disable no-await-in-loop */
                 } catch (err) {
