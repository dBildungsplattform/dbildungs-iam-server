{
    "id": "17bbe7b0-1ce8-44c3-b326-dafea397e270",
    "realm": "SPSH",
    "notBefore": 0,
    "defaultSignatureAlgorithm": "RS256",
    "revokeRefreshToken": false,
    "refreshTokenMaxReuse": 0,
    "accessTokenLifespan": 300,
    "accessTokenLifespanForImplicitFlow": 900,
    "ssoSessionIdleTimeout": 1800,
    "ssoSessionMaxLifespan": 36000,
    "ssoSessionIdleTimeoutRememberMe": 0,
    "ssoSessionMaxLifespanRememberMe": 0,
    "offlineSessionIdleTimeout": 2592000,
    "offlineSessionMaxLifespanEnabled": false,
    "offlineSessionMaxLifespan": 5184000,
    "clientSessionIdleTimeout": 0,
    "clientSessionMaxLifespan": 0,
    "clientOfflineSessionIdleTimeout": 0,
    "clientOfflineSessionMaxLifespan": 0,
    "accessCodeLifespan": 60,
    "accessCodeLifespanUserAction": 300,
    "accessCodeLifespanLogin": 1800,
    "actionTokenGeneratedByAdminLifespan": 43200,
    "actionTokenGeneratedByUserLifespan": 300,
    "oauth2DeviceCodeLifespan": 600,
    "oauth2DevicePollingInterval": 5,
    "enabled": true,
    "sslRequired": "external",
    "registrationAllowed": false,
    "registrationEmailAsUsername": false,
    "rememberMe": false,
    "verifyEmail": false,
    "loginWithEmailAllowed": true,
    "duplicateEmailsAllowed": false,
    "resetPasswordAllowed": false,
    "editUsernameAllowed": false,
    "bruteForceProtected": false,
    "permanentLockout": false,
    "maxFailureWaitSeconds": 900,
    "minimumQuickLoginWaitSeconds": 60,
    "waitIncrementSeconds": 60,
    "quickLoginCheckMilliSeconds": 1000,
    "maxDeltaTimeSeconds": 43200,
    "failureFactor": 30,
    "roles": {
      "realm": [
        {
          "id": "7d5d4088-2341-4350-84b5-189f173d48a8",
          "name": "default-roles-spsh",
          "description": "${role_default-roles}",
          "composite": true,
          "composites": {
            "realm": [
              "offline_access",
              "uma_authorization"
            ],
            "client": {
              "account": [
                "view-profile",
                "manage-account"
              ]
            }
          },
          "clientRole": false,
          "containerId": "17bbe7b0-1ce8-44c3-b326-dafea397e270",
          "attributes": {}
        },
        {
          "id": "dcd35b8a-3a3c-4085-a291-d0e6ef65ff2d",
          "name": "admin",
          "description": "Admin role for SPSH",
          "composite": true,
          "composites": {
            "client": {
              "realm-management": [
                "manage-users",
                "manage-realm"
              ]
            }
          },
          "clientRole": false,
          "containerId": "17bbe7b0-1ce8-44c3-b326-dafea397e270",
          "attributes": {}
        },
        {
          "id": "4e8df461-0777-4036-ae35-a32d279558e9",
          "name": "offline_access",
          "description": "${role_offline-access}",
          "composite": false,
          "clientRole": false,
          "containerId": "17bbe7b0-1ce8-44c3-b326-dafea397e270",
          "attributes": {}
        },
        {
<<<<<<< HEAD
          "id": "cad82d0b-3c81-4027-bbfb-7a7cbe7b2e92",
          "name": "uma_authorization",
          "description": "${role_uma_authorization}",
=======
          "id": "c3c1ff4a-ceb9-4994-bf67-b7b0f37075dd",
          "name": "manage-events",
          "description": "${role_manage-events}",
          "composite": false,
          "clientRole": true,
          "containerId": "b7c8275b-2192-4b89-9c85-136d49c8ba8f",
          "attributes": {}
        }
      ],
      "security-admin-console": [],
      "spsh": [],
      "admin-cli": [],
      "spsh-admin": [],
      "account-console": [],
      "spsh-service": [],
      "spsh-test": [],
      "broker": [
        {
          "id": "e3b83cee-0556-4164-b94b-723f60f85a8c",
          "name": "read-token",
          "description": "${role_read-token}",
>>>>>>> 5d82ab0f
          "composite": false,
          "clientRole": false,
          "containerId": "17bbe7b0-1ce8-44c3-b326-dafea397e270",
          "attributes": {}
        }
      ],
      "client": {
        "realm-management": [
          {
            "id": "24a98f94-221b-497d-95af-9f75c232410c",
            "name": "query-clients",
            "description": "${role_query-clients}",
            "composite": false,
            "clientRole": true,
            "containerId": "b7c8275b-2192-4b89-9c85-136d49c8ba8f",
            "attributes": {}
          },
          {
            "id": "317f6ba5-1e4c-4d13-bf82-27f2e19a05ab",
            "name": "query-groups",
            "description": "${role_query-groups}",
            "composite": false,
            "clientRole": true,
            "containerId": "b7c8275b-2192-4b89-9c85-136d49c8ba8f",
            "attributes": {}
          },
<<<<<<< HEAD
          {
            "id": "fe25d134-59a2-4f03-a4ed-2733676288e4",
            "name": "manage-authorization",
            "description": "${role_manage-authorization}",
            "composite": false,
            "clientRole": true,
            "containerId": "b7c8275b-2192-4b89-9c85-136d49c8ba8f",
            "attributes": {}
          },
          {
            "id": "07f217dd-aeca-4496-8aa1-8f107dd9a422",
            "name": "query-realms",
            "description": "${role_query-realms}",
            "composite": false,
            "clientRole": true,
            "containerId": "b7c8275b-2192-4b89-9c85-136d49c8ba8f",
            "attributes": {}
          },
          {
            "id": "ac17c087-658d-40bc-afcf-f5f1a4298c18",
            "name": "view-clients",
            "description": "${role_view-clients}",
            "composite": true,
            "composites": {
              "client": {
                "realm-management": [
                  "query-clients"
                ]
              }
            },
            "clientRole": true,
            "containerId": "b7c8275b-2192-4b89-9c85-136d49c8ba8f",
            "attributes": {}
          },
          {
            "id": "1a860c66-a397-48ab-8f38-ea420590e87a",
            "name": "view-authorization",
            "description": "${role_view-authorization}",
            "composite": false,
            "clientRole": true,
            "containerId": "b7c8275b-2192-4b89-9c85-136d49c8ba8f",
            "attributes": {}
          },
          {
            "id": "53ac641a-de0e-4ca0-bb87-fa539b20ac9c",
            "name": "query-users",
            "description": "${role_query-users}",
            "composite": false,
            "clientRole": true,
            "containerId": "b7c8275b-2192-4b89-9c85-136d49c8ba8f",
            "attributes": {}
          },
          {
            "id": "48b3d10d-1774-40c5-8541-cc1ea6a87c7f",
            "name": "manage-realm",
            "description": "${role_manage-realm}",
            "composite": false,
            "clientRole": true,
            "containerId": "b7c8275b-2192-4b89-9c85-136d49c8ba8f",
            "attributes": {}
          },
          {
            "id": "e2ea3092-f2d8-4330-acf9-6b2b50b7eced",
            "name": "manage-clients",
            "description": "${role_manage-clients}",
            "composite": false,
            "clientRole": true,
            "containerId": "b7c8275b-2192-4b89-9c85-136d49c8ba8f",
            "attributes": {}
          },
          {
            "id": "792a6b16-eae5-4349-8024-c40d032cfe3c",
            "name": "realm-admin",
            "description": "${role_realm-admin}",
            "composite": true,
            "composites": {
              "client": {
                "realm-management": [
                  "query-clients",
                  "query-groups",
                  "query-realms",
                  "view-clients",
                  "manage-authorization",
                  "view-authorization",
                  "query-users",
                  "manage-realm",
                  "manage-clients",
                  "view-events",
                  "view-identity-providers",
                  "impersonation",
                  "view-realm",
                  "manage-identity-providers",
                  "create-client",
                  "manage-users",
                  "view-users",
                  "manage-events"
                ]
              }
            },
            "clientRole": true,
            "containerId": "b7c8275b-2192-4b89-9c85-136d49c8ba8f",
            "attributes": {}
          },
          {
            "id": "2f9a7176-25f3-410e-aad4-0d170b04b515",
            "name": "view-events",
            "description": "${role_view-events}",
            "composite": false,
            "clientRole": true,
            "containerId": "b7c8275b-2192-4b89-9c85-136d49c8ba8f",
            "attributes": {}
          },
          {
            "id": "c5b2fb3b-efa6-44ab-abb9-bb597598663e",
            "name": "view-identity-providers",
            "description": "${role_view-identity-providers}",
            "composite": false,
            "clientRole": true,
            "containerId": "b7c8275b-2192-4b89-9c85-136d49c8ba8f",
            "attributes": {}
          },
          {
            "id": "4ee5e236-9505-4cbc-b124-68e2db804ef2",
            "name": "impersonation",
            "description": "${role_impersonation}",
            "composite": false,
            "clientRole": true,
            "containerId": "b7c8275b-2192-4b89-9c85-136d49c8ba8f",
            "attributes": {}
          },
          {
            "id": "ebcf78fe-8451-47a7-821f-c0879f2b0ef2",
            "name": "view-realm",
            "description": "${role_view-realm}",
            "composite": false,
            "clientRole": true,
            "containerId": "b7c8275b-2192-4b89-9c85-136d49c8ba8f",
            "attributes": {}
          },
          {
            "id": "94e43316-73fe-42fb-b364-7945a6efeb07",
            "name": "create-client",
            "description": "${role_create-client}",
            "composite": false,
            "clientRole": true,
            "containerId": "b7c8275b-2192-4b89-9c85-136d49c8ba8f",
            "attributes": {}
          },
          {
            "id": "72f92ec9-106d-44be-9d4f-4bbe1c5b37df",
            "name": "manage-identity-providers",
            "description": "${role_manage-identity-providers}",
            "composite": false,
            "clientRole": true,
            "containerId": "b7c8275b-2192-4b89-9c85-136d49c8ba8f",
            "attributes": {}
          },
          {
            "id": "86a64b85-7085-4120-aa09-1ce3aa5d81ab",
            "name": "manage-users",
            "description": "${role_manage-users}",
            "composite": false,
            "clientRole": true,
            "containerId": "b7c8275b-2192-4b89-9c85-136d49c8ba8f",
            "attributes": {}
          },
          {
            "id": "b01b63e3-c963-4335-a124-7d0efdc1a6a1",
            "name": "view-users",
            "description": "${role_view-users}",
            "composite": true,
            "composites": {
              "client": {
                "realm-management": [
                  "query-groups",
                  "query-users"
                ]
              }
            },
            "clientRole": true,
            "containerId": "b7c8275b-2192-4b89-9c85-136d49c8ba8f",
            "attributes": {}
          },
          {
            "id": "c3c1ff4a-ceb9-4994-bf67-b7b0f37075dd",
            "name": "manage-events",
            "description": "${role_manage-events}",
            "composite": false,
            "clientRole": true,
            "containerId": "b7c8275b-2192-4b89-9c85-136d49c8ba8f",
            "attributes": {}
          }
        ],
        "security-admin-console": [],
        "spsh": [],
        "spsh-no2fa": [],
        "admin-cli": [],
        "spsh-admin": [],
        "account-console": [],
        "spsh-test": [],
        "broker": [
          {
            "id": "e3b83cee-0556-4164-b94b-723f60f85a8c",
            "name": "read-token",
            "description": "${role_read-token}",
            "composite": false,
            "clientRole": true,
            "containerId": "e7cda343-4395-40ee-b045-fc532ea962b6",
            "attributes": {}
          }
        ],
        "account": [
          {
            "id": "6fc2dde9-c57e-4c9a-97b4-b6008943b273",
            "name": "view-groups",
            "description": "${role_view-groups}",
            "composite": false,
            "clientRole": true,
            "containerId": "51b43125-84f4-449e-b584-ee983c4af33b",
            "attributes": {}
          },
          {
            "id": "12358bb3-d3ae-42c8-8375-3d22220bfe3d",
            "name": "manage-consent",
            "description": "${role_manage-consent}",
            "composite": true,
            "composites": {
              "client": {
                "account": [
                  "view-consent"
                ]
              }
            },
            "clientRole": true,
            "containerId": "51b43125-84f4-449e-b584-ee983c4af33b",
            "attributes": {}
          },
          {
            "id": "378f3ed4-a138-46e3-a5cc-7ac08efbbb2d",
            "name": "view-profile",
            "description": "${role_view-profile}",
            "composite": false,
            "clientRole": true,
            "containerId": "51b43125-84f4-449e-b584-ee983c4af33b",
            "attributes": {}
          },
          {
            "id": "2de653f4-36f6-4e76-bd02-e4d350dc0b2c",
            "name": "view-consent",
            "description": "${role_view-consent}",
            "composite": false,
            "clientRole": true,
            "containerId": "51b43125-84f4-449e-b584-ee983c4af33b",
            "attributes": {}
          },
          {
            "id": "b754337d-f1ae-4753-a469-3668a1a1c118",
            "name": "delete-account",
            "description": "${role_delete-account}",
            "composite": false,
            "clientRole": true,
            "containerId": "51b43125-84f4-449e-b584-ee983c4af33b",
            "attributes": {}
          },
          {
            "id": "60031d17-3fcc-4ef0-b23c-24512b999ef9",
            "name": "manage-account-links",
            "description": "${role_manage-account-links}",
            "composite": false,
            "clientRole": true,
            "containerId": "51b43125-84f4-449e-b584-ee983c4af33b",
            "attributes": {}
          },
          {
            "id": "1858478c-32c4-4073-a8b6-7bd9762d25d2",
            "name": "manage-account",
            "description": "${role_manage-account}",
            "composite": true,
            "composites": {
              "client": {
                "account": [
                  "manage-account-links"
                ]
              }
            },
            "clientRole": true,
            "containerId": "51b43125-84f4-449e-b584-ee983c4af33b",
            "attributes": {}
          },
          {
            "id": "6a8443a0-a7ee-422f-b669-fb5ac518448f",
            "name": "view-applications",
            "description": "${role_view-applications}",
            "composite": false,
            "clientRole": true,
            "containerId": "51b43125-84f4-449e-b584-ee983c4af33b",
            "attributes": {}
          }
        ]
      }
=======
          "clientRole": true,
          "containerId": "51b43125-84f4-449e-b584-ee983c4af33b",
          "attributes": {}
        },
        {
          "id": "6a8443a0-a7ee-422f-b669-fb5ac518448f",
          "name": "view-applications",
          "description": "${role_view-applications}",
          "composite": false,
          "clientRole": true,
          "containerId": "51b43125-84f4-449e-b584-ee983c4af33b",
          "attributes": {}
        }
      ]
    }
  },
  "groups": [],
  "defaultRole": {
    "id": "7d5d4088-2341-4350-84b5-189f173d48a8",
    "name": "default-roles-spsh",
    "description": "${role_default-roles}",
    "composite": true,
    "clientRole": false,
    "containerId": "17bbe7b0-1ce8-44c3-b326-dafea397e270"
  },
  "requiredCredentials": [
    "password"
  ],
  "otpPolicyType": "totp",
  "otpPolicyAlgorithm": "HmacSHA1",
  "otpPolicyInitialCounter": 0,
  "otpPolicyDigits": 6,
  "otpPolicyLookAheadWindow": 1,
  "otpPolicyPeriod": 30,
  "otpPolicyCodeReusable": false,
  "otpSupportedApplications": [
    "totpAppFreeOTPName",
    "totpAppMicrosoftAuthenticatorName",
    "totpAppGoogleName"
  ],
  "webAuthnPolicyRpEntityName": "keycloak",
  "webAuthnPolicySignatureAlgorithms": [
    "ES256"
  ],
  "webAuthnPolicyRpId": "",
  "webAuthnPolicyAttestationConveyancePreference": "not specified",
  "webAuthnPolicyAuthenticatorAttachment": "not specified",
  "webAuthnPolicyRequireResidentKey": "not specified",
  "webAuthnPolicyUserVerificationRequirement": "not specified",
  "webAuthnPolicyCreateTimeout": 0,
  "webAuthnPolicyAvoidSameAuthenticatorRegister": false,
  "webAuthnPolicyAcceptableAaguids": [],
  "webAuthnPolicyPasswordlessRpEntityName": "keycloak",
  "webAuthnPolicyPasswordlessSignatureAlgorithms": [
    "ES256"
  ],
  "webAuthnPolicyPasswordlessRpId": "",
  "webAuthnPolicyPasswordlessAttestationConveyancePreference": "not specified",
  "webAuthnPolicyPasswordlessAuthenticatorAttachment": "not specified",
  "webAuthnPolicyPasswordlessRequireResidentKey": "not specified",
  "webAuthnPolicyPasswordlessUserVerificationRequirement": "not specified",
  "webAuthnPolicyPasswordlessCreateTimeout": 0,
  "webAuthnPolicyPasswordlessAvoidSameAuthenticatorRegister": false,
  "webAuthnPolicyPasswordlessAcceptableAaguids": [],
  "users": [
    {
        "id": "7baf74aa-565f-4cfc-9d5a-8f1a3f374dc9",
        "createdTimestamp": 1727357679883,
        "username": "service-account-spsh-service",
        "enabled": true,
        "totp": false,
        "emailVerified": false,
        "serviceAccountClientId": "spsh-service",
        "disableableCredentialTypes": [],
        "requiredActions": [],
        "clientRoles": {
          "realm-management": [
            "manage-clients"
          ]
        },
        "notBefore": 0,
        "groups": []
      },
    {
      "id": "41b67304-0088-4864-bdf5-fd71de141653",
      "createdTimestamp": 1697622862527,
      "username": "service-account-spsh-admin",
      "enabled": true,
      "totp": false,
      "emailVerified": false,
      "serviceAccountClientId": "spsh-admin",
      "disableableCredentialTypes": [],
      "requiredActions": [],
      "realmRoles": [
        "default-roles-spsh",
        "admin"
      ],
      "notBefore": 0,
      "groups": []
>>>>>>> 5d82ab0f
    },
    "groups": [],
    "defaultRole": {
      "id": "7d5d4088-2341-4350-84b5-189f173d48a8",
      "name": "default-roles-spsh",
      "description": "${role_default-roles}",
      "composite": true,
      "clientRole": false,
      "containerId": "17bbe7b0-1ce8-44c3-b326-dafea397e270"
    },
    "requiredCredentials": [
      "password"
    ],
    "passwordPolicy" : "maxAuthAge(0)",
    "otpPolicyType": "totp",
    "otpPolicyAlgorithm": "HmacSHA1",
    "otpPolicyInitialCounter": 0,
    "otpPolicyDigits": 6,
    "otpPolicyLookAheadWindow": 1,
    "otpPolicyPeriod": 30,
    "otpPolicyCodeReusable": false,
    "otpSupportedApplications": [
      "totpAppFreeOTPName",
      "totpAppMicrosoftAuthenticatorName",
      "totpAppGoogleName"
    ],
    "webAuthnPolicyRpEntityName": "keycloak",
    "webAuthnPolicySignatureAlgorithms": [
      "ES256"
    ],
    "webAuthnPolicyRpId": "",
    "webAuthnPolicyAttestationConveyancePreference": "not specified",
    "webAuthnPolicyAuthenticatorAttachment": "not specified",
    "webAuthnPolicyRequireResidentKey": "not specified",
    "webAuthnPolicyUserVerificationRequirement": "not specified",
    "webAuthnPolicyCreateTimeout": 0,
    "webAuthnPolicyAvoidSameAuthenticatorRegister": false,
    "webAuthnPolicyAcceptableAaguids": [],
    "webAuthnPolicyPasswordlessRpEntityName": "keycloak",
    "webAuthnPolicyPasswordlessSignatureAlgorithms": [
      "ES256"
    ],
    "webAuthnPolicyPasswordlessRpId": "",
    "webAuthnPolicyPasswordlessAttestationConveyancePreference": "not specified",
    "webAuthnPolicyPasswordlessAuthenticatorAttachment": "not specified",
    "webAuthnPolicyPasswordlessRequireResidentKey": "not specified",
    "webAuthnPolicyPasswordlessUserVerificationRequirement": "not specified",
    "webAuthnPolicyPasswordlessCreateTimeout": 0,
    "webAuthnPolicyPasswordlessAvoidSameAuthenticatorRegister": false,
    "webAuthnPolicyPasswordlessAcceptableAaguids": [],
    "users": [
      {
        "id": "41b67304-0088-4864-bdf5-fd71de141653",
        "createdTimestamp": 1697622862527,
        "username": "service-account-spsh-admin",
        "enabled": true,
        "totp": false,
        "emailVerified": false,
        "serviceAccountClientId": "spsh-admin",
        "disableableCredentialTypes": [],
        "requiredActions": [],
        "realmRoles": [
          "default-roles-spsh",
          "admin"
        ],
        "notBefore": 0,
        "groups": []
      },
      {
        "id": "9e30e22d-2f7b-47cf-a82a-a6e82cf8c5de",
        "createdTimestamp": 1697087666332,
        "username": "service-account-spsh",
        "enabled": true,
        "totp": false,
        "emailVerified": false,
        "serviceAccountClientId": "spsh",
        "disableableCredentialTypes": [],
        "requiredActions": [],
        "realmRoles": [
          "default-roles-spsh"
        ],
        "notBefore": 0,
        "groups": []
      }
    ],
    "scopeMappings": [
      {
        "clientScope": "offline_access",
        "roles": [
          "offline_access"
        ]
      }
    ],
    "clientScopeMappings": {
      "account": [
        {
          "client": "account-console",
          "roles": [
            "manage-account",
            "view-groups"
          ]
        }
      ]
    },
<<<<<<< HEAD
    "clients": [
      {
        "id": "51b43125-84f4-449e-b584-ee983c4af33b",
        "clientId": "account",
        "name": "${client_account}",
        "rootUrl": "${authBaseUrl}",
        "baseUrl": "/realms/SPSH/account/",
        "surrogateAuthRequired": false,
        "enabled": true,
        "alwaysDisplayInConsole": false,
        "clientAuthenticatorType": "client-secret",
        "redirectUris": [
          "/realms/SPSH/account/*"
        ],
        "webOrigins": [],
        "notBefore": 0,
        "bearerOnly": false,
        "consentRequired": false,
        "standardFlowEnabled": true,
        "implicitFlowEnabled": false,
        "directAccessGrantsEnabled": false,
        "serviceAccountsEnabled": false,
        "publicClient": true,
        "frontchannelLogout": false,
        "protocol": "openid-connect",
        "attributes": {
          "post.logout.redirect.uris": "+"
=======
    {
      "id": "18258b94-907b-4a0a-8954-dbb19e85b865",
      "clientId": "security-admin-console",
      "name": "${client_security-admin-console}",
      "rootUrl": "${authAdminUrl}",
      "baseUrl": "/admin/SPSH/console/",
      "surrogateAuthRequired": false,
      "enabled": true,
      "alwaysDisplayInConsole": false,
      "clientAuthenticatorType": "client-secret",
      "redirectUris": [
        "/admin/SPSH/console/*"
      ],
      "webOrigins": [
        "+"
      ],
      "notBefore": 0,
      "bearerOnly": false,
      "consentRequired": false,
      "standardFlowEnabled": true,
      "implicitFlowEnabled": false,
      "directAccessGrantsEnabled": false,
      "serviceAccountsEnabled": false,
      "publicClient": true,
      "frontchannelLogout": false,
      "protocol": "openid-connect",
      "attributes": {
        "post.logout.redirect.uris": "+",
        "pkce.code.challenge.method": "S256"
      },
      "authenticationFlowBindingOverrides": {},
      "fullScopeAllowed": false,
      "nodeReRegistrationTimeout": 0,
      "protocolMappers": [
        {
          "id": "d17d1b7e-be4b-4f61-ad99-24a9e340d011",
          "name": "locale",
          "protocol": "openid-connect",
          "protocolMapper": "oidc-usermodel-attribute-mapper",
          "consentRequired": false,
          "config": {
            "userinfo.token.claim": "true",
            "user.attribute": "locale",
            "id.token.claim": "true",
            "access.token.claim": "true",
            "claim.name": "locale",
            "jsonType.label": "String"
          }
        }
      ],
      "defaultClientScopes": [
        "web-origins",
        "acr",
        "roles",
        "profile",
        "email"
      ],
      "optionalClientScopes": [
        "address",
        "phone",
        "offline_access",
        "microprofile-jwt"
      ]
    },
    {
        "id": "1dcfa102-dad9-4cf4-b0ff-dcc945e4a2ca",
        "clientId": "spsh-service",
        "name": "SPSH Service Client",
        "description": "",
        "rootUrl": "",
        "adminUrl": "",
        "baseUrl": "",
        "surrogateAuthRequired": false,
        "enabled": true,
        "alwaysDisplayInConsole": false,
        "clientAuthenticatorType": "client-jwt",
        "secret": "spsh-service-client-secret",
        "redirectUris": [
          "/*"
        ],
        "webOrigins": [
          "/*"
        ],
        "notBefore": 0,
        "bearerOnly": false,
        "consentRequired": false,
        "standardFlowEnabled": false,
        "implicitFlowEnabled": false,
        "directAccessGrantsEnabled": false,
        "serviceAccountsEnabled": true,
        "authorizationServicesEnabled": true,
        "publicClient": false,
        "frontchannelLogout": true,
        "protocol": "openid-connect",
        "attributes": {
          "oidc.ciba.grant.enabled": "false",
          "client.secret.creation.time": "1727357679",
          "backchannel.logout.session.required": "true",
          "jwt.credential.public.key": "MIICIjANBgkqhkiG9w0BAQEFAAOCAg8AMIICCgKCAgEA3sp5L50lOVQjExcbvHUe\nt+vldjzV6vdFlqa6kekkLryvb/UN+Qkd2lp26cXuyYHjrJGo3tljdo5zQzhObDMZ\nwPYTt1XJCif7PVb4AEF9OItwPQFJWAz5Dri3qKFe9mzzVraeuhfe/xFkg0MLFkp1\na1rA2YCB7rTshX00odjyjAKYbyzJlBVcbPY8/KzCHOmt9aGTVKRnwJDI3OhEHKbN\nRmlTsDQ3l4S0Xb+G5NjKLFg8thaT4Cox63a/gP9tyzwtfkxTeJRz5b0iR4r88Abk\nosgF1GLC9SCztLKKlwbi64cJKtmC9rib0IvYNoi47pCdr2yjdNtbTgA0k68XT+wg\nvYrOleGplp4I+rDqBtBOEqDDocJjwpRspX0UHNhQFI2V8MIZm37Ud+KqkIYHopLJ\nPPIi9IVKx4Lt5yXgIxB1V+PGP5iFDgbeIhZMJkJZjIxUIyVSI7ddnyJVNo6ODblJ\nKa4j7CLSeLdcyLicImUEZ8g8URZ9v70ppSRbpblxWmffwDB6MHgKM0Gd9w9hvRy3\nautITvDF6pZ+2G1WFueJOHWUEbZ5vf+kfRzraDyzYXnB3U8k+sFTWrr36u3NnKFI\n+sQBV3POwwFc+p8H6Odf68HhMjh43OQuUw5hNNI3axDLjIrQBlrKyJokNzQgT3GJ\nW8QYRBSiXjNY+QxnmXMy0o0CAwEAAQ==\n",
          "oauth2.device.authorization.grant.enabled": "false",
          "display.on.consent.screen": "false",
          "backchannel.logout.revoke.offline.tokens": "false"
        },
        "authenticationFlowBindingOverrides": {},
        "fullScopeAllowed": true,
        "nodeReRegistrationTimeout": -1,
        "protocolMappers": [
          {
            "id": "5539f59b-f743-43ca-8fd9-cc7b27fddcc7",
            "name": "Client IP Address",
            "protocol": "openid-connect",
            "protocolMapper": "oidc-usersessionmodel-note-mapper",
            "consentRequired": false,
            "config": {
              "user.session.note": "clientAddress",
              "introspection.token.claim": "true",
              "id.token.claim": "true",
              "access.token.claim": "true",
              "claim.name": "clientAddress",
              "jsonType.label": "String"
            }
          },
          {
            "id": "aa00f9ee-a74e-4a04-b012-844d98c6fdf6",
            "name": "Client ID",
            "protocol": "openid-connect",
            "protocolMapper": "oidc-usersessionmodel-note-mapper",
            "consentRequired": false,
            "config": {
              "user.session.note": "client_id",
              "introspection.token.claim": "true",
              "id.token.claim": "true",
              "access.token.claim": "true",
              "claim.name": "client_id",
              "jsonType.label": "String"
            }
          },
          {
            "id": "6dd421e9-cbe3-48e6-9379-8a5aab14a80e",
            "name": "Client Host",
            "protocol": "openid-connect",
            "protocolMapper": "oidc-usersessionmodel-note-mapper",
            "consentRequired": false,
            "config": {
              "user.session.note": "clientHost",
              "introspection.token.claim": "true",
              "id.token.claim": "true",
              "access.token.claim": "true",
              "claim.name": "clientHost",
              "jsonType.label": "String"
            }
          }
        ],
        "defaultClientScopes": [
          "web-origins",
          "acr",
          "roles",
          "profile",
          "email"
        ],
        "optionalClientScopes": [
          "address",
          "phone",
          "offline_access",
          "microprofile-jwt"
        ]
    },
    {
      "id": "f45add8b-ab22-4742-afb4-cefa9bc12331",
      "clientId": "spsh",
      "name": "Schulportal SH",
      "description": "",
      "rootUrl": "https://localhost:8099",
      "adminUrl": "",
      "baseUrl": "https://localhost:8099/",
      "surrogateAuthRequired": false,
      "enabled": true,
      "alwaysDisplayInConsole": false,
      "clientAuthenticatorType": "client-secret",
      "secret": "YDp6fYkbUcj4ZkyAOnbAHGQ9O72htc5M",
      "redirectUris": [
        "https://127.0,0.1:8099/*",
        "http://127.0,0.1:9090/*",
        "http://localhost:9090/*",
        "/*"
      ],
      "webOrigins": [
        "+"
      ],
      "notBefore": 0,
      "bearerOnly": false,
      "consentRequired": false,
      "standardFlowEnabled": true,
      "implicitFlowEnabled": false,
      "directAccessGrantsEnabled": true,
      "serviceAccountsEnabled": true,
      "publicClient": false,
      "frontchannelLogout": true,
      "protocol": "openid-connect",
      "attributes": {
        "oidc.ciba.grant.enabled": "false",
        "client.secret.creation.time": "1696586327",
        "backchannel.logout.session.required": "true",
        "oauth2.device.authorization.grant.enabled": "false",
        "display.on.consent.screen": "false",
        "backchannel.logout.revoke.offline.tokens": "false",
        "acr.loa.map": "{\"silver\":\"10\",\"gold\":\"20\"}",
        "default.acr.values": "0"
      },
      "authenticationFlowBindingOverrides": {
        "browser": "2e19a392-6bf3-4ea4-a599-ac39bcdfd827"
      },
      "fullScopeAllowed": true,
      "nodeReRegistrationTimeout": -1,
      "protocolMappers": [
        {
          "id": "f5d64d3f-30fb-4f38-bc81-d8566f0a69ec",
          "name": "Client ID",
          "protocol": "openid-connect",
          "protocolMapper": "oidc-usersessionmodel-note-mapper",
          "consentRequired": false,
          "config": {
            "user.session.note": "client_id",
            "userinfo.token.claim": "true",
            "id.token.claim": "true",
            "access.token.claim": "true",
            "claim.name": "client_id",
            "jsonType.label": "String"
          }
        },
        {
          "id": "ad01db24-9773-433f-8656-64406f16f595",
          "name": "Client IP Address",
          "protocol": "openid-connect",
          "protocolMapper": "oidc-usersessionmodel-note-mapper",
          "consentRequired": false,
          "config": {
            "user.session.note": "clientAddress",
            "userinfo.token.claim": "true",
            "id.token.claim": "true",
            "access.token.claim": "true",
            "claim.name": "clientAddress",
            "jsonType.label": "String"
          }
>>>>>>> 5d82ab0f
        },
        "authenticationFlowBindingOverrides": {},
        "fullScopeAllowed": false,
        "nodeReRegistrationTimeout": 0,
        "defaultClientScopes": [
          "web-origins",
          "acr",
          "roles",
          "profile",
          "email"
        ],
        "optionalClientScopes": [
          "address",
          "phone",
          "offline_access",
          "microprofile-jwt"
        ]
      },
      {
        "id": "c932752c-fd77-4abb-aece-1fa705c6fb0a",
        "clientId": "account-console",
        "name": "${client_account-console}",
        "rootUrl": "${authBaseUrl}",
        "baseUrl": "/realms/SPSH/account/",
        "surrogateAuthRequired": false,
        "enabled": true,
        "alwaysDisplayInConsole": false,
        "clientAuthenticatorType": "client-secret",
        "redirectUris": [
          "/realms/SPSH/account/*"
        ],
        "webOrigins": [],
        "notBefore": 0,
        "bearerOnly": false,
        "consentRequired": false,
        "standardFlowEnabled": true,
        "implicitFlowEnabled": false,
        "directAccessGrantsEnabled": false,
        "serviceAccountsEnabled": false,
        "publicClient": true,
        "frontchannelLogout": false,
        "protocol": "openid-connect",
        "attributes": {
          "post.logout.redirect.uris": "+",
          "pkce.code.challenge.method": "S256"
        },
        "authenticationFlowBindingOverrides": {},
        "fullScopeAllowed": false,
        "nodeReRegistrationTimeout": 0,
        "protocolMappers": [
          {
            "id": "cfe783ea-b3c3-416b-86cc-17875ba473b7",
            "name": "audience resolve",
            "protocol": "openid-connect",
            "protocolMapper": "oidc-audience-resolve-mapper",
            "consentRequired": false,
            "config": {}
          }
        ],
        "defaultClientScopes": [
          "web-origins",
          "acr",
          "roles",
          "profile",
          "email"
        ],
        "optionalClientScopes": [
          "address",
          "phone",
          "offline_access",
          "microprofile-jwt"
        ]
      },
      {
        "id": "f5b75450-61e8-4fa5-acde-e6a0bda1bb61",
        "clientId": "admin-cli",
        "name": "${client_admin-cli}",
        "surrogateAuthRequired": false,
        "enabled": true,
        "alwaysDisplayInConsole": false,
        "clientAuthenticatorType": "client-secret",
        "redirectUris": [],
        "webOrigins": [],
        "notBefore": 0,
        "bearerOnly": false,
        "consentRequired": false,
        "standardFlowEnabled": false,
        "implicitFlowEnabled": false,
        "directAccessGrantsEnabled": true,
        "serviceAccountsEnabled": false,
        "publicClient": true,
        "frontchannelLogout": false,
        "protocol": "openid-connect",
        "attributes": {},
        "authenticationFlowBindingOverrides": {},
        "fullScopeAllowed": false,
        "nodeReRegistrationTimeout": 0,
        "defaultClientScopes": [
          "web-origins",
          "acr",
          "roles",
          "profile",
          "email"
        ],
        "optionalClientScopes": [
          "address",
          "phone",
          "offline_access",
          "microprofile-jwt"
        ]
      },
      {
        "id": "e7cda343-4395-40ee-b045-fc532ea962b6",
        "clientId": "broker",
        "name": "${client_broker}",
        "surrogateAuthRequired": false,
        "enabled": true,
        "alwaysDisplayInConsole": false,
        "clientAuthenticatorType": "client-secret",
        "redirectUris": [],
        "webOrigins": [],
        "notBefore": 0,
        "bearerOnly": true,
        "consentRequired": false,
        "standardFlowEnabled": true,
        "implicitFlowEnabled": false,
        "directAccessGrantsEnabled": false,
        "serviceAccountsEnabled": false,
        "publicClient": false,
        "frontchannelLogout": false,
        "protocol": "openid-connect",
        "attributes": {},
        "authenticationFlowBindingOverrides": {},
        "fullScopeAllowed": false,
        "nodeReRegistrationTimeout": 0,
        "defaultClientScopes": [
          "web-origins",
          "acr",
          "roles",
          "profile",
          "email"
        ],
        "optionalClientScopes": [
          "address",
          "phone",
          "offline_access",
          "microprofile-jwt"
        ]
      },
      {
        "id": "b7c8275b-2192-4b89-9c85-136d49c8ba8f",
        "clientId": "realm-management",
        "name": "${client_realm-management}",
        "surrogateAuthRequired": false,
        "enabled": true,
        "alwaysDisplayInConsole": false,
        "clientAuthenticatorType": "client-secret",
        "redirectUris": [],
        "webOrigins": [],
        "notBefore": 0,
        "bearerOnly": true,
        "consentRequired": false,
        "standardFlowEnabled": true,
        "implicitFlowEnabled": false,
        "directAccessGrantsEnabled": false,
        "serviceAccountsEnabled": false,
        "publicClient": false,
        "frontchannelLogout": false,
        "protocol": "openid-connect",
        "attributes": {},
        "authenticationFlowBindingOverrides": {},
        "fullScopeAllowed": false,
        "nodeReRegistrationTimeout": 0,
        "defaultClientScopes": [
          "web-origins",
          "acr",
          "roles",
          "profile",
          "email"
        ],
        "optionalClientScopes": [
          "address",
          "phone",
          "offline_access",
          "microprofile-jwt"
        ]
      },
      {
        "id": "18258b94-907b-4a0a-8954-dbb19e85b865",
        "clientId": "security-admin-console",
        "name": "${client_security-admin-console}",
        "rootUrl": "${authAdminUrl}",
        "baseUrl": "/admin/SPSH/console/",
        "surrogateAuthRequired": false,
        "enabled": true,
        "alwaysDisplayInConsole": false,
        "clientAuthenticatorType": "client-secret",
        "redirectUris": [
          "/admin/SPSH/console/*"
        ],
        "webOrigins": [
          "+"
        ],
        "notBefore": 0,
        "bearerOnly": false,
        "consentRequired": false,
        "standardFlowEnabled": true,
        "implicitFlowEnabled": false,
        "directAccessGrantsEnabled": false,
        "serviceAccountsEnabled": false,
        "publicClient": true,
        "frontchannelLogout": false,
        "protocol": "openid-connect",
        "attributes": {
          "post.logout.redirect.uris": "+",
          "pkce.code.challenge.method": "S256"
        },
        "authenticationFlowBindingOverrides": {},
        "fullScopeAllowed": false,
        "nodeReRegistrationTimeout": 0,
        "protocolMappers": [
          {
            "id": "d17d1b7e-be4b-4f61-ad99-24a9e340d011",
            "name": "locale",
            "protocol": "openid-connect",
            "protocolMapper": "oidc-usermodel-attribute-mapper",
            "consentRequired": false,
            "config": {
              "userinfo.token.claim": "true",
              "user.attribute": "locale",
              "id.token.claim": "true",
              "access.token.claim": "true",
              "claim.name": "locale",
              "jsonType.label": "String"
            }
          }
        ],
        "defaultClientScopes": [
          "web-origins",
          "acr",
          "roles",
          "profile",
          "email"
        ],
        "optionalClientScopes": [
          "address",
          "phone",
          "offline_access",
          "microprofile-jwt"
        ]
      },
      {
        "id": "00ef4c4a-c09f-45de-99ee-a992903b544a",
        "clientId": "spsh-no2fa",
        "name": "Schulportal SH (no 2FA)",
        "description": "DELETE in production, this is only for testing and development",
        "rootUrl": "https://localhost:8099",
        "adminUrl": "",
        "baseUrl": "https://localhost:8099/",
        "surrogateAuthRequired": false,
        "enabled": true,
        "alwaysDisplayInConsole": false,
        "clientAuthenticatorType": "client-secret",
        "secret": "YDp6fYkbUcj4ZkyAOnbAHGQ9O72htc5M",
        "redirectUris": [
          "https://127.0,0.1:8099/*",
          "http://localhost:9090/*",
          "/*",
          "http://127.0,0.1:9090/*"
        ],
        "webOrigins": [
          "+"
        ],
        "notBefore": 0,
        "bearerOnly": false,
        "consentRequired": false,
        "standardFlowEnabled": true,
        "implicitFlowEnabled": false,
        "directAccessGrantsEnabled": true,
        "serviceAccountsEnabled": true,
        "publicClient": false,
        "frontchannelLogout": true,
        "protocol": "openid-connect",
        "attributes": {
          "oidc.ciba.grant.enabled": "false",
          "client.secret.creation.time": "1696586327",
          "backchannel.logout.session.required": "true",
          "acr.loa.map": "{\"gold\":\"10\"}",
          "post.logout.redirect.uris": "+",
          "oauth2.device.authorization.grant.enabled": "false",
          "display.on.consent.screen": "false",
          "backchannel.logout.revoke.offline.tokens": "false",
          "default.acr.values": "0"
        },
        "authenticationFlowBindingOverrides": {
          "browser": "2e19a392-6bf3-4ea4-a599-ac39bcdfd827"
        },
        "fullScopeAllowed": true,
        "nodeReRegistrationTimeout": -1,
        "protocolMappers": [
          {
            "id": "2d906f0a-9200-49eb-94de-1b9ab0e59546",
            "name": "Client ID",
            "protocol": "openid-connect",
            "protocolMapper": "oidc-usersessionmodel-note-mapper",
            "consentRequired": false,
            "config": {
              "user.session.note": "client_id",
              "id.token.claim": "true",
              "access.token.claim": "true",
              "claim.name": "client_id",
              "jsonType.label": "String",
              "userinfo.token.claim": "true"
            }
          },
          {
            "id": "435ad85e-0c6d-487f-b4ac-042afc4525ce",
            "name": "Client IP Address",
            "protocol": "openid-connect",
            "protocolMapper": "oidc-usersessionmodel-note-mapper",
            "consentRequired": false,
            "config": {
              "user.session.note": "clientAddress",
              "id.token.claim": "true",
              "access.token.claim": "true",
              "claim.name": "clientAddress",
              "jsonType.label": "String",
              "userinfo.token.claim": "true"
            }
          },
          {
            "id": "9be4bfba-7320-444f-b213-181b033c2917",
            "name": "Client Host",
            "protocol": "openid-connect",
            "protocolMapper": "oidc-usersessionmodel-note-mapper",
            "consentRequired": false,
            "config": {
              "user.session.note": "clientHost",
              "id.token.claim": "true",
              "access.token.claim": "true",
              "claim.name": "clientHost",
              "jsonType.label": "String",
              "userinfo.token.claim": "true"
            }
          }
        ],
        "defaultClientScopes": [
          "web-origins",
          "acr",
          "roles",
          "profile",
          "basic",
          "email"
        ],
        "optionalClientScopes": [
          "address",
          "phone",
          "offline_access",
          "microprofile-jwt"
        ],
        "access": {
          "view": true,
          "configure": true,
          "manage": true
        }
      },
      {
        "id": "f45add8b-ab22-4742-afb4-cefa9bc12331",
        "clientId": "spsh",
        "name": "Schulportal SH",
        "description": "",
        "rootUrl": "https://localhost:8099",
        "adminUrl": "",
        "baseUrl": "https://localhost:8099/",
        "surrogateAuthRequired": false,
        "enabled": true,
        "alwaysDisplayInConsole": false,
        "clientAuthenticatorType": "client-secret",
        "secret": "YDp6fYkbUcj4ZkyAOnbAHGQ9O72htc5M",
        "redirectUris": [
          "https://127.0,0.1:8099/*",
          "http://127.0,0.1:9090/*",
          "http://localhost:9090/*",
          "/*"
        ],
        "webOrigins": [
          "+"
        ],
        "notBefore": 0,
        "bearerOnly": false,
        "consentRequired": false,
        "standardFlowEnabled": true,
        "implicitFlowEnabled": false,
        "directAccessGrantsEnabled": true,
        "serviceAccountsEnabled": true,
        "publicClient": false,
        "frontchannelLogout": true,
        "protocol": "openid-connect",
        "attributes": {
          "oidc.ciba.grant.enabled": "false",
          "client.secret.creation.time": "1696586327",
          "backchannel.logout.session.required": "true",
          "oauth2.device.authorization.grant.enabled": "false",
          "display.on.consent.screen": "false",
          "backchannel.logout.revoke.offline.tokens": "false",
          "acr.loa.map": "{\"silver\":\"10\",\"gold\":\"20\"}",
          "default.acr.values": "0"
        },
        "authenticationFlowBindingOverrides": {
          "browser": "2e19a392-6bf3-4ea4-a599-ac39bcdfd827"
        },
        "fullScopeAllowed": true,
        "nodeReRegistrationTimeout": -1,
        "protocolMappers": [
          {
            "id": "f5d64d3f-30fb-4f38-bc81-d8566f0a69ec",
            "name": "Client ID",
            "protocol": "openid-connect",
            "protocolMapper": "oidc-usersessionmodel-note-mapper",
            "consentRequired": false,
            "config": {
              "user.session.note": "client_id",
              "userinfo.token.claim": "true",
              "id.token.claim": "true",
              "access.token.claim": "true",
              "claim.name": "client_id",
              "jsonType.label": "String"
            }
          },
          {
            "id": "ad01db24-9773-433f-8656-64406f16f595",
            "name": "Client IP Address",
            "protocol": "openid-connect",
            "protocolMapper": "oidc-usersessionmodel-note-mapper",
            "consentRequired": false,
            "config": {
              "user.session.note": "clientAddress",
              "userinfo.token.claim": "true",
              "id.token.claim": "true",
              "access.token.claim": "true",
              "claim.name": "clientAddress",
              "jsonType.label": "String"
            }
          },
          {
            "id": "14de13e3-2abe-4a0b-bc55-de48c293339b",
            "name": "Client Host",
            "protocol": "openid-connect",
            "protocolMapper": "oidc-usersessionmodel-note-mapper",
            "consentRequired": false,
            "config": {
              "user.session.note": "clientHost",
              "userinfo.token.claim": "true",
              "id.token.claim": "true",
              "access.token.claim": "true",
              "claim.name": "clientHost",
              "jsonType.label": "String"
            }
          }
        ],
        "defaultClientScopes": [
          "web-origins",
          "acr",
          "roles",
          "profile",
          "email"
        ],
        "optionalClientScopes": [
          "address",
          "phone",
          "offline_access",
          "microprofile-jwt"
        ]
      },
      {
        "id": "2fcd5c23-b784-4a35-8dc1-2b468efd8fe3",
        "clientId": "spsh-admin",
        "name": "SPSH Admin client",
        "description": "",
        "rootUrl": "",
        "adminUrl": "",
        "baseUrl": "",
        "surrogateAuthRequired": false,
        "enabled": true,
        "alwaysDisplayInConsole": false,
        "clientAuthenticatorType": "client-secret",
        "secret": "44abDqJk2qgwRbpGfO0VZx7DpXeFsm7R",
        "redirectUris": [
          "/*"
        ],
        "webOrigins": [
          "/*"
        ],
        "notBefore": 0,
        "bearerOnly": false,
        "consentRequired": false,
        "standardFlowEnabled": false,
        "implicitFlowEnabled": false,
        "directAccessGrantsEnabled": false,
        "serviceAccountsEnabled": true,
        "publicClient": false,
        "frontchannelLogout": true,
        "protocol": "openid-connect",
        "attributes": {
          "oidc.ciba.grant.enabled": "false",
          "oauth2.device.authorization.grant.enabled": "false",
          "client.secret.creation.time": "1697622862",
          "backchannel.logout.session.required": "true",
          "backchannel.logout.revoke.offline.tokens": "false"
        },
        "authenticationFlowBindingOverrides": {},
        "fullScopeAllowed": true,
        "nodeReRegistrationTimeout": -1,
        "protocolMappers": [
          {
            "id": "68f441c2-7de3-4076-8e3c-49d87d65efb9",
            "name": "Client Host",
            "protocol": "openid-connect",
            "protocolMapper": "oidc-usersessionmodel-note-mapper",
            "consentRequired": false,
            "config": {
              "user.session.note": "clientHost",
              "id.token.claim": "true",
              "access.token.claim": "true",
              "claim.name": "clientHost",
              "jsonType.label": "String"
            }
          },
          {
            "id": "b2b47cb3-aa24-4102-87ef-a34ca87b464d",
            "name": "Client ID",
            "protocol": "openid-connect",
            "protocolMapper": "oidc-usersessionmodel-note-mapper",
            "consentRequired": false,
            "config": {
              "user.session.note": "client_id",
              "id.token.claim": "true",
              "access.token.claim": "true",
              "claim.name": "client_id",
              "jsonType.label": "String"
            }
          },
          {
            "id": "5b6b0b82-5252-42ea-bef6-26985faa0557",
            "name": "Client IP Address",
            "protocol": "openid-connect",
            "protocolMapper": "oidc-usersessionmodel-note-mapper",
            "consentRequired": false,
            "config": {
              "user.session.note": "clientAddress",
              "id.token.claim": "true",
              "access.token.claim": "true",
              "claim.name": "clientAddress",
              "jsonType.label": "String"
            }
          }
        ],
        "defaultClientScopes": [
          "web-origins",
          "acr",
          "roles",
          "profile",
          "email"
        ],
        "optionalClientScopes": [
          "address",
          "phone",
          "offline_access",
          "microprofile-jwt"
        ]
      },
      {
          "id": "4767cf23-bccc-4c71-b130-3d5a2aca2d08",
          "clientId": "spsh-test",
          "name": "Schulportal SH Test",
          "description": "",
          "rootUrl": "https://localhost:8099",
          "adminUrl": "",
          "baseUrl": "https://localhost:8099/",
          "surrogateAuthRequired": false,
          "enabled": true,
          "alwaysDisplayInConsole": false,
          "clientAuthenticatorType": "client-secret",
          "secret": "YDp6fYkbUcj4ZkyAOnbAHGQ9O72htc5M",
          "redirectUris": [
             "https://127.0.0.1:8099/*",
              "http://127.0.0.1:9090/*",
              "http://localhost:9090/*",
              "/*"
          ],
          "webOrigins": [
            "+"
          ],
          "notBefore": 0,
          "bearerOnly": false,
          "consentRequired": false,
          "standardFlowEnabled": true,
          "implicitFlowEnabled": false,
          "directAccessGrantsEnabled": true,
          "serviceAccountsEnabled": true,
          "publicClient": false,
          "frontchannelLogout": true,
          "protocol": "openid-connect",
          "attributes": {
              "access.token.lifespan": "7200",
              "oidc.ciba.grant.enabled": "false",
              "client.secret.creation.time": "1696586327",
              "backchannel.logout.session.required": "true",
              "oauth2.device.authorization.grant.enabled": "false",
              "display.on.consent.screen": "false",
              "backchannel.logout.revoke.offline.tokens": "false",
              "acr.loa.map": "{\"silver\":\"10\",\"gold\":\"20\"}",
              "default.acr.values": "0"
          },
          "authenticationFlowBindingOverrides": {
              "browser": "2e19a392-6bf3-4ea4-a599-ac39bcdfd827"
          },
          "fullScopeAllowed": true,
          "nodeReRegistrationTimeout": -1,
          "protocolMappers": [
            {
              "id": "435d1bfd-af68-4c12-ae0a-5f1d921ab30f",
              "name": "Client IP Address",
              "protocol": "openid-connect",
              "protocolMapper": "oidc-usersessionmodel-note-mapper",
              "consentRequired": false,
              "config": {
                "user.session.note": "clientAddress",
                "userinfo.token.claim": "true",
                "id.token.claim": "true",
                "access.token.claim": "true",
                "claim.name": "clientAddress",
                "jsonType.label": "String"
              }
            },
            {
              "id": "c5e3b59b-a130-4942-83ce-cd65f1c4e1b0",
              "name": "Client Host",
              "protocol": "openid-connect",
              "protocolMapper": "oidc-usersessionmodel-note-mapper",
              "consentRequired": false,
              "config": {
                "user.session.note": "clientHost",
                "userinfo.token.claim": "true",
                "id.token.claim": "true",
                "access.token.claim": "true",
                "claim.name": "clientHost",
                "jsonType.label": "String"
              }
            },
            {
              "id": "b62e15e5-8399-4cea-9be8-dd783eda45dc",
              "name": "Client ID",
              "protocol": "openid-connect",
              "protocolMapper": "oidc-usersessionmodel-note-mapper",
              "consentRequired": false,
              "config": {
                "user.session.note": "client_id",
                "userinfo.token.claim": "true",
                "id.token.claim": "true",
                "access.token.claim": "true",
                "claim.name": "client_id",
                "jsonType.label": "String"
              }
            }
          ],
          "defaultClientScopes": [
            "web-origins",
            "acr",
            "roles",
            "profile",
            "email"
          ],
          "optionalClientScopes": [
            "address",
            "phone",
            "offline_access",
            "microprofile-jwt"
          ]
        }
    ],
    "clientScopes": [
      {
        "id": "f3746e0a-885d-42ce-b739-b41ef0d3360a",
        "name": "web-origins",
        "description": "OpenID Connect scope for add allowed web origins to the access token",
        "protocol": "openid-connect",
        "attributes": {
          "include.in.token.scope": "false",
          "display.on.consent.screen": "false",
          "consent.screen.text": ""
        },
        "protocolMappers": [
          {
            "id": "0ae10558-7680-4d54-bf22-506083bd81dc",
            "name": "allowed web origins",
            "protocol": "openid-connect",
            "protocolMapper": "oidc-allowed-origins-mapper",
            "consentRequired": false,
            "config": {}
          }
        ]
      },
      {
        "id": "446d8217-6284-410f-a8e3-5bfb2a151e89",
        "name": "roles",
        "description": "OpenID Connect scope for add user roles to the access token",
        "protocol": "openid-connect",
        "attributes": {
          "include.in.token.scope": "false",
          "display.on.consent.screen": "true",
          "consent.screen.text": "${rolesScopeConsentText}"
        },
        "protocolMappers": [
          {
            "id": "d0fa9085-7806-475b-9a0b-c3be23caae10",
            "name": "audience resolve",
            "protocol": "openid-connect",
            "protocolMapper": "oidc-audience-resolve-mapper",
            "consentRequired": false,
            "config": {}
          },
          {
            "id": "abc259ca-88b4-4545-bd50-1db84ab1b374",
            "name": "realm roles",
            "protocol": "openid-connect",
            "protocolMapper": "oidc-usermodel-realm-role-mapper",
            "consentRequired": false,
            "config": {
              "user.attribute": "foo",
              "access.token.claim": "true",
              "claim.name": "realm_access.roles",
              "jsonType.label": "String",
              "multivalued": "true"
            }
          },
          {
            "id": "6337dbe0-7df1-44e8-aca2-f0fd4564a078",
            "name": "client roles",
            "protocol": "openid-connect",
            "protocolMapper": "oidc-usermodel-client-role-mapper",
            "consentRequired": false,
            "config": {
              "user.attribute": "foo",
              "access.token.claim": "true",
              "claim.name": "resource_access.${client_id}.roles",
              "jsonType.label": "String",
              "multivalued": "true"
            }
          }
        ]
      },
      {
        "id": "e0659eea-99f0-403a-882a-cc27a02e7358",
        "name": "address",
        "description": "OpenID Connect built-in scope: address",
        "protocol": "openid-connect",
        "attributes": {
          "include.in.token.scope": "true",
          "display.on.consent.screen": "true",
          "consent.screen.text": "${addressScopeConsentText}"
        },
        "protocolMappers": [
          {
            "id": "f77473c7-548c-4988-9055-3865a16e6a24",
            "name": "address",
            "protocol": "openid-connect",
            "protocolMapper": "oidc-address-mapper",
            "consentRequired": false,
            "config": {
              "user.attribute.formatted": "formatted",
              "user.attribute.country": "country",
              "user.attribute.postal_code": "postal_code",
              "userinfo.token.claim": "true",
              "user.attribute.street": "street",
              "id.token.claim": "true",
              "user.attribute.region": "region",
              "access.token.claim": "true",
              "user.attribute.locality": "locality"
            }
          }
        ]
      },
      {
        "id": "826abaa1-c704-4cf6-b548-78f73109c3e6",
        "name": "phone",
        "description": "OpenID Connect built-in scope: phone",
        "protocol": "openid-connect",
        "attributes": {
          "include.in.token.scope": "true",
          "display.on.consent.screen": "true",
          "consent.screen.text": "${phoneScopeConsentText}"
        },
        "protocolMappers": [
          {
            "id": "b9592b82-fa6d-453f-913f-20e00f7fce7b",
            "name": "phone number",
            "protocol": "openid-connect",
            "protocolMapper": "oidc-usermodel-attribute-mapper",
            "consentRequired": false,
            "config": {
              "userinfo.token.claim": "true",
              "user.attribute": "phoneNumber",
              "id.token.claim": "true",
              "access.token.claim": "true",
              "claim.name": "phone_number",
              "jsonType.label": "String"
            }
          },
          {
            "id": "4d1b6344-15d1-4fc6-a8d6-b0877c86964a",
            "name": "phone number verified",
            "protocol": "openid-connect",
            "protocolMapper": "oidc-usermodel-attribute-mapper",
            "consentRequired": false,
            "config": {
              "userinfo.token.claim": "true",
              "user.attribute": "phoneNumberVerified",
              "id.token.claim": "true",
              "access.token.claim": "true",
              "claim.name": "phone_number_verified",
              "jsonType.label": "boolean"
            }
          }
        ]
      },
      {
        "id": "6522d1bb-dc91-47ae-ad6b-b12ed44204af",
        "name": "role_list",
        "description": "SAML role list",
        "protocol": "saml",
        "attributes": {
          "consent.screen.text": "${samlRoleListScopeConsentText}",
          "display.on.consent.screen": "true"
        },
        "protocolMappers": [
          {
            "id": "fedcfe5d-c1e4-4914-9080-1fb484c3c887",
            "name": "role list",
            "protocol": "saml",
            "protocolMapper": "saml-role-list-mapper",
            "consentRequired": false,
            "config": {
              "single": "false",
              "attribute.nameformat": "Basic",
              "attribute.name": "Role"
            }
          }
        ]
      },
      {
        "id": "df6a11b0-17d3-4279-bbeb-f89b513134f6",
        "name": "profile",
        "description": "OpenID Connect built-in scope: profile",
        "protocol": "openid-connect",
        "attributes": {
          "include.in.token.scope": "true",
          "display.on.consent.screen": "true",
          "consent.screen.text": "${profileScopeConsentText}"
        },
        "protocolMappers": [
          {
            "id": "c3923f7c-79e3-4542-8d3e-7d8dec3001b4",
            "name": "username",
            "protocol": "openid-connect",
            "protocolMapper": "oidc-usermodel-attribute-mapper",
            "consentRequired": false,
            "config": {
              "userinfo.token.claim": "true",
              "user.attribute": "username",
              "id.token.claim": "true",
              "access.token.claim": "true",
              "claim.name": "preferred_username",
              "jsonType.label": "String"
            }
          },
          {
            "id": "bffe0bc1-a9ef-4457-b23b-2098e31fcb0c",
            "name": "gender",
            "protocol": "openid-connect",
            "protocolMapper": "oidc-usermodel-attribute-mapper",
            "consentRequired": false,
            "config": {
              "userinfo.token.claim": "true",
              "user.attribute": "gender",
              "id.token.claim": "true",
              "access.token.claim": "true",
              "claim.name": "gender",
              "jsonType.label": "String"
            }
          },
          {
            "id": "5b6c184e-57b1-49c2-8129-1eb42a8c2c88",
            "name": "picture",
            "protocol": "openid-connect",
            "protocolMapper": "oidc-usermodel-attribute-mapper",
            "consentRequired": false,
            "config": {
              "userinfo.token.claim": "true",
              "user.attribute": "picture",
              "id.token.claim": "true",
              "access.token.claim": "true",
              "claim.name": "picture",
              "jsonType.label": "String"
            }
          },
          {
            "id": "2f456f31-38f9-4b47-b8e5-acd2e57e87bc",
            "name": "full name",
            "protocol": "openid-connect",
            "protocolMapper": "oidc-full-name-mapper",
            "consentRequired": false,
            "config": {
              "id.token.claim": "true",
              "access.token.claim": "true",
              "userinfo.token.claim": "true"
            }
          },
          {
            "id": "9ca9813a-aede-4a92-ade5-caeaecb3660c",
            "name": "family name",
            "protocol": "openid-connect",
            "protocolMapper": "oidc-usermodel-attribute-mapper",
            "consentRequired": false,
            "config": {
              "userinfo.token.claim": "true",
              "user.attribute": "lastName",
              "id.token.claim": "true",
              "access.token.claim": "true",
              "claim.name": "family_name",
              "jsonType.label": "String"
            }
          },
          {
            "id": "f0b6ee1e-5842-470b-bac7-9f738d6e4e3b",
            "name": "updated at",
            "protocol": "openid-connect",
            "protocolMapper": "oidc-usermodel-attribute-mapper",
            "consentRequired": false,
            "config": {
              "userinfo.token.claim": "true",
              "user.attribute": "updatedAt",
              "id.token.claim": "true",
              "access.token.claim": "true",
              "claim.name": "updated_at",
              "jsonType.label": "long"
            }
          },
          {
            "id": "2f2e0a01-5134-40b5-8e81-80eef0c3f576",
            "name": "website",
            "protocol": "openid-connect",
            "protocolMapper": "oidc-usermodel-attribute-mapper",
            "consentRequired": false,
            "config": {
              "userinfo.token.claim": "true",
              "user.attribute": "website",
              "id.token.claim": "true",
              "access.token.claim": "true",
              "claim.name": "website",
              "jsonType.label": "String"
            }
          },
          {
            "id": "06b78137-c586-4d9e-b38a-2b2c040c0bc5",
            "name": "zoneinfo",
            "protocol": "openid-connect",
            "protocolMapper": "oidc-usermodel-attribute-mapper",
            "consentRequired": false,
            "config": {
              "userinfo.token.claim": "true",
              "user.attribute": "zoneinfo",
              "id.token.claim": "true",
              "access.token.claim": "true",
              "claim.name": "zoneinfo",
              "jsonType.label": "String"
            }
          },
          {
            "id": "bbafcde9-83c6-4674-9299-4c32a9b282f7",
            "name": "profile",
            "protocol": "openid-connect",
            "protocolMapper": "oidc-usermodel-attribute-mapper",
            "consentRequired": false,
            "config": {
              "userinfo.token.claim": "true",
              "user.attribute": "profile",
              "id.token.claim": "true",
              "access.token.claim": "true",
              "claim.name": "profile",
              "jsonType.label": "String"
            }
          },
          {
            "id": "4de1fe52-4b9a-4694-91a8-7556662110e6",
            "name": "given name",
            "protocol": "openid-connect",
            "protocolMapper": "oidc-usermodel-attribute-mapper",
            "consentRequired": false,
            "config": {
              "userinfo.token.claim": "true",
              "user.attribute": "firstName",
              "id.token.claim": "true",
              "access.token.claim": "true",
              "claim.name": "given_name",
              "jsonType.label": "String"
            }
          },
          {
            "id": "503682a5-6bce-44cd-977d-2287811e4d2e",
            "name": "middle name",
            "protocol": "openid-connect",
            "protocolMapper": "oidc-usermodel-attribute-mapper",
            "consentRequired": false,
            "config": {
              "userinfo.token.claim": "true",
              "user.attribute": "middleName",
              "id.token.claim": "true",
              "access.token.claim": "true",
              "claim.name": "middle_name",
              "jsonType.label": "String"
            }
          },
          {
            "id": "ee580ec6-6531-4100-9e17-b563b26bbb9f",
            "name": "birthdate",
            "protocol": "openid-connect",
            "protocolMapper": "oidc-usermodel-attribute-mapper",
            "consentRequired": false,
            "config": {
              "userinfo.token.claim": "true",
              "user.attribute": "birthdate",
              "id.token.claim": "true",
              "access.token.claim": "true",
              "claim.name": "birthdate",
              "jsonType.label": "String"
            }
          },
          {
            "id": "39c658b9-74ea-426d-859a-24bf6d7c9d3c",
            "name": "locale",
            "protocol": "openid-connect",
            "protocolMapper": "oidc-usermodel-attribute-mapper",
            "consentRequired": false,
            "config": {
              "userinfo.token.claim": "true",
              "user.attribute": "locale",
              "id.token.claim": "true",
              "access.token.claim": "true",
              "claim.name": "locale",
              "jsonType.label": "String"
            }
          },
          {
            "id": "8472f943-9512-4c94-806c-7f6d4b017cdc",
            "name": "nickname",
            "protocol": "openid-connect",
            "protocolMapper": "oidc-usermodel-attribute-mapper",
            "consentRequired": false,
            "config": {
              "userinfo.token.claim": "true",
              "user.attribute": "nickname",
              "id.token.claim": "true",
              "access.token.claim": "true",
              "claim.name": "nickname",
              "jsonType.label": "String"
            }
          }
        ]
      },
      {
        "id": "3fc6702a-a34e-450a-bcee-9a456e8cb517",
        "name": "email",
        "description": "OpenID Connect built-in scope: email",
        "protocol": "openid-connect",
        "attributes": {
          "include.in.token.scope": "true",
          "display.on.consent.screen": "true",
          "consent.screen.text": "${emailScopeConsentText}"
        },
        "protocolMappers": [
          {
            "id": "2c432192-3756-4061-976a-b47f4fa976f3",
            "name": "email",
            "protocol": "openid-connect",
            "protocolMapper": "oidc-usermodel-attribute-mapper",
            "consentRequired": false,
            "config": {
              "userinfo.token.claim": "true",
              "user.attribute": "email",
              "id.token.claim": "true",
              "access.token.claim": "true",
              "claim.name": "email",
              "jsonType.label": "String"
            }
          },
          {
            "id": "2a0a83d4-9778-40bc-a5ac-34993ec82a2a",
            "name": "email verified",
            "protocol": "openid-connect",
            "protocolMapper": "oidc-usermodel-property-mapper",
            "consentRequired": false,
            "config": {
              "userinfo.token.claim": "true",
              "user.attribute": "emailVerified",
              "id.token.claim": "true",
              "access.token.claim": "true",
              "claim.name": "email_verified",
              "jsonType.label": "boolean"
            }
          }
        ]
      },
      {
        "id": "5561d403-f44a-4a3a-aa11-8e812631e7b6",
        "name": "microprofile-jwt",
        "description": "Microprofile - JWT built-in scope",
        "protocol": "openid-connect",
        "attributes": {
          "include.in.token.scope": "true",
          "display.on.consent.screen": "false"
        },
        "protocolMappers": [
          {
            "id": "358b2f60-fca0-4651-a015-861657129c65",
            "name": "upn",
            "protocol": "openid-connect",
            "protocolMapper": "oidc-usermodel-attribute-mapper",
            "consentRequired": false,
            "config": {
              "userinfo.token.claim": "true",
              "user.attribute": "username",
              "id.token.claim": "true",
              "access.token.claim": "true",
              "claim.name": "upn",
              "jsonType.label": "String"
            }
          },
          {
            "id": "a644be00-9148-4865-ad7d-d90d4cfea63e",
            "name": "groups",
            "protocol": "openid-connect",
            "protocolMapper": "oidc-usermodel-realm-role-mapper",
            "consentRequired": false,
            "config": {
              "multivalued": "true",
              "user.attribute": "foo",
              "id.token.claim": "true",
              "access.token.claim": "true",
              "claim.name": "groups",
              "jsonType.label": "String"
            }
          }
        ]
      },
      {
        "id": "26d4eb32-548a-4ce4-a439-38131073319c",
        "name": "offline_access",
        "description": "OpenID Connect built-in scope: offline_access",
        "protocol": "openid-connect",
        "attributes": {
          "consent.screen.text": "${offlineAccessScopeConsentText}",
          "display.on.consent.screen": "true"
        }
      },
      {
        "id": "02d95c04-8a0f-44ef-b263-0ac99792c6ef",
        "name": "acr",
        "description": "OpenID Connect scope for add acr (authentication context class reference) to the token",
        "protocol": "openid-connect",
        "attributes": {
          "include.in.token.scope": "false",
          "display.on.consent.screen": "false"
        },
        "protocolMappers": [
          {
            "id": "43098a08-69ef-44a8-8080-1baa2c735d4f",
            "name": "acr loa level",
            "protocol": "openid-connect",
            "protocolMapper": "oidc-acr-mapper",
            "consentRequired": false,
            "config": {
              "id.token.claim": "true",
              "access.token.claim": "true"
            }
          }
        ]
      }
    ],
    "defaultDefaultClientScopes": [
      "role_list",
      "profile",
      "email",
      "roles",
      "web-origins",
      "acr"
    ],
    "defaultOptionalClientScopes": [
      "offline_access",
      "address",
      "phone",
      "microprofile-jwt"
    ],
    "browserSecurityHeaders": {
      "contentSecurityPolicyReportOnly": "",
      "xContentTypeOptions": "nosniff",
      "referrerPolicy": "no-referrer",
      "xRobotsTag": "none",
      "xFrameOptions": "SAMEORIGIN",
      "contentSecurityPolicy": "frame-src 'self'; frame-ancestors 'self'; object-src 'none';",
      "xXSSProtection": "1; mode=block",
      "strictTransportSecurity": "max-age=31536000; includeSubDomains"
    },
    "smtpServer": {},
    "loginTheme": "schulportal",
    "eventsEnabled": false,
    "eventsListeners": [
      "jboss-logging"
    ],
    "enabledEventTypes": [],
    "adminEventsEnabled": false,
    "adminEventsDetailsEnabled": false,
    "identityProviders": [],
    "identityProviderMappers": [],
    "components": {
      "org.keycloak.services.clientregistration.policy.ClientRegistrationPolicy": [
        {
          "id": "48119bc8-2f56-44d6-9917-5f9fb02092b5",
          "name": "Trusted Hosts",
          "providerId": "trusted-hosts",
          "subType": "anonymous",
          "subComponents": {},
          "config": {
            "host-sending-registration-request-must-match": [
              "true"
            ],
            "client-uris-must-match": [
              "true"
            ]
          }
        },
        {
          "id": "57efc413-9f8d-4598-8013-753064c17b4c",
          "name": "Allowed Client Scopes",
          "providerId": "allowed-client-templates",
          "subType": "authenticated",
          "subComponents": {},
          "config": {
            "allow-default-scopes": [
              "true"
            ]
          }
        },
        {
          "id": "ed1bc1d7-2c73-4f25-827d-f4fe4ce78d74",
          "name": "Allowed Protocol Mapper Types",
          "providerId": "allowed-protocol-mappers",
          "subType": "authenticated",
          "subComponents": {},
          "config": {
            "allowed-protocol-mapper-types": [
              "oidc-usermodel-attribute-mapper",
              "saml-user-attribute-mapper",
              "saml-user-property-mapper",
              "saml-role-list-mapper",
              "oidc-sha256-pairwise-sub-mapper",
              "oidc-usermodel-property-mapper",
              "oidc-address-mapper",
              "oidc-full-name-mapper"
            ]
          }
        },
        {
          "id": "ed7c4c48-1f0c-4d96-89aa-d6290fb9a468",
          "name": "Full Scope Disabled",
          "providerId": "scope",
          "subType": "anonymous",
          "subComponents": {},
          "config": {}
        },
        {
          "id": "2f270ada-34f7-4421-95bf-46dc6b0f3527",
          "name": "Max Clients Limit",
          "providerId": "max-clients",
          "subType": "anonymous",
          "subComponents": {},
          "config": {
            "max-clients": [
              "200"
            ]
          }
        },
        {
          "id": "08309111-c0cd-4f58-aa85-6fcf3b91da93",
          "name": "Allowed Client Scopes",
          "providerId": "allowed-client-templates",
          "subType": "anonymous",
          "subComponents": {},
          "config": {
            "allow-default-scopes": [
              "true"
            ]
          }
        },
        {
          "id": "91bcbeb2-f3be-4e88-97df-c1014479f530",
          "name": "Consent Required",
          "providerId": "consent-required",
          "subType": "anonymous",
          "subComponents": {},
          "config": {}
        },
        {
          "id": "57f98978-6664-4929-8029-5e6051dd39bb",
          "name": "Allowed Protocol Mapper Types",
          "providerId": "allowed-protocol-mappers",
          "subType": "anonymous",
          "subComponents": {},
          "config": {
            "allowed-protocol-mapper-types": [
              "oidc-usermodel-property-mapper",
              "saml-user-property-mapper",
              "saml-user-attribute-mapper",
              "oidc-usermodel-attribute-mapper",
              "oidc-full-name-mapper",
              "oidc-address-mapper",
              "oidc-sha256-pairwise-sub-mapper",
              "saml-role-list-mapper"
            ]
          }
        }
      ],
      "org.keycloak.keys.KeyProvider": [
        {
          "id": "c109d04b-fb12-4361-bc4d-57c7cc65916c",
          "name": "hmac-generated",
          "providerId": "hmac-generated",
          "subComponents": {},
          "config": {
            "priority": [
              "100"
            ],
            "algorithm": [
              "HS256"
            ]
          }
        },
        {
          "id": "0911c5e8-d55c-438f-a1ed-6a1b9289e848",
          "name": "aes-generated",
          "providerId": "aes-generated",
          "subComponents": {},
          "config": {
            "priority": [
              "100"
            ]
          }
        },
        {
          "id": "d47622d7-8d04-4d38-b7f0-d80eb182f80d",
          "name": "rsa-generated",
          "providerId": "rsa-generated",
          "subComponents": {},
          "config": {
            "priority": [
              "100"
            ]
          }
        },
        {
          "id": "e5cff5de-bd88-4a2f-b30c-1c7e52eb5123",
          "name": "rsa-enc-generated",
          "providerId": "rsa-enc-generated",
          "subComponents": {},
          "config": {
            "priority": [
              "100"
            ],
            "algorithm": [
              "RSA-OAEP"
            ]
          }
        }
      ]
    },
    "internationalizationEnabled": true,
    "supportedLocales": [
      "de"
    ],
    "defaultLocale": "de",
    "authenticationFlows": [
      {
        "id": "a56233ee-9c33-411a-896a-c7203a08bbff",
        "alias": "1st Level ",
        "description": "Silver",
        "providerId": "basic-flow",
        "topLevel": false,
        "builtIn": false,
        "authenticationExecutions": [
            {
                "authenticatorConfig": "silver",
                "authenticator": "conditional-level-of-authentication",
                "authenticatorFlow": false,
                "requirement": "REQUIRED",
                "priority": 0,
                "autheticatorFlow": false,
                "userSetupAllowed": false
            },
            {
                "authenticator": "auth-username-password-form",
                "authenticatorFlow": false,
                "requirement": "REQUIRED",
                "priority": 1,
                "autheticatorFlow": false,
                "userSetupAllowed": false
            }
        ]
      },
      {
            "id": "674b11bd-7493-46bd-bfcf-6881ee3d20a5",
            "alias": "2nd Level",
            "description": " Gold",
            "providerId": "basic-flow",
            "topLevel": false,
            "builtIn": false,
            "authenticationExecutions": [
                {
                    "authenticatorConfig": "gold",
                    "authenticator": "conditional-level-of-authentication",
                    "authenticatorFlow": false,
                    "requirement": "REQUIRED",
                    "priority": 0,
                    "autheticatorFlow": false,
                    "userSetupAllowed": false
                }, {
                    "authenticatorConfig" : "pi",
                    "authenticator" : "privacyidea-authenticator",
                    "authenticatorFlow" : false,
                    "requirement" : "REQUIRED",
                    "priority" : 2,
                    "autheticatorFlow" : false,
                    "userSetupAllowed" : false
                  }
            ]
        },
        {
            "id": "8c360c8b-bd10-49f0-80bd-b86ce6c4ed13",
            "alias": "Stepup flow",
            "description": "",
            "providerId": "basic-flow",
            "topLevel": false,
            "builtIn": false,
            "authenticationExecutions": [
                {
                    "authenticatorFlow": true,
                    "requirement": "CONDITIONAL",
                    "priority": 0,
                    "autheticatorFlow": true,
                    "flowAlias": "1st Level ",
                    "userSetupAllowed": false
                },
                {
                    "authenticatorFlow": true,
                    "requirement": "CONDITIONAL",
                    "priority": 1,
                    "autheticatorFlow": true,
                    "flowAlias": "2nd Level",
                    "userSetupAllowed": false
                }
            ]
        },
          {
        "id": "15b32655-f28f-4f4c-a7f4-a777de972d99",
        "alias": "Account verification options",
        "description": "Method with which to verity the existing account",
        "providerId": "basic-flow",
        "topLevel": false,
        "builtIn": true,
        "authenticationExecutions": [
          {
            "authenticator": "idp-email-verification",
            "authenticatorFlow": false,
            "requirement": "ALTERNATIVE",
            "priority": 10,
            "autheticatorFlow": false,
            "userSetupAllowed": false
          },
          {
            "authenticatorFlow": true,
            "requirement": "ALTERNATIVE",
            "priority": 20,
            "autheticatorFlow": true,
            "flowAlias": "Verify Existing Account by Re-authentication",
            "userSetupAllowed": false
          }
        ]
      },
      {
        "id": "8db5d807-5a58-432e-b2dc-c6cc0c21b0ae",
        "alias": "Browser - Conditional OTP",
        "description": "Flow to determine if the OTP is required for the authentication",
        "providerId": "basic-flow",
        "topLevel": false,
        "builtIn": true,
        "authenticationExecutions": [
          {
            "authenticator": "conditional-user-configured",
            "authenticatorFlow": false,
            "requirement": "REQUIRED",
            "priority": 10,
            "autheticatorFlow": false,
            "userSetupAllowed": false
          },
          {
            "authenticator": "auth-otp-form",
            "authenticatorFlow": false,
            "requirement": "REQUIRED",
            "priority": 20,
            "autheticatorFlow": false,
            "userSetupAllowed": false
          }
        ]
      },
      {
        "id": "cd207d83-52f4-4690-9668-433f8b1e881e",
        "alias": "Direct Grant - Conditional OTP",
        "description": "Flow to determine if the OTP is required for the authentication",
        "providerId": "basic-flow",
        "topLevel": false,
        "builtIn": true,
        "authenticationExecutions": [
          {
            "authenticator": "conditional-user-configured",
            "authenticatorFlow": false,
            "requirement": "REQUIRED",
            "priority": 10,
            "autheticatorFlow": false,
            "userSetupAllowed": false
          },
          {
            "authenticator": "direct-grant-validate-otp",
            "authenticatorFlow": false,
            "requirement": "REQUIRED",
            "priority": 20,
            "autheticatorFlow": false,
            "userSetupAllowed": false
          }
        ]
      },
      {
        "id": "a3bb5dcc-fe46-4f50-845b-c055902ad055",
        "alias": "First broker login - Conditional OTP",
        "description": "Flow to determine if the OTP is required for the authentication",
        "providerId": "basic-flow",
        "topLevel": false,
        "builtIn": true,
        "authenticationExecutions": [
          {
            "authenticator": "conditional-user-configured",
            "authenticatorFlow": false,
            "requirement": "REQUIRED",
            "priority": 10,
            "autheticatorFlow": false,
            "userSetupAllowed": false
          },
          {
            "authenticator": "auth-otp-form",
            "authenticatorFlow": false,
            "requirement": "REQUIRED",
            "priority": 20,
            "autheticatorFlow": false,
            "userSetupAllowed": false
          }
        ]
      },
      {
        "id": "5fac4343-4186-42c9-869a-5d0cec9948d9",
        "alias": "Handle Existing Account",
        "description": "Handle what to do if there is existing account with same email/username like authenticated identity provider",
        "providerId": "basic-flow",
        "topLevel": false,
        "builtIn": true,
        "authenticationExecutions": [
          {
            "authenticator": "idp-confirm-link",
            "authenticatorFlow": false,
            "requirement": "REQUIRED",
            "priority": 10,
            "autheticatorFlow": false,
            "userSetupAllowed": false
          },
          {
            "authenticatorFlow": true,
            "requirement": "REQUIRED",
            "priority": 20,
            "autheticatorFlow": true,
            "flowAlias": "Account verification options",
            "userSetupAllowed": false
          }
        ]
      },
      {
        "id": "89e8189f-80fc-4abe-bf33-0312abf5f090",
        "alias": "Reset - Conditional OTP",
        "description": "Flow to determine if the OTP should be reset or not. Set to REQUIRED to force.",
        "providerId": "basic-flow",
        "topLevel": false,
        "builtIn": true,
        "authenticationExecutions": [
          {
            "authenticator": "conditional-user-configured",
            "authenticatorFlow": false,
            "requirement": "REQUIRED",
            "priority": 10,
            "autheticatorFlow": false,
            "userSetupAllowed": false
          },
          {
            "authenticator": "reset-otp",
            "authenticatorFlow": false,
            "requirement": "REQUIRED",
            "priority": 20,
            "autheticatorFlow": false,
            "userSetupAllowed": false
          }
        ]
      },
      {
        "id": "7499d3fc-32b2-496c-92fd-ecddac84dd6c",
        "alias": "User creation or linking",
        "description": "Flow for the existing/non-existing user alternatives",
        "providerId": "basic-flow",
        "topLevel": false,
        "builtIn": true,
        "authenticationExecutions": [
          {
            "authenticatorConfig": "create unique user config",
            "authenticator": "idp-create-user-if-unique",
            "authenticatorFlow": false,
            "requirement": "ALTERNATIVE",
            "priority": 10,
            "autheticatorFlow": false,
            "userSetupAllowed": false
          },
          {
            "authenticatorFlow": true,
            "requirement": "ALTERNATIVE",
            "priority": 20,
            "autheticatorFlow": true,
            "flowAlias": "Handle Existing Account",
            "userSetupAllowed": false
          }
        ]
      },
      {
        "id": "1bf8b5c0-d9dc-4eb1-ac51-754dd666e6eb",
        "alias": "Verify Existing Account by Re-authentication",
        "description": "Reauthentication of existing account",
        "providerId": "basic-flow",
        "topLevel": false,
        "builtIn": true,
        "authenticationExecutions": [
          {
            "authenticator": "idp-username-password-form",
            "authenticatorFlow": false,
            "requirement": "REQUIRED",
            "priority": 10,
            "autheticatorFlow": false,
            "userSetupAllowed": false
          },
          {
            "authenticatorFlow": true,
            "requirement": "CONDITIONAL",
            "priority": 20,
            "autheticatorFlow": true,
            "flowAlias": "First broker login - Conditional OTP",
            "userSetupAllowed": false
          }
        ]
      },
      {
        "id": "2e19a392-6bf3-4ea4-a599-ac39bcdfd827",
        "alias": "stepup",
        "description": "",
        "providerId": "basic-flow",
        "topLevel": true,
        "builtIn": false,
        "authenticationExecutions" : [ {
            "authenticator" : "auth-cookie",
            "authenticatorFlow" : false,
            "requirement" : "ALTERNATIVE",
            "priority" : 0,
            "autheticatorFlow" : false,
            "userSetupAllowed" : false
          }, {
            "authenticatorFlow" : true,
            "requirement" : "ALTERNATIVE",
            "priority" : 1,
            "autheticatorFlow" : true,
            "flowAlias" : "Stepup flow",
            "userSetupAllowed" : false
          } ]
      },
      {
        "id": "6578ef99-753b-4a99-8ee2-282764ab7c79",
        "alias": "browser",
        "description": "browser based authentication",
        "providerId": "basic-flow",
        "topLevel": true,
        "builtIn": true,
        "authenticationExecutions": [
          {
            "authenticator": "auth-cookie",
            "authenticatorFlow": false,
            "requirement": "ALTERNATIVE",
            "priority": 10,
            "autheticatorFlow": false,
            "userSetupAllowed": false
          },
          {
            "authenticator": "auth-spnego",
            "authenticatorFlow": false,
            "requirement": "DISABLED",
            "priority": 20,
            "autheticatorFlow": false,
            "userSetupAllowed": false
          },
          {
            "authenticator": "identity-provider-redirector",
            "authenticatorFlow": false,
            "requirement": "ALTERNATIVE",
            "priority": 25,
            "autheticatorFlow": false,
            "userSetupAllowed": false
          },
          {
            "authenticatorFlow": true,
            "requirement": "ALTERNATIVE",
            "priority": 30,
            "autheticatorFlow": true,
            "flowAlias": "forms",
            "userSetupAllowed": false
          }
        ]
      },
      {
        "id": "91e434fb-a16a-4476-a0fc-50691a1c501d",
        "alias": "clients",
        "description": "Base authentication for clients",
        "providerId": "client-flow",
        "topLevel": true,
        "builtIn": true,
        "authenticationExecutions": [
          {
            "authenticator": "client-secret",
            "authenticatorFlow": false,
            "requirement": "ALTERNATIVE",
            "priority": 10,
            "autheticatorFlow": false,
            "userSetupAllowed": false
          },
          {
            "authenticator": "client-jwt",
            "authenticatorFlow": false,
            "requirement": "ALTERNATIVE",
            "priority": 20,
            "autheticatorFlow": false,
            "userSetupAllowed": false
          },
          {
            "authenticator": "client-secret-jwt",
            "authenticatorFlow": false,
            "requirement": "ALTERNATIVE",
            "priority": 30,
            "autheticatorFlow": false,
            "userSetupAllowed": false
          },
          {
            "authenticator": "client-x509",
            "authenticatorFlow": false,
            "requirement": "ALTERNATIVE",
            "priority": 40,
            "autheticatorFlow": false,
            "userSetupAllowed": false
          }
        ]
      },
      {
        "id": "c13a2a97-5b0d-41c1-a9ca-0229a756c391",
        "alias": "direct grant",
        "description": "OpenID Connect Resource Owner Grant",
        "providerId": "basic-flow",
        "topLevel": true,
        "builtIn": true,
        "authenticationExecutions": [
          {
            "authenticator": "direct-grant-validate-username",
            "authenticatorFlow": false,
            "requirement": "REQUIRED",
            "priority": 10,
            "autheticatorFlow": false,
            "userSetupAllowed": false
          },
          {
            "authenticator": "direct-grant-validate-password",
            "authenticatorFlow": false,
            "requirement": "REQUIRED",
            "priority": 20,
            "autheticatorFlow": false,
            "userSetupAllowed": false
          },
          {
            "authenticatorFlow": true,
            "requirement": "CONDITIONAL",
            "priority": 30,
            "autheticatorFlow": true,
            "flowAlias": "Direct Grant - Conditional OTP",
            "userSetupAllowed": false
          }
        ]
      },
      {
        "id": "da0a6536-4054-461c-b94a-32a3f4e695d6",
        "alias": "docker auth",
        "description": "Used by Docker clients to authenticate against the IDP",
        "providerId": "basic-flow",
        "topLevel": true,
        "builtIn": true,
        "authenticationExecutions": [
          {
            "authenticator": "docker-http-basic-authenticator",
            "authenticatorFlow": false,
            "requirement": "REQUIRED",
            "priority": 10,
            "autheticatorFlow": false,
            "userSetupAllowed": false
          }
        ]
      },
      {
        "id": "0bafb3c6-ec30-44b1-8370-3b421c8aed08",
        "alias": "first broker login",
        "description": "Actions taken after first broker login with identity provider account, which is not yet linked to any Keycloak account",
        "providerId": "basic-flow",
        "topLevel": true,
        "builtIn": true,
        "authenticationExecutions": [
          {
            "authenticatorConfig": "review profile config",
            "authenticator": "idp-review-profile",
            "authenticatorFlow": false,
            "requirement": "REQUIRED",
            "priority": 10,
            "autheticatorFlow": false,
            "userSetupAllowed": false
          },
          {
            "authenticatorFlow": true,
            "requirement": "REQUIRED",
            "priority": 20,
            "autheticatorFlow": true,
            "flowAlias": "User creation or linking",
            "userSetupAllowed": false
          }
        ]
      },
      {
        "id": "add2b1ad-9e61-4079-ae39-6cfad9211278",
        "alias": "forms",
        "description": "Username, password, otp and other auth forms.",
        "providerId": "basic-flow",
        "topLevel": false,
        "builtIn": true,
        "authenticationExecutions": [
          {
            "authenticator": "auth-username-password-form",
            "authenticatorFlow": false,
            "requirement": "REQUIRED",
            "priority": 10,
            "autheticatorFlow": false,
            "userSetupAllowed": false
          },
          {
            "authenticatorFlow": true,
            "requirement": "CONDITIONAL",
            "priority": 20,
            "autheticatorFlow": true,
            "flowAlias": "Browser - Conditional OTP",
            "userSetupAllowed": false
          }
        ]
      },
      {
        "id": "40248ec3-ca33-42f6-88c5-f7ce5c048bfd",
        "alias": "registration",
        "description": "registration flow",
        "providerId": "basic-flow",
        "topLevel": true,
        "builtIn": true,
        "authenticationExecutions": [
          {
            "authenticator": "registration-page-form",
            "authenticatorFlow": true,
            "requirement": "REQUIRED",
            "priority": 10,
            "autheticatorFlow": true,
            "flowAlias": "registration form",
            "userSetupAllowed": false
          }
        ]
      },
      {
        "id": "b9c7746c-77aa-4185-91f4-bff76c7fa22f",
        "alias": "registration form",
        "description": "registration form",
        "providerId": "form-flow",
        "topLevel": false,
        "builtIn": true,
        "authenticationExecutions": [
          {
            "authenticator": "registration-user-creation",
            "authenticatorFlow": false,
            "requirement": "REQUIRED",
            "priority": 20,
            "autheticatorFlow": false,
            "userSetupAllowed": false
          },
          {
            "authenticator": "registration-profile-action",
            "authenticatorFlow": false,
            "requirement": "REQUIRED",
            "priority": 40,
            "autheticatorFlow": false,
            "userSetupAllowed": false
          },
          {
            "authenticator": "registration-password-action",
            "authenticatorFlow": false,
            "requirement": "REQUIRED",
            "priority": 50,
            "autheticatorFlow": false,
            "userSetupAllowed": false
          },
          {
            "authenticator": "registration-recaptcha-action",
            "authenticatorFlow": false,
            "requirement": "DISABLED",
            "priority": 60,
            "autheticatorFlow": false,
            "userSetupAllowed": false
          }
        ]
      },
      {
        "id": "1287d28b-7bec-44d9-97e7-91411d3a8da1",
        "alias": "reset credentials",
        "description": "Reset credentials for a user if they forgot their password or something",
        "providerId": "basic-flow",
        "topLevel": true,
        "builtIn": true,
        "authenticationExecutions": [
          {
            "authenticator": "reset-credentials-choose-user",
            "authenticatorFlow": false,
            "requirement": "REQUIRED",
            "priority": 10,
            "autheticatorFlow": false,
            "userSetupAllowed": false
          },
          {
            "authenticator": "reset-credential-email",
            "authenticatorFlow": false,
            "requirement": "REQUIRED",
            "priority": 20,
            "autheticatorFlow": false,
            "userSetupAllowed": false
          },
          {
            "authenticator": "reset-password",
            "authenticatorFlow": false,
            "requirement": "REQUIRED",
            "priority": 30,
            "autheticatorFlow": false,
            "userSetupAllowed": false
          },
          {
            "authenticatorFlow": true,
            "requirement": "CONDITIONAL",
            "priority": 40,
            "autheticatorFlow": true,
            "flowAlias": "Reset - Conditional OTP",
            "userSetupAllowed": false
          }
        ]
      },
      {
        "id": "0cefea84-c391-4117-8d4b-5a78f8702b77",
        "alias": "saml ecp",
        "description": "SAML ECP Profile Authentication Flow",
        "providerId": "basic-flow",
        "topLevel": true,
        "builtIn": true,
        "authenticationExecutions": [
          {
            "authenticator": "http-basic-authenticator",
            "authenticatorFlow": false,
            "requirement": "REQUIRED",
            "priority": 10,
            "autheticatorFlow": false,
            "userSetupAllowed": false
          }
        ]
      }
    ],
    "authenticatorConfig": [
      {
        "id": "0f54826c-b2fb-443e-8d6d-972e4811f772",
        "alias": "create unique user config",
        "config": {
          "require.password.update.after.registration": "false"
        }
      },
      {
        "id": "29045d35-5ca6-416a-b140-3237973e487a",
        "alias": "review profile config",
        "config": {
          "update.profile.on.first.login": "missing"
        }
      },
      {
        "id": "890cbe63-f29c-4c3b-a3b3-ee2d023abdbd",
        "alias": "gold",
        "config": {
            "loa-condition-level": "20",
            "loa-max-age": "10000"
        }
      }, {
        "id" : "a289ca13-92ef-4ac8-9544-bbff68c93147",
        "alias" : "pi",
        "config" : {
          "pienrolltokentype" : "TOTP",
          "pipollinbrowser" : "false",
          "piservicerealm" : "${PI_REALM}",
          "piservicepass" : "${PI_ADMIN_PASSWORD}",
          "piserver" : "${PI_BASE_URL}",
          "piserviceaccount" : "${PI_ADMIN_USER}",
          "pidefaultmessage" : "Diese Aktion setzt eine Zwei-Faktor-Authentifizierung voraus. Bitte geben Sie das Einmalpasswort von Ihrem Security-Token ein.",
          "preftokentype" : "OTP",
          "pirealm" : "${PI_REALM}",
          "pidolog" : "true",
          "pienrolltoken" : "false"
        }
      },
      {
        "id": "aa2f6005-728b-4c0c-976c-04372e08c1fd",
        "alias": "silver",
        "config": {
            "loa-condition-level": "10",
            "loa-max-age": "36000"
        }
      }
    ],
    "requiredActions": [
      {
        "alias": "CONFIGURE_TOTP",
        "name": "Configure OTP",
        "providerId": "CONFIGURE_TOTP",
        "enabled": true,
        "defaultAction": false,
        "priority": 10,
        "config": {}
      },
      {
        "alias": "TERMS_AND_CONDITIONS",
        "name": "Terms and Conditions",
        "providerId": "TERMS_AND_CONDITIONS",
        "enabled": false,
        "defaultAction": false,
        "priority": 20,
        "config": {}
      },
      {
        "alias": "UPDATE_PASSWORD",
        "name": "Update Password",
        "providerId": "UPDATE_PASSWORD",
        "enabled": true,
        "defaultAction": false,
        "priority": 30,
        "config": {}
      },
      {
        "alias": "UPDATE_PROFILE",
        "name": "Update Profile",
        "providerId": "UPDATE_PROFILE",
        "enabled": true,
        "defaultAction": false,
        "priority": 40,
        "config": {}
      },
      {
        "alias": "VERIFY_EMAIL",
        "name": "Verify Email",
        "providerId": "VERIFY_EMAIL",
        "enabled": true,
        "defaultAction": false,
        "priority": 50,
        "config": {}
      },
      {
        "alias": "delete_account",
        "name": "Delete Account",
        "providerId": "delete_account",
        "enabled": false,
        "defaultAction": false,
        "priority": 60,
        "config": {}
      },
      {
        "alias": "webauthn-register",
        "name": "Webauthn Register",
        "providerId": "webauthn-register",
        "enabled": true,
        "defaultAction": false,
        "priority": 70,
        "config": {}
      },
      {
        "alias": "webauthn-register-passwordless",
        "name": "Webauthn Register Passwordless",
        "providerId": "webauthn-register-passwordless",
        "enabled": true,
        "defaultAction": false,
        "priority": 80,
        "config": {}
      },
      {
        "alias": "update_user_locale",
        "name": "Update User Locale",
        "providerId": "update_user_locale",
        "enabled": true,
        "defaultAction": false,
        "priority": 1000,
        "config": {}
      }
    ],
    "browserFlow": "browser",
    "registrationFlow": "registration",
    "directGrantFlow": "direct grant",
    "resetCredentialsFlow": "reset credentials",
    "clientAuthenticationFlow": "clients",
    "dockerAuthenticationFlow": "docker auth",
    "attributes": {
      "cibaBackchannelTokenDeliveryMode": "poll",
      "cibaExpiresIn": "120",
      "cibaAuthRequestedUserHint": "login_hint",
      "oauth2DeviceCodeLifespan": "600",
      "oauth2DevicePollingInterval": "5",
      "parRequestUriLifespan": "60",
      "cibaInterval": "5",
      "realmReusableOtpCode": "false"
    },
    "keycloakVersion": "23.0.4",
    "userManagedAccessAllowed": false,
    "clientProfiles": {
      "profiles": []
    },
    "clientPolicies": {
      "policies": []
    }
  }<|MERGE_RESOLUTION|>--- conflicted
+++ resolved
@@ -1,103 +1,311 @@
 {
-    "id": "17bbe7b0-1ce8-44c3-b326-dafea397e270",
-    "realm": "SPSH",
-    "notBefore": 0,
-    "defaultSignatureAlgorithm": "RS256",
-    "revokeRefreshToken": false,
-    "refreshTokenMaxReuse": 0,
-    "accessTokenLifespan": 300,
-    "accessTokenLifespanForImplicitFlow": 900,
-    "ssoSessionIdleTimeout": 1800,
-    "ssoSessionMaxLifespan": 36000,
-    "ssoSessionIdleTimeoutRememberMe": 0,
-    "ssoSessionMaxLifespanRememberMe": 0,
-    "offlineSessionIdleTimeout": 2592000,
-    "offlineSessionMaxLifespanEnabled": false,
-    "offlineSessionMaxLifespan": 5184000,
-    "clientSessionIdleTimeout": 0,
-    "clientSessionMaxLifespan": 0,
-    "clientOfflineSessionIdleTimeout": 0,
-    "clientOfflineSessionMaxLifespan": 0,
-    "accessCodeLifespan": 60,
-    "accessCodeLifespanUserAction": 300,
-    "accessCodeLifespanLogin": 1800,
-    "actionTokenGeneratedByAdminLifespan": 43200,
-    "actionTokenGeneratedByUserLifespan": 300,
-    "oauth2DeviceCodeLifespan": 600,
-    "oauth2DevicePollingInterval": 5,
-    "enabled": true,
-    "sslRequired": "external",
-    "registrationAllowed": false,
-    "registrationEmailAsUsername": false,
-    "rememberMe": false,
-    "verifyEmail": false,
-    "loginWithEmailAllowed": true,
-    "duplicateEmailsAllowed": false,
-    "resetPasswordAllowed": false,
-    "editUsernameAllowed": false,
-    "bruteForceProtected": false,
-    "permanentLockout": false,
-    "maxFailureWaitSeconds": 900,
-    "minimumQuickLoginWaitSeconds": 60,
-    "waitIncrementSeconds": 60,
-    "quickLoginCheckMilliSeconds": 1000,
-    "maxDeltaTimeSeconds": 43200,
-    "failureFactor": 30,
-    "roles": {
-      "realm": [
-        {
-          "id": "7d5d4088-2341-4350-84b5-189f173d48a8",
-          "name": "default-roles-spsh",
-          "description": "${role_default-roles}",
-          "composite": true,
-          "composites": {
-            "realm": [
-              "offline_access",
-              "uma_authorization"
-            ],
-            "client": {
-              "account": [
-                "view-profile",
-                "manage-account"
-              ]
-            }
-          },
-          "clientRole": false,
-          "containerId": "17bbe7b0-1ce8-44c3-b326-dafea397e270",
+  "id": "17bbe7b0-1ce8-44c3-b326-dafea397e270",
+  "realm": "SPSH",
+  "notBefore": 0,
+  "defaultSignatureAlgorithm": "RS256",
+  "revokeRefreshToken": false,
+  "refreshTokenMaxReuse": 0,
+  "accessTokenLifespan": 300,
+  "accessTokenLifespanForImplicitFlow": 900,
+  "ssoSessionIdleTimeout": 1800,
+  "ssoSessionMaxLifespan": 36000,
+  "ssoSessionIdleTimeoutRememberMe": 0,
+  "ssoSessionMaxLifespanRememberMe": 0,
+  "offlineSessionIdleTimeout": 2592000,
+  "offlineSessionMaxLifespanEnabled": false,
+  "offlineSessionMaxLifespan": 5184000,
+  "clientSessionIdleTimeout": 0,
+  "clientSessionMaxLifespan": 0,
+  "clientOfflineSessionIdleTimeout": 0,
+  "clientOfflineSessionMaxLifespan": 0,
+  "accessCodeLifespan": 60,
+  "accessCodeLifespanUserAction": 300,
+  "accessCodeLifespanLogin": 1800,
+  "actionTokenGeneratedByAdminLifespan": 43200,
+  "actionTokenGeneratedByUserLifespan": 300,
+  "oauth2DeviceCodeLifespan": 600,
+  "oauth2DevicePollingInterval": 5,
+  "enabled": true,
+  "sslRequired": "external",
+  "registrationAllowed": false,
+  "registrationEmailAsUsername": false,
+  "rememberMe": false,
+  "verifyEmail": false,
+  "loginWithEmailAllowed": true,
+  "duplicateEmailsAllowed": false,
+  "resetPasswordAllowed": false,
+  "editUsernameAllowed": false,
+  "bruteForceProtected": false,
+  "permanentLockout": false,
+  "maxFailureWaitSeconds": 900,
+  "minimumQuickLoginWaitSeconds": 60,
+  "waitIncrementSeconds": 60,
+  "quickLoginCheckMilliSeconds": 1000,
+  "maxDeltaTimeSeconds": 43200,
+  "failureFactor": 30,
+  "roles": {
+    "realm": [
+      {
+        "id": "7d5d4088-2341-4350-84b5-189f173d48a8",
+        "name": "default-roles-spsh",
+        "description": "${role_default-roles}",
+        "composite": true,
+        "composites": {
+          "realm": [
+            "offline_access",
+            "uma_authorization"
+          ],
+          "client": {
+            "account": [
+              "view-profile",
+              "manage-account"
+            ]
+          }
+        },
+        "clientRole": false,
+        "containerId": "17bbe7b0-1ce8-44c3-b326-dafea397e270",
+        "attributes": {}
+      },
+      {
+        "id": "dcd35b8a-3a3c-4085-a291-d0e6ef65ff2d",
+        "name": "admin",
+        "description": "Admin role for SPSH",
+        "composite": true,
+        "composites": {
+          "client": {
+            "realm-management": [
+              "manage-users",
+              "manage-realm"
+            ]
+          }
+        },
+        "clientRole": false,
+        "containerId": "17bbe7b0-1ce8-44c3-b326-dafea397e270",
+        "attributes": {}
+      },
+      {
+        "id": "4e8df461-0777-4036-ae35-a32d279558e9",
+        "name": "offline_access",
+        "description": "${role_offline-access}",
+        "composite": false,
+        "clientRole": false,
+        "containerId": "17bbe7b0-1ce8-44c3-b326-dafea397e270",
+        "attributes": {}
+      },
+      {
+        "id": "cad82d0b-3c81-4027-bbfb-7a7cbe7b2e92",
+        "name": "uma_authorization",
+        "description": "${role_uma_authorization}",
+        "composite": false,
+        "clientRole": false,
+        "containerId": "17bbe7b0-1ce8-44c3-b326-dafea397e270",
+        "attributes": {}
+      }
+    ],
+    "client": {
+      "realm-management": [
+        {
+          "id": "24a98f94-221b-497d-95af-9f75c232410c",
+          "name": "query-clients",
+          "description": "${role_query-clients}",
+          "composite": false,
+          "clientRole": true,
+          "containerId": "b7c8275b-2192-4b89-9c85-136d49c8ba8f",
           "attributes": {}
         },
         {
-          "id": "dcd35b8a-3a3c-4085-a291-d0e6ef65ff2d",
-          "name": "admin",
-          "description": "Admin role for SPSH",
+          "id": "317f6ba5-1e4c-4d13-bf82-27f2e19a05ab",
+          "name": "query-groups",
+          "description": "${role_query-groups}",
+          "composite": false,
+          "clientRole": true,
+          "containerId": "b7c8275b-2192-4b89-9c85-136d49c8ba8f",
+          "attributes": {}
+        },
+        {
+          "id": "fe25d134-59a2-4f03-a4ed-2733676288e4",
+          "name": "manage-authorization",
+          "description": "${role_manage-authorization}",
+          "composite": false,
+          "clientRole": true,
+          "containerId": "b7c8275b-2192-4b89-9c85-136d49c8ba8f",
+          "attributes": {}
+        },
+        {
+          "id": "07f217dd-aeca-4496-8aa1-8f107dd9a422",
+          "name": "query-realms",
+          "description": "${role_query-realms}",
+          "composite": false,
+          "clientRole": true,
+          "containerId": "b7c8275b-2192-4b89-9c85-136d49c8ba8f",
+          "attributes": {}
+        },
+        {
+          "id": "ac17c087-658d-40bc-afcf-f5f1a4298c18",
+          "name": "view-clients",
+          "description": "${role_view-clients}",
           "composite": true,
           "composites": {
             "client": {
               "realm-management": [
-                "manage-users",
-                "manage-realm"
+                "query-clients"
               ]
             }
           },
-          "clientRole": false,
-          "containerId": "17bbe7b0-1ce8-44c3-b326-dafea397e270",
+          "clientRole": true,
+          "containerId": "b7c8275b-2192-4b89-9c85-136d49c8ba8f",
           "attributes": {}
         },
         {
-          "id": "4e8df461-0777-4036-ae35-a32d279558e9",
-          "name": "offline_access",
-          "description": "${role_offline-access}",
+          "id": "1a860c66-a397-48ab-8f38-ea420590e87a",
+          "name": "view-authorization",
+          "description": "${role_view-authorization}",
           "composite": false,
-          "clientRole": false,
-          "containerId": "17bbe7b0-1ce8-44c3-b326-dafea397e270",
+          "clientRole": true,
+          "containerId": "b7c8275b-2192-4b89-9c85-136d49c8ba8f",
           "attributes": {}
         },
         {
-<<<<<<< HEAD
-          "id": "cad82d0b-3c81-4027-bbfb-7a7cbe7b2e92",
-          "name": "uma_authorization",
-          "description": "${role_uma_authorization}",
-=======
+          "id": "53ac641a-de0e-4ca0-bb87-fa539b20ac9c",
+          "name": "query-users",
+          "description": "${role_query-users}",
+          "composite": false,
+          "clientRole": true,
+          "containerId": "b7c8275b-2192-4b89-9c85-136d49c8ba8f",
+          "attributes": {}
+        },
+        {
+          "id": "48b3d10d-1774-40c5-8541-cc1ea6a87c7f",
+          "name": "manage-realm",
+          "description": "${role_manage-realm}",
+          "composite": false,
+          "clientRole": true,
+          "containerId": "b7c8275b-2192-4b89-9c85-136d49c8ba8f",
+          "attributes": {}
+        },
+        {
+          "id": "e2ea3092-f2d8-4330-acf9-6b2b50b7eced",
+          "name": "manage-clients",
+          "description": "${role_manage-clients}",
+          "composite": false,
+          "clientRole": true,
+          "containerId": "b7c8275b-2192-4b89-9c85-136d49c8ba8f",
+          "attributes": {}
+        },
+        {
+          "id": "792a6b16-eae5-4349-8024-c40d032cfe3c",
+          "name": "realm-admin",
+          "description": "${role_realm-admin}",
+          "composite": true,
+          "composites": {
+            "client": {
+              "realm-management": [
+                "query-clients",
+                "query-groups",
+                "query-realms",
+                "view-clients",
+                "manage-authorization",
+                "view-authorization",
+                "query-users",
+                "manage-realm",
+                "manage-clients",
+                "view-events",
+                "view-identity-providers",
+                "impersonation",
+                "view-realm",
+                "manage-identity-providers",
+                "create-client",
+                "manage-users",
+                "view-users",
+                "manage-events"
+              ]
+            }
+          },
+          "clientRole": true,
+          "containerId": "b7c8275b-2192-4b89-9c85-136d49c8ba8f",
+          "attributes": {}
+        },
+        {
+          "id": "2f9a7176-25f3-410e-aad4-0d170b04b515",
+          "name": "view-events",
+          "description": "${role_view-events}",
+          "composite": false,
+          "clientRole": true,
+          "containerId": "b7c8275b-2192-4b89-9c85-136d49c8ba8f",
+          "attributes": {}
+        },
+        {
+          "id": "c5b2fb3b-efa6-44ab-abb9-bb597598663e",
+          "name": "view-identity-providers",
+          "description": "${role_view-identity-providers}",
+          "composite": false,
+          "clientRole": true,
+          "containerId": "b7c8275b-2192-4b89-9c85-136d49c8ba8f",
+          "attributes": {}
+        },
+        {
+          "id": "4ee5e236-9505-4cbc-b124-68e2db804ef2",
+          "name": "impersonation",
+          "description": "${role_impersonation}",
+          "composite": false,
+          "clientRole": true,
+          "containerId": "b7c8275b-2192-4b89-9c85-136d49c8ba8f",
+          "attributes": {}
+        },
+        {
+          "id": "ebcf78fe-8451-47a7-821f-c0879f2b0ef2",
+          "name": "view-realm",
+          "description": "${role_view-realm}",
+          "composite": false,
+          "clientRole": true,
+          "containerId": "b7c8275b-2192-4b89-9c85-136d49c8ba8f",
+          "attributes": {}
+        },
+        {
+          "id": "94e43316-73fe-42fb-b364-7945a6efeb07",
+          "name": "create-client",
+          "description": "${role_create-client}",
+          "composite": false,
+          "clientRole": true,
+          "containerId": "b7c8275b-2192-4b89-9c85-136d49c8ba8f",
+          "attributes": {}
+        },
+        {
+          "id": "72f92ec9-106d-44be-9d4f-4bbe1c5b37df",
+          "name": "manage-identity-providers",
+          "description": "${role_manage-identity-providers}",
+          "composite": false,
+          "clientRole": true,
+          "containerId": "b7c8275b-2192-4b89-9c85-136d49c8ba8f",
+          "attributes": {}
+        },
+        {
+          "id": "86a64b85-7085-4120-aa09-1ce3aa5d81ab",
+          "name": "manage-users",
+          "description": "${role_manage-users}",
+          "composite": false,
+          "clientRole": true,
+          "containerId": "b7c8275b-2192-4b89-9c85-136d49c8ba8f",
+          "attributes": {}
+        },
+        {
+          "id": "b01b63e3-c963-4335-a124-7d0efdc1a6a1",
+          "name": "view-users",
+          "description": "${role_view-users}",
+          "composite": true,
+          "composites": {
+            "client": {
+              "realm-management": [
+                "query-groups",
+                "query-users"
+              ]
+            }
+          },
+          "clientRole": true,
+          "containerId": "b7c8275b-2192-4b89-9c85-136d49c8ba8f",
+          "attributes": {}
+        },
+        {
           "id": "c3c1ff4a-ceb9-4994-bf67-b7b0f37075dd",
           "name": "manage-events",
           "description": "${role_manage-events}",
@@ -109,345 +317,97 @@
       ],
       "security-admin-console": [],
       "spsh": [],
+        "spsh-no2fa": [],
       "admin-cli": [],
       "spsh-admin": [],
       "account-console": [],
-      "spsh-service": [],
+        "spsh-service": [],
       "spsh-test": [],
       "broker": [
         {
           "id": "e3b83cee-0556-4164-b94b-723f60f85a8c",
           "name": "read-token",
           "description": "${role_read-token}",
->>>>>>> 5d82ab0f
           "composite": false,
-          "clientRole": false,
-          "containerId": "17bbe7b0-1ce8-44c3-b326-dafea397e270",
+          "clientRole": true,
+          "containerId": "e7cda343-4395-40ee-b045-fc532ea962b6",
           "attributes": {}
         }
       ],
-      "client": {
-        "realm-management": [
-          {
-            "id": "24a98f94-221b-497d-95af-9f75c232410c",
-            "name": "query-clients",
-            "description": "${role_query-clients}",
-            "composite": false,
-            "clientRole": true,
-            "containerId": "b7c8275b-2192-4b89-9c85-136d49c8ba8f",
-            "attributes": {}
+      "account": [
+        {
+          "id": "6fc2dde9-c57e-4c9a-97b4-b6008943b273",
+          "name": "view-groups",
+          "description": "${role_view-groups}",
+          "composite": false,
+          "clientRole": true,
+          "containerId": "51b43125-84f4-449e-b584-ee983c4af33b",
+          "attributes": {}
+        },
+        {
+          "id": "12358bb3-d3ae-42c8-8375-3d22220bfe3d",
+          "name": "manage-consent",
+          "description": "${role_manage-consent}",
+          "composite": true,
+          "composites": {
+            "client": {
+              "account": [
+                "view-consent"
+              ]
+            }
           },
-          {
-            "id": "317f6ba5-1e4c-4d13-bf82-27f2e19a05ab",
-            "name": "query-groups",
-            "description": "${role_query-groups}",
-            "composite": false,
-            "clientRole": true,
-            "containerId": "b7c8275b-2192-4b89-9c85-136d49c8ba8f",
-            "attributes": {}
+          "clientRole": true,
+          "containerId": "51b43125-84f4-449e-b584-ee983c4af33b",
+          "attributes": {}
+        },
+        {
+          "id": "378f3ed4-a138-46e3-a5cc-7ac08efbbb2d",
+          "name": "view-profile",
+          "description": "${role_view-profile}",
+          "composite": false,
+          "clientRole": true,
+          "containerId": "51b43125-84f4-449e-b584-ee983c4af33b",
+          "attributes": {}
+        },
+        {
+          "id": "2de653f4-36f6-4e76-bd02-e4d350dc0b2c",
+          "name": "view-consent",
+          "description": "${role_view-consent}",
+          "composite": false,
+          "clientRole": true,
+          "containerId": "51b43125-84f4-449e-b584-ee983c4af33b",
+          "attributes": {}
+        },
+        {
+          "id": "b754337d-f1ae-4753-a469-3668a1a1c118",
+          "name": "delete-account",
+          "description": "${role_delete-account}",
+          "composite": false,
+          "clientRole": true,
+          "containerId": "51b43125-84f4-449e-b584-ee983c4af33b",
+          "attributes": {}
+        },
+        {
+          "id": "60031d17-3fcc-4ef0-b23c-24512b999ef9",
+          "name": "manage-account-links",
+          "description": "${role_manage-account-links}",
+          "composite": false,
+          "clientRole": true,
+          "containerId": "51b43125-84f4-449e-b584-ee983c4af33b",
+          "attributes": {}
+        },
+        {
+          "id": "1858478c-32c4-4073-a8b6-7bd9762d25d2",
+          "name": "manage-account",
+          "description": "${role_manage-account}",
+          "composite": true,
+          "composites": {
+            "client": {
+              "account": [
+                "manage-account-links"
+              ]
+            }
           },
-<<<<<<< HEAD
-          {
-            "id": "fe25d134-59a2-4f03-a4ed-2733676288e4",
-            "name": "manage-authorization",
-            "description": "${role_manage-authorization}",
-            "composite": false,
-            "clientRole": true,
-            "containerId": "b7c8275b-2192-4b89-9c85-136d49c8ba8f",
-            "attributes": {}
-          },
-          {
-            "id": "07f217dd-aeca-4496-8aa1-8f107dd9a422",
-            "name": "query-realms",
-            "description": "${role_query-realms}",
-            "composite": false,
-            "clientRole": true,
-            "containerId": "b7c8275b-2192-4b89-9c85-136d49c8ba8f",
-            "attributes": {}
-          },
-          {
-            "id": "ac17c087-658d-40bc-afcf-f5f1a4298c18",
-            "name": "view-clients",
-            "description": "${role_view-clients}",
-            "composite": true,
-            "composites": {
-              "client": {
-                "realm-management": [
-                  "query-clients"
-                ]
-              }
-            },
-            "clientRole": true,
-            "containerId": "b7c8275b-2192-4b89-9c85-136d49c8ba8f",
-            "attributes": {}
-          },
-          {
-            "id": "1a860c66-a397-48ab-8f38-ea420590e87a",
-            "name": "view-authorization",
-            "description": "${role_view-authorization}",
-            "composite": false,
-            "clientRole": true,
-            "containerId": "b7c8275b-2192-4b89-9c85-136d49c8ba8f",
-            "attributes": {}
-          },
-          {
-            "id": "53ac641a-de0e-4ca0-bb87-fa539b20ac9c",
-            "name": "query-users",
-            "description": "${role_query-users}",
-            "composite": false,
-            "clientRole": true,
-            "containerId": "b7c8275b-2192-4b89-9c85-136d49c8ba8f",
-            "attributes": {}
-          },
-          {
-            "id": "48b3d10d-1774-40c5-8541-cc1ea6a87c7f",
-            "name": "manage-realm",
-            "description": "${role_manage-realm}",
-            "composite": false,
-            "clientRole": true,
-            "containerId": "b7c8275b-2192-4b89-9c85-136d49c8ba8f",
-            "attributes": {}
-          },
-          {
-            "id": "e2ea3092-f2d8-4330-acf9-6b2b50b7eced",
-            "name": "manage-clients",
-            "description": "${role_manage-clients}",
-            "composite": false,
-            "clientRole": true,
-            "containerId": "b7c8275b-2192-4b89-9c85-136d49c8ba8f",
-            "attributes": {}
-          },
-          {
-            "id": "792a6b16-eae5-4349-8024-c40d032cfe3c",
-            "name": "realm-admin",
-            "description": "${role_realm-admin}",
-            "composite": true,
-            "composites": {
-              "client": {
-                "realm-management": [
-                  "query-clients",
-                  "query-groups",
-                  "query-realms",
-                  "view-clients",
-                  "manage-authorization",
-                  "view-authorization",
-                  "query-users",
-                  "manage-realm",
-                  "manage-clients",
-                  "view-events",
-                  "view-identity-providers",
-                  "impersonation",
-                  "view-realm",
-                  "manage-identity-providers",
-                  "create-client",
-                  "manage-users",
-                  "view-users",
-                  "manage-events"
-                ]
-              }
-            },
-            "clientRole": true,
-            "containerId": "b7c8275b-2192-4b89-9c85-136d49c8ba8f",
-            "attributes": {}
-          },
-          {
-            "id": "2f9a7176-25f3-410e-aad4-0d170b04b515",
-            "name": "view-events",
-            "description": "${role_view-events}",
-            "composite": false,
-            "clientRole": true,
-            "containerId": "b7c8275b-2192-4b89-9c85-136d49c8ba8f",
-            "attributes": {}
-          },
-          {
-            "id": "c5b2fb3b-efa6-44ab-abb9-bb597598663e",
-            "name": "view-identity-providers",
-            "description": "${role_view-identity-providers}",
-            "composite": false,
-            "clientRole": true,
-            "containerId": "b7c8275b-2192-4b89-9c85-136d49c8ba8f",
-            "attributes": {}
-          },
-          {
-            "id": "4ee5e236-9505-4cbc-b124-68e2db804ef2",
-            "name": "impersonation",
-            "description": "${role_impersonation}",
-            "composite": false,
-            "clientRole": true,
-            "containerId": "b7c8275b-2192-4b89-9c85-136d49c8ba8f",
-            "attributes": {}
-          },
-          {
-            "id": "ebcf78fe-8451-47a7-821f-c0879f2b0ef2",
-            "name": "view-realm",
-            "description": "${role_view-realm}",
-            "composite": false,
-            "clientRole": true,
-            "containerId": "b7c8275b-2192-4b89-9c85-136d49c8ba8f",
-            "attributes": {}
-          },
-          {
-            "id": "94e43316-73fe-42fb-b364-7945a6efeb07",
-            "name": "create-client",
-            "description": "${role_create-client}",
-            "composite": false,
-            "clientRole": true,
-            "containerId": "b7c8275b-2192-4b89-9c85-136d49c8ba8f",
-            "attributes": {}
-          },
-          {
-            "id": "72f92ec9-106d-44be-9d4f-4bbe1c5b37df",
-            "name": "manage-identity-providers",
-            "description": "${role_manage-identity-providers}",
-            "composite": false,
-            "clientRole": true,
-            "containerId": "b7c8275b-2192-4b89-9c85-136d49c8ba8f",
-            "attributes": {}
-          },
-          {
-            "id": "86a64b85-7085-4120-aa09-1ce3aa5d81ab",
-            "name": "manage-users",
-            "description": "${role_manage-users}",
-            "composite": false,
-            "clientRole": true,
-            "containerId": "b7c8275b-2192-4b89-9c85-136d49c8ba8f",
-            "attributes": {}
-          },
-          {
-            "id": "b01b63e3-c963-4335-a124-7d0efdc1a6a1",
-            "name": "view-users",
-            "description": "${role_view-users}",
-            "composite": true,
-            "composites": {
-              "client": {
-                "realm-management": [
-                  "query-groups",
-                  "query-users"
-                ]
-              }
-            },
-            "clientRole": true,
-            "containerId": "b7c8275b-2192-4b89-9c85-136d49c8ba8f",
-            "attributes": {}
-          },
-          {
-            "id": "c3c1ff4a-ceb9-4994-bf67-b7b0f37075dd",
-            "name": "manage-events",
-            "description": "${role_manage-events}",
-            "composite": false,
-            "clientRole": true,
-            "containerId": "b7c8275b-2192-4b89-9c85-136d49c8ba8f",
-            "attributes": {}
-          }
-        ],
-        "security-admin-console": [],
-        "spsh": [],
-        "spsh-no2fa": [],
-        "admin-cli": [],
-        "spsh-admin": [],
-        "account-console": [],
-        "spsh-test": [],
-        "broker": [
-          {
-            "id": "e3b83cee-0556-4164-b94b-723f60f85a8c",
-            "name": "read-token",
-            "description": "${role_read-token}",
-            "composite": false,
-            "clientRole": true,
-            "containerId": "e7cda343-4395-40ee-b045-fc532ea962b6",
-            "attributes": {}
-          }
-        ],
-        "account": [
-          {
-            "id": "6fc2dde9-c57e-4c9a-97b4-b6008943b273",
-            "name": "view-groups",
-            "description": "${role_view-groups}",
-            "composite": false,
-            "clientRole": true,
-            "containerId": "51b43125-84f4-449e-b584-ee983c4af33b",
-            "attributes": {}
-          },
-          {
-            "id": "12358bb3-d3ae-42c8-8375-3d22220bfe3d",
-            "name": "manage-consent",
-            "description": "${role_manage-consent}",
-            "composite": true,
-            "composites": {
-              "client": {
-                "account": [
-                  "view-consent"
-                ]
-              }
-            },
-            "clientRole": true,
-            "containerId": "51b43125-84f4-449e-b584-ee983c4af33b",
-            "attributes": {}
-          },
-          {
-            "id": "378f3ed4-a138-46e3-a5cc-7ac08efbbb2d",
-            "name": "view-profile",
-            "description": "${role_view-profile}",
-            "composite": false,
-            "clientRole": true,
-            "containerId": "51b43125-84f4-449e-b584-ee983c4af33b",
-            "attributes": {}
-          },
-          {
-            "id": "2de653f4-36f6-4e76-bd02-e4d350dc0b2c",
-            "name": "view-consent",
-            "description": "${role_view-consent}",
-            "composite": false,
-            "clientRole": true,
-            "containerId": "51b43125-84f4-449e-b584-ee983c4af33b",
-            "attributes": {}
-          },
-          {
-            "id": "b754337d-f1ae-4753-a469-3668a1a1c118",
-            "name": "delete-account",
-            "description": "${role_delete-account}",
-            "composite": false,
-            "clientRole": true,
-            "containerId": "51b43125-84f4-449e-b584-ee983c4af33b",
-            "attributes": {}
-          },
-          {
-            "id": "60031d17-3fcc-4ef0-b23c-24512b999ef9",
-            "name": "manage-account-links",
-            "description": "${role_manage-account-links}",
-            "composite": false,
-            "clientRole": true,
-            "containerId": "51b43125-84f4-449e-b584-ee983c4af33b",
-            "attributes": {}
-          },
-          {
-            "id": "1858478c-32c4-4073-a8b6-7bd9762d25d2",
-            "name": "manage-account",
-            "description": "${role_manage-account}",
-            "composite": true,
-            "composites": {
-              "client": {
-                "account": [
-                  "manage-account-links"
-                ]
-              }
-            },
-            "clientRole": true,
-            "containerId": "51b43125-84f4-449e-b584-ee983c4af33b",
-            "attributes": {}
-          },
-          {
-            "id": "6a8443a0-a7ee-422f-b669-fb5ac518448f",
-            "name": "view-applications",
-            "description": "${role_view-applications}",
-            "composite": false,
-            "clientRole": true,
-            "containerId": "51b43125-84f4-449e-b584-ee983c4af33b",
-            "attributes": {}
-          }
-        ]
-      }
-=======
           "clientRole": true,
           "containerId": "51b43125-84f4-449e-b584-ee983c4af33b",
           "attributes": {}
@@ -476,6 +436,7 @@
   "requiredCredentials": [
     "password"
   ],
+    "passwordPolicy" : "maxAuthAge(0)",
   "otpPolicyType": "totp",
   "otpPolicyAlgorithm": "HmacSHA1",
   "otpPolicyInitialCounter": 0,
@@ -513,23 +474,23 @@
   "webAuthnPolicyPasswordlessAvoidSameAuthenticatorRegister": false,
   "webAuthnPolicyPasswordlessAcceptableAaguids": [],
   "users": [
-    {
-        "id": "7baf74aa-565f-4cfc-9d5a-8f1a3f374dc9",
-        "createdTimestamp": 1727357679883,
-        "username": "service-account-spsh-service",
-        "enabled": true,
-        "totp": false,
-        "emailVerified": false,
-        "serviceAccountClientId": "spsh-service",
-        "disableableCredentialTypes": [],
-        "requiredActions": [],
-        "clientRoles": {
-          "realm-management": [
-            "manage-clients"
-          ]
-        },
-        "notBefore": 0,
-        "groups": []
+      {
+          "id": "7baf74aa-565f-4cfc-9d5a-8f1a3f374dc9",
+          "createdTimestamp": 1727357679883,
+          "username": "service-account-spsh-service",
+          "enabled": true,
+          "totp": false,
+          "emailVerified": false,
+          "serviceAccountClientId": "spsh-service",
+          "disableableCredentialTypes": [],
+          "requiredActions": [],
+          "clientRoles": {
+              "realm-management": [
+                  "manage-clients"
+              ]
+          },
+          "notBefore": 0,
+          "groups": []
       },
     {
       "id": "41b67304-0088-4864-bdf5-fd71de141653",
@@ -547,140 +508,257 @@
       ],
       "notBefore": 0,
       "groups": []
->>>>>>> 5d82ab0f
     },
-    "groups": [],
-    "defaultRole": {
-      "id": "7d5d4088-2341-4350-84b5-189f173d48a8",
-      "name": "default-roles-spsh",
-      "description": "${role_default-roles}",
-      "composite": true,
-      "clientRole": false,
-      "containerId": "17bbe7b0-1ce8-44c3-b326-dafea397e270"
-    },
-    "requiredCredentials": [
-      "password"
-    ],
-    "passwordPolicy" : "maxAuthAge(0)",
-    "otpPolicyType": "totp",
-    "otpPolicyAlgorithm": "HmacSHA1",
-    "otpPolicyInitialCounter": 0,
-    "otpPolicyDigits": 6,
-    "otpPolicyLookAheadWindow": 1,
-    "otpPolicyPeriod": 30,
-    "otpPolicyCodeReusable": false,
-    "otpSupportedApplications": [
-      "totpAppFreeOTPName",
-      "totpAppMicrosoftAuthenticatorName",
-      "totpAppGoogleName"
-    ],
-    "webAuthnPolicyRpEntityName": "keycloak",
-    "webAuthnPolicySignatureAlgorithms": [
-      "ES256"
-    ],
-    "webAuthnPolicyRpId": "",
-    "webAuthnPolicyAttestationConveyancePreference": "not specified",
-    "webAuthnPolicyAuthenticatorAttachment": "not specified",
-    "webAuthnPolicyRequireResidentKey": "not specified",
-    "webAuthnPolicyUserVerificationRequirement": "not specified",
-    "webAuthnPolicyCreateTimeout": 0,
-    "webAuthnPolicyAvoidSameAuthenticatorRegister": false,
-    "webAuthnPolicyAcceptableAaguids": [],
-    "webAuthnPolicyPasswordlessRpEntityName": "keycloak",
-    "webAuthnPolicyPasswordlessSignatureAlgorithms": [
-      "ES256"
-    ],
-    "webAuthnPolicyPasswordlessRpId": "",
-    "webAuthnPolicyPasswordlessAttestationConveyancePreference": "not specified",
-    "webAuthnPolicyPasswordlessAuthenticatorAttachment": "not specified",
-    "webAuthnPolicyPasswordlessRequireResidentKey": "not specified",
-    "webAuthnPolicyPasswordlessUserVerificationRequirement": "not specified",
-    "webAuthnPolicyPasswordlessCreateTimeout": 0,
-    "webAuthnPolicyPasswordlessAvoidSameAuthenticatorRegister": false,
-    "webAuthnPolicyPasswordlessAcceptableAaguids": [],
-    "users": [
+    {
+      "id": "9e30e22d-2f7b-47cf-a82a-a6e82cf8c5de",
+      "createdTimestamp": 1697087666332,
+      "username": "service-account-spsh",
+      "enabled": true,
+      "totp": false,
+      "emailVerified": false,
+      "serviceAccountClientId": "spsh",
+      "disableableCredentialTypes": [],
+      "requiredActions": [],
+      "realmRoles": [
+        "default-roles-spsh"
+      ],
+      "notBefore": 0,
+      "groups": []
+    }
+  ],
+  "scopeMappings": [
+    {
+      "clientScope": "offline_access",
+      "roles": [
+        "offline_access"
+      ]
+    }
+  ],
+  "clientScopeMappings": {
+    "account": [
       {
-        "id": "41b67304-0088-4864-bdf5-fd71de141653",
-        "createdTimestamp": 1697622862527,
-        "username": "service-account-spsh-admin",
-        "enabled": true,
-        "totp": false,
-        "emailVerified": false,
-        "serviceAccountClientId": "spsh-admin",
-        "disableableCredentialTypes": [],
-        "requiredActions": [],
-        "realmRoles": [
-          "default-roles-spsh",
-          "admin"
-        ],
-        "notBefore": 0,
-        "groups": []
-      },
-      {
-        "id": "9e30e22d-2f7b-47cf-a82a-a6e82cf8c5de",
-        "createdTimestamp": 1697087666332,
-        "username": "service-account-spsh",
-        "enabled": true,
-        "totp": false,
-        "emailVerified": false,
-        "serviceAccountClientId": "spsh",
-        "disableableCredentialTypes": [],
-        "requiredActions": [],
-        "realmRoles": [
-          "default-roles-spsh"
-        ],
-        "notBefore": 0,
-        "groups": []
-      }
-    ],
-    "scopeMappings": [
-      {
-        "clientScope": "offline_access",
+        "client": "account-console",
         "roles": [
-          "offline_access"
+          "manage-account",
+          "view-groups"
         ]
       }
-    ],
-    "clientScopeMappings": {
-      "account": [
-        {
-          "client": "account-console",
-          "roles": [
-            "manage-account",
-            "view-groups"
-          ]
-        }
+    ]
+  },
+  "clients": [
+    {
+      "id": "51b43125-84f4-449e-b584-ee983c4af33b",
+      "clientId": "account",
+      "name": "${client_account}",
+      "rootUrl": "${authBaseUrl}",
+      "baseUrl": "/realms/SPSH/account/",
+      "surrogateAuthRequired": false,
+      "enabled": true,
+      "alwaysDisplayInConsole": false,
+      "clientAuthenticatorType": "client-secret",
+      "redirectUris": [
+        "/realms/SPSH/account/*"
+      ],
+      "webOrigins": [],
+      "notBefore": 0,
+      "bearerOnly": false,
+      "consentRequired": false,
+      "standardFlowEnabled": true,
+      "implicitFlowEnabled": false,
+      "directAccessGrantsEnabled": false,
+      "serviceAccountsEnabled": false,
+      "publicClient": true,
+      "frontchannelLogout": false,
+      "protocol": "openid-connect",
+      "attributes": {
+        "post.logout.redirect.uris": "+"
+      },
+      "authenticationFlowBindingOverrides": {},
+      "fullScopeAllowed": false,
+      "nodeReRegistrationTimeout": 0,
+      "defaultClientScopes": [
+        "web-origins",
+        "acr",
+        "roles",
+        "profile",
+        "email"
+      ],
+      "optionalClientScopes": [
+        "address",
+        "phone",
+        "offline_access",
+        "microprofile-jwt"
       ]
     },
-<<<<<<< HEAD
-    "clients": [
-      {
-        "id": "51b43125-84f4-449e-b584-ee983c4af33b",
-        "clientId": "account",
-        "name": "${client_account}",
-        "rootUrl": "${authBaseUrl}",
-        "baseUrl": "/realms/SPSH/account/",
-        "surrogateAuthRequired": false,
-        "enabled": true,
-        "alwaysDisplayInConsole": false,
-        "clientAuthenticatorType": "client-secret",
-        "redirectUris": [
-          "/realms/SPSH/account/*"
-        ],
-        "webOrigins": [],
-        "notBefore": 0,
-        "bearerOnly": false,
-        "consentRequired": false,
-        "standardFlowEnabled": true,
-        "implicitFlowEnabled": false,
-        "directAccessGrantsEnabled": false,
-        "serviceAccountsEnabled": false,
-        "publicClient": true,
-        "frontchannelLogout": false,
-        "protocol": "openid-connect",
-        "attributes": {
-          "post.logout.redirect.uris": "+"
-=======
+    {
+      "id": "c932752c-fd77-4abb-aece-1fa705c6fb0a",
+      "clientId": "account-console",
+      "name": "${client_account-console}",
+      "rootUrl": "${authBaseUrl}",
+      "baseUrl": "/realms/SPSH/account/",
+      "surrogateAuthRequired": false,
+      "enabled": true,
+      "alwaysDisplayInConsole": false,
+      "clientAuthenticatorType": "client-secret",
+      "redirectUris": [
+        "/realms/SPSH/account/*"
+      ],
+      "webOrigins": [],
+      "notBefore": 0,
+      "bearerOnly": false,
+      "consentRequired": false,
+      "standardFlowEnabled": true,
+      "implicitFlowEnabled": false,
+      "directAccessGrantsEnabled": false,
+      "serviceAccountsEnabled": false,
+      "publicClient": true,
+      "frontchannelLogout": false,
+      "protocol": "openid-connect",
+      "attributes": {
+        "post.logout.redirect.uris": "+",
+        "pkce.code.challenge.method": "S256"
+      },
+      "authenticationFlowBindingOverrides": {},
+      "fullScopeAllowed": false,
+      "nodeReRegistrationTimeout": 0,
+      "protocolMappers": [
+        {
+          "id": "cfe783ea-b3c3-416b-86cc-17875ba473b7",
+          "name": "audience resolve",
+          "protocol": "openid-connect",
+          "protocolMapper": "oidc-audience-resolve-mapper",
+          "consentRequired": false,
+          "config": {}
+        }
+      ],
+      "defaultClientScopes": [
+        "web-origins",
+        "acr",
+        "roles",
+        "profile",
+        "email"
+      ],
+      "optionalClientScopes": [
+        "address",
+        "phone",
+        "offline_access",
+        "microprofile-jwt"
+      ]
+    },
+    {
+      "id": "f5b75450-61e8-4fa5-acde-e6a0bda1bb61",
+      "clientId": "admin-cli",
+      "name": "${client_admin-cli}",
+      "surrogateAuthRequired": false,
+      "enabled": true,
+      "alwaysDisplayInConsole": false,
+      "clientAuthenticatorType": "client-secret",
+      "redirectUris": [],
+      "webOrigins": [],
+      "notBefore": 0,
+      "bearerOnly": false,
+      "consentRequired": false,
+      "standardFlowEnabled": false,
+      "implicitFlowEnabled": false,
+      "directAccessGrantsEnabled": true,
+      "serviceAccountsEnabled": false,
+      "publicClient": true,
+      "frontchannelLogout": false,
+      "protocol": "openid-connect",
+      "attributes": {},
+      "authenticationFlowBindingOverrides": {},
+      "fullScopeAllowed": false,
+      "nodeReRegistrationTimeout": 0,
+      "defaultClientScopes": [
+        "web-origins",
+        "acr",
+        "roles",
+        "profile",
+        "email"
+      ],
+      "optionalClientScopes": [
+        "address",
+        "phone",
+        "offline_access",
+        "microprofile-jwt"
+      ]
+    },
+    {
+      "id": "e7cda343-4395-40ee-b045-fc532ea962b6",
+      "clientId": "broker",
+      "name": "${client_broker}",
+      "surrogateAuthRequired": false,
+      "enabled": true,
+      "alwaysDisplayInConsole": false,
+      "clientAuthenticatorType": "client-secret",
+      "redirectUris": [],
+      "webOrigins": [],
+      "notBefore": 0,
+      "bearerOnly": true,
+      "consentRequired": false,
+      "standardFlowEnabled": true,
+      "implicitFlowEnabled": false,
+      "directAccessGrantsEnabled": false,
+      "serviceAccountsEnabled": false,
+      "publicClient": false,
+      "frontchannelLogout": false,
+      "protocol": "openid-connect",
+      "attributes": {},
+      "authenticationFlowBindingOverrides": {},
+      "fullScopeAllowed": false,
+      "nodeReRegistrationTimeout": 0,
+      "defaultClientScopes": [
+        "web-origins",
+        "acr",
+        "roles",
+        "profile",
+        "email"
+      ],
+      "optionalClientScopes": [
+        "address",
+        "phone",
+        "offline_access",
+        "microprofile-jwt"
+      ]
+    },
+    {
+      "id": "b7c8275b-2192-4b89-9c85-136d49c8ba8f",
+      "clientId": "realm-management",
+      "name": "${client_realm-management}",
+      "surrogateAuthRequired": false,
+      "enabled": true,
+      "alwaysDisplayInConsole": false,
+      "clientAuthenticatorType": "client-secret",
+      "redirectUris": [],
+      "webOrigins": [],
+      "notBefore": 0,
+      "bearerOnly": true,
+      "consentRequired": false,
+      "standardFlowEnabled": true,
+      "implicitFlowEnabled": false,
+      "directAccessGrantsEnabled": false,
+      "serviceAccountsEnabled": false,
+      "publicClient": false,
+      "frontchannelLogout": false,
+      "protocol": "openid-connect",
+      "attributes": {},
+      "authenticationFlowBindingOverrides": {},
+      "fullScopeAllowed": false,
+      "nodeReRegistrationTimeout": 0,
+      "defaultClientScopes": [
+        "web-origins",
+        "acr",
+        "roles",
+        "profile",
+        "email"
+      ],
+      "optionalClientScopes": [
+        "address",
+        "phone",
+        "offline_access",
+        "microprofile-jwt"
+      ]
+    },
     {
       "id": "18258b94-907b-4a0a-8954-dbb19e85b865",
       "clientId": "security-admin-console",
@@ -745,757 +823,428 @@
         "microprofile-jwt"
       ]
     },
-    {
-        "id": "1dcfa102-dad9-4cf4-b0ff-dcc945e4a2ca",
-        "clientId": "spsh-service",
-        "name": "SPSH Service Client",
-        "description": "",
-        "rootUrl": "",
-        "adminUrl": "",
-        "baseUrl": "",
-        "surrogateAuthRequired": false,
-        "enabled": true,
-        "alwaysDisplayInConsole": false,
-        "clientAuthenticatorType": "client-jwt",
-        "secret": "spsh-service-client-secret",
-        "redirectUris": [
-          "/*"
-        ],
-        "webOrigins": [
-          "/*"
-        ],
-        "notBefore": 0,
-        "bearerOnly": false,
-        "consentRequired": false,
-        "standardFlowEnabled": false,
-        "implicitFlowEnabled": false,
-        "directAccessGrantsEnabled": false,
-        "serviceAccountsEnabled": true,
-        "authorizationServicesEnabled": true,
-        "publicClient": false,
-        "frontchannelLogout": true,
-        "protocol": "openid-connect",
-        "attributes": {
-          "oidc.ciba.grant.enabled": "false",
-          "client.secret.creation.time": "1727357679",
-          "backchannel.logout.session.required": "true",
-          "jwt.credential.public.key": "MIICIjANBgkqhkiG9w0BAQEFAAOCAg8AMIICCgKCAgEA3sp5L50lOVQjExcbvHUe\nt+vldjzV6vdFlqa6kekkLryvb/UN+Qkd2lp26cXuyYHjrJGo3tljdo5zQzhObDMZ\nwPYTt1XJCif7PVb4AEF9OItwPQFJWAz5Dri3qKFe9mzzVraeuhfe/xFkg0MLFkp1\na1rA2YCB7rTshX00odjyjAKYbyzJlBVcbPY8/KzCHOmt9aGTVKRnwJDI3OhEHKbN\nRmlTsDQ3l4S0Xb+G5NjKLFg8thaT4Cox63a/gP9tyzwtfkxTeJRz5b0iR4r88Abk\nosgF1GLC9SCztLKKlwbi64cJKtmC9rib0IvYNoi47pCdr2yjdNtbTgA0k68XT+wg\nvYrOleGplp4I+rDqBtBOEqDDocJjwpRspX0UHNhQFI2V8MIZm37Ud+KqkIYHopLJ\nPPIi9IVKx4Lt5yXgIxB1V+PGP5iFDgbeIhZMJkJZjIxUIyVSI7ddnyJVNo6ODblJ\nKa4j7CLSeLdcyLicImUEZ8g8URZ9v70ppSRbpblxWmffwDB6MHgKM0Gd9w9hvRy3\nautITvDF6pZ+2G1WFueJOHWUEbZ5vf+kfRzraDyzYXnB3U8k+sFTWrr36u3NnKFI\n+sQBV3POwwFc+p8H6Odf68HhMjh43OQuUw5hNNI3axDLjIrQBlrKyJokNzQgT3GJ\nW8QYRBSiXjNY+QxnmXMy0o0CAwEAAQ==\n",
-          "oauth2.device.authorization.grant.enabled": "false",
-          "display.on.consent.screen": "false",
-          "backchannel.logout.revoke.offline.tokens": "false"
-        },
-        "authenticationFlowBindingOverrides": {},
-        "fullScopeAllowed": true,
-        "nodeReRegistrationTimeout": -1,
-        "protocolMappers": [
-          {
-            "id": "5539f59b-f743-43ca-8fd9-cc7b27fddcc7",
-            "name": "Client IP Address",
-            "protocol": "openid-connect",
-            "protocolMapper": "oidc-usersessionmodel-note-mapper",
-            "consentRequired": false,
-            "config": {
-              "user.session.note": "clientAddress",
-              "introspection.token.claim": "true",
-              "id.token.claim": "true",
-              "access.token.claim": "true",
-              "claim.name": "clientAddress",
-              "jsonType.label": "String"
-            }
+      {
+          "id": "1dcfa102-dad9-4cf4-b0ff-dcc945e4a2ca",
+          "clientId": "spsh-service",
+          "name": "SPSH Service Client",
+          "description": "",
+          "rootUrl": "",
+          "adminUrl": "",
+          "baseUrl": "",
+          "surrogateAuthRequired": false,
+          "enabled": true,
+          "alwaysDisplayInConsole": false,
+          "clientAuthenticatorType": "client-jwt",
+          "secret": "spsh-service-client-secret",
+          "redirectUris": [
+              "/*"
+          ],
+          "webOrigins": [
+              "/*"
+          ],
+          "notBefore": 0,
+          "bearerOnly": false,
+          "consentRequired": false,
+          "standardFlowEnabled": false,
+          "implicitFlowEnabled": false,
+          "directAccessGrantsEnabled": false,
+          "serviceAccountsEnabled": true,
+          "authorizationServicesEnabled": true,
+          "publicClient": false,
+          "frontchannelLogout": true,
+          "protocol": "openid-connect",
+          "attributes": {
+              "oidc.ciba.grant.enabled": "false",
+              "client.secret.creation.time": "1727357679",
+              "backchannel.logout.session.required": "true",
+              "jwt.credential.public.key": "MIICIjANBgkqhkiG9w0BAQEFAAOCAg8AMIICCgKCAgEA3sp5L50lOVQjExcbvHUe\nt+vldjzV6vdFlqa6kekkLryvb/UN+Qkd2lp26cXuyYHjrJGo3tljdo5zQzhObDMZ\nwPYTt1XJCif7PVb4AEF9OItwPQFJWAz5Dri3qKFe9mzzVraeuhfe/xFkg0MLFkp1\na1rA2YCB7rTshX00odjyjAKYbyzJlBVcbPY8/KzCHOmt9aGTVKRnwJDI3OhEHKbN\nRmlTsDQ3l4S0Xb+G5NjKLFg8thaT4Cox63a/gP9tyzwtfkxTeJRz5b0iR4r88Abk\nosgF1GLC9SCztLKKlwbi64cJKtmC9rib0IvYNoi47pCdr2yjdNtbTgA0k68XT+wg\nvYrOleGplp4I+rDqBtBOEqDDocJjwpRspX0UHNhQFI2V8MIZm37Ud+KqkIYHopLJ\nPPIi9IVKx4Lt5yXgIxB1V+PGP5iFDgbeIhZMJkJZjIxUIyVSI7ddnyJVNo6ODblJ\nKa4j7CLSeLdcyLicImUEZ8g8URZ9v70ppSRbpblxWmffwDB6MHgKM0Gd9w9hvRy3\nautITvDF6pZ+2G1WFueJOHWUEbZ5vf+kfRzraDyzYXnB3U8k+sFTWrr36u3NnKFI\n+sQBV3POwwFc+p8H6Odf68HhMjh43OQuUw5hNNI3axDLjIrQBlrKyJokNzQgT3GJ\nW8QYRBSiXjNY+QxnmXMy0o0CAwEAAQ==\n",
+              "oauth2.device.authorization.grant.enabled": "false",
+              "display.on.consent.screen": "false",
+              "backchannel.logout.revoke.offline.tokens": "false"
           },
-          {
-            "id": "aa00f9ee-a74e-4a04-b012-844d98c6fdf6",
-            "name": "Client ID",
-            "protocol": "openid-connect",
-            "protocolMapper": "oidc-usersessionmodel-note-mapper",
-            "consentRequired": false,
-            "config": {
-              "user.session.note": "client_id",
-              "introspection.token.claim": "true",
-              "id.token.claim": "true",
-              "access.token.claim": "true",
-              "claim.name": "client_id",
-              "jsonType.label": "String"
-            }
-          },
-          {
-            "id": "6dd421e9-cbe3-48e6-9379-8a5aab14a80e",
-            "name": "Client Host",
-            "protocol": "openid-connect",
-            "protocolMapper": "oidc-usersessionmodel-note-mapper",
-            "consentRequired": false,
-            "config": {
-              "user.session.note": "clientHost",
-              "introspection.token.claim": "true",
-              "id.token.claim": "true",
-              "access.token.claim": "true",
-              "claim.name": "clientHost",
-              "jsonType.label": "String"
-            }
-          }
-        ],
-        "defaultClientScopes": [
-          "web-origins",
-          "acr",
-          "roles",
-          "profile",
-          "email"
-        ],
-        "optionalClientScopes": [
-          "address",
-          "phone",
-          "offline_access",
-          "microprofile-jwt"
-        ]
-    },
-    {
-      "id": "f45add8b-ab22-4742-afb4-cefa9bc12331",
-      "clientId": "spsh",
-      "name": "Schulportal SH",
-      "description": "",
-      "rootUrl": "https://localhost:8099",
-      "adminUrl": "",
-      "baseUrl": "https://localhost:8099/",
-      "surrogateAuthRequired": false,
-      "enabled": true,
-      "alwaysDisplayInConsole": false,
-      "clientAuthenticatorType": "client-secret",
-      "secret": "YDp6fYkbUcj4ZkyAOnbAHGQ9O72htc5M",
-      "redirectUris": [
-        "https://127.0,0.1:8099/*",
-        "http://127.0,0.1:9090/*",
-        "http://localhost:9090/*",
-        "/*"
-      ],
-      "webOrigins": [
-        "+"
-      ],
-      "notBefore": 0,
-      "bearerOnly": false,
-      "consentRequired": false,
-      "standardFlowEnabled": true,
-      "implicitFlowEnabled": false,
-      "directAccessGrantsEnabled": true,
-      "serviceAccountsEnabled": true,
-      "publicClient": false,
-      "frontchannelLogout": true,
-      "protocol": "openid-connect",
-      "attributes": {
-        "oidc.ciba.grant.enabled": "false",
-        "client.secret.creation.time": "1696586327",
-        "backchannel.logout.session.required": "true",
-        "oauth2.device.authorization.grant.enabled": "false",
-        "display.on.consent.screen": "false",
-        "backchannel.logout.revoke.offline.tokens": "false",
-        "acr.loa.map": "{\"silver\":\"10\",\"gold\":\"20\"}",
-        "default.acr.values": "0"
-      },
-      "authenticationFlowBindingOverrides": {
-        "browser": "2e19a392-6bf3-4ea4-a599-ac39bcdfd827"
-      },
-      "fullScopeAllowed": true,
-      "nodeReRegistrationTimeout": -1,
-      "protocolMappers": [
-        {
-          "id": "f5d64d3f-30fb-4f38-bc81-d8566f0a69ec",
-          "name": "Client ID",
-          "protocol": "openid-connect",
-          "protocolMapper": "oidc-usersessionmodel-note-mapper",
-          "consentRequired": false,
-          "config": {
-            "user.session.note": "client_id",
-            "userinfo.token.claim": "true",
-            "id.token.claim": "true",
-            "access.token.claim": "true",
-            "claim.name": "client_id",
-            "jsonType.label": "String"
-          }
-        },
-        {
-          "id": "ad01db24-9773-433f-8656-64406f16f595",
-          "name": "Client IP Address",
-          "protocol": "openid-connect",
-          "protocolMapper": "oidc-usersessionmodel-note-mapper",
-          "consentRequired": false,
-          "config": {
-            "user.session.note": "clientAddress",
-            "userinfo.token.claim": "true",
-            "id.token.claim": "true",
-            "access.token.claim": "true",
-            "claim.name": "clientAddress",
-            "jsonType.label": "String"
-          }
->>>>>>> 5d82ab0f
-        },
-        "authenticationFlowBindingOverrides": {},
-        "fullScopeAllowed": false,
-        "nodeReRegistrationTimeout": 0,
-        "defaultClientScopes": [
-          "web-origins",
-          "acr",
-          "roles",
-          "profile",
-          "email"
-        ],
-        "optionalClientScopes": [
-          "address",
-          "phone",
-          "offline_access",
-          "microprofile-jwt"
-        ]
+          "authenticationFlowBindingOverrides": {},
+          "fullScopeAllowed": true,
+          "nodeReRegistrationTimeout": -1,
+          "protocolMappers": [
+              {
+                  "id": "5539f59b-f743-43ca-8fd9-cc7b27fddcc7",
+                  "name": "Client IP Address",
+                  "protocol": "openid-connect",
+                  "protocolMapper": "oidc-usersessionmodel-note-mapper",
+                  "consentRequired": false,
+                  "config": {
+                      "user.session.note": "clientAddress",
+                      "introspection.token.claim": "true",
+                      "id.token.claim": "true",
+                      "access.token.claim": "true",
+                      "claim.name": "clientAddress",
+                      "jsonType.label": "String"
+                  }
+              },
+              {
+                  "id": "aa00f9ee-a74e-4a04-b012-844d98c6fdf6",
+                  "name": "Client ID",
+                  "protocol": "openid-connect",
+                  "protocolMapper": "oidc-usersessionmodel-note-mapper",
+                  "consentRequired": false,
+                  "config": {
+                      "user.session.note": "client_id",
+                      "introspection.token.claim": "true",
+                      "id.token.claim": "true",
+                      "access.token.claim": "true",
+                      "claim.name": "client_id",
+                      "jsonType.label": "String"
+                  }
+              },
+              {
+                  "id": "6dd421e9-cbe3-48e6-9379-8a5aab14a80e",
+                  "name": "Client Host",
+                  "protocol": "openid-connect",
+                  "protocolMapper": "oidc-usersessionmodel-note-mapper",
+                  "consentRequired": false,
+                  "config": {
+                      "user.session.note": "clientHost",
+                      "introspection.token.claim": "true",
+                      "id.token.claim": "true",
+                      "access.token.claim": "true",
+                      "claim.name": "clientHost",
+                      "jsonType.label": "String"
+                  }
+              }
+          ],
+          "defaultClientScopes": [
+              "web-origins",
+              "acr",
+              "roles",
+              "profile",
+              "email"
+          ],
+          "optionalClientScopes": [
+              "address",
+              "phone",
+              "offline_access",
+              "microprofile-jwt"
+          ]
       },
       {
-        "id": "c932752c-fd77-4abb-aece-1fa705c6fb0a",
-        "clientId": "account-console",
-        "name": "${client_account-console}",
-        "rootUrl": "${authBaseUrl}",
-        "baseUrl": "/realms/SPSH/account/",
-        "surrogateAuthRequired": false,
-        "enabled": true,
-        "alwaysDisplayInConsole": false,
-        "clientAuthenticatorType": "client-secret",
-        "redirectUris": [
-          "/realms/SPSH/account/*"
-        ],
-        "webOrigins": [],
-        "notBefore": 0,
-        "bearerOnly": false,
-        "consentRequired": false,
-        "standardFlowEnabled": true,
-        "implicitFlowEnabled": false,
-        "directAccessGrantsEnabled": false,
-        "serviceAccountsEnabled": false,
-        "publicClient": true,
-        "frontchannelLogout": false,
-        "protocol": "openid-connect",
-        "attributes": {
-          "post.logout.redirect.uris": "+",
-          "pkce.code.challenge.method": "S256"
-        },
-        "authenticationFlowBindingOverrides": {},
-        "fullScopeAllowed": false,
-        "nodeReRegistrationTimeout": 0,
-        "protocolMappers": [
-          {
-            "id": "cfe783ea-b3c3-416b-86cc-17875ba473b7",
-            "name": "audience resolve",
-            "protocol": "openid-connect",
-            "protocolMapper": "oidc-audience-resolve-mapper",
-            "consentRequired": false,
-            "config": {}
+          "id": "00ef4c4a-c09f-45de-99ee-a992903b544a",
+          "clientId": "spsh-no2fa",
+          "name": "Schulportal SH (no 2FA)",
+          "description": "DELETE in production, this is only for testing and development",
+          "rootUrl": "https://localhost:8099",
+          "adminUrl": "",
+          "baseUrl": "https://localhost:8099/",
+          "surrogateAuthRequired": false,
+          "enabled": true,
+          "alwaysDisplayInConsole": false,
+          "clientAuthenticatorType": "client-secret",
+          "secret": "YDp6fYkbUcj4ZkyAOnbAHGQ9O72htc5M",
+          "redirectUris": [
+              "https://127.0,0.1:8099/*",
+              "http://localhost:9090/*",
+              "/*",
+              "http://127.0,0.1:9090/*"
+          ],
+          "webOrigins": [
+              "+"
+          ],
+          "notBefore": 0,
+          "bearerOnly": false,
+          "consentRequired": false,
+          "standardFlowEnabled": true,
+          "implicitFlowEnabled": false,
+          "directAccessGrantsEnabled": true,
+          "serviceAccountsEnabled": true,
+          "publicClient": false,
+          "frontchannelLogout": true,
+          "protocol": "openid-connect",
+          "attributes": {
+              "oidc.ciba.grant.enabled": "false",
+              "client.secret.creation.time": "1696586327",
+              "backchannel.logout.session.required": "true",
+              "acr.loa.map": "{\"gold\":\"10\"}",
+              "post.logout.redirect.uris": "+",
+              "oauth2.device.authorization.grant.enabled": "false",
+              "display.on.consent.screen": "false",
+              "backchannel.logout.revoke.offline.tokens": "false",
+              "default.acr.values": "0"
+          },
+          "authenticationFlowBindingOverrides": {
+              "browser": "2e19a392-6bf3-4ea4-a599-ac39bcdfd827"
+          },
+          "fullScopeAllowed": true,
+          "nodeReRegistrationTimeout": -1,
+          "protocolMappers": [
+              {
+                  "id": "2d906f0a-9200-49eb-94de-1b9ab0e59546",
+                  "name": "Client ID",
+                  "protocol": "openid-connect",
+                  "protocolMapper": "oidc-usersessionmodel-note-mapper",
+                  "consentRequired": false,
+                  "config": {
+                      "user.session.note": "client_id",
+                      "id.token.claim": "true",
+                      "access.token.claim": "true",
+                      "claim.name": "client_id",
+                      "jsonType.label": "String",
+                      "userinfo.token.claim": "true"
+                  }
+              },
+              {
+                  "id": "435ad85e-0c6d-487f-b4ac-042afc4525ce",
+                  "name": "Client IP Address",
+                  "protocol": "openid-connect",
+                  "protocolMapper": "oidc-usersessionmodel-note-mapper",
+                  "consentRequired": false,
+                  "config": {
+                      "user.session.note": "clientAddress",
+                      "id.token.claim": "true",
+                      "access.token.claim": "true",
+                      "claim.name": "clientAddress",
+                      "jsonType.label": "String",
+                      "userinfo.token.claim": "true"
+                  }
+              },
+              {
+                  "id": "9be4bfba-7320-444f-b213-181b033c2917",
+                  "name": "Client Host",
+                  "protocol": "openid-connect",
+                  "protocolMapper": "oidc-usersessionmodel-note-mapper",
+                  "consentRequired": false,
+                  "config": {
+                      "user.session.note": "clientHost",
+                      "id.token.claim": "true",
+                      "access.token.claim": "true",
+                      "claim.name": "clientHost",
+                      "jsonType.label": "String",
+                      "userinfo.token.claim": "true"
+                  }
+              }
+          ],
+          "defaultClientScopes": [
+              "web-origins",
+              "acr",
+              "roles",
+              "profile",
+              "basic",
+              "email"
+          ],
+          "optionalClientScopes": [
+              "address",
+              "phone",
+              "offline_access",
+              "microprofile-jwt"
+          ],
+          "access": {
+              "view": true,
+              "configure": true,
+              "manage": true
           }
-        ],
-        "defaultClientScopes": [
-          "web-origins",
-          "acr",
-          "roles",
-          "profile",
-          "email"
-        ],
-        "optionalClientScopes": [
-          "address",
-          "phone",
-          "offline_access",
-          "microprofile-jwt"
-        ]
       },
       {
-        "id": "f5b75450-61e8-4fa5-acde-e6a0bda1bb61",
-        "clientId": "admin-cli",
-        "name": "${client_admin-cli}",
-        "surrogateAuthRequired": false,
-        "enabled": true,
-        "alwaysDisplayInConsole": false,
-        "clientAuthenticatorType": "client-secret",
-        "redirectUris": [],
-        "webOrigins": [],
-        "notBefore": 0,
-        "bearerOnly": false,
-        "consentRequired": false,
-        "standardFlowEnabled": false,
-        "implicitFlowEnabled": false,
-        "directAccessGrantsEnabled": true,
-        "serviceAccountsEnabled": false,
-        "publicClient": true,
-        "frontchannelLogout": false,
-        "protocol": "openid-connect",
-        "attributes": {},
-        "authenticationFlowBindingOverrides": {},
-        "fullScopeAllowed": false,
-        "nodeReRegistrationTimeout": 0,
-        "defaultClientScopes": [
-          "web-origins",
-          "acr",
-          "roles",
-          "profile",
-          "email"
-        ],
-        "optionalClientScopes": [
-          "address",
-          "phone",
-          "offline_access",
-          "microprofile-jwt"
-        ]
+          "id": "f45add8b-ab22-4742-afb4-cefa9bc12331",
+          "clientId": "spsh",
+          "name": "Schulportal SH",
+          "description": "",
+          "rootUrl": "https://localhost:8099",
+          "adminUrl": "",
+          "baseUrl": "https://localhost:8099/",
+          "surrogateAuthRequired": false,
+          "enabled": true,
+          "alwaysDisplayInConsole": false,
+          "clientAuthenticatorType": "client-secret",
+          "secret": "YDp6fYkbUcj4ZkyAOnbAHGQ9O72htc5M",
+          "redirectUris": [
+              "https://127.0,0.1:8099/*",
+              "http://127.0,0.1:9090/*",
+              "http://localhost:9090/*",
+              "/*"
+          ],
+          "webOrigins": [
+              "+"
+          ],
+          "notBefore": 0,
+          "bearerOnly": false,
+          "consentRequired": false,
+          "standardFlowEnabled": true,
+          "implicitFlowEnabled": false,
+          "directAccessGrantsEnabled": true,
+          "serviceAccountsEnabled": true,
+          "publicClient": false,
+          "frontchannelLogout": true,
+          "protocol": "openid-connect",
+          "attributes": {
+              "oidc.ciba.grant.enabled": "false",
+              "client.secret.creation.time": "1696586327",
+              "backchannel.logout.session.required": "true",
+              "oauth2.device.authorization.grant.enabled": "false",
+              "display.on.consent.screen": "false",
+              "backchannel.logout.revoke.offline.tokens": "false",
+              "acr.loa.map": "{\"silver\":\"10\",\"gold\":\"20\"}",
+              "default.acr.values": "0"
+          },
+          "authenticationFlowBindingOverrides": {
+              "browser": "2e19a392-6bf3-4ea4-a599-ac39bcdfd827"
+          },
+          "fullScopeAllowed": true,
+          "nodeReRegistrationTimeout": -1,
+          "protocolMappers": [
+              {
+                  "id": "f5d64d3f-30fb-4f38-bc81-d8566f0a69ec",
+                  "name": "Client ID",
+                  "protocol": "openid-connect",
+                  "protocolMapper": "oidc-usersessionmodel-note-mapper",
+                  "consentRequired": false,
+                  "config": {
+                      "user.session.note": "client_id",
+                      "userinfo.token.claim": "true",
+                      "id.token.claim": "true",
+                      "access.token.claim": "true",
+                      "claim.name": "client_id",
+                      "jsonType.label": "String"
+                  }
+              },
+              {
+                  "id": "ad01db24-9773-433f-8656-64406f16f595",
+                  "name": "Client IP Address",
+                  "protocol": "openid-connect",
+                  "protocolMapper": "oidc-usersessionmodel-note-mapper",
+                  "consentRequired": false,
+                  "config": {
+                      "user.session.note": "clientAddress",
+                      "userinfo.token.claim": "true",
+                      "id.token.claim": "true",
+                      "access.token.claim": "true",
+                      "claim.name": "clientAddress",
+                      "jsonType.label": "String"
+                  }
+              },
+              {
+                  "id": "14de13e3-2abe-4a0b-bc55-de48c293339b",
+                  "name": "Client Host",
+                  "protocol": "openid-connect",
+                  "protocolMapper": "oidc-usersessionmodel-note-mapper",
+                  "consentRequired": false,
+                  "config": {
+                      "user.session.note": "clientHost",
+                      "userinfo.token.claim": "true",
+                      "id.token.claim": "true",
+                      "access.token.claim": "true",
+                      "claim.name": "clientHost",
+                      "jsonType.label": "String"
+                  }
+              }
+          ],
+          "defaultClientScopes": [
+              "web-origins",
+              "acr",
+              "roles",
+              "profile",
+              "email"
+          ],
+          "optionalClientScopes": [
+              "address",
+              "phone",
+              "offline_access",
+              "microprofile-jwt"
+          ]
       },
       {
-        "id": "e7cda343-4395-40ee-b045-fc532ea962b6",
-        "clientId": "broker",
-        "name": "${client_broker}",
-        "surrogateAuthRequired": false,
-        "enabled": true,
-        "alwaysDisplayInConsole": false,
-        "clientAuthenticatorType": "client-secret",
-        "redirectUris": [],
-        "webOrigins": [],
-        "notBefore": 0,
-        "bearerOnly": true,
-        "consentRequired": false,
-        "standardFlowEnabled": true,
-        "implicitFlowEnabled": false,
-        "directAccessGrantsEnabled": false,
-        "serviceAccountsEnabled": false,
-        "publicClient": false,
-        "frontchannelLogout": false,
-        "protocol": "openid-connect",
-        "attributes": {},
-        "authenticationFlowBindingOverrides": {},
-        "fullScopeAllowed": false,
-        "nodeReRegistrationTimeout": 0,
-        "defaultClientScopes": [
-          "web-origins",
-          "acr",
-          "roles",
-          "profile",
-          "email"
-        ],
-        "optionalClientScopes": [
-          "address",
-          "phone",
-          "offline_access",
-          "microprofile-jwt"
-        ]
-      },
-      {
-        "id": "b7c8275b-2192-4b89-9c85-136d49c8ba8f",
-        "clientId": "realm-management",
-        "name": "${client_realm-management}",
-        "surrogateAuthRequired": false,
-        "enabled": true,
-        "alwaysDisplayInConsole": false,
-        "clientAuthenticatorType": "client-secret",
-        "redirectUris": [],
-        "webOrigins": [],
-        "notBefore": 0,
-        "bearerOnly": true,
-        "consentRequired": false,
-        "standardFlowEnabled": true,
-        "implicitFlowEnabled": false,
-        "directAccessGrantsEnabled": false,
-        "serviceAccountsEnabled": false,
-        "publicClient": false,
-        "frontchannelLogout": false,
-        "protocol": "openid-connect",
-        "attributes": {},
-        "authenticationFlowBindingOverrides": {},
-        "fullScopeAllowed": false,
-        "nodeReRegistrationTimeout": 0,
-        "defaultClientScopes": [
-          "web-origins",
-          "acr",
-          "roles",
-          "profile",
-          "email"
-        ],
-        "optionalClientScopes": [
-          "address",
-          "phone",
-          "offline_access",
-          "microprofile-jwt"
-        ]
-      },
-      {
-        "id": "18258b94-907b-4a0a-8954-dbb19e85b865",
-        "clientId": "security-admin-console",
-        "name": "${client_security-admin-console}",
-        "rootUrl": "${authAdminUrl}",
-        "baseUrl": "/admin/SPSH/console/",
-        "surrogateAuthRequired": false,
-        "enabled": true,
-        "alwaysDisplayInConsole": false,
-        "clientAuthenticatorType": "client-secret",
-        "redirectUris": [
-          "/admin/SPSH/console/*"
-        ],
-        "webOrigins": [
-          "+"
-        ],
-        "notBefore": 0,
-        "bearerOnly": false,
-        "consentRequired": false,
-        "standardFlowEnabled": true,
-        "implicitFlowEnabled": false,
-        "directAccessGrantsEnabled": false,
-        "serviceAccountsEnabled": false,
-        "publicClient": true,
-        "frontchannelLogout": false,
-        "protocol": "openid-connect",
-        "attributes": {
-          "post.logout.redirect.uris": "+",
-          "pkce.code.challenge.method": "S256"
-        },
-        "authenticationFlowBindingOverrides": {},
-        "fullScopeAllowed": false,
-        "nodeReRegistrationTimeout": 0,
-        "protocolMappers": [
-          {
-            "id": "d17d1b7e-be4b-4f61-ad99-24a9e340d011",
-            "name": "locale",
-            "protocol": "openid-connect",
-            "protocolMapper": "oidc-usermodel-attribute-mapper",
-            "consentRequired": false,
-            "config": {
-              "userinfo.token.claim": "true",
-              "user.attribute": "locale",
-              "id.token.claim": "true",
-              "access.token.claim": "true",
-              "claim.name": "locale",
-              "jsonType.label": "String"
-            }
-          }
-        ],
-        "defaultClientScopes": [
-          "web-origins",
-          "acr",
-          "roles",
-          "profile",
-          "email"
-        ],
-        "optionalClientScopes": [
-          "address",
-          "phone",
-          "offline_access",
-          "microprofile-jwt"
-        ]
-      },
-      {
-        "id": "00ef4c4a-c09f-45de-99ee-a992903b544a",
-        "clientId": "spsh-no2fa",
-        "name": "Schulportal SH (no 2FA)",
-        "description": "DELETE in production, this is only for testing and development",
-        "rootUrl": "https://localhost:8099",
-        "adminUrl": "",
-        "baseUrl": "https://localhost:8099/",
-        "surrogateAuthRequired": false,
-        "enabled": true,
-        "alwaysDisplayInConsole": false,
-        "clientAuthenticatorType": "client-secret",
-        "secret": "YDp6fYkbUcj4ZkyAOnbAHGQ9O72htc5M",
-        "redirectUris": [
-          "https://127.0,0.1:8099/*",
-          "http://localhost:9090/*",
-          "/*",
-          "http://127.0,0.1:9090/*"
-        ],
-        "webOrigins": [
-          "+"
-        ],
-        "notBefore": 0,
-        "bearerOnly": false,
-        "consentRequired": false,
-        "standardFlowEnabled": true,
-        "implicitFlowEnabled": false,
-        "directAccessGrantsEnabled": true,
-        "serviceAccountsEnabled": true,
-        "publicClient": false,
-        "frontchannelLogout": true,
-        "protocol": "openid-connect",
-        "attributes": {
-          "oidc.ciba.grant.enabled": "false",
-          "client.secret.creation.time": "1696586327",
-          "backchannel.logout.session.required": "true",
-          "acr.loa.map": "{\"gold\":\"10\"}",
-          "post.logout.redirect.uris": "+",
-          "oauth2.device.authorization.grant.enabled": "false",
-          "display.on.consent.screen": "false",
-          "backchannel.logout.revoke.offline.tokens": "false",
-          "default.acr.values": "0"
-        },
-        "authenticationFlowBindingOverrides": {
-          "browser": "2e19a392-6bf3-4ea4-a599-ac39bcdfd827"
-        },
-        "fullScopeAllowed": true,
-        "nodeReRegistrationTimeout": -1,
-        "protocolMappers": [
-          {
-            "id": "2d906f0a-9200-49eb-94de-1b9ab0e59546",
-            "name": "Client ID",
-            "protocol": "openid-connect",
-            "protocolMapper": "oidc-usersessionmodel-note-mapper",
-            "consentRequired": false,
-            "config": {
-              "user.session.note": "client_id",
-              "id.token.claim": "true",
-              "access.token.claim": "true",
-              "claim.name": "client_id",
-              "jsonType.label": "String",
-              "userinfo.token.claim": "true"
-            }
+          "id": "2fcd5c23-b784-4a35-8dc1-2b468efd8fe3",
+          "clientId": "spsh-admin",
+          "name": "SPSH Admin client",
+          "description": "",
+          "rootUrl": "",
+          "adminUrl": "",
+          "baseUrl": "",
+          "surrogateAuthRequired": false,
+          "enabled": true,
+          "alwaysDisplayInConsole": false,
+          "clientAuthenticatorType": "client-secret",
+          "secret": "44abDqJk2qgwRbpGfO0VZx7DpXeFsm7R",
+          "redirectUris": [
+              "/*"
+          ],
+          "webOrigins": [
+              "/*"
+          ],
+          "notBefore": 0,
+          "bearerOnly": false,
+          "consentRequired": false,
+          "standardFlowEnabled": false,
+          "implicitFlowEnabled": false,
+          "directAccessGrantsEnabled": false,
+          "serviceAccountsEnabled": true,
+          "publicClient": false,
+          "frontchannelLogout": true,
+          "protocol": "openid-connect",
+          "attributes": {
+              "oidc.ciba.grant.enabled": "false",
+              "oauth2.device.authorization.grant.enabled": "false",
+              "client.secret.creation.time": "1697622862",
+              "backchannel.logout.session.required": "true",
+              "backchannel.logout.revoke.offline.tokens": "false"
           },
-          {
-            "id": "435ad85e-0c6d-487f-b4ac-042afc4525ce",
-            "name": "Client IP Address",
-            "protocol": "openid-connect",
-            "protocolMapper": "oidc-usersessionmodel-note-mapper",
-            "consentRequired": false,
-            "config": {
-              "user.session.note": "clientAddress",
-              "id.token.claim": "true",
-              "access.token.claim": "true",
-              "claim.name": "clientAddress",
-              "jsonType.label": "String",
-              "userinfo.token.claim": "true"
-            }
-          },
-          {
-            "id": "9be4bfba-7320-444f-b213-181b033c2917",
-            "name": "Client Host",
-            "protocol": "openid-connect",
-            "protocolMapper": "oidc-usersessionmodel-note-mapper",
-            "consentRequired": false,
-            "config": {
-              "user.session.note": "clientHost",
-              "id.token.claim": "true",
-              "access.token.claim": "true",
-              "claim.name": "clientHost",
-              "jsonType.label": "String",
-              "userinfo.token.claim": "true"
-            }
-          }
-        ],
-        "defaultClientScopes": [
-          "web-origins",
-          "acr",
-          "roles",
-          "profile",
-          "basic",
-          "email"
-        ],
-        "optionalClientScopes": [
-          "address",
-          "phone",
-          "offline_access",
-          "microprofile-jwt"
-        ],
-        "access": {
-          "view": true,
-          "configure": true,
-          "manage": true
-        }
-      },
-      {
-        "id": "f45add8b-ab22-4742-afb4-cefa9bc12331",
-        "clientId": "spsh",
-        "name": "Schulportal SH",
-        "description": "",
-        "rootUrl": "https://localhost:8099",
-        "adminUrl": "",
-        "baseUrl": "https://localhost:8099/",
-        "surrogateAuthRequired": false,
-        "enabled": true,
-        "alwaysDisplayInConsole": false,
-        "clientAuthenticatorType": "client-secret",
-        "secret": "YDp6fYkbUcj4ZkyAOnbAHGQ9O72htc5M",
-        "redirectUris": [
-          "https://127.0,0.1:8099/*",
-          "http://127.0,0.1:9090/*",
-          "http://localhost:9090/*",
-          "/*"
-        ],
-        "webOrigins": [
-          "+"
-        ],
-        "notBefore": 0,
-        "bearerOnly": false,
-        "consentRequired": false,
-        "standardFlowEnabled": true,
-        "implicitFlowEnabled": false,
-        "directAccessGrantsEnabled": true,
-        "serviceAccountsEnabled": true,
-        "publicClient": false,
-        "frontchannelLogout": true,
-        "protocol": "openid-connect",
-        "attributes": {
-          "oidc.ciba.grant.enabled": "false",
-          "client.secret.creation.time": "1696586327",
-          "backchannel.logout.session.required": "true",
-          "oauth2.device.authorization.grant.enabled": "false",
-          "display.on.consent.screen": "false",
-          "backchannel.logout.revoke.offline.tokens": "false",
-          "acr.loa.map": "{\"silver\":\"10\",\"gold\":\"20\"}",
-          "default.acr.values": "0"
-        },
-        "authenticationFlowBindingOverrides": {
-          "browser": "2e19a392-6bf3-4ea4-a599-ac39bcdfd827"
-        },
-        "fullScopeAllowed": true,
-        "nodeReRegistrationTimeout": -1,
-        "protocolMappers": [
-          {
-            "id": "f5d64d3f-30fb-4f38-bc81-d8566f0a69ec",
-            "name": "Client ID",
-            "protocol": "openid-connect",
-            "protocolMapper": "oidc-usersessionmodel-note-mapper",
-            "consentRequired": false,
-            "config": {
-              "user.session.note": "client_id",
-              "userinfo.token.claim": "true",
-              "id.token.claim": "true",
-              "access.token.claim": "true",
-              "claim.name": "client_id",
-              "jsonType.label": "String"
-            }
-          },
-          {
-            "id": "ad01db24-9773-433f-8656-64406f16f595",
-            "name": "Client IP Address",
-            "protocol": "openid-connect",
-            "protocolMapper": "oidc-usersessionmodel-note-mapper",
-            "consentRequired": false,
-            "config": {
-              "user.session.note": "clientAddress",
-              "userinfo.token.claim": "true",
-              "id.token.claim": "true",
-              "access.token.claim": "true",
-              "claim.name": "clientAddress",
-              "jsonType.label": "String"
-            }
-          },
-          {
-            "id": "14de13e3-2abe-4a0b-bc55-de48c293339b",
-            "name": "Client Host",
-            "protocol": "openid-connect",
-            "protocolMapper": "oidc-usersessionmodel-note-mapper",
-            "consentRequired": false,
-            "config": {
-              "user.session.note": "clientHost",
-              "userinfo.token.claim": "true",
-              "id.token.claim": "true",
-              "access.token.claim": "true",
-              "claim.name": "clientHost",
-              "jsonType.label": "String"
-            }
-          }
-        ],
-        "defaultClientScopes": [
-          "web-origins",
-          "acr",
-          "roles",
-          "profile",
-          "email"
-        ],
-        "optionalClientScopes": [
-          "address",
-          "phone",
-          "offline_access",
-          "microprofile-jwt"
-        ]
-      },
-      {
-        "id": "2fcd5c23-b784-4a35-8dc1-2b468efd8fe3",
-        "clientId": "spsh-admin",
-        "name": "SPSH Admin client",
-        "description": "",
-        "rootUrl": "",
-        "adminUrl": "",
-        "baseUrl": "",
-        "surrogateAuthRequired": false,
-        "enabled": true,
-        "alwaysDisplayInConsole": false,
-        "clientAuthenticatorType": "client-secret",
-        "secret": "44abDqJk2qgwRbpGfO0VZx7DpXeFsm7R",
-        "redirectUris": [
-          "/*"
-        ],
-        "webOrigins": [
-          "/*"
-        ],
-        "notBefore": 0,
-        "bearerOnly": false,
-        "consentRequired": false,
-        "standardFlowEnabled": false,
-        "implicitFlowEnabled": false,
-        "directAccessGrantsEnabled": false,
-        "serviceAccountsEnabled": true,
-        "publicClient": false,
-        "frontchannelLogout": true,
-        "protocol": "openid-connect",
-        "attributes": {
-          "oidc.ciba.grant.enabled": "false",
-          "oauth2.device.authorization.grant.enabled": "false",
-          "client.secret.creation.time": "1697622862",
-          "backchannel.logout.session.required": "true",
-          "backchannel.logout.revoke.offline.tokens": "false"
-        },
-        "authenticationFlowBindingOverrides": {},
-        "fullScopeAllowed": true,
-        "nodeReRegistrationTimeout": -1,
-        "protocolMappers": [
-          {
-            "id": "68f441c2-7de3-4076-8e3c-49d87d65efb9",
-            "name": "Client Host",
-            "protocol": "openid-connect",
-            "protocolMapper": "oidc-usersessionmodel-note-mapper",
-            "consentRequired": false,
-            "config": {
-              "user.session.note": "clientHost",
-              "id.token.claim": "true",
-              "access.token.claim": "true",
-              "claim.name": "clientHost",
-              "jsonType.label": "String"
-            }
-          },
-          {
-            "id": "b2b47cb3-aa24-4102-87ef-a34ca87b464d",
-            "name": "Client ID",
-            "protocol": "openid-connect",
-            "protocolMapper": "oidc-usersessionmodel-note-mapper",
-            "consentRequired": false,
-            "config": {
-              "user.session.note": "client_id",
-              "id.token.claim": "true",
-              "access.token.claim": "true",
-              "claim.name": "client_id",
-              "jsonType.label": "String"
-            }
-          },
-          {
-            "id": "5b6b0b82-5252-42ea-bef6-26985faa0557",
-            "name": "Client IP Address",
-            "protocol": "openid-connect",
-            "protocolMapper": "oidc-usersessionmodel-note-mapper",
-            "consentRequired": false,
-            "config": {
-              "user.session.note": "clientAddress",
-              "id.token.claim": "true",
-              "access.token.claim": "true",
-              "claim.name": "clientAddress",
-              "jsonType.label": "String"
-            }
-          }
-        ],
-        "defaultClientScopes": [
-          "web-origins",
-          "acr",
-          "roles",
-          "profile",
-          "email"
-        ],
-        "optionalClientScopes": [
-          "address",
-          "phone",
-          "offline_access",
-          "microprofile-jwt"
-        ]
+          "authenticationFlowBindingOverrides": {},
+          "fullScopeAllowed": true,
+          "nodeReRegistrationTimeout": -1,
+          "protocolMappers": [
+              {
+                  "id": "68f441c2-7de3-4076-8e3c-49d87d65efb9",
+                  "name": "Client Host",
+                  "protocol": "openid-connect",
+                  "protocolMapper": "oidc-usersessionmodel-note-mapper",
+                  "consentRequired": false,
+                  "config": {
+                      "user.session.note": "clientHost",
+                      "id.token.claim": "true",
+                      "access.token.claim": "true",
+                      "claim.name": "clientHost",
+                      "jsonType.label": "String"
+                  }
+              },
+              {
+                  "id": "b2b47cb3-aa24-4102-87ef-a34ca87b464d",
+                  "name": "Client ID",
+                  "protocol": "openid-connect",
+                  "protocolMapper": "oidc-usersessionmodel-note-mapper",
+                  "consentRequired": false,
+                  "config": {
+                      "user.session.note": "client_id",
+                      "id.token.claim": "true",
+                      "access.token.claim": "true",
+                      "claim.name": "client_id",
+                      "jsonType.label": "String"
+                  }
+              },
+              {
+                  "id": "5b6b0b82-5252-42ea-bef6-26985faa0557",
+                  "name": "Client IP Address",
+                  "protocol": "openid-connect",
+                  "protocolMapper": "oidc-usersessionmodel-note-mapper",
+                  "consentRequired": false,
+                  "config": {
+                      "user.session.note": "clientAddress",
+                      "id.token.claim": "true",
+                      "access.token.claim": "true",
+                      "claim.name": "clientAddress",
+                      "jsonType.label": "String"
+                  }
+              }
+          ],
+          "defaultClientScopes": [
+              "web-origins",
+              "acr",
+              "roles",
+              "profile",
+              "email"
+          ],
+          "optionalClientScopes": [
+              "address",
+              "phone",
+              "offline_access",
+              "microprofile-jwt"
+          ]
       },
       {
           "id": "4767cf23-bccc-4c71-b130-3d5a2aca2d08",
@@ -1511,13 +1260,13 @@
           "clientAuthenticatorType": "client-secret",
           "secret": "YDp6fYkbUcj4ZkyAOnbAHGQ9O72htc5M",
           "redirectUris": [
-             "https://127.0.0.1:8099/*",
+              "https://127.0.0.1:8099/*",
               "http://127.0.0.1:9090/*",
               "http://localhost:9090/*",
               "/*"
           ],
           "webOrigins": [
-            "+"
+              "+"
           ],
           "notBefore": 0,
           "bearerOnly": false,
@@ -1546,604 +1295,604 @@
           "fullScopeAllowed": true,
           "nodeReRegistrationTimeout": -1,
           "protocolMappers": [
-            {
-              "id": "435d1bfd-af68-4c12-ae0a-5f1d921ab30f",
-              "name": "Client IP Address",
-              "protocol": "openid-connect",
-              "protocolMapper": "oidc-usersessionmodel-note-mapper",
-              "consentRequired": false,
-              "config": {
-                "user.session.note": "clientAddress",
-                "userinfo.token.claim": "true",
-                "id.token.claim": "true",
-                "access.token.claim": "true",
-                "claim.name": "clientAddress",
-                "jsonType.label": "String"
+              {
+                  "id": "435d1bfd-af68-4c12-ae0a-5f1d921ab30f",
+                  "name": "Client IP Address",
+                  "protocol": "openid-connect",
+                  "protocolMapper": "oidc-usersessionmodel-note-mapper",
+                  "consentRequired": false,
+                  "config": {
+                      "user.session.note": "clientAddress",
+                      "userinfo.token.claim": "true",
+                      "id.token.claim": "true",
+                      "access.token.claim": "true",
+                      "claim.name": "clientAddress",
+                      "jsonType.label": "String"
+                  }
+              },
+              {
+                  "id": "c5e3b59b-a130-4942-83ce-cd65f1c4e1b0",
+                  "name": "Client Host",
+                  "protocol": "openid-connect",
+                  "protocolMapper": "oidc-usersessionmodel-note-mapper",
+                  "consentRequired": false,
+                  "config": {
+                      "user.session.note": "clientHost",
+                      "userinfo.token.claim": "true",
+                      "id.token.claim": "true",
+                      "access.token.claim": "true",
+                      "claim.name": "clientHost",
+                      "jsonType.label": "String"
+                  }
+              },
+              {
+                  "id": "b62e15e5-8399-4cea-9be8-dd783eda45dc",
+                  "name": "Client ID",
+                  "protocol": "openid-connect",
+                  "protocolMapper": "oidc-usersessionmodel-note-mapper",
+                  "consentRequired": false,
+                  "config": {
+                      "user.session.note": "client_id",
+                      "userinfo.token.claim": "true",
+                      "id.token.claim": "true",
+                      "access.token.claim": "true",
+                      "claim.name": "client_id",
+                      "jsonType.label": "String"
+                  }
               }
-            },
-            {
-              "id": "c5e3b59b-a130-4942-83ce-cd65f1c4e1b0",
-              "name": "Client Host",
-              "protocol": "openid-connect",
-              "protocolMapper": "oidc-usersessionmodel-note-mapper",
-              "consentRequired": false,
-              "config": {
-                "user.session.note": "clientHost",
-                "userinfo.token.claim": "true",
-                "id.token.claim": "true",
-                "access.token.claim": "true",
-                "claim.name": "clientHost",
-                "jsonType.label": "String"
-              }
-            },
-            {
-              "id": "b62e15e5-8399-4cea-9be8-dd783eda45dc",
-              "name": "Client ID",
-              "protocol": "openid-connect",
-              "protocolMapper": "oidc-usersessionmodel-note-mapper",
-              "consentRequired": false,
-              "config": {
-                "user.session.note": "client_id",
-                "userinfo.token.claim": "true",
-                "id.token.claim": "true",
-                "access.token.claim": "true",
-                "claim.name": "client_id",
-                "jsonType.label": "String"
-              }
-            }
           ],
           "defaultClientScopes": [
-            "web-origins",
-            "acr",
-            "roles",
-            "profile",
-            "email"
+              "web-origins",
+              "acr",
+              "roles",
+              "profile",
+              "email"
           ],
           "optionalClientScopes": [
-            "address",
-            "phone",
-            "offline_access",
-            "microprofile-jwt"
+              "address",
+              "phone",
+              "offline_access",
+              "microprofile-jwt"
           ]
+      }
+  ],
+    "clientScopes": [
+        {
+            "id": "f3746e0a-885d-42ce-b739-b41ef0d3360a",
+            "name": "web-origins",
+            "description": "OpenID Connect scope for add allowed web origins to the access token",
+            "protocol": "openid-connect",
+            "attributes": {
+                "include.in.token.scope": "false",
+                "display.on.consent.screen": "false",
+                "consent.screen.text": ""
+            },
+            "protocolMappers": [
+                {
+                    "id": "0ae10558-7680-4d54-bf22-506083bd81dc",
+                    "name": "allowed web origins",
+                    "protocol": "openid-connect",
+                    "protocolMapper": "oidc-allowed-origins-mapper",
+                    "consentRequired": false,
+                    "config": {}
+                }
+            ]
+        },
+        {
+            "id": "446d8217-6284-410f-a8e3-5bfb2a151e89",
+            "name": "roles",
+            "description": "OpenID Connect scope for add user roles to the access token",
+            "protocol": "openid-connect",
+            "attributes": {
+                "include.in.token.scope": "false",
+                "display.on.consent.screen": "true",
+                "consent.screen.text": "${rolesScopeConsentText}"
+            },
+            "protocolMappers": [
+                {
+                    "id": "d0fa9085-7806-475b-9a0b-c3be23caae10",
+                    "name": "audience resolve",
+                    "protocol": "openid-connect",
+                    "protocolMapper": "oidc-audience-resolve-mapper",
+                    "consentRequired": false,
+                    "config": {}
+                },
+                {
+                    "id": "abc259ca-88b4-4545-bd50-1db84ab1b374",
+                    "name": "realm roles",
+                    "protocol": "openid-connect",
+                    "protocolMapper": "oidc-usermodel-realm-role-mapper",
+                    "consentRequired": false,
+                    "config": {
+                        "user.attribute": "foo",
+                        "access.token.claim": "true",
+                        "claim.name": "realm_access.roles",
+                        "jsonType.label": "String",
+                        "multivalued": "true"
+                    }
+                },
+                {
+                    "id": "6337dbe0-7df1-44e8-aca2-f0fd4564a078",
+                    "name": "client roles",
+                    "protocol": "openid-connect",
+                    "protocolMapper": "oidc-usermodel-client-role-mapper",
+                    "consentRequired": false,
+                    "config": {
+                        "user.attribute": "foo",
+                        "access.token.claim": "true",
+                        "claim.name": "resource_access.${client_id}.roles",
+                        "jsonType.label": "String",
+                        "multivalued": "true"
+                    }
+                }
+            ]
+        },
+        {
+            "id": "e0659eea-99f0-403a-882a-cc27a02e7358",
+            "name": "address",
+            "description": "OpenID Connect built-in scope: address",
+            "protocol": "openid-connect",
+            "attributes": {
+                "include.in.token.scope": "true",
+                "display.on.consent.screen": "true",
+                "consent.screen.text": "${addressScopeConsentText}"
+            },
+            "protocolMappers": [
+                {
+                    "id": "f77473c7-548c-4988-9055-3865a16e6a24",
+                    "name": "address",
+                    "protocol": "openid-connect",
+                    "protocolMapper": "oidc-address-mapper",
+                    "consentRequired": false,
+                    "config": {
+                        "user.attribute.formatted": "formatted",
+                        "user.attribute.country": "country",
+                        "user.attribute.postal_code": "postal_code",
+                        "userinfo.token.claim": "true",
+                        "user.attribute.street": "street",
+                        "id.token.claim": "true",
+                        "user.attribute.region": "region",
+                        "access.token.claim": "true",
+                        "user.attribute.locality": "locality"
+                    }
+                }
+            ]
+        },
+        {
+            "id": "826abaa1-c704-4cf6-b548-78f73109c3e6",
+            "name": "phone",
+            "description": "OpenID Connect built-in scope: phone",
+            "protocol": "openid-connect",
+            "attributes": {
+                "include.in.token.scope": "true",
+                "display.on.consent.screen": "true",
+                "consent.screen.text": "${phoneScopeConsentText}"
+            },
+            "protocolMappers": [
+                {
+                    "id": "b9592b82-fa6d-453f-913f-20e00f7fce7b",
+                    "name": "phone number",
+                    "protocol": "openid-connect",
+                    "protocolMapper": "oidc-usermodel-attribute-mapper",
+                    "consentRequired": false,
+                    "config": {
+                        "userinfo.token.claim": "true",
+                        "user.attribute": "phoneNumber",
+                        "id.token.claim": "true",
+                        "access.token.claim": "true",
+                        "claim.name": "phone_number",
+                        "jsonType.label": "String"
+                    }
+                },
+                {
+                    "id": "4d1b6344-15d1-4fc6-a8d6-b0877c86964a",
+                    "name": "phone number verified",
+                    "protocol": "openid-connect",
+                    "protocolMapper": "oidc-usermodel-attribute-mapper",
+                    "consentRequired": false,
+                    "config": {
+                        "userinfo.token.claim": "true",
+                        "user.attribute": "phoneNumberVerified",
+                        "id.token.claim": "true",
+                        "access.token.claim": "true",
+                        "claim.name": "phone_number_verified",
+                        "jsonType.label": "boolean"
+                    }
+                }
+            ]
+        },
+        {
+            "id": "6522d1bb-dc91-47ae-ad6b-b12ed44204af",
+            "name": "role_list",
+            "description": "SAML role list",
+            "protocol": "saml",
+            "attributes": {
+                "consent.screen.text": "${samlRoleListScopeConsentText}",
+                "display.on.consent.screen": "true"
+            },
+            "protocolMappers": [
+                {
+                    "id": "fedcfe5d-c1e4-4914-9080-1fb484c3c887",
+                    "name": "role list",
+                    "protocol": "saml",
+                    "protocolMapper": "saml-role-list-mapper",
+                    "consentRequired": false,
+                    "config": {
+                        "single": "false",
+                        "attribute.nameformat": "Basic",
+                        "attribute.name": "Role"
+                    }
+                }
+            ]
+        },
+        {
+            "id": "df6a11b0-17d3-4279-bbeb-f89b513134f6",
+            "name": "profile",
+            "description": "OpenID Connect built-in scope: profile",
+            "protocol": "openid-connect",
+            "attributes": {
+                "include.in.token.scope": "true",
+                "display.on.consent.screen": "true",
+                "consent.screen.text": "${profileScopeConsentText}"
+            },
+            "protocolMappers": [
+                {
+                    "id": "c3923f7c-79e3-4542-8d3e-7d8dec3001b4",
+                    "name": "username",
+                    "protocol": "openid-connect",
+                    "protocolMapper": "oidc-usermodel-attribute-mapper",
+                    "consentRequired": false,
+                    "config": {
+                        "userinfo.token.claim": "true",
+                        "user.attribute": "username",
+                        "id.token.claim": "true",
+                        "access.token.claim": "true",
+                        "claim.name": "preferred_username",
+                        "jsonType.label": "String"
+                    }
+                },
+                {
+                    "id": "bffe0bc1-a9ef-4457-b23b-2098e31fcb0c",
+                    "name": "gender",
+                    "protocol": "openid-connect",
+                    "protocolMapper": "oidc-usermodel-attribute-mapper",
+                    "consentRequired": false,
+                    "config": {
+                        "userinfo.token.claim": "true",
+                        "user.attribute": "gender",
+                        "id.token.claim": "true",
+                        "access.token.claim": "true",
+                        "claim.name": "gender",
+                        "jsonType.label": "String"
+                    }
+                },
+                {
+                    "id": "5b6c184e-57b1-49c2-8129-1eb42a8c2c88",
+                    "name": "picture",
+                    "protocol": "openid-connect",
+                    "protocolMapper": "oidc-usermodel-attribute-mapper",
+                    "consentRequired": false,
+                    "config": {
+                        "userinfo.token.claim": "true",
+                        "user.attribute": "picture",
+                        "id.token.claim": "true",
+                        "access.token.claim": "true",
+                        "claim.name": "picture",
+                        "jsonType.label": "String"
+                    }
+                },
+                {
+                    "id": "2f456f31-38f9-4b47-b8e5-acd2e57e87bc",
+                    "name": "full name",
+                    "protocol": "openid-connect",
+                    "protocolMapper": "oidc-full-name-mapper",
+                    "consentRequired": false,
+                    "config": {
+                        "id.token.claim": "true",
+                        "access.token.claim": "true",
+                        "userinfo.token.claim": "true"
+                    }
+                },
+                {
+                    "id": "9ca9813a-aede-4a92-ade5-caeaecb3660c",
+                    "name": "family name",
+                    "protocol": "openid-connect",
+                    "protocolMapper": "oidc-usermodel-attribute-mapper",
+                    "consentRequired": false,
+                    "config": {
+                        "userinfo.token.claim": "true",
+                        "user.attribute": "lastName",
+                        "id.token.claim": "true",
+                        "access.token.claim": "true",
+                        "claim.name": "family_name",
+                        "jsonType.label": "String"
+                    }
+                },
+                {
+                    "id": "f0b6ee1e-5842-470b-bac7-9f738d6e4e3b",
+                    "name": "updated at",
+                    "protocol": "openid-connect",
+                    "protocolMapper": "oidc-usermodel-attribute-mapper",
+                    "consentRequired": false,
+                    "config": {
+                        "userinfo.token.claim": "true",
+                        "user.attribute": "updatedAt",
+                        "id.token.claim": "true",
+                        "access.token.claim": "true",
+                        "claim.name": "updated_at",
+                        "jsonType.label": "long"
+                    }
+                },
+                {
+                    "id": "2f2e0a01-5134-40b5-8e81-80eef0c3f576",
+                    "name": "website",
+                    "protocol": "openid-connect",
+                    "protocolMapper": "oidc-usermodel-attribute-mapper",
+                    "consentRequired": false,
+                    "config": {
+                        "userinfo.token.claim": "true",
+                        "user.attribute": "website",
+                        "id.token.claim": "true",
+                        "access.token.claim": "true",
+                        "claim.name": "website",
+                        "jsonType.label": "String"
+                    }
+                },
+                {
+                    "id": "06b78137-c586-4d9e-b38a-2b2c040c0bc5",
+                    "name": "zoneinfo",
+                    "protocol": "openid-connect",
+                    "protocolMapper": "oidc-usermodel-attribute-mapper",
+                    "consentRequired": false,
+                    "config": {
+                        "userinfo.token.claim": "true",
+                        "user.attribute": "zoneinfo",
+                        "id.token.claim": "true",
+                        "access.token.claim": "true",
+                        "claim.name": "zoneinfo",
+                        "jsonType.label": "String"
+                    }
+                },
+                {
+                    "id": "bbafcde9-83c6-4674-9299-4c32a9b282f7",
+                    "name": "profile",
+                    "protocol": "openid-connect",
+                    "protocolMapper": "oidc-usermodel-attribute-mapper",
+                    "consentRequired": false,
+                    "config": {
+                        "userinfo.token.claim": "true",
+                        "user.attribute": "profile",
+                        "id.token.claim": "true",
+                        "access.token.claim": "true",
+                        "claim.name": "profile",
+                        "jsonType.label": "String"
+                    }
+                },
+                {
+                    "id": "4de1fe52-4b9a-4694-91a8-7556662110e6",
+                    "name": "given name",
+                    "protocol": "openid-connect",
+                    "protocolMapper": "oidc-usermodel-attribute-mapper",
+                    "consentRequired": false,
+                    "config": {
+                        "userinfo.token.claim": "true",
+                        "user.attribute": "firstName",
+                        "id.token.claim": "true",
+                        "access.token.claim": "true",
+                        "claim.name": "given_name",
+                        "jsonType.label": "String"
+                    }
+                },
+                {
+                    "id": "503682a5-6bce-44cd-977d-2287811e4d2e",
+                    "name": "middle name",
+                    "protocol": "openid-connect",
+                    "protocolMapper": "oidc-usermodel-attribute-mapper",
+                    "consentRequired": false,
+                    "config": {
+                        "userinfo.token.claim": "true",
+                        "user.attribute": "middleName",
+                        "id.token.claim": "true",
+                        "access.token.claim": "true",
+                        "claim.name": "middle_name",
+                        "jsonType.label": "String"
+                    }
+                },
+                {
+                    "id": "ee580ec6-6531-4100-9e17-b563b26bbb9f",
+                    "name": "birthdate",
+                    "protocol": "openid-connect",
+                    "protocolMapper": "oidc-usermodel-attribute-mapper",
+                    "consentRequired": false,
+                    "config": {
+                        "userinfo.token.claim": "true",
+                        "user.attribute": "birthdate",
+                        "id.token.claim": "true",
+                        "access.token.claim": "true",
+                        "claim.name": "birthdate",
+                        "jsonType.label": "String"
+                    }
+                },
+                {
+                    "id": "39c658b9-74ea-426d-859a-24bf6d7c9d3c",
+                    "name": "locale",
+                    "protocol": "openid-connect",
+                    "protocolMapper": "oidc-usermodel-attribute-mapper",
+                    "consentRequired": false,
+                    "config": {
+                        "userinfo.token.claim": "true",
+                        "user.attribute": "locale",
+                        "id.token.claim": "true",
+                        "access.token.claim": "true",
+                        "claim.name": "locale",
+                        "jsonType.label": "String"
+                    }
+                },
+                {
+                    "id": "8472f943-9512-4c94-806c-7f6d4b017cdc",
+                    "name": "nickname",
+                    "protocol": "openid-connect",
+                    "protocolMapper": "oidc-usermodel-attribute-mapper",
+                    "consentRequired": false,
+                    "config": {
+                        "userinfo.token.claim": "true",
+                        "user.attribute": "nickname",
+                        "id.token.claim": "true",
+                        "access.token.claim": "true",
+                        "claim.name": "nickname",
+                        "jsonType.label": "String"
+                    }
+                }
+            ]
+        },
+        {
+            "id": "3fc6702a-a34e-450a-bcee-9a456e8cb517",
+            "name": "email",
+            "description": "OpenID Connect built-in scope: email",
+            "protocol": "openid-connect",
+            "attributes": {
+                "include.in.token.scope": "true",
+                "display.on.consent.screen": "true",
+                "consent.screen.text": "${emailScopeConsentText}"
+            },
+            "protocolMappers": [
+                {
+                    "id": "2c432192-3756-4061-976a-b47f4fa976f3",
+                    "name": "email",
+                    "protocol": "openid-connect",
+                    "protocolMapper": "oidc-usermodel-attribute-mapper",
+                    "consentRequired": false,
+                    "config": {
+                        "userinfo.token.claim": "true",
+                        "user.attribute": "email",
+                        "id.token.claim": "true",
+                        "access.token.claim": "true",
+                        "claim.name": "email",
+                        "jsonType.label": "String"
+                    }
+                },
+                {
+                    "id": "2a0a83d4-9778-40bc-a5ac-34993ec82a2a",
+                    "name": "email verified",
+                    "protocol": "openid-connect",
+                    "protocolMapper": "oidc-usermodel-property-mapper",
+                    "consentRequired": false,
+                    "config": {
+                        "userinfo.token.claim": "true",
+                        "user.attribute": "emailVerified",
+                        "id.token.claim": "true",
+                        "access.token.claim": "true",
+                        "claim.name": "email_verified",
+                        "jsonType.label": "boolean"
+                    }
+                }
+            ]
+        },
+        {
+            "id": "5561d403-f44a-4a3a-aa11-8e812631e7b6",
+            "name": "microprofile-jwt",
+            "description": "Microprofile - JWT built-in scope",
+            "protocol": "openid-connect",
+            "attributes": {
+                "include.in.token.scope": "true",
+                "display.on.consent.screen": "false"
+            },
+            "protocolMappers": [
+                {
+                    "id": "358b2f60-fca0-4651-a015-861657129c65",
+                    "name": "upn",
+                    "protocol": "openid-connect",
+                    "protocolMapper": "oidc-usermodel-attribute-mapper",
+                    "consentRequired": false,
+                    "config": {
+                        "userinfo.token.claim": "true",
+                        "user.attribute": "username",
+                        "id.token.claim": "true",
+                        "access.token.claim": "true",
+                        "claim.name": "upn",
+                        "jsonType.label": "String"
+                    }
+                },
+                {
+                    "id": "a644be00-9148-4865-ad7d-d90d4cfea63e",
+                    "name": "groups",
+                    "protocol": "openid-connect",
+                    "protocolMapper": "oidc-usermodel-realm-role-mapper",
+                    "consentRequired": false,
+                    "config": {
+                        "multivalued": "true",
+                        "user.attribute": "foo",
+                        "id.token.claim": "true",
+                        "access.token.claim": "true",
+                        "claim.name": "groups",
+                        "jsonType.label": "String"
+                    }
+                }
+            ]
+        },
+        {
+            "id": "26d4eb32-548a-4ce4-a439-38131073319c",
+            "name": "offline_access",
+            "description": "OpenID Connect built-in scope: offline_access",
+            "protocol": "openid-connect",
+            "attributes": {
+                "consent.screen.text": "${offlineAccessScopeConsentText}",
+                "display.on.consent.screen": "true"
+            }
+        },
+        {
+            "id": "02d95c04-8a0f-44ef-b263-0ac99792c6ef",
+            "name": "acr",
+            "description": "OpenID Connect scope for add acr (authentication context class reference) to the token",
+            "protocol": "openid-connect",
+            "attributes": {
+                "include.in.token.scope": "false",
+                "display.on.consent.screen": "false"
+            },
+            "protocolMappers": [
+                {
+                    "id": "43098a08-69ef-44a8-8080-1baa2c735d4f",
+                    "name": "acr loa level",
+                    "protocol": "openid-connect",
+                    "protocolMapper": "oidc-acr-mapper",
+                    "consentRequired": false,
+                    "config": {
+                        "id.token.claim": "true",
+                        "access.token.claim": "true"
+                    }
+                }
+            ]
         }
     ],
-    "clientScopes": [
-      {
-        "id": "f3746e0a-885d-42ce-b739-b41ef0d3360a",
-        "name": "web-origins",
-        "description": "OpenID Connect scope for add allowed web origins to the access token",
-        "protocol": "openid-connect",
-        "attributes": {
-          "include.in.token.scope": "false",
-          "display.on.consent.screen": "false",
-          "consent.screen.text": ""
-        },
-        "protocolMappers": [
-          {
-            "id": "0ae10558-7680-4d54-bf22-506083bd81dc",
-            "name": "allowed web origins",
-            "protocol": "openid-connect",
-            "protocolMapper": "oidc-allowed-origins-mapper",
-            "consentRequired": false,
-            "config": {}
-          }
-        ]
-      },
-      {
-        "id": "446d8217-6284-410f-a8e3-5bfb2a151e89",
-        "name": "roles",
-        "description": "OpenID Connect scope for add user roles to the access token",
-        "protocol": "openid-connect",
-        "attributes": {
-          "include.in.token.scope": "false",
-          "display.on.consent.screen": "true",
-          "consent.screen.text": "${rolesScopeConsentText}"
-        },
-        "protocolMappers": [
-          {
-            "id": "d0fa9085-7806-475b-9a0b-c3be23caae10",
-            "name": "audience resolve",
-            "protocol": "openid-connect",
-            "protocolMapper": "oidc-audience-resolve-mapper",
-            "consentRequired": false,
-            "config": {}
-          },
-          {
-            "id": "abc259ca-88b4-4545-bd50-1db84ab1b374",
-            "name": "realm roles",
-            "protocol": "openid-connect",
-            "protocolMapper": "oidc-usermodel-realm-role-mapper",
-            "consentRequired": false,
-            "config": {
-              "user.attribute": "foo",
-              "access.token.claim": "true",
-              "claim.name": "realm_access.roles",
-              "jsonType.label": "String",
-              "multivalued": "true"
-            }
-          },
-          {
-            "id": "6337dbe0-7df1-44e8-aca2-f0fd4564a078",
-            "name": "client roles",
-            "protocol": "openid-connect",
-            "protocolMapper": "oidc-usermodel-client-role-mapper",
-            "consentRequired": false,
-            "config": {
-              "user.attribute": "foo",
-              "access.token.claim": "true",
-              "claim.name": "resource_access.${client_id}.roles",
-              "jsonType.label": "String",
-              "multivalued": "true"
-            }
-          }
-        ]
-      },
-      {
-        "id": "e0659eea-99f0-403a-882a-cc27a02e7358",
-        "name": "address",
-        "description": "OpenID Connect built-in scope: address",
-        "protocol": "openid-connect",
-        "attributes": {
-          "include.in.token.scope": "true",
-          "display.on.consent.screen": "true",
-          "consent.screen.text": "${addressScopeConsentText}"
-        },
-        "protocolMappers": [
-          {
-            "id": "f77473c7-548c-4988-9055-3865a16e6a24",
-            "name": "address",
-            "protocol": "openid-connect",
-            "protocolMapper": "oidc-address-mapper",
-            "consentRequired": false,
-            "config": {
-              "user.attribute.formatted": "formatted",
-              "user.attribute.country": "country",
-              "user.attribute.postal_code": "postal_code",
-              "userinfo.token.claim": "true",
-              "user.attribute.street": "street",
-              "id.token.claim": "true",
-              "user.attribute.region": "region",
-              "access.token.claim": "true",
-              "user.attribute.locality": "locality"
-            }
-          }
-        ]
-      },
-      {
-        "id": "826abaa1-c704-4cf6-b548-78f73109c3e6",
-        "name": "phone",
-        "description": "OpenID Connect built-in scope: phone",
-        "protocol": "openid-connect",
-        "attributes": {
-          "include.in.token.scope": "true",
-          "display.on.consent.screen": "true",
-          "consent.screen.text": "${phoneScopeConsentText}"
-        },
-        "protocolMappers": [
-          {
-            "id": "b9592b82-fa6d-453f-913f-20e00f7fce7b",
-            "name": "phone number",
-            "protocol": "openid-connect",
-            "protocolMapper": "oidc-usermodel-attribute-mapper",
-            "consentRequired": false,
-            "config": {
-              "userinfo.token.claim": "true",
-              "user.attribute": "phoneNumber",
-              "id.token.claim": "true",
-              "access.token.claim": "true",
-              "claim.name": "phone_number",
-              "jsonType.label": "String"
-            }
-          },
-          {
-            "id": "4d1b6344-15d1-4fc6-a8d6-b0877c86964a",
-            "name": "phone number verified",
-            "protocol": "openid-connect",
-            "protocolMapper": "oidc-usermodel-attribute-mapper",
-            "consentRequired": false,
-            "config": {
-              "userinfo.token.claim": "true",
-              "user.attribute": "phoneNumberVerified",
-              "id.token.claim": "true",
-              "access.token.claim": "true",
-              "claim.name": "phone_number_verified",
-              "jsonType.label": "boolean"
-            }
-          }
-        ]
-      },
-      {
-        "id": "6522d1bb-dc91-47ae-ad6b-b12ed44204af",
-        "name": "role_list",
-        "description": "SAML role list",
-        "protocol": "saml",
-        "attributes": {
-          "consent.screen.text": "${samlRoleListScopeConsentText}",
-          "display.on.consent.screen": "true"
-        },
-        "protocolMappers": [
-          {
-            "id": "fedcfe5d-c1e4-4914-9080-1fb484c3c887",
-            "name": "role list",
-            "protocol": "saml",
-            "protocolMapper": "saml-role-list-mapper",
-            "consentRequired": false,
-            "config": {
-              "single": "false",
-              "attribute.nameformat": "Basic",
-              "attribute.name": "Role"
-            }
-          }
-        ]
-      },
-      {
-        "id": "df6a11b0-17d3-4279-bbeb-f89b513134f6",
-        "name": "profile",
-        "description": "OpenID Connect built-in scope: profile",
-        "protocol": "openid-connect",
-        "attributes": {
-          "include.in.token.scope": "true",
-          "display.on.consent.screen": "true",
-          "consent.screen.text": "${profileScopeConsentText}"
-        },
-        "protocolMappers": [
-          {
-            "id": "c3923f7c-79e3-4542-8d3e-7d8dec3001b4",
-            "name": "username",
-            "protocol": "openid-connect",
-            "protocolMapper": "oidc-usermodel-attribute-mapper",
-            "consentRequired": false,
-            "config": {
-              "userinfo.token.claim": "true",
-              "user.attribute": "username",
-              "id.token.claim": "true",
-              "access.token.claim": "true",
-              "claim.name": "preferred_username",
-              "jsonType.label": "String"
-            }
-          },
-          {
-            "id": "bffe0bc1-a9ef-4457-b23b-2098e31fcb0c",
-            "name": "gender",
-            "protocol": "openid-connect",
-            "protocolMapper": "oidc-usermodel-attribute-mapper",
-            "consentRequired": false,
-            "config": {
-              "userinfo.token.claim": "true",
-              "user.attribute": "gender",
-              "id.token.claim": "true",
-              "access.token.claim": "true",
-              "claim.name": "gender",
-              "jsonType.label": "String"
-            }
-          },
-          {
-            "id": "5b6c184e-57b1-49c2-8129-1eb42a8c2c88",
-            "name": "picture",
-            "protocol": "openid-connect",
-            "protocolMapper": "oidc-usermodel-attribute-mapper",
-            "consentRequired": false,
-            "config": {
-              "userinfo.token.claim": "true",
-              "user.attribute": "picture",
-              "id.token.claim": "true",
-              "access.token.claim": "true",
-              "claim.name": "picture",
-              "jsonType.label": "String"
-            }
-          },
-          {
-            "id": "2f456f31-38f9-4b47-b8e5-acd2e57e87bc",
-            "name": "full name",
-            "protocol": "openid-connect",
-            "protocolMapper": "oidc-full-name-mapper",
-            "consentRequired": false,
-            "config": {
-              "id.token.claim": "true",
-              "access.token.claim": "true",
-              "userinfo.token.claim": "true"
-            }
-          },
-          {
-            "id": "9ca9813a-aede-4a92-ade5-caeaecb3660c",
-            "name": "family name",
-            "protocol": "openid-connect",
-            "protocolMapper": "oidc-usermodel-attribute-mapper",
-            "consentRequired": false,
-            "config": {
-              "userinfo.token.claim": "true",
-              "user.attribute": "lastName",
-              "id.token.claim": "true",
-              "access.token.claim": "true",
-              "claim.name": "family_name",
-              "jsonType.label": "String"
-            }
-          },
-          {
-            "id": "f0b6ee1e-5842-470b-bac7-9f738d6e4e3b",
-            "name": "updated at",
-            "protocol": "openid-connect",
-            "protocolMapper": "oidc-usermodel-attribute-mapper",
-            "consentRequired": false,
-            "config": {
-              "userinfo.token.claim": "true",
-              "user.attribute": "updatedAt",
-              "id.token.claim": "true",
-              "access.token.claim": "true",
-              "claim.name": "updated_at",
-              "jsonType.label": "long"
-            }
-          },
-          {
-            "id": "2f2e0a01-5134-40b5-8e81-80eef0c3f576",
-            "name": "website",
-            "protocol": "openid-connect",
-            "protocolMapper": "oidc-usermodel-attribute-mapper",
-            "consentRequired": false,
-            "config": {
-              "userinfo.token.claim": "true",
-              "user.attribute": "website",
-              "id.token.claim": "true",
-              "access.token.claim": "true",
-              "claim.name": "website",
-              "jsonType.label": "String"
-            }
-          },
-          {
-            "id": "06b78137-c586-4d9e-b38a-2b2c040c0bc5",
-            "name": "zoneinfo",
-            "protocol": "openid-connect",
-            "protocolMapper": "oidc-usermodel-attribute-mapper",
-            "consentRequired": false,
-            "config": {
-              "userinfo.token.claim": "true",
-              "user.attribute": "zoneinfo",
-              "id.token.claim": "true",
-              "access.token.claim": "true",
-              "claim.name": "zoneinfo",
-              "jsonType.label": "String"
-            }
-          },
-          {
-            "id": "bbafcde9-83c6-4674-9299-4c32a9b282f7",
-            "name": "profile",
-            "protocol": "openid-connect",
-            "protocolMapper": "oidc-usermodel-attribute-mapper",
-            "consentRequired": false,
-            "config": {
-              "userinfo.token.claim": "true",
-              "user.attribute": "profile",
-              "id.token.claim": "true",
-              "access.token.claim": "true",
-              "claim.name": "profile",
-              "jsonType.label": "String"
-            }
-          },
-          {
-            "id": "4de1fe52-4b9a-4694-91a8-7556662110e6",
-            "name": "given name",
-            "protocol": "openid-connect",
-            "protocolMapper": "oidc-usermodel-attribute-mapper",
-            "consentRequired": false,
-            "config": {
-              "userinfo.token.claim": "true",
-              "user.attribute": "firstName",
-              "id.token.claim": "true",
-              "access.token.claim": "true",
-              "claim.name": "given_name",
-              "jsonType.label": "String"
-            }
-          },
-          {
-            "id": "503682a5-6bce-44cd-977d-2287811e4d2e",
-            "name": "middle name",
-            "protocol": "openid-connect",
-            "protocolMapper": "oidc-usermodel-attribute-mapper",
-            "consentRequired": false,
-            "config": {
-              "userinfo.token.claim": "true",
-              "user.attribute": "middleName",
-              "id.token.claim": "true",
-              "access.token.claim": "true",
-              "claim.name": "middle_name",
-              "jsonType.label": "String"
-            }
-          },
-          {
-            "id": "ee580ec6-6531-4100-9e17-b563b26bbb9f",
-            "name": "birthdate",
-            "protocol": "openid-connect",
-            "protocolMapper": "oidc-usermodel-attribute-mapper",
-            "consentRequired": false,
-            "config": {
-              "userinfo.token.claim": "true",
-              "user.attribute": "birthdate",
-              "id.token.claim": "true",
-              "access.token.claim": "true",
-              "claim.name": "birthdate",
-              "jsonType.label": "String"
-            }
-          },
-          {
-            "id": "39c658b9-74ea-426d-859a-24bf6d7c9d3c",
-            "name": "locale",
-            "protocol": "openid-connect",
-            "protocolMapper": "oidc-usermodel-attribute-mapper",
-            "consentRequired": false,
-            "config": {
-              "userinfo.token.claim": "true",
-              "user.attribute": "locale",
-              "id.token.claim": "true",
-              "access.token.claim": "true",
-              "claim.name": "locale",
-              "jsonType.label": "String"
-            }
-          },
-          {
-            "id": "8472f943-9512-4c94-806c-7f6d4b017cdc",
-            "name": "nickname",
-            "protocol": "openid-connect",
-            "protocolMapper": "oidc-usermodel-attribute-mapper",
-            "consentRequired": false,
-            "config": {
-              "userinfo.token.claim": "true",
-              "user.attribute": "nickname",
-              "id.token.claim": "true",
-              "access.token.claim": "true",
-              "claim.name": "nickname",
-              "jsonType.label": "String"
-            }
-          }
-        ]
-      },
-      {
-        "id": "3fc6702a-a34e-450a-bcee-9a456e8cb517",
-        "name": "email",
-        "description": "OpenID Connect built-in scope: email",
-        "protocol": "openid-connect",
-        "attributes": {
-          "include.in.token.scope": "true",
-          "display.on.consent.screen": "true",
-          "consent.screen.text": "${emailScopeConsentText}"
-        },
-        "protocolMappers": [
-          {
-            "id": "2c432192-3756-4061-976a-b47f4fa976f3",
-            "name": "email",
-            "protocol": "openid-connect",
-            "protocolMapper": "oidc-usermodel-attribute-mapper",
-            "consentRequired": false,
-            "config": {
-              "userinfo.token.claim": "true",
-              "user.attribute": "email",
-              "id.token.claim": "true",
-              "access.token.claim": "true",
-              "claim.name": "email",
-              "jsonType.label": "String"
-            }
-          },
-          {
-            "id": "2a0a83d4-9778-40bc-a5ac-34993ec82a2a",
-            "name": "email verified",
-            "protocol": "openid-connect",
-            "protocolMapper": "oidc-usermodel-property-mapper",
-            "consentRequired": false,
-            "config": {
-              "userinfo.token.claim": "true",
-              "user.attribute": "emailVerified",
-              "id.token.claim": "true",
-              "access.token.claim": "true",
-              "claim.name": "email_verified",
-              "jsonType.label": "boolean"
-            }
-          }
-        ]
-      },
-      {
-        "id": "5561d403-f44a-4a3a-aa11-8e812631e7b6",
-        "name": "microprofile-jwt",
-        "description": "Microprofile - JWT built-in scope",
-        "protocol": "openid-connect",
-        "attributes": {
-          "include.in.token.scope": "true",
-          "display.on.consent.screen": "false"
-        },
-        "protocolMappers": [
-          {
-            "id": "358b2f60-fca0-4651-a015-861657129c65",
-            "name": "upn",
-            "protocol": "openid-connect",
-            "protocolMapper": "oidc-usermodel-attribute-mapper",
-            "consentRequired": false,
-            "config": {
-              "userinfo.token.claim": "true",
-              "user.attribute": "username",
-              "id.token.claim": "true",
-              "access.token.claim": "true",
-              "claim.name": "upn",
-              "jsonType.label": "String"
-            }
-          },
-          {
-            "id": "a644be00-9148-4865-ad7d-d90d4cfea63e",
-            "name": "groups",
-            "protocol": "openid-connect",
-            "protocolMapper": "oidc-usermodel-realm-role-mapper",
-            "consentRequired": false,
-            "config": {
-              "multivalued": "true",
-              "user.attribute": "foo",
-              "id.token.claim": "true",
-              "access.token.claim": "true",
-              "claim.name": "groups",
-              "jsonType.label": "String"
-            }
-          }
-        ]
-      },
-      {
-        "id": "26d4eb32-548a-4ce4-a439-38131073319c",
-        "name": "offline_access",
-        "description": "OpenID Connect built-in scope: offline_access",
-        "protocol": "openid-connect",
-        "attributes": {
-          "consent.screen.text": "${offlineAccessScopeConsentText}",
-          "display.on.consent.screen": "true"
-        }
-      },
-      {
-        "id": "02d95c04-8a0f-44ef-b263-0ac99792c6ef",
-        "name": "acr",
-        "description": "OpenID Connect scope for add acr (authentication context class reference) to the token",
-        "protocol": "openid-connect",
-        "attributes": {
-          "include.in.token.scope": "false",
-          "display.on.consent.screen": "false"
-        },
-        "protocolMappers": [
-          {
-            "id": "43098a08-69ef-44a8-8080-1baa2c735d4f",
-            "name": "acr loa level",
-            "protocol": "openid-connect",
-            "protocolMapper": "oidc-acr-mapper",
-            "consentRequired": false,
-            "config": {
-              "id.token.claim": "true",
-              "access.token.claim": "true"
-            }
-          }
-        ]
-      }
-    ],
     "defaultDefaultClientScopes": [
-      "role_list",
-      "profile",
-      "email",
-      "roles",
-      "web-origins",
-      "acr"
+        "role_list",
+        "profile",
+        "email",
+        "roles",
+        "web-origins",
+        "acr"
     ],
     "defaultOptionalClientScopes": [
-      "offline_access",
-      "address",
-      "phone",
-      "microprofile-jwt"
+        "offline_access",
+        "address",
+        "phone",
+        "microprofile-jwt"
     ],
     "browserSecurityHeaders": {
-      "contentSecurityPolicyReportOnly": "",
-      "xContentTypeOptions": "nosniff",
-      "referrerPolicy": "no-referrer",
-      "xRobotsTag": "none",
-      "xFrameOptions": "SAMEORIGIN",
-      "contentSecurityPolicy": "frame-src 'self'; frame-ancestors 'self'; object-src 'none';",
-      "xXSSProtection": "1; mode=block",
-      "strictTransportSecurity": "max-age=31536000; includeSubDomains"
+        "contentSecurityPolicyReportOnly": "",
+        "xContentTypeOptions": "nosniff",
+        "referrerPolicy": "no-referrer",
+        "xRobotsTag": "none",
+        "xFrameOptions": "SAMEORIGIN",
+        "contentSecurityPolicy": "frame-src 'self'; frame-ancestors 'self'; object-src 'none';",
+        "xXSSProtection": "1; mode=block",
+        "strictTransportSecurity": "max-age=31536000; includeSubDomains"
     },
     "smtpServer": {},
     "loginTheme": "schulportal",
     "eventsEnabled": false,
     "eventsListeners": [
-      "jboss-logging"
+        "jboss-logging"
     ],
     "enabledEventTypes": [],
     "adminEventsEnabled": false,
@@ -2151,200 +1900,200 @@
     "identityProviders": [],
     "identityProviderMappers": [],
     "components": {
-      "org.keycloak.services.clientregistration.policy.ClientRegistrationPolicy": [
-        {
-          "id": "48119bc8-2f56-44d6-9917-5f9fb02092b5",
-          "name": "Trusted Hosts",
-          "providerId": "trusted-hosts",
-          "subType": "anonymous",
-          "subComponents": {},
-          "config": {
-            "host-sending-registration-request-must-match": [
-              "true"
-            ],
-            "client-uris-must-match": [
-              "true"
-            ]
-          }
-        },
-        {
-          "id": "57efc413-9f8d-4598-8013-753064c17b4c",
-          "name": "Allowed Client Scopes",
-          "providerId": "allowed-client-templates",
-          "subType": "authenticated",
-          "subComponents": {},
-          "config": {
-            "allow-default-scopes": [
-              "true"
-            ]
-          }
-        },
-        {
-          "id": "ed1bc1d7-2c73-4f25-827d-f4fe4ce78d74",
-          "name": "Allowed Protocol Mapper Types",
-          "providerId": "allowed-protocol-mappers",
-          "subType": "authenticated",
-          "subComponents": {},
-          "config": {
-            "allowed-protocol-mapper-types": [
-              "oidc-usermodel-attribute-mapper",
-              "saml-user-attribute-mapper",
-              "saml-user-property-mapper",
-              "saml-role-list-mapper",
-              "oidc-sha256-pairwise-sub-mapper",
-              "oidc-usermodel-property-mapper",
-              "oidc-address-mapper",
-              "oidc-full-name-mapper"
-            ]
-          }
-        },
-        {
-          "id": "ed7c4c48-1f0c-4d96-89aa-d6290fb9a468",
-          "name": "Full Scope Disabled",
-          "providerId": "scope",
-          "subType": "anonymous",
-          "subComponents": {},
-          "config": {}
-        },
-        {
-          "id": "2f270ada-34f7-4421-95bf-46dc6b0f3527",
-          "name": "Max Clients Limit",
-          "providerId": "max-clients",
-          "subType": "anonymous",
-          "subComponents": {},
-          "config": {
-            "max-clients": [
-              "200"
-            ]
-          }
-        },
-        {
-          "id": "08309111-c0cd-4f58-aa85-6fcf3b91da93",
-          "name": "Allowed Client Scopes",
-          "providerId": "allowed-client-templates",
-          "subType": "anonymous",
-          "subComponents": {},
-          "config": {
-            "allow-default-scopes": [
-              "true"
-            ]
-          }
-        },
-        {
-          "id": "91bcbeb2-f3be-4e88-97df-c1014479f530",
-          "name": "Consent Required",
-          "providerId": "consent-required",
-          "subType": "anonymous",
-          "subComponents": {},
-          "config": {}
-        },
-        {
-          "id": "57f98978-6664-4929-8029-5e6051dd39bb",
-          "name": "Allowed Protocol Mapper Types",
-          "providerId": "allowed-protocol-mappers",
-          "subType": "anonymous",
-          "subComponents": {},
-          "config": {
-            "allowed-protocol-mapper-types": [
-              "oidc-usermodel-property-mapper",
-              "saml-user-property-mapper",
-              "saml-user-attribute-mapper",
-              "oidc-usermodel-attribute-mapper",
-              "oidc-full-name-mapper",
-              "oidc-address-mapper",
-              "oidc-sha256-pairwise-sub-mapper",
-              "saml-role-list-mapper"
-            ]
-          }
-        }
-      ],
-      "org.keycloak.keys.KeyProvider": [
-        {
-          "id": "c109d04b-fb12-4361-bc4d-57c7cc65916c",
-          "name": "hmac-generated",
-          "providerId": "hmac-generated",
-          "subComponents": {},
-          "config": {
-            "priority": [
-              "100"
-            ],
-            "algorithm": [
-              "HS256"
-            ]
-          }
-        },
-        {
-          "id": "0911c5e8-d55c-438f-a1ed-6a1b9289e848",
-          "name": "aes-generated",
-          "providerId": "aes-generated",
-          "subComponents": {},
-          "config": {
-            "priority": [
-              "100"
-            ]
-          }
-        },
-        {
-          "id": "d47622d7-8d04-4d38-b7f0-d80eb182f80d",
-          "name": "rsa-generated",
-          "providerId": "rsa-generated",
-          "subComponents": {},
-          "config": {
-            "priority": [
-              "100"
-            ]
-          }
-        },
-        {
-          "id": "e5cff5de-bd88-4a2f-b30c-1c7e52eb5123",
-          "name": "rsa-enc-generated",
-          "providerId": "rsa-enc-generated",
-          "subComponents": {},
-          "config": {
-            "priority": [
-              "100"
-            ],
-            "algorithm": [
-              "RSA-OAEP"
-            ]
-          }
-        }
-      ]
+        "org.keycloak.services.clientregistration.policy.ClientRegistrationPolicy": [
+            {
+                "id": "48119bc8-2f56-44d6-9917-5f9fb02092b5",
+                "name": "Trusted Hosts",
+                "providerId": "trusted-hosts",
+                "subType": "anonymous",
+                "subComponents": {},
+                "config": {
+                    "host-sending-registration-request-must-match": [
+                        "true"
+                    ],
+                    "client-uris-must-match": [
+                        "true"
+                    ]
+                }
+            },
+            {
+                "id": "57efc413-9f8d-4598-8013-753064c17b4c",
+                "name": "Allowed Client Scopes",
+                "providerId": "allowed-client-templates",
+                "subType": "authenticated",
+                "subComponents": {},
+                "config": {
+                    "allow-default-scopes": [
+                        "true"
+                    ]
+                }
+            },
+            {
+                "id": "ed1bc1d7-2c73-4f25-827d-f4fe4ce78d74",
+                "name": "Allowed Protocol Mapper Types",
+                "providerId": "allowed-protocol-mappers",
+                "subType": "authenticated",
+                "subComponents": {},
+                "config": {
+                    "allowed-protocol-mapper-types": [
+                        "oidc-usermodel-attribute-mapper",
+                        "saml-user-attribute-mapper",
+                        "saml-user-property-mapper",
+                        "saml-role-list-mapper",
+                        "oidc-sha256-pairwise-sub-mapper",
+                        "oidc-usermodel-property-mapper",
+                        "oidc-address-mapper",
+                        "oidc-full-name-mapper"
+                    ]
+                }
+            },
+            {
+                "id": "ed7c4c48-1f0c-4d96-89aa-d6290fb9a468",
+                "name": "Full Scope Disabled",
+                "providerId": "scope",
+                "subType": "anonymous",
+                "subComponents": {},
+                "config": {}
+            },
+            {
+                "id": "2f270ada-34f7-4421-95bf-46dc6b0f3527",
+                "name": "Max Clients Limit",
+                "providerId": "max-clients",
+                "subType": "anonymous",
+                "subComponents": {},
+                "config": {
+                    "max-clients": [
+                        "200"
+                    ]
+                }
+            },
+            {
+                "id": "08309111-c0cd-4f58-aa85-6fcf3b91da93",
+                "name": "Allowed Client Scopes",
+                "providerId": "allowed-client-templates",
+                "subType": "anonymous",
+                "subComponents": {},
+                "config": {
+                    "allow-default-scopes": [
+                        "true"
+                    ]
+                }
+            },
+            {
+                "id": "91bcbeb2-f3be-4e88-97df-c1014479f530",
+                "name": "Consent Required",
+                "providerId": "consent-required",
+                "subType": "anonymous",
+                "subComponents": {},
+                "config": {}
+            },
+            {
+                "id": "57f98978-6664-4929-8029-5e6051dd39bb",
+                "name": "Allowed Protocol Mapper Types",
+                "providerId": "allowed-protocol-mappers",
+                "subType": "anonymous",
+                "subComponents": {},
+                "config": {
+                    "allowed-protocol-mapper-types": [
+                        "oidc-usermodel-property-mapper",
+                        "saml-user-property-mapper",
+                        "saml-user-attribute-mapper",
+                        "oidc-usermodel-attribute-mapper",
+                        "oidc-full-name-mapper",
+                        "oidc-address-mapper",
+                        "oidc-sha256-pairwise-sub-mapper",
+                        "saml-role-list-mapper"
+                    ]
+                }
+            }
+        ],
+        "org.keycloak.keys.KeyProvider": [
+            {
+                "id": "c109d04b-fb12-4361-bc4d-57c7cc65916c",
+                "name": "hmac-generated",
+                "providerId": "hmac-generated",
+                "subComponents": {},
+                "config": {
+                    "priority": [
+                        "100"
+                    ],
+                    "algorithm": [
+                        "HS256"
+                    ]
+                }
+            },
+            {
+                "id": "0911c5e8-d55c-438f-a1ed-6a1b9289e848",
+                "name": "aes-generated",
+                "providerId": "aes-generated",
+                "subComponents": {},
+                "config": {
+                    "priority": [
+                        "100"
+                    ]
+                }
+            },
+            {
+                "id": "d47622d7-8d04-4d38-b7f0-d80eb182f80d",
+                "name": "rsa-generated",
+                "providerId": "rsa-generated",
+                "subComponents": {},
+                "config": {
+                    "priority": [
+                        "100"
+                    ]
+                }
+            },
+            {
+                "id": "e5cff5de-bd88-4a2f-b30c-1c7e52eb5123",
+                "name": "rsa-enc-generated",
+                "providerId": "rsa-enc-generated",
+                "subComponents": {},
+                "config": {
+                    "priority": [
+                        "100"
+                    ],
+                    "algorithm": [
+                        "RSA-OAEP"
+                    ]
+                }
+            }
+        ]
     },
     "internationalizationEnabled": true,
     "supportedLocales": [
-      "de"
+        "de"
     ],
     "defaultLocale": "de",
     "authenticationFlows": [
-      {
-        "id": "a56233ee-9c33-411a-896a-c7203a08bbff",
-        "alias": "1st Level ",
-        "description": "Silver",
-        "providerId": "basic-flow",
-        "topLevel": false,
-        "builtIn": false,
-        "authenticationExecutions": [
-            {
-                "authenticatorConfig": "silver",
-                "authenticator": "conditional-level-of-authentication",
-                "authenticatorFlow": false,
-                "requirement": "REQUIRED",
-                "priority": 0,
-                "autheticatorFlow": false,
-                "userSetupAllowed": false
-            },
-            {
-                "authenticator": "auth-username-password-form",
-                "authenticatorFlow": false,
-                "requirement": "REQUIRED",
-                "priority": 1,
-                "autheticatorFlow": false,
-                "userSetupAllowed": false
-            }
-        ]
-      },
-      {
+        {
+            "id": "a56233ee-9c33-411a-896a-c7203a08bbff",
+            "alias": "1st Level ",
+            "description": "Silver",
+            "providerId": "basic-flow",
+            "topLevel": false,
+            "builtIn": false,
+            "authenticationExecutions": [
+                {
+                    "authenticatorConfig": "silver",
+                    "authenticator": "conditional-level-of-authentication",
+                    "authenticatorFlow": false,
+                    "requirement": "REQUIRED",
+                    "priority": 0,
+                    "autheticatorFlow": false,
+                    "userSetupAllowed": false
+                },
+                {
+                    "authenticator": "auth-username-password-form",
+                    "authenticatorFlow": false,
+                    "requirement": "REQUIRED",
+                    "priority": 1,
+                    "autheticatorFlow": false,
+                    "userSetupAllowed": false
+                }
+            ]
+        },
+        {
             "id": "674b11bd-7493-46bd-bfcf-6881ee3d20a5",
             "alias": "2nd Level",
             "description": " Gold",
@@ -2368,7 +2117,7 @@
                     "priority" : 2,
                     "autheticatorFlow" : false,
                     "userSetupAllowed" : false
-                  }
+                }
             ]
         },
         {
@@ -2397,679 +2146,679 @@
                 }
             ]
         },
-          {
-        "id": "15b32655-f28f-4f4c-a7f4-a777de972d99",
-        "alias": "Account verification options",
-        "description": "Method with which to verity the existing account",
-        "providerId": "basic-flow",
-        "topLevel": false,
-        "builtIn": true,
-        "authenticationExecutions": [
-          {
-            "authenticator": "idp-email-verification",
-            "authenticatorFlow": false,
-            "requirement": "ALTERNATIVE",
-            "priority": 10,
-            "autheticatorFlow": false,
-            "userSetupAllowed": false
-          },
-          {
-            "authenticatorFlow": true,
-            "requirement": "ALTERNATIVE",
-            "priority": 20,
-            "autheticatorFlow": true,
-            "flowAlias": "Verify Existing Account by Re-authentication",
-            "userSetupAllowed": false
-          }
-        ]
-      },
-      {
-        "id": "8db5d807-5a58-432e-b2dc-c6cc0c21b0ae",
-        "alias": "Browser - Conditional OTP",
-        "description": "Flow to determine if the OTP is required for the authentication",
-        "providerId": "basic-flow",
-        "topLevel": false,
-        "builtIn": true,
-        "authenticationExecutions": [
-          {
-            "authenticator": "conditional-user-configured",
-            "authenticatorFlow": false,
-            "requirement": "REQUIRED",
-            "priority": 10,
-            "autheticatorFlow": false,
-            "userSetupAllowed": false
-          },
-          {
-            "authenticator": "auth-otp-form",
-            "authenticatorFlow": false,
-            "requirement": "REQUIRED",
-            "priority": 20,
-            "autheticatorFlow": false,
-            "userSetupAllowed": false
-          }
-        ]
-      },
-      {
-        "id": "cd207d83-52f4-4690-9668-433f8b1e881e",
-        "alias": "Direct Grant - Conditional OTP",
-        "description": "Flow to determine if the OTP is required for the authentication",
-        "providerId": "basic-flow",
-        "topLevel": false,
-        "builtIn": true,
-        "authenticationExecutions": [
-          {
-            "authenticator": "conditional-user-configured",
-            "authenticatorFlow": false,
-            "requirement": "REQUIRED",
-            "priority": 10,
-            "autheticatorFlow": false,
-            "userSetupAllowed": false
-          },
-          {
-            "authenticator": "direct-grant-validate-otp",
-            "authenticatorFlow": false,
-            "requirement": "REQUIRED",
-            "priority": 20,
-            "autheticatorFlow": false,
-            "userSetupAllowed": false
-          }
-        ]
-      },
-      {
-        "id": "a3bb5dcc-fe46-4f50-845b-c055902ad055",
-        "alias": "First broker login - Conditional OTP",
-        "description": "Flow to determine if the OTP is required for the authentication",
-        "providerId": "basic-flow",
-        "topLevel": false,
-        "builtIn": true,
-        "authenticationExecutions": [
-          {
-            "authenticator": "conditional-user-configured",
-            "authenticatorFlow": false,
-            "requirement": "REQUIRED",
-            "priority": 10,
-            "autheticatorFlow": false,
-            "userSetupAllowed": false
-          },
-          {
-            "authenticator": "auth-otp-form",
-            "authenticatorFlow": false,
-            "requirement": "REQUIRED",
-            "priority": 20,
-            "autheticatorFlow": false,
-            "userSetupAllowed": false
-          }
-        ]
-      },
-      {
-        "id": "5fac4343-4186-42c9-869a-5d0cec9948d9",
-        "alias": "Handle Existing Account",
-        "description": "Handle what to do if there is existing account with same email/username like authenticated identity provider",
-        "providerId": "basic-flow",
-        "topLevel": false,
-        "builtIn": true,
-        "authenticationExecutions": [
-          {
-            "authenticator": "idp-confirm-link",
-            "authenticatorFlow": false,
-            "requirement": "REQUIRED",
-            "priority": 10,
-            "autheticatorFlow": false,
-            "userSetupAllowed": false
-          },
-          {
-            "authenticatorFlow": true,
-            "requirement": "REQUIRED",
-            "priority": 20,
-            "autheticatorFlow": true,
-            "flowAlias": "Account verification options",
-            "userSetupAllowed": false
-          }
-        ]
-      },
-      {
-        "id": "89e8189f-80fc-4abe-bf33-0312abf5f090",
-        "alias": "Reset - Conditional OTP",
-        "description": "Flow to determine if the OTP should be reset or not. Set to REQUIRED to force.",
-        "providerId": "basic-flow",
-        "topLevel": false,
-        "builtIn": true,
-        "authenticationExecutions": [
-          {
-            "authenticator": "conditional-user-configured",
-            "authenticatorFlow": false,
-            "requirement": "REQUIRED",
-            "priority": 10,
-            "autheticatorFlow": false,
-            "userSetupAllowed": false
-          },
-          {
-            "authenticator": "reset-otp",
-            "authenticatorFlow": false,
-            "requirement": "REQUIRED",
-            "priority": 20,
-            "autheticatorFlow": false,
-            "userSetupAllowed": false
-          }
-        ]
-      },
-      {
-        "id": "7499d3fc-32b2-496c-92fd-ecddac84dd6c",
-        "alias": "User creation or linking",
-        "description": "Flow for the existing/non-existing user alternatives",
-        "providerId": "basic-flow",
-        "topLevel": false,
-        "builtIn": true,
-        "authenticationExecutions": [
-          {
-            "authenticatorConfig": "create unique user config",
-            "authenticator": "idp-create-user-if-unique",
-            "authenticatorFlow": false,
-            "requirement": "ALTERNATIVE",
-            "priority": 10,
-            "autheticatorFlow": false,
-            "userSetupAllowed": false
-          },
-          {
-            "authenticatorFlow": true,
-            "requirement": "ALTERNATIVE",
-            "priority": 20,
-            "autheticatorFlow": true,
-            "flowAlias": "Handle Existing Account",
-            "userSetupAllowed": false
-          }
-        ]
-      },
-      {
-        "id": "1bf8b5c0-d9dc-4eb1-ac51-754dd666e6eb",
-        "alias": "Verify Existing Account by Re-authentication",
-        "description": "Reauthentication of existing account",
-        "providerId": "basic-flow",
-        "topLevel": false,
-        "builtIn": true,
-        "authenticationExecutions": [
-          {
-            "authenticator": "idp-username-password-form",
-            "authenticatorFlow": false,
-            "requirement": "REQUIRED",
-            "priority": 10,
-            "autheticatorFlow": false,
-            "userSetupAllowed": false
-          },
-          {
-            "authenticatorFlow": true,
-            "requirement": "CONDITIONAL",
-            "priority": 20,
-            "autheticatorFlow": true,
-            "flowAlias": "First broker login - Conditional OTP",
-            "userSetupAllowed": false
-          }
-        ]
-      },
-      {
-        "id": "2e19a392-6bf3-4ea4-a599-ac39bcdfd827",
-        "alias": "stepup",
-        "description": "",
-        "providerId": "basic-flow",
-        "topLevel": true,
-        "builtIn": false,
-        "authenticationExecutions" : [ {
-            "authenticator" : "auth-cookie",
-            "authenticatorFlow" : false,
-            "requirement" : "ALTERNATIVE",
-            "priority" : 0,
-            "autheticatorFlow" : false,
-            "userSetupAllowed" : false
-          }, {
-            "authenticatorFlow" : true,
-            "requirement" : "ALTERNATIVE",
-            "priority" : 1,
-            "autheticatorFlow" : true,
-            "flowAlias" : "Stepup flow",
-            "userSetupAllowed" : false
-          } ]
-      },
-      {
-        "id": "6578ef99-753b-4a99-8ee2-282764ab7c79",
-        "alias": "browser",
-        "description": "browser based authentication",
-        "providerId": "basic-flow",
-        "topLevel": true,
-        "builtIn": true,
-        "authenticationExecutions": [
-          {
-            "authenticator": "auth-cookie",
-            "authenticatorFlow": false,
-            "requirement": "ALTERNATIVE",
-            "priority": 10,
-            "autheticatorFlow": false,
-            "userSetupAllowed": false
-          },
-          {
-            "authenticator": "auth-spnego",
-            "authenticatorFlow": false,
-            "requirement": "DISABLED",
-            "priority": 20,
-            "autheticatorFlow": false,
-            "userSetupAllowed": false
-          },
-          {
-            "authenticator": "identity-provider-redirector",
-            "authenticatorFlow": false,
-            "requirement": "ALTERNATIVE",
-            "priority": 25,
-            "autheticatorFlow": false,
-            "userSetupAllowed": false
-          },
-          {
-            "authenticatorFlow": true,
-            "requirement": "ALTERNATIVE",
-            "priority": 30,
-            "autheticatorFlow": true,
-            "flowAlias": "forms",
-            "userSetupAllowed": false
-          }
-        ]
-      },
-      {
-        "id": "91e434fb-a16a-4476-a0fc-50691a1c501d",
-        "alias": "clients",
-        "description": "Base authentication for clients",
-        "providerId": "client-flow",
-        "topLevel": true,
-        "builtIn": true,
-        "authenticationExecutions": [
-          {
-            "authenticator": "client-secret",
-            "authenticatorFlow": false,
-            "requirement": "ALTERNATIVE",
-            "priority": 10,
-            "autheticatorFlow": false,
-            "userSetupAllowed": false
-          },
-          {
-            "authenticator": "client-jwt",
-            "authenticatorFlow": false,
-            "requirement": "ALTERNATIVE",
-            "priority": 20,
-            "autheticatorFlow": false,
-            "userSetupAllowed": false
-          },
-          {
-            "authenticator": "client-secret-jwt",
-            "authenticatorFlow": false,
-            "requirement": "ALTERNATIVE",
-            "priority": 30,
-            "autheticatorFlow": false,
-            "userSetupAllowed": false
-          },
-          {
-            "authenticator": "client-x509",
-            "authenticatorFlow": false,
-            "requirement": "ALTERNATIVE",
-            "priority": 40,
-            "autheticatorFlow": false,
-            "userSetupAllowed": false
-          }
-        ]
-      },
-      {
-        "id": "c13a2a97-5b0d-41c1-a9ca-0229a756c391",
-        "alias": "direct grant",
-        "description": "OpenID Connect Resource Owner Grant",
-        "providerId": "basic-flow",
-        "topLevel": true,
-        "builtIn": true,
-        "authenticationExecutions": [
-          {
-            "authenticator": "direct-grant-validate-username",
-            "authenticatorFlow": false,
-            "requirement": "REQUIRED",
-            "priority": 10,
-            "autheticatorFlow": false,
-            "userSetupAllowed": false
-          },
-          {
-            "authenticator": "direct-grant-validate-password",
-            "authenticatorFlow": false,
-            "requirement": "REQUIRED",
-            "priority": 20,
-            "autheticatorFlow": false,
-            "userSetupAllowed": false
-          },
-          {
-            "authenticatorFlow": true,
-            "requirement": "CONDITIONAL",
-            "priority": 30,
-            "autheticatorFlow": true,
-            "flowAlias": "Direct Grant - Conditional OTP",
-            "userSetupAllowed": false
-          }
-        ]
-      },
-      {
-        "id": "da0a6536-4054-461c-b94a-32a3f4e695d6",
-        "alias": "docker auth",
-        "description": "Used by Docker clients to authenticate against the IDP",
-        "providerId": "basic-flow",
-        "topLevel": true,
-        "builtIn": true,
-        "authenticationExecutions": [
-          {
-            "authenticator": "docker-http-basic-authenticator",
-            "authenticatorFlow": false,
-            "requirement": "REQUIRED",
-            "priority": 10,
-            "autheticatorFlow": false,
-            "userSetupAllowed": false
-          }
-        ]
-      },
-      {
-        "id": "0bafb3c6-ec30-44b1-8370-3b421c8aed08",
-        "alias": "first broker login",
-        "description": "Actions taken after first broker login with identity provider account, which is not yet linked to any Keycloak account",
-        "providerId": "basic-flow",
-        "topLevel": true,
-        "builtIn": true,
-        "authenticationExecutions": [
-          {
-            "authenticatorConfig": "review profile config",
-            "authenticator": "idp-review-profile",
-            "authenticatorFlow": false,
-            "requirement": "REQUIRED",
-            "priority": 10,
-            "autheticatorFlow": false,
-            "userSetupAllowed": false
-          },
-          {
-            "authenticatorFlow": true,
-            "requirement": "REQUIRED",
-            "priority": 20,
-            "autheticatorFlow": true,
-            "flowAlias": "User creation or linking",
-            "userSetupAllowed": false
-          }
-        ]
-      },
-      {
-        "id": "add2b1ad-9e61-4079-ae39-6cfad9211278",
-        "alias": "forms",
-        "description": "Username, password, otp and other auth forms.",
-        "providerId": "basic-flow",
-        "topLevel": false,
-        "builtIn": true,
-        "authenticationExecutions": [
-          {
-            "authenticator": "auth-username-password-form",
-            "authenticatorFlow": false,
-            "requirement": "REQUIRED",
-            "priority": 10,
-            "autheticatorFlow": false,
-            "userSetupAllowed": false
-          },
-          {
-            "authenticatorFlow": true,
-            "requirement": "CONDITIONAL",
-            "priority": 20,
-            "autheticatorFlow": true,
-            "flowAlias": "Browser - Conditional OTP",
-            "userSetupAllowed": false
-          }
-        ]
-      },
-      {
-        "id": "40248ec3-ca33-42f6-88c5-f7ce5c048bfd",
-        "alias": "registration",
-        "description": "registration flow",
-        "providerId": "basic-flow",
-        "topLevel": true,
-        "builtIn": true,
-        "authenticationExecutions": [
-          {
-            "authenticator": "registration-page-form",
-            "authenticatorFlow": true,
-            "requirement": "REQUIRED",
-            "priority": 10,
-            "autheticatorFlow": true,
-            "flowAlias": "registration form",
-            "userSetupAllowed": false
-          }
-        ]
-      },
-      {
-        "id": "b9c7746c-77aa-4185-91f4-bff76c7fa22f",
-        "alias": "registration form",
-        "description": "registration form",
-        "providerId": "form-flow",
-        "topLevel": false,
-        "builtIn": true,
-        "authenticationExecutions": [
-          {
-            "authenticator": "registration-user-creation",
-            "authenticatorFlow": false,
-            "requirement": "REQUIRED",
-            "priority": 20,
-            "autheticatorFlow": false,
-            "userSetupAllowed": false
-          },
-          {
-            "authenticator": "registration-profile-action",
-            "authenticatorFlow": false,
-            "requirement": "REQUIRED",
-            "priority": 40,
-            "autheticatorFlow": false,
-            "userSetupAllowed": false
-          },
-          {
-            "authenticator": "registration-password-action",
-            "authenticatorFlow": false,
-            "requirement": "REQUIRED",
-            "priority": 50,
-            "autheticatorFlow": false,
-            "userSetupAllowed": false
-          },
-          {
-            "authenticator": "registration-recaptcha-action",
-            "authenticatorFlow": false,
-            "requirement": "DISABLED",
-            "priority": 60,
-            "autheticatorFlow": false,
-            "userSetupAllowed": false
-          }
-        ]
-      },
-      {
-        "id": "1287d28b-7bec-44d9-97e7-91411d3a8da1",
-        "alias": "reset credentials",
-        "description": "Reset credentials for a user if they forgot their password or something",
-        "providerId": "basic-flow",
-        "topLevel": true,
-        "builtIn": true,
-        "authenticationExecutions": [
-          {
-            "authenticator": "reset-credentials-choose-user",
-            "authenticatorFlow": false,
-            "requirement": "REQUIRED",
-            "priority": 10,
-            "autheticatorFlow": false,
-            "userSetupAllowed": false
-          },
-          {
-            "authenticator": "reset-credential-email",
-            "authenticatorFlow": false,
-            "requirement": "REQUIRED",
-            "priority": 20,
-            "autheticatorFlow": false,
-            "userSetupAllowed": false
-          },
-          {
-            "authenticator": "reset-password",
-            "authenticatorFlow": false,
-            "requirement": "REQUIRED",
-            "priority": 30,
-            "autheticatorFlow": false,
-            "userSetupAllowed": false
-          },
-          {
-            "authenticatorFlow": true,
-            "requirement": "CONDITIONAL",
-            "priority": 40,
-            "autheticatorFlow": true,
-            "flowAlias": "Reset - Conditional OTP",
-            "userSetupAllowed": false
-          }
-        ]
-      },
-      {
-        "id": "0cefea84-c391-4117-8d4b-5a78f8702b77",
-        "alias": "saml ecp",
-        "description": "SAML ECP Profile Authentication Flow",
-        "providerId": "basic-flow",
-        "topLevel": true,
-        "builtIn": true,
-        "authenticationExecutions": [
-          {
-            "authenticator": "http-basic-authenticator",
-            "authenticatorFlow": false,
-            "requirement": "REQUIRED",
-            "priority": 10,
-            "autheticatorFlow": false,
-            "userSetupAllowed": false
-          }
-        ]
-      }
+        {
+            "id": "15b32655-f28f-4f4c-a7f4-a777de972d99",
+            "alias": "Account verification options",
+            "description": "Method with which to verity the existing account",
+            "providerId": "basic-flow",
+            "topLevel": false,
+            "builtIn": true,
+            "authenticationExecutions": [
+                {
+                    "authenticator": "idp-email-verification",
+                    "authenticatorFlow": false,
+                    "requirement": "ALTERNATIVE",
+                    "priority": 10,
+                    "autheticatorFlow": false,
+                    "userSetupAllowed": false
+                },
+                {
+                    "authenticatorFlow": true,
+                    "requirement": "ALTERNATIVE",
+                    "priority": 20,
+                    "autheticatorFlow": true,
+                    "flowAlias": "Verify Existing Account by Re-authentication",
+                    "userSetupAllowed": false
+                }
+            ]
+        },
+        {
+            "id": "8db5d807-5a58-432e-b2dc-c6cc0c21b0ae",
+            "alias": "Browser - Conditional OTP",
+            "description": "Flow to determine if the OTP is required for the authentication",
+            "providerId": "basic-flow",
+            "topLevel": false,
+            "builtIn": true,
+            "authenticationExecutions": [
+                {
+                    "authenticator": "conditional-user-configured",
+                    "authenticatorFlow": false,
+                    "requirement": "REQUIRED",
+                    "priority": 10,
+                    "autheticatorFlow": false,
+                    "userSetupAllowed": false
+                },
+                {
+                    "authenticator": "auth-otp-form",
+                    "authenticatorFlow": false,
+                    "requirement": "REQUIRED",
+                    "priority": 20,
+                    "autheticatorFlow": false,
+                    "userSetupAllowed": false
+                }
+            ]
+        },
+        {
+            "id": "cd207d83-52f4-4690-9668-433f8b1e881e",
+            "alias": "Direct Grant - Conditional OTP",
+            "description": "Flow to determine if the OTP is required for the authentication",
+            "providerId": "basic-flow",
+            "topLevel": false,
+            "builtIn": true,
+            "authenticationExecutions": [
+                {
+                    "authenticator": "conditional-user-configured",
+                    "authenticatorFlow": false,
+                    "requirement": "REQUIRED",
+                    "priority": 10,
+                    "autheticatorFlow": false,
+                    "userSetupAllowed": false
+                },
+                {
+                    "authenticator": "direct-grant-validate-otp",
+                    "authenticatorFlow": false,
+                    "requirement": "REQUIRED",
+                    "priority": 20,
+                    "autheticatorFlow": false,
+                    "userSetupAllowed": false
+                }
+            ]
+        },
+        {
+            "id": "a3bb5dcc-fe46-4f50-845b-c055902ad055",
+            "alias": "First broker login - Conditional OTP",
+            "description": "Flow to determine if the OTP is required for the authentication",
+            "providerId": "basic-flow",
+            "topLevel": false,
+            "builtIn": true,
+            "authenticationExecutions": [
+                {
+                    "authenticator": "conditional-user-configured",
+                    "authenticatorFlow": false,
+                    "requirement": "REQUIRED",
+                    "priority": 10,
+                    "autheticatorFlow": false,
+                    "userSetupAllowed": false
+                },
+                {
+                    "authenticator": "auth-otp-form",
+                    "authenticatorFlow": false,
+                    "requirement": "REQUIRED",
+                    "priority": 20,
+                    "autheticatorFlow": false,
+                    "userSetupAllowed": false
+                }
+            ]
+        },
+        {
+            "id": "5fac4343-4186-42c9-869a-5d0cec9948d9",
+            "alias": "Handle Existing Account",
+            "description": "Handle what to do if there is existing account with same email/username like authenticated identity provider",
+            "providerId": "basic-flow",
+            "topLevel": false,
+            "builtIn": true,
+            "authenticationExecutions": [
+                {
+                    "authenticator": "idp-confirm-link",
+                    "authenticatorFlow": false,
+                    "requirement": "REQUIRED",
+                    "priority": 10,
+                    "autheticatorFlow": false,
+                    "userSetupAllowed": false
+                },
+                {
+                    "authenticatorFlow": true,
+                    "requirement": "REQUIRED",
+                    "priority": 20,
+                    "autheticatorFlow": true,
+                    "flowAlias": "Account verification options",
+                    "userSetupAllowed": false
+                }
+            ]
+        },
+        {
+            "id": "89e8189f-80fc-4abe-bf33-0312abf5f090",
+            "alias": "Reset - Conditional OTP",
+            "description": "Flow to determine if the OTP should be reset or not. Set to REQUIRED to force.",
+            "providerId": "basic-flow",
+            "topLevel": false,
+            "builtIn": true,
+            "authenticationExecutions": [
+                {
+                    "authenticator": "conditional-user-configured",
+                    "authenticatorFlow": false,
+                    "requirement": "REQUIRED",
+                    "priority": 10,
+                    "autheticatorFlow": false,
+                    "userSetupAllowed": false
+                },
+                {
+                    "authenticator": "reset-otp",
+                    "authenticatorFlow": false,
+                    "requirement": "REQUIRED",
+                    "priority": 20,
+                    "autheticatorFlow": false,
+                    "userSetupAllowed": false
+                }
+            ]
+        },
+        {
+            "id": "7499d3fc-32b2-496c-92fd-ecddac84dd6c",
+            "alias": "User creation or linking",
+            "description": "Flow for the existing/non-existing user alternatives",
+            "providerId": "basic-flow",
+            "topLevel": false,
+            "builtIn": true,
+            "authenticationExecutions": [
+                {
+                    "authenticatorConfig": "create unique user config",
+                    "authenticator": "idp-create-user-if-unique",
+                    "authenticatorFlow": false,
+                    "requirement": "ALTERNATIVE",
+                    "priority": 10,
+                    "autheticatorFlow": false,
+                    "userSetupAllowed": false
+                },
+                {
+                    "authenticatorFlow": true,
+                    "requirement": "ALTERNATIVE",
+                    "priority": 20,
+                    "autheticatorFlow": true,
+                    "flowAlias": "Handle Existing Account",
+                    "userSetupAllowed": false
+                }
+            ]
+        },
+        {
+            "id": "1bf8b5c0-d9dc-4eb1-ac51-754dd666e6eb",
+            "alias": "Verify Existing Account by Re-authentication",
+            "description": "Reauthentication of existing account",
+            "providerId": "basic-flow",
+            "topLevel": false,
+            "builtIn": true,
+            "authenticationExecutions": [
+                {
+                    "authenticator": "idp-username-password-form",
+                    "authenticatorFlow": false,
+                    "requirement": "REQUIRED",
+                    "priority": 10,
+                    "autheticatorFlow": false,
+                    "userSetupAllowed": false
+                },
+                {
+                    "authenticatorFlow": true,
+                    "requirement": "CONDITIONAL",
+                    "priority": 20,
+                    "autheticatorFlow": true,
+                    "flowAlias": "First broker login - Conditional OTP",
+                    "userSetupAllowed": false
+                }
+            ]
+        },
+        {
+            "id": "2e19a392-6bf3-4ea4-a599-ac39bcdfd827",
+            "alias": "stepup",
+            "description": "",
+            "providerId": "basic-flow",
+            "topLevel": true,
+            "builtIn": false,
+            "authenticationExecutions" : [ {
+                "authenticator" : "auth-cookie",
+                "authenticatorFlow" : false,
+                "requirement" : "ALTERNATIVE",
+                "priority" : 0,
+                "autheticatorFlow" : false,
+                "userSetupAllowed" : false
+            }, {
+                "authenticatorFlow" : true,
+                "requirement" : "ALTERNATIVE",
+                "priority" : 1,
+                "autheticatorFlow" : true,
+                "flowAlias" : "Stepup flow",
+                "userSetupAllowed" : false
+            } ]
+        },
+        {
+            "id": "6578ef99-753b-4a99-8ee2-282764ab7c79",
+            "alias": "browser",
+            "description": "browser based authentication",
+            "providerId": "basic-flow",
+            "topLevel": true,
+            "builtIn": true,
+            "authenticationExecutions": [
+                {
+                    "authenticator": "auth-cookie",
+                    "authenticatorFlow": false,
+                    "requirement": "ALTERNATIVE",
+                    "priority": 10,
+                    "autheticatorFlow": false,
+                    "userSetupAllowed": false
+                },
+                {
+                    "authenticator": "auth-spnego",
+                    "authenticatorFlow": false,
+                    "requirement": "DISABLED",
+                    "priority": 20,
+                    "autheticatorFlow": false,
+                    "userSetupAllowed": false
+                },
+                {
+                    "authenticator": "identity-provider-redirector",
+                    "authenticatorFlow": false,
+                    "requirement": "ALTERNATIVE",
+                    "priority": 25,
+                    "autheticatorFlow": false,
+                    "userSetupAllowed": false
+                },
+                {
+                    "authenticatorFlow": true,
+                    "requirement": "ALTERNATIVE",
+                    "priority": 30,
+                    "autheticatorFlow": true,
+                    "flowAlias": "forms",
+                    "userSetupAllowed": false
+                }
+            ]
+        },
+        {
+            "id": "91e434fb-a16a-4476-a0fc-50691a1c501d",
+            "alias": "clients",
+            "description": "Base authentication for clients",
+            "providerId": "client-flow",
+            "topLevel": true,
+            "builtIn": true,
+            "authenticationExecutions": [
+                {
+                    "authenticator": "client-secret",
+                    "authenticatorFlow": false,
+                    "requirement": "ALTERNATIVE",
+                    "priority": 10,
+                    "autheticatorFlow": false,
+                    "userSetupAllowed": false
+                },
+                {
+                    "authenticator": "client-jwt",
+                    "authenticatorFlow": false,
+                    "requirement": "ALTERNATIVE",
+                    "priority": 20,
+                    "autheticatorFlow": false,
+                    "userSetupAllowed": false
+                },
+                {
+                    "authenticator": "client-secret-jwt",
+                    "authenticatorFlow": false,
+                    "requirement": "ALTERNATIVE",
+                    "priority": 30,
+                    "autheticatorFlow": false,
+                    "userSetupAllowed": false
+                },
+                {
+                    "authenticator": "client-x509",
+                    "authenticatorFlow": false,
+                    "requirement": "ALTERNATIVE",
+                    "priority": 40,
+                    "autheticatorFlow": false,
+                    "userSetupAllowed": false
+                }
+            ]
+        },
+        {
+            "id": "c13a2a97-5b0d-41c1-a9ca-0229a756c391",
+            "alias": "direct grant",
+            "description": "OpenID Connect Resource Owner Grant",
+            "providerId": "basic-flow",
+            "topLevel": true,
+            "builtIn": true,
+            "authenticationExecutions": [
+                {
+                    "authenticator": "direct-grant-validate-username",
+                    "authenticatorFlow": false,
+                    "requirement": "REQUIRED",
+                    "priority": 10,
+                    "autheticatorFlow": false,
+                    "userSetupAllowed": false
+                },
+                {
+                    "authenticator": "direct-grant-validate-password",
+                    "authenticatorFlow": false,
+                    "requirement": "REQUIRED",
+                    "priority": 20,
+                    "autheticatorFlow": false,
+                    "userSetupAllowed": false
+                },
+                {
+                    "authenticatorFlow": true,
+                    "requirement": "CONDITIONAL",
+                    "priority": 30,
+                    "autheticatorFlow": true,
+                    "flowAlias": "Direct Grant - Conditional OTP",
+                    "userSetupAllowed": false
+                }
+            ]
+        },
+        {
+            "id": "da0a6536-4054-461c-b94a-32a3f4e695d6",
+            "alias": "docker auth",
+            "description": "Used by Docker clients to authenticate against the IDP",
+            "providerId": "basic-flow",
+            "topLevel": true,
+            "builtIn": true,
+            "authenticationExecutions": [
+                {
+                    "authenticator": "docker-http-basic-authenticator",
+                    "authenticatorFlow": false,
+                    "requirement": "REQUIRED",
+                    "priority": 10,
+                    "autheticatorFlow": false,
+                    "userSetupAllowed": false
+                }
+            ]
+        },
+        {
+            "id": "0bafb3c6-ec30-44b1-8370-3b421c8aed08",
+            "alias": "first broker login",
+            "description": "Actions taken after first broker login with identity provider account, which is not yet linked to any Keycloak account",
+            "providerId": "basic-flow",
+            "topLevel": true,
+            "builtIn": true,
+            "authenticationExecutions": [
+                {
+                    "authenticatorConfig": "review profile config",
+                    "authenticator": "idp-review-profile",
+                    "authenticatorFlow": false,
+                    "requirement": "REQUIRED",
+                    "priority": 10,
+                    "autheticatorFlow": false,
+                    "userSetupAllowed": false
+                },
+                {
+                    "authenticatorFlow": true,
+                    "requirement": "REQUIRED",
+                    "priority": 20,
+                    "autheticatorFlow": true,
+                    "flowAlias": "User creation or linking",
+                    "userSetupAllowed": false
+                }
+            ]
+        },
+        {
+            "id": "add2b1ad-9e61-4079-ae39-6cfad9211278",
+            "alias": "forms",
+            "description": "Username, password, otp and other auth forms.",
+            "providerId": "basic-flow",
+            "topLevel": false,
+            "builtIn": true,
+            "authenticationExecutions": [
+                {
+                    "authenticator": "auth-username-password-form",
+                    "authenticatorFlow": false,
+                    "requirement": "REQUIRED",
+                    "priority": 10,
+                    "autheticatorFlow": false,
+                    "userSetupAllowed": false
+                },
+                {
+                    "authenticatorFlow": true,
+                    "requirement": "CONDITIONAL",
+                    "priority": 20,
+                    "autheticatorFlow": true,
+                    "flowAlias": "Browser - Conditional OTP",
+                    "userSetupAllowed": false
+                }
+            ]
+        },
+        {
+            "id": "40248ec3-ca33-42f6-88c5-f7ce5c048bfd",
+            "alias": "registration",
+            "description": "registration flow",
+            "providerId": "basic-flow",
+            "topLevel": true,
+            "builtIn": true,
+            "authenticationExecutions": [
+                {
+                    "authenticator": "registration-page-form",
+                    "authenticatorFlow": true,
+                    "requirement": "REQUIRED",
+                    "priority": 10,
+                    "autheticatorFlow": true,
+                    "flowAlias": "registration form",
+                    "userSetupAllowed": false
+                }
+            ]
+        },
+        {
+            "id": "b9c7746c-77aa-4185-91f4-bff76c7fa22f",
+            "alias": "registration form",
+            "description": "registration form",
+            "providerId": "form-flow",
+            "topLevel": false,
+            "builtIn": true,
+            "authenticationExecutions": [
+                {
+                    "authenticator": "registration-user-creation",
+                    "authenticatorFlow": false,
+                    "requirement": "REQUIRED",
+                    "priority": 20,
+                    "autheticatorFlow": false,
+                    "userSetupAllowed": false
+                },
+                {
+                    "authenticator": "registration-profile-action",
+                    "authenticatorFlow": false,
+                    "requirement": "REQUIRED",
+                    "priority": 40,
+                    "autheticatorFlow": false,
+                    "userSetupAllowed": false
+                },
+                {
+                    "authenticator": "registration-password-action",
+                    "authenticatorFlow": false,
+                    "requirement": "REQUIRED",
+                    "priority": 50,
+                    "autheticatorFlow": false,
+                    "userSetupAllowed": false
+                },
+                {
+                    "authenticator": "registration-recaptcha-action",
+                    "authenticatorFlow": false,
+                    "requirement": "DISABLED",
+                    "priority": 60,
+                    "autheticatorFlow": false,
+                    "userSetupAllowed": false
+                }
+            ]
+        },
+        {
+            "id": "1287d28b-7bec-44d9-97e7-91411d3a8da1",
+            "alias": "reset credentials",
+            "description": "Reset credentials for a user if they forgot their password or something",
+            "providerId": "basic-flow",
+            "topLevel": true,
+            "builtIn": true,
+            "authenticationExecutions": [
+                {
+                    "authenticator": "reset-credentials-choose-user",
+                    "authenticatorFlow": false,
+                    "requirement": "REQUIRED",
+                    "priority": 10,
+                    "autheticatorFlow": false,
+                    "userSetupAllowed": false
+                },
+                {
+                    "authenticator": "reset-credential-email",
+                    "authenticatorFlow": false,
+                    "requirement": "REQUIRED",
+                    "priority": 20,
+                    "autheticatorFlow": false,
+                    "userSetupAllowed": false
+                },
+                {
+                    "authenticator": "reset-password",
+                    "authenticatorFlow": false,
+                    "requirement": "REQUIRED",
+                    "priority": 30,
+                    "autheticatorFlow": false,
+                    "userSetupAllowed": false
+                },
+                {
+                    "authenticatorFlow": true,
+                    "requirement": "CONDITIONAL",
+                    "priority": 40,
+                    "autheticatorFlow": true,
+                    "flowAlias": "Reset - Conditional OTP",
+                    "userSetupAllowed": false
+                }
+            ]
+        },
+        {
+            "id": "0cefea84-c391-4117-8d4b-5a78f8702b77",
+            "alias": "saml ecp",
+            "description": "SAML ECP Profile Authentication Flow",
+            "providerId": "basic-flow",
+            "topLevel": true,
+            "builtIn": true,
+            "authenticationExecutions": [
+                {
+                    "authenticator": "http-basic-authenticator",
+                    "authenticatorFlow": false,
+                    "requirement": "REQUIRED",
+                    "priority": 10,
+                    "autheticatorFlow": false,
+                    "userSetupAllowed": false
+                }
+            ]
+        }
     ],
     "authenticatorConfig": [
-      {
-        "id": "0f54826c-b2fb-443e-8d6d-972e4811f772",
-        "alias": "create unique user config",
-        "config": {
-          "require.password.update.after.registration": "false"
+        {
+            "id": "0f54826c-b2fb-443e-8d6d-972e4811f772",
+            "alias": "create unique user config",
+            "config": {
+                "require.password.update.after.registration": "false"
+            }
+        },
+        {
+            "id": "29045d35-5ca6-416a-b140-3237973e487a",
+            "alias": "review profile config",
+            "config": {
+                "update.profile.on.first.login": "missing"
+            }
+        },
+        {
+            "id": "890cbe63-f29c-4c3b-a3b3-ee2d023abdbd",
+            "alias": "gold",
+            "config": {
+                "loa-condition-level": "20",
+                "loa-max-age": "10000"
+            }
+        }, {
+            "id" : "a289ca13-92ef-4ac8-9544-bbff68c93147",
+            "alias" : "pi",
+            "config" : {
+                "pienrolltokentype" : "TOTP",
+                "pipollinbrowser" : "false",
+                "piservicerealm" : "${PI_REALM}",
+                "piservicepass" : "${PI_ADMIN_PASSWORD}",
+                "piserver" : "${PI_BASE_URL}",
+                "piserviceaccount" : "${PI_ADMIN_USER}",
+                "pidefaultmessage" : "Diese Aktion setzt eine Zwei-Faktor-Authentifizierung voraus. Bitte geben Sie das Einmalpasswort von Ihrem Security-Token ein.",
+                "preftokentype" : "OTP",
+                "pirealm" : "${PI_REALM}",
+                "pidolog" : "true",
+                "pienrolltoken" : "false"
+            }
+        },
+        {
+            "id": "aa2f6005-728b-4c0c-976c-04372e08c1fd",
+            "alias": "silver",
+            "config": {
+                "loa-condition-level": "10",
+                "loa-max-age": "36000"
+            }
         }
-      },
-      {
-        "id": "29045d35-5ca6-416a-b140-3237973e487a",
-        "alias": "review profile config",
-        "config": {
-          "update.profile.on.first.login": "missing"
-        }
-      },
-      {
-        "id": "890cbe63-f29c-4c3b-a3b3-ee2d023abdbd",
-        "alias": "gold",
-        "config": {
-            "loa-condition-level": "20",
-            "loa-max-age": "10000"
-        }
-      }, {
-        "id" : "a289ca13-92ef-4ac8-9544-bbff68c93147",
-        "alias" : "pi",
-        "config" : {
-          "pienrolltokentype" : "TOTP",
-          "pipollinbrowser" : "false",
-          "piservicerealm" : "${PI_REALM}",
-          "piservicepass" : "${PI_ADMIN_PASSWORD}",
-          "piserver" : "${PI_BASE_URL}",
-          "piserviceaccount" : "${PI_ADMIN_USER}",
-          "pidefaultmessage" : "Diese Aktion setzt eine Zwei-Faktor-Authentifizierung voraus. Bitte geben Sie das Einmalpasswort von Ihrem Security-Token ein.",
-          "preftokentype" : "OTP",
-          "pirealm" : "${PI_REALM}",
-          "pidolog" : "true",
-          "pienrolltoken" : "false"
-        }
-      },
-      {
-        "id": "aa2f6005-728b-4c0c-976c-04372e08c1fd",
-        "alias": "silver",
-        "config": {
-            "loa-condition-level": "10",
-            "loa-max-age": "36000"
-        }
-      }
     ],
     "requiredActions": [
-      {
-        "alias": "CONFIGURE_TOTP",
-        "name": "Configure OTP",
-        "providerId": "CONFIGURE_TOTP",
-        "enabled": true,
-        "defaultAction": false,
-        "priority": 10,
-        "config": {}
-      },
-      {
-        "alias": "TERMS_AND_CONDITIONS",
-        "name": "Terms and Conditions",
-        "providerId": "TERMS_AND_CONDITIONS",
-        "enabled": false,
-        "defaultAction": false,
-        "priority": 20,
-        "config": {}
-      },
-      {
-        "alias": "UPDATE_PASSWORD",
-        "name": "Update Password",
-        "providerId": "UPDATE_PASSWORD",
-        "enabled": true,
-        "defaultAction": false,
-        "priority": 30,
-        "config": {}
-      },
-      {
-        "alias": "UPDATE_PROFILE",
-        "name": "Update Profile",
-        "providerId": "UPDATE_PROFILE",
-        "enabled": true,
-        "defaultAction": false,
-        "priority": 40,
-        "config": {}
-      },
-      {
-        "alias": "VERIFY_EMAIL",
-        "name": "Verify Email",
-        "providerId": "VERIFY_EMAIL",
-        "enabled": true,
-        "defaultAction": false,
-        "priority": 50,
-        "config": {}
-      },
-      {
-        "alias": "delete_account",
-        "name": "Delete Account",
-        "providerId": "delete_account",
-        "enabled": false,
-        "defaultAction": false,
-        "priority": 60,
-        "config": {}
-      },
-      {
-        "alias": "webauthn-register",
-        "name": "Webauthn Register",
-        "providerId": "webauthn-register",
-        "enabled": true,
-        "defaultAction": false,
-        "priority": 70,
-        "config": {}
-      },
-      {
-        "alias": "webauthn-register-passwordless",
-        "name": "Webauthn Register Passwordless",
-        "providerId": "webauthn-register-passwordless",
-        "enabled": true,
-        "defaultAction": false,
-        "priority": 80,
-        "config": {}
-      },
-      {
-        "alias": "update_user_locale",
-        "name": "Update User Locale",
-        "providerId": "update_user_locale",
-        "enabled": true,
-        "defaultAction": false,
-        "priority": 1000,
-        "config": {}
-      }
+        {
+            "alias": "CONFIGURE_TOTP",
+            "name": "Configure OTP",
+            "providerId": "CONFIGURE_TOTP",
+            "enabled": true,
+            "defaultAction": false,
+            "priority": 10,
+            "config": {}
+        },
+        {
+            "alias": "TERMS_AND_CONDITIONS",
+            "name": "Terms and Conditions",
+            "providerId": "TERMS_AND_CONDITIONS",
+            "enabled": false,
+            "defaultAction": false,
+            "priority": 20,
+            "config": {}
+        },
+        {
+            "alias": "UPDATE_PASSWORD",
+            "name": "Update Password",
+            "providerId": "UPDATE_PASSWORD",
+            "enabled": true,
+            "defaultAction": false,
+            "priority": 30,
+            "config": {}
+        },
+        {
+            "alias": "UPDATE_PROFILE",
+            "name": "Update Profile",
+            "providerId": "UPDATE_PROFILE",
+            "enabled": true,
+            "defaultAction": false,
+            "priority": 40,
+            "config": {}
+        },
+        {
+            "alias": "VERIFY_EMAIL",
+            "name": "Verify Email",
+            "providerId": "VERIFY_EMAIL",
+            "enabled": true,
+            "defaultAction": false,
+            "priority": 50,
+            "config": {}
+        },
+        {
+            "alias": "delete_account",
+            "name": "Delete Account",
+            "providerId": "delete_account",
+            "enabled": false,
+            "defaultAction": false,
+            "priority": 60,
+            "config": {}
+        },
+        {
+            "alias": "webauthn-register",
+            "name": "Webauthn Register",
+            "providerId": "webauthn-register",
+            "enabled": true,
+            "defaultAction": false,
+            "priority": 70,
+            "config": {}
+        },
+        {
+            "alias": "webauthn-register-passwordless",
+            "name": "Webauthn Register Passwordless",
+            "providerId": "webauthn-register-passwordless",
+            "enabled": true,
+            "defaultAction": false,
+            "priority": 80,
+            "config": {}
+        },
+        {
+            "alias": "update_user_locale",
+            "name": "Update User Locale",
+            "providerId": "update_user_locale",
+            "enabled": true,
+            "defaultAction": false,
+            "priority": 1000,
+            "config": {}
+        }
     ],
     "browserFlow": "browser",
     "registrationFlow": "registration",
@@ -3078,21 +2827,21 @@
     "clientAuthenticationFlow": "clients",
     "dockerAuthenticationFlow": "docker auth",
     "attributes": {
-      "cibaBackchannelTokenDeliveryMode": "poll",
-      "cibaExpiresIn": "120",
-      "cibaAuthRequestedUserHint": "login_hint",
-      "oauth2DeviceCodeLifespan": "600",
-      "oauth2DevicePollingInterval": "5",
-      "parRequestUriLifespan": "60",
-      "cibaInterval": "5",
-      "realmReusableOtpCode": "false"
+        "cibaBackchannelTokenDeliveryMode": "poll",
+        "cibaExpiresIn": "120",
+        "cibaAuthRequestedUserHint": "login_hint",
+        "oauth2DeviceCodeLifespan": "600",
+        "oauth2DevicePollingInterval": "5",
+        "parRequestUriLifespan": "60",
+        "cibaInterval": "5",
+        "realmReusableOtpCode": "false"
     },
     "keycloakVersion": "23.0.4",
     "userManagedAccessAllowed": false,
     "clientProfiles": {
-      "profiles": []
+        "profiles": []
     },
     "clientPolicies": {
-      "policies": []
+        "policies": []
     }
-  }+}