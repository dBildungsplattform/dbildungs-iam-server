--- conflicted
+++ resolved
@@ -3,124 +3,87 @@
     "entities": [
         {
             "id": 0,
-<<<<<<< HEAD
-            "kennung": "Land",
-            "name": "Land Schleswig Holstein",
-=======
-            "kennung": "Root",
-            "name": "Root Organisation",
->>>>>>> e5a21516
+            "name": "Wurzel Land Schleswig Holstein",
             "kuerzel": "Root",
-            "typ": "TRAEGER",
+            "typ": "ROOT",
             "administriertVon": null,
             "zugehoerigZu": null
         },
         {
             "id": 1,
-<<<<<<< HEAD
-            "kennung": "0703754",
-            "name": "Amalie-Sieveking-Schule",
-            "namensergaenzung": "Keine",
-            "kuerzel": "O1",
-            "typ": "SCHULE",
-=======
-            "kennung": "Organisation1",
-            "name": "Träger1",
-            "namensergaenzung": "Keine",
-            "kuerzel": "O1",
-            "typ": "TRAEGER",
->>>>>>> e5a21516
+            "name": "Öffentliche Schulen Land Schleswig Holstein",
+            "kuerzel": "Öffentl. Schulen",
+            "typ": "LAND",
             "administriertVon": 0,
             "zugehoerigZu": 0
         },
         {
             "id": 2,
-<<<<<<< HEAD
-            "kennung": "0702948",
-            "name": "Carl-Orff-Schule",
-            "namensergaenzung": "Keine",
-            "kuerzel": "O2",
-            "typ": "SCHULE",
-=======
-            "kennung": "Organisation2",
-            "name": "Träger2",
-            "namensergaenzung": "Keine",
-            "kuerzel": "O2",
-            "typ": "TRAEGER",
->>>>>>> e5a21516
+            "name": "Ersatzschulen Land Schleswig Holstein",
+            "kuerzel": "Ersatzschulen",
+            "typ": "LAND",
             "administriertVon": 0,
             "zugehoerigZu": 0
         },
         {
             "id": 3,
+            "kennung": "0703754",
+            "name": "Amalie-Sieveking-Schule",
+            "namensergaenzung": "Keine",
+            "kuerzel": "A-Sieveking-",
+            "typ": "SCHULE",
+            "administriertVon": 1,
+            "zugehoerigZu": 1
+        },
+        {
+            "id": 4,
+            "kennung": "0702948",
+            "name": "Carl-Orff-Schule",
+            "namensergaenzung": "Keine",
+            "kuerzel": "C-Orff-Schule",
+            "typ": "SCHULE",
+            "administriertVon": 1,
+            "zugehoerigZu": 1
+        },
+        {
+            "id": 5,
             "kennung": "0705755",
             "name": "Eric-Kandel-Gymnasium",
             "namensergaenzung": "Keine",
-            "kuerzel": "O3",
+            "kuerzel": "E-Kandel-Gymn",
             "typ": "SCHULE",
-<<<<<<< HEAD
-            "administriertVon": 0,
-            "zugehoerigZu": 0
-=======
             "administriertVon": 1,
             "zugehoerigZu": 1
->>>>>>> e5a21516
         },
         {
-            "id": 4,
+            "id": 6,
             "kennung": "0705751",
             "name": "Emil-von-Behring-Gymnasium\t",
             "namensergaenzung": "Keine",
             "kuerzel": "O4",
             "typ": "SCHULE",
-<<<<<<< HEAD
-            "administriertVon": 0,
-            "zugehoerigZu": 0
-=======
-            "administriertVon": 2,
-            "zugehoerigZu": 2
->>>>>>> e5a21516
+            "administriertVon": 1,
+            "zugehoerigZu": 1
         },
         {
-            "id": 5,
+            "id": 7,
             "kennung": "0707712",
             "name": "Friedrich-Junge-Schule, Gemeinschaftsschule des Schulverbandes Großhansdorf in Großhansdorf",
             "namensergaenzung": "Keine",
             "kuerzel": "O5",
-<<<<<<< HEAD
             "typ": "SCHULE",
-            "administriertVon": 0,
-            "zugehoerigZu": 0
-=======
-            "typ": "ANBIETER",
             "administriertVon": 1,
             "zugehoerigZu": 1
->>>>>>> e5a21516
         },
         {
-            "id": 6,
+            "id": 8,
             "kennung": "0702960",
             "name": "Grundschule Hoisdorf",
             "namensergaenzung": "Keine",
             "kuerzel": "O6",
-<<<<<<< HEAD
             "typ": "SCHULE",
-            "administriertVon": 0,
-            "zugehoerigZu": 0
-=======
-            "typ": "SONSTIGE ORGANISATION / EINRICHTUNG",
-            "administriertVon": 2,
-            "zugehoerigZu": 2
-        },
-        {
-            "kennung": "Organisation7",
-            "name": "Unbestätigt",
-            "namensergaenzung": "Keine",
-            "kuerzel": "O7",
-            "typ": "UNBESTAETIGT",
             "administriertVon": 1,
             "zugehoerigZu": 1
->>>>>>> e5a21516
         }
     ]
 }