--- conflicted
+++ resolved
@@ -5,11 +5,7 @@
 import { defineConfig } from '@mikro-orm/postgresql';
 import { Module } from '@nestjs/common';
 import { ConfigModule, ConfigService } from '@nestjs/config';
-<<<<<<< HEAD
-import { DbConfig, loadConfig, ServerConfig, validateConfig } from '../shared/config/index.js';
-=======
 import { DbConfig, ServerConfig, loadConfigFiles, loadEnvConfig } from '../shared/config/index.js';
->>>>>>> 7d4ce268
 import { mappingErrorHandler } from '../shared/error/index.js';
 import { LoggingModule } from '../shared/logging/index.js';
 import { DbConsole } from './db.console.js';
