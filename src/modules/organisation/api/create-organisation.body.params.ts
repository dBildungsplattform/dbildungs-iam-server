import { AutoMap } from '@automapper/classes';
<<<<<<< HEAD
import { ApiProperty, ApiPropertyOptional } from '@nestjs/swagger';
import { IsEnum, IsOptional, IsString } from 'class-validator';
import { OrganisationsTyp } from '../domain/organisation.enum.js';
=======
import { ApiProperty } from '@nestjs/swagger';
import { IsEnum, IsOptional, IsString } from 'class-validator';
import { OrganisationsTyp, Traegerschaft } from '../domain/organisation.enums.js';
>>>>>>> 53d3fe06

export class CreateOrganisationBodyParams {
    @AutoMap()
    @IsOptional()
    @IsString()
    @ApiPropertyOptional()
    public readonly verwaltetVon?: string;

    @AutoMap()
    @IsOptional()
    @IsString()
    @ApiPropertyOptional()
    public readonly zugehoerigZu?: string;

    @AutoMap()
    @IsString()
    @ApiProperty({ required: true })
    public readonly kennung!: string;

    @AutoMap()
    @IsString()
    @ApiProperty({ required: true })
    public readonly name!: string;

    @AutoMap()
    @IsString()
    @ApiProperty({ required: true })
    public readonly namensergaenzung!: string;

    @AutoMap()
    @IsString()
    @ApiProperty({ required: true })
    public readonly kuerzel!: string;

    @AutoMap(() => String)
    @IsEnum(OrganisationsTyp)
    @ApiProperty({ enum: OrganisationsTyp, required: true })
    public readonly typ!: OrganisationsTyp;

    @AutoMap(() => String)
    @IsEnum(Traegerschaft)
    @ApiProperty({ enum: Traegerschaft, required: false })
    @IsOptional()
    public traegerschaft?: Traegerschaft;
}<|MERGE_RESOLUTION|>--- conflicted
+++ resolved
@@ -1,13 +1,7 @@
 import { AutoMap } from '@automapper/classes';
-<<<<<<< HEAD
-import { ApiProperty, ApiPropertyOptional } from '@nestjs/swagger';
-import { IsEnum, IsOptional, IsString } from 'class-validator';
-import { OrganisationsTyp } from '../domain/organisation.enum.js';
-=======
 import { ApiProperty } from '@nestjs/swagger';
 import { IsEnum, IsOptional, IsString } from 'class-validator';
 import { OrganisationsTyp, Traegerschaft } from '../domain/organisation.enums.js';
->>>>>>> 53d3fe06
 
 export class CreateOrganisationBodyParams {
     @AutoMap()
