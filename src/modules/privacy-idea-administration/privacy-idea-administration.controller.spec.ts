--- conflicted
+++ resolved
@@ -198,12 +198,6 @@
             );
         });
     });
-<<<<<<< HEAD
-
-    describe('PrivacyIdeaAdministrationController verify', () => {
-        it('should successfully verify token', async () => {
-            personPermissionsMock = createMock<PersonPermissions>();
-=======
     describe('PrivacyIdeaAdministrationController assignHardwareToken', () => {
         beforeEach(() => {
             personPermissionsMock = createMock<PersonPermissions>();
@@ -212,26 +206,13 @@
         it('should successfully assign a hardware token', async () => {
             const mockParams: AssignHardwareTokenBodyParams = createMock<AssignHardwareTokenBodyParams>();
             const mockAssignTokenResponse: AssignTokenResponse = createMock<AssignTokenResponse>();
->>>>>>> d4e75234
-            const person: Person<true> = getPerson();
-
-            jest.spyOn(personRepository, 'getPersonIfAllowed').mockResolvedValueOnce({
-                ok: true,
-                value: person,
-            });
-
-<<<<<<< HEAD
-            jest.spyOn(serviceMock, 'verifyToken').mockResolvedValue(true);
-            const response: boolean = await sut.verifyToken(
-                { personId: 'user1', otp: '123456' },
-                personPermissionsMock,
-            );
-            expect(response).toEqual(true);
-        });
-
-        it('should return forbidden insufficient permissions', async () => {
-            personPermissionsMock = createMock<PersonPermissions>();
-=======
+            const person: Person<true> = getPerson();
+
+            jest.spyOn(personRepository, 'getPersonIfAllowed').mockResolvedValueOnce({
+                ok: true,
+                value: person,
+            });
+
             jest.spyOn(serviceMock, 'assignHardwareToken').mockResolvedValue(mockAssignTokenResponse);
             const response: AssignHardwareTokenResponse | undefined = await sut.assignHardwareToken(
                 mockParams,
@@ -253,40 +234,25 @@
 
         it('should return forbidden if permissions are insufficient', async () => {
             const mockParams: AssignHardwareTokenBodyParams = createMock<AssignHardwareTokenBodyParams>();
->>>>>>> d4e75234
 
             jest.spyOn(personRepository, 'getPersonIfAllowed').mockResolvedValueOnce({
                 ok: false,
                 error: new Error('Forbidden access'),
             });
 
-<<<<<<< HEAD
-            await expect(sut.verifyToken({ personId: 'user1', otp: '123456' }, personPermissionsMock)).rejects.toThrow(
-=======
             await expect(sut.assignHardwareToken(mockParams, personPermissionsMock)).rejects.toThrow(
->>>>>>> d4e75234
                 new HttpException('Forbidden access', HttpStatus.FORBIDDEN),
             );
         });
 
         it('should return user not found if referrer is undefined', async () => {
-<<<<<<< HEAD
-            personPermissionsMock = createMock<PersonPermissions>();
-=======
-            const mockParams: AssignHardwareTokenBodyParams = createMock<AssignHardwareTokenBodyParams>();
->>>>>>> d4e75234
+            const mockParams: AssignHardwareTokenBodyParams = createMock<AssignHardwareTokenBodyParams>();
 
             jest.spyOn(personRepository, 'getPersonIfAllowed').mockResolvedValueOnce({
                 ok: true,
                 value: getPerson(true),
             });
 
-<<<<<<< HEAD
-            await expect(sut.verifyToken({ personId: 'user1', otp: '123456' }, personPermissionsMock)).rejects.toThrow(
-                new HttpException('User not found.', HttpStatus.BAD_REQUEST),
-            );
-        });
-=======
             await expect(sut.assignHardwareToken(mockParams, personPermissionsMock)).rejects.toThrow(
                 new HttpException('User not found.', HttpStatus.BAD_REQUEST),
             );
@@ -324,6 +290,50 @@
                 ),
             );
         });
->>>>>>> d4e75234
+    });
+
+    describe('PrivacyIdeaAdministrationController verify', () => {
+        it('should successfully verify token', async () => {
+            personPermissionsMock = createMock<PersonPermissions>();
+            const person: Person<true> = getPerson();
+
+            jest.spyOn(personRepository, 'getPersonIfAllowed').mockResolvedValueOnce({
+                ok: true,
+                value: person,
+            });
+
+            jest.spyOn(serviceMock, 'verifyToken').mockResolvedValue(true);
+            const response: boolean = await sut.verifyToken(
+                { personId: 'user1', otp: '123456' },
+                personPermissionsMock,
+            );
+            expect(response).toEqual(true);
+        });
+
+        it('should return forbidden insufficient permissions', async () => {
+            personPermissionsMock = createMock<PersonPermissions>();
+
+            jest.spyOn(personRepository, 'getPersonIfAllowed').mockResolvedValueOnce({
+                ok: false,
+                error: new Error('Forbidden access'),
+            });
+
+            await expect(sut.verifyToken({ personId: 'user1', otp: '123456' }, personPermissionsMock)).rejects.toThrow(
+                new HttpException('Forbidden access', HttpStatus.FORBIDDEN),
+            );
+        });
+
+        it('should return user not found if referrer is undefined', async () => {
+            personPermissionsMock = createMock<PersonPermissions>();
+
+            jest.spyOn(personRepository, 'getPersonIfAllowed').mockResolvedValueOnce({
+                ok: true,
+                value: getPerson(true),
+            });
+
+            await expect(sut.verifyToken({ personId: 'user1', otp: '123456' }, personPermissionsMock)).rejects.toThrow(
+                new HttpException('User not found.', HttpStatus.BAD_REQUEST),
+            );
+        });
     });
 });