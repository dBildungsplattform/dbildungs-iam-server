--- conflicted
+++ resolved
@@ -88,38 +88,9 @@
         };
 
         it('should get a person', async () => {
-<<<<<<< HEAD
-            const personResponse: PersonResponse = {
-                id: faker.string.uuid(),
-                name: {
-                    vorname: faker.person.firstName(),
-                    familienname: faker.person.lastName(),
-                    initialenfamilienname: faker.person.lastName(),
-                    initialenvorname: faker.person.firstName(),
-                    rufname: faker.person.middleName(),
-                    titel: faker.string.alpha(),
-                    anrede: [faker.string.alpha(), faker.string.alpha()],
-                    namenssuffix: [],
-                    namenspraefix: [],
-                    sortierindex: 'sortierindex',
-                },
-                mandant: faker.string.uuid(),
-                referrer: faker.string.uuid(),
-                geburt: {
-                    datum: new Date('2022.02.02'),
-                    geburtsort: faker.location.country(),
-                },
-                geschlecht: faker.person.gender(),
-                lokalisierung: faker.location.country(),
-                vertrauensstufe: Vertrauensstufe.VOLL,
-            };
-            const persondatensatz: PersonendatensatzResponse = {
-                person: personResponse,
-=======
             const personDto: PersonDto = {} as PersonDto;
             const persondatensatzDto: PersonendatensatzDto = {
                 person: personDto,
->>>>>>> e8fadd85
                 personenkontexte: [],
             };
 
@@ -166,15 +137,9 @@
                 geburt: mockBirthParams,
                 geschlecht: '',
                 lokalisierung: '',
-<<<<<<< HEAD
                 vertrauensstufe: Vertrauensstufe.VOLL,
-            };
-            const person2: PersonResponse = {
-=======
-                vertrauensstufe: TrustLevel.TRUSTED,
             } as PersonDto;
             const person2: PersonDto = {
->>>>>>> e8fadd85
                 id: faker.string.uuid(),
                 name: {
                     familienname: options.lastName,
@@ -184,13 +149,8 @@
                 geburt: mockBirthParams,
                 geschlecht: '',
                 lokalisierung: '',
-<<<<<<< HEAD
                 vertrauensstufe: Vertrauensstufe.VOLL,
-            };
-=======
-                vertrauensstufe: TrustLevel.TRUSTED,
             } as PersonDto;
->>>>>>> e8fadd85
 
             const mockPersondatensatz1: PersonendatensatzDto = {
                 person: person1,
