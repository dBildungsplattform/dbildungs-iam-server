import { Controller, Get, Param } from '@nestjs/common';
import {
    ApiBearerAuth,
    ApiInternalServerErrorResponse,
    ApiOAuth2,
    ApiOkResponse,
    ApiOperation,
    ApiTags,
} from '@nestjs/swagger';

import { FindEmailAddressBySpshPersonIdParams } from '../dtos/params/find-email-address-by-spsh-person-id.params.js';
import { EmailAddressResponse } from '../dtos/response/email-address.response.js';
import { ClassLogger } from '../../../../../core/logging/class-logger.js';
import { Public } from '../../decorator/public.decorator.js';
import { AddressWithStatusesDescDto } from '../dtos/address-with-statuses/address-with-statuses-desc.dto.js';
import { EmailAddressStatus } from '../../domain/email-address-status.js';
import { EmailAddressRepo } from '../../persistence/email-address.repo.js';

@ApiTags('email')
@ApiBearerAuth()
@ApiOAuth2(['openid'])
@Controller({ path: 'read' })
export class EmailReadController {
    public constructor(
        private readonly logger: ClassLogger,
        private readonly emailAddressRepo: EmailAddressRepo,
    ) {}

    @Get(':spshPersonId')
    @Public()
    @ApiOperation({ description: 'Get email-addresses by personId.' })
    @ApiOkResponse({
        description: 'The email-addresses for corresponding person were successfully returned.',
        type: [EmailAddressResponse],
    })
    @ApiInternalServerErrorResponse({ description: 'Internal server error while getting email-addresses by personId.' })
    public async findEmailAddressesByPersonId(
        @Param() findEmailAddressByPersonIdParams: FindEmailAddressBySpshPersonIdParams,
    ): Promise<EmailAddressResponse[]> {
        this.logger.info(`PersonId:${findEmailAddressByPersonIdParams.spshPersonId}`);
<<<<<<< HEAD
        const emailAddress: EmailAddress<true> = EmailAddress.construct({
            id: '0',
            createdAt: new Date(),
            updatedAt: new Date(),
            address: 'test@schule-sh.de',
            priority: 0,
            spshPersonId: undefined,
            oxUserCounter: undefined,
            markedForCron: undefined,
        });
=======
>>>>>>> cdb77898

        const addresses: AddressWithStatusesDescDto[] =
            await this.emailAddressRepo.findAllEmailAddressesWithStatusesDescBySpshPersonId(
                findEmailAddressByPersonIdParams.spshPersonId,
            );

        if (addresses.length === 0) {
            return [];
        }

        return addresses
            .filter((address: AddressWithStatusesDescDto) => address.statuses.length > 0)
            .map((address: AddressWithStatusesDescDto) => {
                const status: EmailAddressStatus<true> | undefined = address.statuses.at(0);
                if (status) {
                    return new EmailAddressResponse(address.emailAddress, status);
                }
                return undefined;
            })
            .filter((response: EmailAddressResponse | undefined) => response !== undefined);
    }
}<|MERGE_RESOLUTION|>--- conflicted
+++ resolved
@@ -38,19 +38,6 @@
         @Param() findEmailAddressByPersonIdParams: FindEmailAddressBySpshPersonIdParams,
     ): Promise<EmailAddressResponse[]> {
         this.logger.info(`PersonId:${findEmailAddressByPersonIdParams.spshPersonId}`);
-<<<<<<< HEAD
-        const emailAddress: EmailAddress<true> = EmailAddress.construct({
-            id: '0',
-            createdAt: new Date(),
-            updatedAt: new Date(),
-            address: 'test@schule-sh.de',
-            priority: 0,
-            spshPersonId: undefined,
-            oxUserCounter: undefined,
-            markedForCron: undefined,
-        });
-=======
->>>>>>> cdb77898
 
         const addresses: AddressWithStatusesDescDto[] =
             await this.emailAddressRepo.findAllEmailAddressesWithStatusesDescBySpshPersonId(
