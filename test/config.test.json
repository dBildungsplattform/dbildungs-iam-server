--- conflicted
+++ resolved
@@ -80,11 +80,7 @@
     },
     "IMPORT": {
         "CSV_FILE_MAX_SIZE_IN_MB": 1,
-<<<<<<< HEAD
-        "CSV_MAX_NUMBER_OF_USERS": 3,
-=======
         "CSV_MAX_NUMBER_OF_USERS": 2,
->>>>>>> 17de936d
         "PASSPHRASE_SECRET": "44abDqJk2qgwRbpGfO0VZx7DpXeFsm7R",
         "PASSPHRASE_SALT": "YDp6fYkbUcj4ZkyAOnbAHGQ9O72htc5M"
     },
