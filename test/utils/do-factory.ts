--- conflicted
+++ resolved
@@ -15,14 +15,10 @@
     ServiceProviderKategorie,
     ServiceProviderTarget,
 } from '../../src/modules/service-provider/domain/service-provider.enum.js';
-<<<<<<< HEAD
 import { Person } from '../../src/modules/person/domain/person.js';
 import { Personenkontext } from '../../src/modules/personenkontext/domain/personenkontext.js';
 import { Organisation } from '../../src/modules/organisation/domain/organisation.js';
 import { PersonenkontextDo } from '../../src/modules/personenkontext/domain/personenkontext.do.js';
-=======
-import { Organisation } from '../../src/modules/organisation/domain/organisation.js';
->>>>>>> 957a7a41
 
 export class DoFactory {
     public static createMany<T extends DoBase<boolean>>(
@@ -59,7 +55,7 @@
         withId: WasPersisted,
         props?: Partial<Organisation<false>>,
     ): Organisation<WasPersisted> {
-        const organisation: Organisation<false> = {
+        const organisation: Partial<Organisation<WasPersisted>> = {
             id: withId ? faker.string.uuid() : undefined,
             kennung: faker.lorem.word(),
             name: faker.company.name(),
@@ -159,7 +155,6 @@
         );
     }
 
-<<<<<<< HEAD
     //Remove this when PersonenkontextDo is remove dor set to deprecated
     public static createPersonenkontextDo<WasPersisted extends boolean>(
         this: void,
@@ -184,7 +179,8 @@
         };
 
         return Object.assign(new PersonenkontextDo<WasPersisted>(), personenkontext, params);
-=======
+    }
+
     public static createOrganisationAggregate<WasPersisted extends boolean>(
         this: void,
         withId: WasPersisted,
@@ -207,6 +203,5 @@
         Object.assign(organisation, params);
 
         return organisation;
->>>>>>> 957a7a41
     }
 }