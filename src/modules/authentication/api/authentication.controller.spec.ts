import { faker } from '@faker-js/faker/';
import { createMock, DeepMocked } from '@golevelup/ts-jest';
import { ConfigService } from '@nestjs/config';
import { Test, TestingModule } from '@nestjs/testing';
import { Request, Response } from 'express';
import { Session, SessionData } from 'express-session';
import { Client, EndSessionParameters, IssuerMetadata } from 'openid-client';

import { ConfigTestModule } from '../../../../test/utils/config-test.module.js';
import { LoggingTestModule } from '../../../../test/utils/logging-test.module.js';
import { FrontendConfig } from '../../../shared/config/frontend.config.js';
import { OIDC_CLIENT } from '../services/oidc-client.service.js';
import { PassportUser, User } from '../types/user.js';
import { AuthenticationController } from './authentication.controller.js';
import { UserinfoResponse } from './userinfo.response.js';
<<<<<<< HEAD
import { DatabaseTestModule, MapperTestModule } from '../../../../test/utils/index.js';
import { PersonModule } from '../../person/person.module.js';
import { PersonenKontextModule } from '../../personenkontext/personenkontext.module.js';
import { PersonPermissionsRepo } from '../domain/person-permission.repo.js';
import { MikroORM } from '@mikro-orm/core';
import { PersonPermissions } from '../domain/person-permissions.js';
import { DBiamPersonenkontextRepo } from '../../personenkontext/persistence/dbiam-personenkontext.repo.js';
=======
import { PersonRepository } from '../../person/persistence/person.repository.js';
>>>>>>> 16da7d17
import { Person } from '../../person/domain/person.js';

describe('AuthenticationController', () => {
    let module: TestingModule;
    let authController: AuthenticationController;
    let oidcClient: DeepMocked<Client>;
    let frontendConfig: FrontendConfig;
<<<<<<< HEAD
    let personPermissionsRepoMock: DeepMocked<PersonPermissionsRepo>;
    let dbiamPersonenkontextRepoMock: DeepMocked<DBiamPersonenkontextRepo>;

    beforeAll(async () => {
        module = await Test.createTestingModule({
            imports: [
                ConfigTestModule,
                LoggingTestModule,
                MapperTestModule,
                DatabaseTestModule.forRoot({ isDatabaseRequired: true }),
                PersonModule,
                PersonenKontextModule,
            ],
            providers: [
                AuthenticationController,
                {
                    provide: PersonPermissionsRepo,
                    useValue: createMock<PersonPermissionsRepo>(),
                },
                {
                    provide: DBiamPersonenkontextRepo,
                    useValue: createMock<DBiamPersonenkontextRepo>(),
                },
                {
                    provide: OIDC_CLIENT,
                    useValue: createMock<Client>(),
                },
=======
    let personRepository: DeepMocked<PersonRepository>;

    beforeAll(async () => {
        module = await Test.createTestingModule({
            imports: [ConfigTestModule, LoggingTestModule],
            providers: [
                AuthenticationController,
                { provide: OIDC_CLIENT, useValue: createMock<Client>() },
                { provide: PersonRepository, useValue: createMock<PersonRepository>() },
>>>>>>> 16da7d17
            ],
        }).compile();

        await DatabaseTestModule.setupDatabase(module.get(MikroORM));

        authController = module.get(AuthenticationController);
        oidcClient = module.get(OIDC_CLIENT);
        frontendConfig = module.get(ConfigService).getOrThrow<FrontendConfig>('FRONTEND');
<<<<<<< HEAD
        personPermissionsRepoMock = module.get(PersonPermissionsRepo);
        dbiamPersonenkontextRepoMock = module.get(DBiamPersonenkontextRepo);
=======
        personRepository = module.get(PersonRepository);
>>>>>>> 16da7d17
    });

    afterEach(() => {
        jest.resetAllMocks();
    });

    afterAll(async () => {
        await module.close();
    });

    it('should be defined', () => {
        expect(authController).toBeDefined();
    });

    describe('Login', () => {
        it('should redirect', () => {
            const responseMock: Response = createMock<Response>();
            const session: SessionData = { cookie: { originalMaxAge: 0 } };

            authController.login(responseMock, session);

            expect(responseMock.redirect).toHaveBeenCalled();
        });

        it('should redirect to saved redirectUrl', () => {
            const responseMock: Response = createMock<Response>();
            const sessionMock: SessionData = createMock<SessionData>({ redirectUrl: faker.internet.url() });

            authController.login(responseMock, sessionMock);

            expect(responseMock.redirect).toHaveBeenCalledWith(sessionMock.redirectUrl);
        });
    });

    describe('Logout', () => {
        function setupRequest(passportUser?: PassportUser, logoutErr?: Error, destroyErr?: Error): Request {
            const sessionMock: DeepMocked<Session> = createMock<Session>();
            const requestMock: DeepMocked<Request> = createMock<Request>({
                session: sessionMock,
                passportUser,
            });
            requestMock.logout.mockImplementationOnce((cb: (err: unknown) => void): void => {
                cb(logoutErr);
            });
            sessionMock.destroy.mockImplementationOnce((cb: (err: unknown) => void): Session => {
                cb(destroyErr);
                return sessionMock;
            });

            return requestMock;
        }

        it('should call request.logout', () => {
            const requestMock: Request = setupRequest();
            oidcClient.issuer.metadata = createMock<IssuerMetadata>({});

            authController.logout(requestMock, createMock());

            expect(requestMock.logout).toHaveBeenCalled();
        });

        it('should call session.destroy', () => {
            const requestMock: Request = setupRequest();
            oidcClient.issuer.metadata = createMock<IssuerMetadata>({});

            authController.logout(requestMock, createMock());

            expect(requestMock.logout).toHaveBeenCalled();
        });

        describe('when end_session_endpoint is defined', () => {
            it('should call endSessionUrl with correct params', () => {
                const user: PassportUser = createMock<PassportUser>({ id_token: faker.string.alphanumeric(32) });
                const requestMock: Request = setupRequest(user);
                oidcClient.issuer.metadata = createMock<IssuerMetadata>({ end_session_endpoint: faker.internet.url() });

                authController.logout(requestMock, createMock());

                expect(oidcClient.endSessionUrl).toHaveBeenCalledWith<[EndSessionParameters]>({
                    id_token_hint: user.id_token,
                    post_logout_redirect_uri: frontendConfig.LOGOUT_REDIRECT,
                    client_id: oidcClient.metadata.client_id,
                });
            });

            it('should redirect to return value of endSessionUrl', () => {
                const user: PassportUser = createMock<PassportUser>({ id_token: faker.string.alphanumeric(32) });
                const requestMock: Request = setupRequest(user);
                const responseMock: Response = createMock<Response>();
                oidcClient.issuer.metadata = createMock<IssuerMetadata>({ end_session_endpoint: faker.internet.url() });
                const endSessionUrl: string = faker.internet.url();
                oidcClient.endSessionUrl.mockReturnValueOnce(endSessionUrl);

                authController.logout(requestMock, responseMock);

                expect(responseMock.redirect).toHaveBeenCalledWith(endSessionUrl);
            });
        });

        describe('when end_session_endpoint is not defined', () => {
            it('should return to redirectUrl param', () => {
                const requestMock: Request = setupRequest();
                const responseMock: Response = createMock<Response>();
                oidcClient.issuer.metadata = createMock<IssuerMetadata>({ end_session_endpoint: undefined });

                authController.logout(requestMock, responseMock);

                expect(responseMock.redirect).toHaveBeenCalledWith(frontendConfig.LOGOUT_REDIRECT);
            });
        });

        describe('when request.logout fails', () => {
            it('should not throw error', () => {
                const requestMock: Request = setupRequest(undefined, new Error());

                expect(() => authController.logout(requestMock, createMock())).not.toThrow();
            });
        });

        describe('when session.destroy fails', () => {
            it('should not throw error', () => {
                const requestMock: Request = setupRequest(undefined, undefined, new Error());

                expect(() => authController.logout(requestMock, createMock())).not.toThrow();
            });
        });
    });

    describe('info', () => {
        it('should return user info', async () => {
<<<<<<< HEAD
            const user: User = createMock<User>({ preferred_username: faker.internet.userName() });

            const person: Person<true> = Person.construct(
                faker.string.uuid(),
                faker.date.past(),
                faker.date.recent(),
                faker.person.lastName(),
                faker.person.firstName(),
                '1',
                faker.lorem.word(),
                undefined,
                faker.string.uuid(),
            );
            person.geburtsdatum = faker.date.past();

            const personPermissions: PersonPermissions = new PersonPermissions(dbiamPersonenkontextRepoMock, person);
            personPermissionsRepoMock.loadPersonPermissions.mockResolvedValueOnce(personPermissions);

            const result: UserinfoResponse = await authController.info(user);
=======
            const fakeKeycloakId: string = faker.string.uuid();
            const user: User = createMock<User>({ preferred_username: faker.internet.userName(), sub: fakeKeycloakId });

            const fakePersonId: string = faker.string.uuid();
            const fakePerson: DeepMocked<Person<true>> = createMock<Person<true>>({ id: fakePersonId });
            personRepository.findByKeycloakUserId.mockResolvedValue(fakePerson);
            const result: UserinfoResponse = await authController.info(user);
            expect(personRepository.findByKeycloakUserId).toHaveBeenCalledWith(fakeKeycloakId);
>>>>>>> 16da7d17

            expect(result).toBeInstanceOf(UserinfoResponse);
            expect(result.personId).toStrictEqual(fakePersonId);
        });
    });
});<|MERGE_RESOLUTION|>--- conflicted
+++ resolved
@@ -13,7 +13,6 @@
 import { PassportUser, User } from '../types/user.js';
 import { AuthenticationController } from './authentication.controller.js';
 import { UserinfoResponse } from './userinfo.response.js';
-<<<<<<< HEAD
 import { DatabaseTestModule, MapperTestModule } from '../../../../test/utils/index.js';
 import { PersonModule } from '../../person/person.module.js';
 import { PersonenKontextModule } from '../../personenkontext/personenkontext.module.js';
@@ -21,9 +20,6 @@
 import { MikroORM } from '@mikro-orm/core';
 import { PersonPermissions } from '../domain/person-permissions.js';
 import { DBiamPersonenkontextRepo } from '../../personenkontext/persistence/dbiam-personenkontext.repo.js';
-=======
-import { PersonRepository } from '../../person/persistence/person.repository.js';
->>>>>>> 16da7d17
 import { Person } from '../../person/domain/person.js';
 
 describe('AuthenticationController', () => {
@@ -31,7 +27,6 @@
     let authController: AuthenticationController;
     let oidcClient: DeepMocked<Client>;
     let frontendConfig: FrontendConfig;
-<<<<<<< HEAD
     let personPermissionsRepoMock: DeepMocked<PersonPermissionsRepo>;
     let dbiamPersonenkontextRepoMock: DeepMocked<DBiamPersonenkontextRepo>;
 
@@ -59,17 +54,6 @@
                     provide: OIDC_CLIENT,
                     useValue: createMock<Client>(),
                 },
-=======
-    let personRepository: DeepMocked<PersonRepository>;
-
-    beforeAll(async () => {
-        module = await Test.createTestingModule({
-            imports: [ConfigTestModule, LoggingTestModule],
-            providers: [
-                AuthenticationController,
-                { provide: OIDC_CLIENT, useValue: createMock<Client>() },
-                { provide: PersonRepository, useValue: createMock<PersonRepository>() },
->>>>>>> 16da7d17
             ],
         }).compile();
 
@@ -78,12 +62,8 @@
         authController = module.get(AuthenticationController);
         oidcClient = module.get(OIDC_CLIENT);
         frontendConfig = module.get(ConfigService).getOrThrow<FrontendConfig>('FRONTEND');
-<<<<<<< HEAD
         personPermissionsRepoMock = module.get(PersonPermissionsRepo);
         dbiamPersonenkontextRepoMock = module.get(DBiamPersonenkontextRepo);
-=======
-        personRepository = module.get(PersonRepository);
->>>>>>> 16da7d17
     });
 
     afterEach(() => {
@@ -214,9 +194,7 @@
 
     describe('info', () => {
         it('should return user info', async () => {
-<<<<<<< HEAD
             const user: User = createMock<User>({ preferred_username: faker.internet.userName() });
-
             const person: Person<true> = Person.construct(
                 faker.string.uuid(),
                 faker.date.past(),
@@ -234,19 +212,8 @@
             personPermissionsRepoMock.loadPersonPermissions.mockResolvedValueOnce(personPermissions);
 
             const result: UserinfoResponse = await authController.info(user);
-=======
-            const fakeKeycloakId: string = faker.string.uuid();
-            const user: User = createMock<User>({ preferred_username: faker.internet.userName(), sub: fakeKeycloakId });
-
-            const fakePersonId: string = faker.string.uuid();
-            const fakePerson: DeepMocked<Person<true>> = createMock<Person<true>>({ id: fakePersonId });
-            personRepository.findByKeycloakUserId.mockResolvedValue(fakePerson);
-            const result: UserinfoResponse = await authController.info(user);
-            expect(personRepository.findByKeycloakUserId).toHaveBeenCalledWith(fakeKeycloakId);
->>>>>>> 16da7d17
 
             expect(result).toBeInstanceOf(UserinfoResponse);
-            expect(result.personId).toStrictEqual(fakePersonId);
         });
     });
 });