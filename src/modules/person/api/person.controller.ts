--- conflicted
+++ resolved
@@ -69,12 +69,9 @@
 import { DbiamPersonError } from './dbiam-person.error.js';
 import { DuplicatePersonalnummerError } from '../../../shared/error/duplicate-personalnummer.error.js';
 import { DBiamPersonenkontextService } from '../../personenkontext/domain/dbiam-personenkontext.service.js';
-<<<<<<< HEAD
 import { EventService } from '../../../core/eventbus/index.js';
 import { PersonExternalSystemsSyncEvent } from '../../../shared/events/person-external-systems-sync.event.js';
-=======
 import { PersonMetadataBodyParams } from './person-metadata.body.param.js';
->>>>>>> 25963afb
 
 @UseFilters(SchulConnexValidationErrorFilter, new AuthenticationExceptionFilter(), new PersonExceptionFilter())
 @ApiTags('personen')
@@ -447,7 +444,6 @@
         return new PersonLockResponse(`User has been successfully ${lockUserBodyParams.lock ? '' : 'un'}locked.`);
     }
 
-<<<<<<< HEAD
     @Post(':personId/sync')
     @HttpCode(HttpStatus.OK)
     @ApiOkResponse({ description: 'User will be synced.' })
@@ -472,15 +468,10 @@
         this.eventService.publish(new PersonExternalSystemsSyncEvent(personId));
     }
 
-    @Patch(':personId/personalnummer')
-    @ApiNoContentResponse({
-        description: 'The personalnummer was successfully updated.',
-=======
     @Patch(':personId/metadata')
     @ApiOkResponse({
         description: 'The metadata for user was successfully updated.',
         type: PersonendatensatzResponse,
->>>>>>> 25963afb
     })
     @ApiBadRequestResponse({ description: 'Request has a wrong format.', type: DbiamPersonError })
     @ApiUnauthorizedResponse({ description: 'Not authorized to update the metadata.' })
