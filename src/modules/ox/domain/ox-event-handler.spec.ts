import { faker } from '@faker-js/faker';
import { DeepMocked, createMock } from '@golevelup/ts-jest';
import { Test, TestingModule } from '@nestjs/testing';
import { ConfigTestModule, LoggingTestModule } from '../../../../test/utils/index.js';
import { ClassLogger } from '../../../core/logging/class-logger.js';
import { PersonID } from '../../../shared/types/index.js';
import { OxEventHandler } from './ox-event-handler.js';
import { OxService } from './ox.service.js';
import { CreateUserAction } from '../actions/user/create-user.action.js';
import { OxError } from '../../../shared/error/ox.error.js';
import { RolleRepo } from '../../rolle/repo/rolle.repo.js';
import { ServiceProviderRepo } from '../../service-provider/repo/service-provider.repo.js';
import { DBiamPersonenkontextRepo } from '../../personenkontext/persistence/dbiam-personenkontext.repo.js';
import { PersonRepository } from '../../person/persistence/person.repository.js';
import { Person } from '../../person/domain/person.js';
import { EmailAddressGeneratedEvent } from '../../../shared/events/email-address-generated.event.js';
import { ExistsUserAction } from '../actions/user/exists-user.action.js';
import { EventService } from '../../../core/eventbus/services/event.service.js';
import { EmailRepo } from '../../email/persistence/email.repo.js';
import { EmailAddress } from '../../email/domain/email-address.js';
import { EmailAddressChangedEvent } from '../../../shared/events/email-address-changed.event.js';
import { GetDataForUserResponse } from '../actions/user/get-data-user.action.js';
import { EntityCouldNotBeCreated } from '../../../shared/error/index.js';
import {OXGroupID, OXUserID} from '../../../shared/types/ox-ids.types.js';
import { ListGroupsAction } from '../actions/group/list-groups.action.js';

describe('OxEventHandler', () => {
    let module: TestingModule;

    let sut: OxEventHandler;
    let oxServiceMock: DeepMocked<OxService>;
    let loggerMock: DeepMocked<ClassLogger>;
    let personRepositoryMock: DeepMocked<PersonRepository>;
    let emailRepoMock: DeepMocked<EmailRepo>;
    let eventServiceMock: DeepMocked<EventService>;

    beforeAll(async () => {
        module = await Test.createTestingModule({
            imports: [LoggingTestModule, ConfigTestModule],
            providers: [
                OxEventHandler,
                {
                    provide: RolleRepo,
                    useValue: createMock<RolleRepo>(),
                },
                {
                    provide: ServiceProviderRepo,
                    useValue: createMock<ServiceProviderRepo>(),
                },
                {
                    provide: DBiamPersonenkontextRepo,
                    useValue: createMock<DBiamPersonenkontextRepo>(),
                },
                {
                    provide: PersonRepository,
                    useValue: createMock<PersonRepository>(),
                },
                {
                    provide: EmailRepo,
                    useValue: createMock<EmailRepo>(),
                },
                {
                    provide: OxService,
                    useValue: createMock<OxService>(),
                },
                {
                    provide: EventService,
                    useValue: createMock<EventService>(),
                },
            ],
        }).compile();

        sut = module.get(OxEventHandler);
        oxServiceMock = module.get(OxService);
        loggerMock = module.get(ClassLogger);

        personRepositoryMock = module.get(PersonRepository);
        emailRepoMock = module.get(EmailRepo);
        eventServiceMock = module.get(EventService);
    });

    function getRequestedEmailAddresses(address?: string): EmailAddress<true>[] {
        const emailAddress: EmailAddress<true> = createMock<EmailAddress<true>>({
            get address(): string {
                return address ?? faker.internet.email();
            },
        });
        return [emailAddress];
    }

    function mockUserCreationRequest(userId: OXUserID, emailAddress: string): void {
        //mock create-oxUser-request
        oxServiceMock.send.mockResolvedValueOnce({
            ok: true,
            value: {
                id: userId,
                firstname: 'firstname',
                lastname: 'lastname',
                username: 'username',
                primaryEmail: emailAddress,
                mailenabled: true,
            },
        });
    }

    afterAll(async () => {
        await module.close();
    });

    beforeEach(() => {
        sut.ENABLED = true;
        jest.resetAllMocks();
    });

    describe('createOxGroup', () => {
        let personId: PersonID;
        let fakeDstNr: string;
        let event: EmailAddressGeneratedEvent;
        let person: Person<true>;

        beforeEach(() => {
            jest.resetAllMocks();
            personId = faker.string.uuid();
            fakeDstNr = faker.string.numeric();
            event = new EmailAddressGeneratedEvent(
                personId,
                faker.string.uuid(),
                faker.internet.email(),
                true,
                fakeDstNr,
            );
            person = createMock<Person<true>>({ email: faker.internet.email(), referrer: faker.internet.userName() });
        });

        describe('when creating group fails', () => {
            it('should log error about failing oxGroup-creation', async () => {
                personRepositoryMock.findById.mockResolvedValueOnce(person);
                emailRepoMock.findByPersonSortedByUpdatedAtDesc.mockResolvedValueOnce([
                    createMock<EmailAddress<true>>(),
                ]);

                //mock exists-oxUser-request
                oxServiceMock.send.mockResolvedValueOnce({
                    ok: true,
                    value: {
                        exists: false,
                    },
                });
                //mock create-oxUser-request
                const fakeOXUserId: string = faker.string.uuid();
                mockUserCreationRequest(fakeOXUserId, event.address);
                //mock list-oxGroups-request: empty result -> no groups found
                oxServiceMock.send.mockResolvedValueOnce({
                    ok: true,
                    value: {
                        groups: [],
                    },
                });
                //mock create-oxGroup-request
                oxServiceMock.send.mockResolvedValueOnce({
                    ok: false,
                    error: new OxError(),
                });

                await sut.handleEmailAddressGeneratedEvent(event);

                expect(oxServiceMock.send).toHaveBeenCalledWith(expect.any(CreateUserAction));
                expect(loggerMock.error).toHaveBeenCalledWith(
                    `Could Not Create OxGroup with name:lehrer-${fakeDstNr}, displayName:Lehrer of ${fakeDstNr}`,
                );
                expect(eventServiceMock.publish).toHaveBeenCalledTimes(0);
            });
        });
    });

    describe('getOxGroupByName', () => {
        let personId: PersonID;
        let fakeDstNr: string;
        let event: EmailAddressGeneratedEvent;
        let person: Person<true>;

        beforeEach(() => {
            jest.resetAllMocks();
            personId = faker.string.uuid();
            fakeDstNr = faker.string.numeric();
            event = new EmailAddressGeneratedEvent(
                personId,
                faker.string.uuid(),
                faker.internet.email(),
                true,
                fakeDstNr,
            );
            person = createMock<Person<true>>({ email: faker.internet.email(), referrer: faker.internet.userName() });
        });

        describe('when existing group is found', () => {
            it('should return the existing groups id', async () => {
                personRepositoryMock.findById.mockResolvedValueOnce(person);
                emailRepoMock.findByPersonSortedByUpdatedAtDesc.mockResolvedValueOnce([
                    createMock<EmailAddress<true>>(),
                ]);

                //mock exists-oxUser-request
                oxServiceMock.send.mockResolvedValueOnce({
                    ok: true,
                    value: {
                        exists: false,
                    },
                });
                //mock create-oxUser-request
                const fakeOXUserId: string = faker.string.uuid();
                mockUserCreationRequest(fakeOXUserId, event.address);
                //mock list-oxGroups-request
                oxServiceMock.send.mockResolvedValueOnce({
                    ok: true,
                    value: {
                        groups: [
                            {
                                displayname: `Lehrer of ${fakeDstNr}`,
                                id: 'id',
                                name: `lehrer-${fakeDstNr}`,
                                memberIds: [],
                            },
                        ],
                    },
                });

                //mock add-member-to-oxGroup-request
                oxServiceMock.send.mockResolvedValueOnce({
                    ok: true,
                    value: {
                        status: {
                            code: 'success',
                        },
                        data: undefined,
                    },
                });

                await sut.handleEmailAddressGeneratedEvent(event);

                expect(oxServiceMock.send).toHaveBeenCalledWith(expect.any(CreateUserAction));
                expect(loggerMock.info).toHaveBeenCalledWith(
                    `Found existing oxGroup for oxGroupName:lehrer-${fakeDstNr}`,
                );
                expect(eventServiceMock.publish).toHaveBeenCalledTimes(1);
            });
        });

        describe('when OX-request fails', () => {
            it('should log error', async () => {
                personRepositoryMock.findById.mockResolvedValueOnce(person);
                emailRepoMock.findByPersonSortedByUpdatedAtDesc.mockResolvedValueOnce([
                    createMock<EmailAddress<true>>(),
                ]);

                //mock exists-oxUser-request
                oxServiceMock.send.mockResolvedValueOnce({
                    ok: true,
                    value: {
                        exists: false,
                    },
                });
                //mock create-oxUser-request
                const fakeOXUserId: string = faker.string.uuid();
                mockUserCreationRequest(fakeOXUserId, event.address);
                //mock list-oxGroups-request
                oxServiceMock.send.mockResolvedValueOnce({
                    ok: false,
                    error: new OxError('mockError'),
                });

                await sut.handleEmailAddressGeneratedEvent(event);

                expect(oxServiceMock.send).toHaveBeenCalledWith(expect.any(CreateUserAction));
                expect(oxServiceMock.send).toHaveBeenCalledWith(expect.any(ListGroupsAction));

                expect(loggerMock.error).toHaveBeenCalledWith(
                    `Could Not Retrieve Groups For Context, contextId:undefined`,
                );
                expect(eventServiceMock.publish).toHaveBeenCalledTimes(0);
            });
        });

        describe('when no matching groups is found', () => {
            it('should log error', async () => {
                personRepositoryMock.findById.mockResolvedValueOnce(person);
                emailRepoMock.findByPersonSortedByUpdatedAtDesc.mockResolvedValueOnce([
                    createMock<EmailAddress<true>>(),
                ]);

                //mock exists-oxUser-request
                oxServiceMock.send.mockResolvedValueOnce({
                    ok: true,
                    value: {
                        exists: false,
                    },
                });
                //mock create-oxUser-request
                const fakeOXUserId: string = faker.string.uuid();
                mockUserCreationRequest(fakeOXUserId, event.address);
                //mock list-oxGroups-request, mock no matching group found
                oxServiceMock.send.mockResolvedValueOnce({
                    ok: true,
                    value: {
                        groups: [],
                    },
                });
                const fakeOxGroupId: OXGroupID = faker.string.uuid();
                //mock create-oxGroup-request
                oxServiceMock.send.mockResolvedValueOnce({
                    ok: true,
                    value: {
                        id: fakeOxGroupId,
                    },
                });
                //mock add-member-to-oxGroup-request
                oxServiceMock.send.mockResolvedValueOnce({
                    ok: true,
                    value: {
                        status: {
                            code: 'success',
                        },
                        data: undefined,
                    },
                });

                await sut.handleEmailAddressGeneratedEvent(event);

                expect(oxServiceMock.send).toHaveBeenCalledWith(expect.any(CreateUserAction));
                expect(oxServiceMock.send).toHaveBeenCalledWith(expect.any(ListGroupsAction));

                expect(loggerMock.info).toHaveBeenCalledWith(
                    `Found No Matching OxGroup For OxGroupName:lehrer-${fakeDstNr}`,
                );
                expect(eventServiceMock.publish).toHaveBeenCalledTimes(1);
            });
        });

        describe('when multiple groups are found for same groupName', () => {
            it('should log error', async () => {
                personRepositoryMock.findById.mockResolvedValueOnce(person);
                emailRepoMock.findByPersonSortedByUpdatedAtDesc.mockResolvedValueOnce([
                    createMock<EmailAddress<true>>(),
                ]);

                //mock exists-oxUser-request
                oxServiceMock.send.mockResolvedValueOnce({
                    ok: true,
                    value: {
                        exists: false,
                    },
                });
                //mock create-oxUser-request
                const fakeOXUserId: string = faker.string.uuid();
                mockUserCreationRequest(fakeOXUserId, event.address);
                //mock list-oxGroups-request, mock no matching group found
                oxServiceMock.send.mockResolvedValueOnce({
                    ok: true,
                    value: {
                        groups: [
                            {
                                displayname: `Lehrer of ${fakeDstNr}`,
                                id: 'id',
                                name: `lehrer-${fakeDstNr}`,
                                memberIds: [],
                            },
                            {
                                displayname: `Lehrer of ${fakeDstNr}`,
                                id: 'id',
                                name: `lehrer-${fakeDstNr}-`,
                                memberIds: [],
                            },
                        ],
                    },
                });

                await sut.handleEmailAddressGeneratedEvent(event);

                expect(oxServiceMock.send).toHaveBeenCalledWith(expect.any(CreateUserAction));
                expect(oxServiceMock.send).toHaveBeenCalledWith(expect.any(ListGroupsAction));

                expect(loggerMock.error).toHaveBeenCalledWith(
                    `Found multiple OX-groups For OxGroupName:lehrer-${fakeDstNr}, Cannot Proceed`,
                );
                expect(eventServiceMock.publish).toHaveBeenCalledTimes(0);
            });
        });
    });

    describe('addOxUserToOxGroup', () => {
        let personId: PersonID;
        let fakeDstNr: string;
        let event: EmailAddressGeneratedEvent;
        let person: Person<true>;

        beforeEach(() => {
            jest.resetAllMocks();
            personId = faker.string.uuid();
            fakeDstNr = faker.string.numeric();
            event = new EmailAddressGeneratedEvent(
                personId,
                faker.string.uuid(),
                faker.internet.email(),
                true,
                fakeDstNr,
            );
            person = createMock<Person<true>>({ email: faker.internet.email(), referrer: faker.internet.userName() });
        });

        describe('when adding user as member to group fails', () => {
            it('should log error about failing addition to group', async () => {
                personRepositoryMock.findById.mockResolvedValueOnce(person);
                emailRepoMock.findByPersonSortedByUpdatedAtDesc.mockResolvedValueOnce([
                    createMock<EmailAddress<true>>(),
                ]);

                //mock exists-oxUser-request
                oxServiceMock.send.mockResolvedValueOnce({
                    ok: true,
                    value: {
                        exists: false,
                    },
                });
                //mock create-oxUser-request
                const fakeOXUserId: string = faker.string.uuid();
                mockUserCreationRequest(fakeOXUserId, event.address);
                //mock list-oxGroups-request, empty result -> no groups found
                oxServiceMock.send.mockResolvedValueOnce({
                    ok: true,
                    value: {
                        groups: [],
                    },
                });
                const fakeOxGroupId: OXGroupID = faker.string.uuid();
                //mock create-oxGroup-request
                oxServiceMock.send.mockResolvedValueOnce({
                    ok: true,
                    value: {
                        id: fakeOxGroupId,
                    },
                });
                //mock add-member-to-oxGroup-request
                oxServiceMock.send.mockResolvedValueOnce({
                    ok: false,
                    error: new OxError(),
                });

                await sut.handleEmailAddressGeneratedEvent(event);

                expect(oxServiceMock.send).toHaveBeenCalledWith(expect.any(CreateUserAction));
                expect(loggerMock.error).toHaveBeenCalledWith(
                    `Could Not Add OxUser To OxGroup, oxUserId:${fakeOXUserId}, oxGroupId:${fakeOxGroupId}`,
                );
                expect(eventServiceMock.publish).toHaveBeenCalledTimes(0);
            });
        });
    });

    describe('handleEmailAddressGeneratedEvent', () => {
        let personId: PersonID;
        let event: EmailAddressGeneratedEvent;
        let person: Person<true>;

        beforeEach(() => {
            jest.resetAllMocks();
            personId = faker.string.uuid();
            event = new EmailAddressGeneratedEvent(
                personId,
                faker.string.uuid(),
                faker.internet.email(),
                true,
                faker.string.numeric(),
            );
            person = createMock<Person<true>>({ email: faker.internet.email(), referrer: faker.internet.userName() });
        });

        it('should skip event, if not enabled', async () => {
            sut.ENABLED = false;
            await sut.handleEmailAddressGeneratedEvent(event);

            expect(loggerMock.info).toHaveBeenCalledWith('Not enabled, ignoring event');
            expect(oxServiceMock.send).not.toHaveBeenCalled();
        });

        it('should log error when person already exists in OX', async () => {
            personRepositoryMock.findById.mockResolvedValueOnce(person);
            emailRepoMock.findByPersonSortedByUpdatedAtDesc.mockResolvedValueOnce([createMock<EmailAddress<true>>()]);

            oxServiceMock.send.mockResolvedValueOnce({
                ok: true,
                value: {
                    exists: true,
                },
            });

            await sut.handleEmailAddressGeneratedEvent(event);

            expect(oxServiceMock.send).toHaveBeenLastCalledWith(expect.any(ExistsUserAction));
            expect(oxServiceMock.send).toHaveBeenCalledTimes(1);
            expect(loggerMock.error).toHaveBeenLastCalledWith(
                `Cannot create user in OX, username:${person.referrer} already exists`,
            );
        });

        it('should log error when person cannot be found in DB', async () => {
            personRepositoryMock.findById.mockResolvedValueOnce(undefined);

            await sut.handleEmailAddressGeneratedEvent(event);

            expect(oxServiceMock.send).toHaveBeenCalledTimes(0);
            expect(loggerMock.error).toHaveBeenLastCalledWith(`Person not found for personId:${personId}`);
        });

        it('should log error when person has no referrer set', async () => {
            person.referrer = undefined;
            personRepositoryMock.findById.mockResolvedValueOnce(person);

            await sut.handleEmailAddressGeneratedEvent(event);

            expect(oxServiceMock.send).toHaveBeenCalledTimes(0);
            expect(loggerMock.error).toHaveBeenLastCalledWith(
                `Person with personId:${personId} has no referrer: cannot create OXEmailAddress`,
            );
        });

        it('should log error when EmailAddress for person cannot be found', async () => {
            personRepositoryMock.findById.mockResolvedValueOnce(person);
            emailRepoMock.findByPersonSortedByUpdatedAtDesc.mockResolvedValueOnce(undefined);

            await sut.handleEmailAddressGeneratedEvent(event);

            expect(oxServiceMock.send).toHaveBeenCalledTimes(0);
            expect(loggerMock.error).toHaveBeenLastCalledWith(
                `No requested email-address found for personId:${personId}`,
            );
        });

        it('should log info and publish OxUserCreatedEvent on success', async () => {
            personRepositoryMock.findById.mockResolvedValueOnce(person);
            emailRepoMock.findByPersonSortedByUpdatedAtDesc.mockResolvedValueOnce([createMock<EmailAddress<true>>()]);

            //mock exists-oxUser-request
            oxServiceMock.send.mockResolvedValueOnce({
                ok: true,
                value: {
                    exists: false,
                },
            });
            //mock create-oxUser-request
            const fakeOXUserId: string = faker.string.uuid();
            mockUserCreationRequest(fakeOXUserId, event.address);
            //mock list-oxGroups-request
            const fakeOXGroupId: string = faker.string.uuid();
            oxServiceMock.send.mockResolvedValueOnce({
                ok: true,
                value: {
                    groups: [
                        {
                            displayname: 'string',
                            id: fakeOXGroupId,
                            name: 'name',
                            memberIds: [],
                        },
                    ],
                },
            });
<<<<<<< HEAD
            //mock create-oxGroup-request
            oxServiceMock.send.mockResolvedValueOnce({
                ok: true,
                value: {
                    id: fakeOXGroupId,
                },
            });
            //mock add-member-to-oxGroup-request
            oxServiceMock.send.mockResolvedValueOnce({
                ok: true,
                value: {
                    status: {
                        code: 'success',
                    },
                    data: undefined,
                },
=======

            //mock changeByModuleAccess request
            oxServiceMock.send.mockResolvedValueOnce({
                ok: true,
                value: undefined,
>>>>>>> 932d4a7c
            });

            await sut.handleEmailAddressGeneratedEvent(event);

            expect(oxServiceMock.send).toHaveBeenCalledWith(expect.any(CreateUserAction));
<<<<<<< HEAD
            expect(loggerMock.info).toHaveBeenCalledWith(
=======
            expect(loggerMock.info).toHaveBeenLastCalledWith(
>>>>>>> 932d4a7c
                `User created in OX, userId:${fakeOXUserId}, email:${event.address}`,
            );
            expect(loggerMock.info).toHaveBeenLastCalledWith(
                `Successfully Added OxUser To OxGroup, oxUserId:${fakeOXUserId}, oxGroupId:${fakeOXGroupId}`,
            );
            expect(eventServiceMock.publish).toHaveBeenCalledTimes(1);
        });

        it('should log error but still publish OxUserCreatedEvent when changeByModuleAccess request fails', async () => {
            personRepositoryMock.findById.mockResolvedValueOnce(person);
            emailRepoMock.findByPersonSortedByUpdatedAtDesc.mockResolvedValueOnce([createMock<EmailAddress<true>>()]);

            oxServiceMock.send.mockResolvedValueOnce({
                ok: true,
                value: {
                    exists: false,
                },
            });
            const fakeOXUserId: string = faker.string.uuid();
            oxServiceMock.send.mockResolvedValueOnce({
                ok: true,
                value: {
                    id: fakeOXUserId,
                    firstname: 'firstname',
                    lastname: 'lastname',
                    username: 'username',
                    primaryEmail: event.address,
                    mailenabled: true,
                },
            });

            //mock changeByModuleAccess request
            oxServiceMock.send.mockResolvedValueOnce({
                ok: false,
                error: new OxError(),
            });

            await sut.handleEmailAddressGeneratedEvent(event);

            expect(oxServiceMock.send).toHaveBeenCalledWith(expect.any(CreateUserAction));
            expect(loggerMock.error).toHaveBeenLastCalledWith(
                `Could Not Adjust GlobalAddressBookDisabled For oxUserId:${fakeOXUserId}, error: Unknown OX-error`,
            );
            expect(eventServiceMock.publish).toHaveBeenCalledTimes(1);
        });

        it('should log error when persisting oxUserId fails', async () => {
            personRepositoryMock.findById.mockResolvedValueOnce(person);
            emailRepoMock.findByPersonSortedByUpdatedAtDesc.mockResolvedValueOnce([createMock<EmailAddress<true>>()]);

            //mock exists-oxUser-request
            oxServiceMock.send.mockResolvedValueOnce({
                ok: true,
                value: {
                    exists: false,
                },
            });
            //mock create-oxUser-request
            const fakeOXUserId: string = faker.string.uuid();
            mockUserCreationRequest(fakeOXUserId, event.address);
            //mock list-all-oxGroups-request
            oxServiceMock.send.mockResolvedValueOnce({
                ok: true,
                value: {
                    groups: [
                        {
                            displayname: 'string',
                            id: 'id',
                            name: 'name',
                            memberIds: [],
                        },
                    ],
                },
            });
            //mock create-oxGroup-request
            const fakeOxGroupId: OXGroupID = faker.string.uuid();
            oxServiceMock.send.mockResolvedValueOnce({
                ok: true,
                value: {
                    id: fakeOxGroupId,
                },
            });
            //mock add-member-to-oxGroup-request
            oxServiceMock.send.mockResolvedValueOnce({
                ok: true,
                value: {
                    status: {
                        code: 'success',
                    },
                    data: undefined,
                },
            });

            emailRepoMock.save.mockResolvedValueOnce(new EntityCouldNotBeCreated('EmailAddress'));

            //mock changeByModuleAccess request
            oxServiceMock.send.mockResolvedValueOnce({
                ok: true,
                value: undefined,
            });

            await sut.handleEmailAddressGeneratedEvent(event);

            expect(oxServiceMock.send).toHaveBeenCalledWith(expect.any(CreateUserAction));
            expect(loggerMock.info).toHaveBeenLastCalledWith(
                `User created in OX, userId:${fakeOXUserId}, email:${event.address}`,
            );
            expect(loggerMock.error).toHaveBeenLastCalledWith(
                `Persisting oxUserId on emailAddress for personId:${personId} failed`,
            );
            expect(eventServiceMock.publish).toHaveBeenCalledTimes(0);
        });

        it('should log error on failure', async () => {
            personRepositoryMock.findById.mockResolvedValueOnce(person);
            emailRepoMock.findByPersonSortedByUpdatedAtDesc.mockResolvedValueOnce([createMock<EmailAddress<true>>()]);

            oxServiceMock.send.mockResolvedValueOnce({
                ok: true,
                value: {
                    exists: false,
                },
            });

            oxServiceMock.send.mockResolvedValueOnce({
                ok: false,
                error: new OxError('Request failed'),
            });
            await sut.handleEmailAddressGeneratedEvent(event);

            expect(oxServiceMock.send).toHaveBeenLastCalledWith(expect.any(CreateUserAction));
            expect(loggerMock.error).toHaveBeenLastCalledWith(`Could not create user in OX, error: Request failed`);
        });
    });

    describe('handleEmailAddressChangedEvent', () => {
        let personId: PersonID;
        let event: EmailAddressChangedEvent;
        let person: Person<true>;
        let referrer: string;
        let email: string;
        let oxUserId: string;
        let oxUserName: string;
        let contextId: string;
        let contextName: string;

        beforeEach(() => {
            jest.resetAllMocks();
            personId = faker.string.uuid();
            referrer = faker.internet.userName();
            email = faker.internet.email();
            oxUserId = faker.string.numeric();
            oxUserName = faker.internet.userName();
            contextId: faker.string.numeric();
            contextName: faker.string.alpha();
            event = new EmailAddressChangedEvent(
                personId,
                faker.string.uuid(),
                faker.internet.email(),
                faker.string.uuid(),
                faker.internet.email(),
                faker.string.numeric(),
            );
            person = createMock<Person<true>>({ email: email, referrer: referrer, oxUserId: oxUserId });
        });

        it('should skip event, if not enabled', async () => {
            sut.ENABLED = false;
            await sut.handleEmailAddressChangedEvent(event);

            expect(loggerMock.info).toHaveBeenCalledWith('Not enabled, ignoring event');
            expect(oxServiceMock.send).not.toHaveBeenCalled();
        });

        it('should log error when person cannot be found in DB', async () => {
            personRepositoryMock.findById.mockResolvedValueOnce(undefined);

            await sut.handleEmailAddressChangedEvent(event);

            expect(oxServiceMock.send).toHaveBeenCalledTimes(0);
            expect(loggerMock.error).toHaveBeenLastCalledWith(`Person not found for personId:${personId}`);
        });

        it('should log error when person has no referrer set', async () => {
            person.referrer = undefined;
            personRepositoryMock.findById.mockResolvedValueOnce(person);

            await sut.handleEmailAddressChangedEvent(event);

            expect(oxServiceMock.send).toHaveBeenCalledTimes(0);
            expect(loggerMock.error).toHaveBeenLastCalledWith(
                `Person with personId:${personId} has no referrer: Cannot Change Email-Address In OX`,
            );
        });

        it('should log error when person has no oxUserId set', async () => {
            person.oxUserId = undefined;
            personRepositoryMock.findById.mockResolvedValueOnce(person);

            await sut.handleEmailAddressChangedEvent(event);

            expect(oxServiceMock.send).toHaveBeenCalledTimes(0);
            expect(loggerMock.error).toHaveBeenLastCalledWith(`Person with personId:${personId} has no OXUserId`);
        });

        it('should log error when no requestedEmailAddress is found for person', async () => {
            personRepositoryMock.findById.mockResolvedValueOnce(person);
            emailRepoMock.findByPersonSortedByUpdatedAtDesc.mockResolvedValueOnce(undefined);

            await sut.handleEmailAddressChangedEvent(event);

            expect(oxServiceMock.send).toHaveBeenCalledTimes(0);
            expect(loggerMock.error).toHaveBeenLastCalledWith(
                `No requested email-address found for personId:${personId}`,
            );
        });

        it('should log error when getData for user request fails', async () => {
            personRepositoryMock.findById.mockResolvedValueOnce(person);
            emailRepoMock.findByPersonSortedByUpdatedAtDesc.mockResolvedValueOnce(getRequestedEmailAddresses());

            oxServiceMock.send.mockResolvedValueOnce({
                ok: false,
                error: new OxError('Request failed'),
            });

            await sut.handleEmailAddressChangedEvent(event);

            expect(oxServiceMock.send).toHaveBeenCalledTimes(1);
            expect(loggerMock.error).toHaveBeenLastCalledWith(
                `Cannot get data for user with username:${person.referrer} from OX, Aborting Email-Address Change`,
            );
        });

        it('should log error when changeUser request fails', async () => {
            personRepositoryMock.findById.mockResolvedValueOnce(person);
            emailRepoMock.findByPersonSortedByUpdatedAtDesc.mockResolvedValueOnce(getRequestedEmailAddresses());

            //mock getData
            oxServiceMock.send.mockResolvedValueOnce({
                ok: true,
                value: createMock<GetDataForUserResponse>({
                    aliases: [faker.internet.email()],
                }),
            });

            //mock changeUser
            oxServiceMock.send.mockResolvedValueOnce({
                ok: false,
                error: new OxError('Request failed'),
            });

            await sut.handleEmailAddressChangedEvent(event);

            expect(oxServiceMock.send).toHaveBeenCalledTimes(2);
            expect(loggerMock.error).toHaveBeenLastCalledWith(
                `Could not change email-address for oxUserId:${person.oxUserId} in OX, error: Request failed`,
            );
        });

        it('should publish OxUserChangedEvent on success', async () => {
            personRepositoryMock.findById.mockResolvedValueOnce(person);
            emailRepoMock.findByPersonSortedByUpdatedAtDesc.mockResolvedValueOnce(getRequestedEmailAddresses(email));

            //mock getData
            oxServiceMock.send.mockResolvedValueOnce({
                ok: true,
                value: createMock<GetDataForUserResponse>({
                    aliases: [faker.internet.email()],
                    username: oxUserName,
                    id: oxUserId,
                    primaryEmail: email,
                }),
            });

            //mock changeUser as success
            oxServiceMock.send.mockResolvedValueOnce({
                ok: true,
                value: undefined,
            });

            await sut.handleEmailAddressChangedEvent(event);

            expect(oxServiceMock.send).toHaveBeenCalledTimes(2);
            expect(loggerMock.error).toHaveBeenCalledTimes(0);
            expect(loggerMock.info).toHaveBeenLastCalledWith(
                `Changed primary email-address in OX for user, username:${person.referrer}, new email-address:${email}`,
            );
            expect(eventServiceMock.publish).toHaveBeenLastCalledWith(
                expect.objectContaining({
                    personId: personId,
                    keycloakUsername: referrer,
                    oxUserId: oxUserId,
                    oxUserName: oxUserName,
                    oxContextId: contextId,
                    oxContextName: contextName,
                    primaryEmail: email,
                }),
            );
        });
    });
});<|MERGE_RESOLUTION|>--- conflicted
+++ resolved
@@ -21,7 +21,7 @@
 import { EmailAddressChangedEvent } from '../../../shared/events/email-address-changed.event.js';
 import { GetDataForUserResponse } from '../actions/user/get-data-user.action.js';
 import { EntityCouldNotBeCreated } from '../../../shared/error/index.js';
-import {OXGroupID, OXUserID} from '../../../shared/types/ox-ids.types.js';
+import { OXGroupID, OXUserID } from '../../../shared/types/ox-ids.types.js';
 import { ListGroupsAction } from '../actions/group/list-groups.action.js';
 
 describe('OxEventHandler', () => {
@@ -235,6 +235,11 @@
                         data: undefined,
                     },
                 });
+                //mock changeByModuleAccess request
+                oxServiceMock.send.mockResolvedValueOnce({
+                    ok: true,
+                    value: undefined,
+                });
 
                 await sut.handleEmailAddressGeneratedEvent(event);
 
@@ -322,6 +327,11 @@
                         },
                         data: undefined,
                     },
+                });
+                //mock changeByModuleAccess request
+                oxServiceMock.send.mockResolvedValueOnce({
+                    ok: true,
+                    value: undefined,
                 });
 
                 await sut.handleEmailAddressGeneratedEvent(event);
@@ -485,7 +495,7 @@
         it('should log error when person already exists in OX', async () => {
             personRepositoryMock.findById.mockResolvedValueOnce(person);
             emailRepoMock.findByPersonSortedByUpdatedAtDesc.mockResolvedValueOnce([createMock<EmailAddress<true>>()]);
-
+            //mock exists-oxUser-request
             oxServiceMock.send.mockResolvedValueOnce({
                 ok: true,
                 value: {
@@ -549,22 +559,14 @@
             //mock create-oxUser-request
             const fakeOXUserId: string = faker.string.uuid();
             mockUserCreationRequest(fakeOXUserId, event.address);
-            //mock list-oxGroups-request
+            //mock list-oxGroups-request, no result -> mocks no group found
             const fakeOXGroupId: string = faker.string.uuid();
             oxServiceMock.send.mockResolvedValueOnce({
                 ok: true,
                 value: {
-                    groups: [
-                        {
-                            displayname: 'string',
-                            id: fakeOXGroupId,
-                            name: 'name',
-                            memberIds: [],
-                        },
-                    ],
-                },
-            });
-<<<<<<< HEAD
+                    groups: [],
+                },
+            });
             //mock create-oxGroup-request
             oxServiceMock.send.mockResolvedValueOnce({
                 ok: true,
@@ -581,23 +583,17 @@
                     },
                     data: undefined,
                 },
-=======
-
+            });
             //mock changeByModuleAccess request
             oxServiceMock.send.mockResolvedValueOnce({
                 ok: true,
                 value: undefined,
->>>>>>> 932d4a7c
             });
 
             await sut.handleEmailAddressGeneratedEvent(event);
 
             expect(oxServiceMock.send).toHaveBeenCalledWith(expect.any(CreateUserAction));
-<<<<<<< HEAD
             expect(loggerMock.info).toHaveBeenCalledWith(
-=======
-            expect(loggerMock.info).toHaveBeenLastCalledWith(
->>>>>>> 932d4a7c
                 `User created in OX, userId:${fakeOXUserId}, email:${event.address}`,
             );
             expect(loggerMock.info).toHaveBeenLastCalledWith(
@@ -610,25 +606,41 @@
             personRepositoryMock.findById.mockResolvedValueOnce(person);
             emailRepoMock.findByPersonSortedByUpdatedAtDesc.mockResolvedValueOnce([createMock<EmailAddress<true>>()]);
 
+            //mock exists-oxUser-request
             oxServiceMock.send.mockResolvedValueOnce({
                 ok: true,
                 value: {
                     exists: false,
                 },
             });
+            //mock create-oxUser-request
             const fakeOXUserId: string = faker.string.uuid();
-            oxServiceMock.send.mockResolvedValueOnce({
-                ok: true,
-                value: {
-                    id: fakeOXUserId,
-                    firstname: 'firstname',
-                    lastname: 'lastname',
-                    username: 'username',
-                    primaryEmail: event.address,
-                    mailenabled: true,
-                },
-            });
-
+            mockUserCreationRequest(fakeOXUserId, event.address);
+            //mock list-oxGroups-request, no result -> mocks no group found
+            const fakeOXGroupId: string = faker.string.uuid();
+            oxServiceMock.send.mockResolvedValueOnce({
+                ok: true,
+                value: {
+                    groups: [],
+                },
+            });
+            //mock create-oxGroup-request
+            oxServiceMock.send.mockResolvedValueOnce({
+                ok: true,
+                value: {
+                    id: fakeOXGroupId,
+                },
+            });
+            //mock add-member-to-oxGroup-request
+            oxServiceMock.send.mockResolvedValueOnce({
+                ok: true,
+                value: {
+                    status: {
+                        code: 'success',
+                    },
+                    data: undefined,
+                },
+            });
             //mock changeByModuleAccess request
             oxServiceMock.send.mockResolvedValueOnce({
                 ok: false,
