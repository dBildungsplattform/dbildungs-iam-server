--- conflicted
+++ resolved
@@ -1,21 +1,18 @@
+import { faker } from '@faker-js/faker';
+import { DeepMocked, createMock } from '@golevelup/ts-jest';
 import { HttpService } from '@nestjs/axios';
 import { Test, TestingModule } from '@nestjs/testing';
-import { PrivacyIdeaAdministrationService } from './privacy-idea-administration.service.js';
-
-<<<<<<< HEAD
-import { faker } from '@faker-js/faker';
-import { DeepMocked, createMock } from '@golevelup/ts-jest';
-import { AxiosHeaders, AxiosResponse } from 'axios';
-=======
-import { AxiosHeaders, AxiosResponse, AxiosError } from 'axios';
->>>>>>> a554921f
+import { AxiosError, AxiosHeaders, AxiosResponse } from 'axios';
 import { Observable, of, throwError } from 'rxjs';
 import { ConfigTestModule, DoFactory } from '../../../test/utils/index.js';
 import { PersonenkontextService } from '../personenkontext/domain/personenkontext.service.js';
 import { ServiceProvider } from '../service-provider/domain/service-provider.js';
 import { ServiceProviderService } from '../service-provider/domain/service-provider.service.js';
+import { OTPnotValidError } from './api/error/otp-not-valid.error.js';
+import { SoftwareTokenVerificationError } from './api/error/software-token-verification.error.js';
 import { TokenResetError } from './api/error/token-reset.error.js';
 import { TokenError } from './api/error/token.error.js';
+import { PrivacyIdeaAdministrationService } from './privacy-idea-administration.service.js';
 import {
     AssignTokenResponse,
     PrivacyIdeaToken,
@@ -26,14 +23,6 @@
     User,
     VerificationResponse,
 } from './privacy-idea-api.types.js';
-<<<<<<< HEAD
-=======
-import { TokenError } from './api/error/token.error.js';
-import { ConfigTestModule } from '../../../test/utils/index.js';
-import { TokenResetError } from './api/error/token-reset.error.js';
-import { OTPnotValidError } from './api/error/otp-not-valid.error.js';
-import { SoftwareTokenVerificationError } from './api/error/software-token-verification.error.js';
->>>>>>> a554921f
 
 const mockErrorMsg: string = `Mock error`;
 
@@ -487,11 +476,7 @@
             );
         });
 
-<<<<<<< HEAD
-        it(`should throw an error if the two auth state request causes non error throw`, async () => {
-=======
         it(`should throw an error if the user token request causes non error throw`, async () => {
->>>>>>> a554921f
             httpServiceMock.post.mockReturnValueOnce(mockJWTTokenResponse());
             httpServiceMock.get.mockReturnValueOnce(mockUserResponse());
             httpServiceMock.get.mockImplementationOnce(mockNonErrorThrow);
@@ -515,6 +500,7 @@
             );
         });
     });
+
     describe('resetToken', () => {
         it('should reset token successfully', async () => {
             const mockResetUser: string = 'testUser';
@@ -618,6 +604,7 @@
             );
         });
     });
+
     describe('assignHardwareToken', () => {
         it('should assign hardware token successfully', async () => {
             httpServiceMock.post.mockReturnValueOnce(mockJWTTokenResponse());
@@ -749,7 +736,79 @@
         });
     });
 
-<<<<<<< HEAD
+    describe(`verifyToken`, () => {
+        it(`should verify token`, async () => {
+            httpServiceMock.post.mockReturnValueOnce(mockJWTTokenResponse());
+            httpServiceMock.get.mockReturnValueOnce(mockUserResponse());
+            httpServiceMock.get.mockReturnValueOnce(mockTokenResponse(true));
+            httpServiceMock.post.mockReturnValueOnce(mockVerficationTokenResponse());
+
+            await service.verifyTokenEnrollment(`test-user`, `123456`);
+        });
+
+        it(`should throw domainerror when result status is false`, async () => {
+            httpServiceMock.post.mockReturnValueOnce(mockJWTTokenResponse());
+            httpServiceMock.get.mockReturnValueOnce(mockUserResponse());
+            httpServiceMock.get.mockReturnValueOnce(mockTokenResponse(true));
+            httpServiceMock.post.mockReturnValueOnce(mockVerficationTokenResponse(false));
+
+            await expect(service.verifyTokenEnrollment(`test-user`, `123456`)).rejects.toThrow(
+                SoftwareTokenVerificationError,
+            );
+        });
+
+        it(`should throw domainerror with wrong otp`, async () => {
+            httpServiceMock.post.mockReturnValueOnce(mockJWTTokenResponse());
+            httpServiceMock.get.mockReturnValueOnce(mockUserResponse());
+            httpServiceMock.get.mockReturnValueOnce(mockTokenResponse(true));
+            httpServiceMock.post.mockReturnValueOnce(throwError(() => mockVerificationError905Response()));
+
+            await expect(service.verifyTokenEnrollment(`test-user`, `123456`)).rejects.toThrow(OTPnotValidError);
+        });
+
+        it(`should throw error when axios error occurs`, async () => {
+            httpServiceMock.post.mockReturnValueOnce(mockJWTTokenResponse());
+            httpServiceMock.get.mockReturnValueOnce(mockUserResponse());
+            httpServiceMock.get.mockReturnValueOnce(mockTokenResponse(true));
+            httpServiceMock.post.mockReturnValueOnce(throwError(() => new AxiosError('Mock error')));
+
+            await expect(service.verifyTokenEnrollment(`test-user`, `123456`)).rejects.toThrow(
+                'Error verifying token: Mock error',
+            );
+        });
+
+        it(`should throw an error if there is no token to verify`, async () => {
+            jest.spyOn(
+                service as unknown as { getTokenToVerify: () => Promise<PrivacyIdeaToken | undefined> },
+                'getTokenToVerify',
+            ).mockResolvedValueOnce(undefined);
+
+            await expect(service.verifyTokenEnrollment(`test-user`, `123456`)).rejects.toThrow('No token to verify');
+        });
+
+        it(`should throw an error if the verify request causes error throw`, async () => {
+            httpServiceMock.post.mockReturnValueOnce(mockJWTTokenResponse());
+            httpServiceMock.get.mockReturnValueOnce(mockUserResponse());
+            httpServiceMock.get.mockReturnValueOnce(mockTokenResponse(true));
+            httpServiceMock.post.mockImplementationOnce(mockErrorResponse);
+
+            await expect(service.verifyTokenEnrollment(`test-user`, `123456`)).rejects.toThrow(
+                `Error verifying token: ${mockErrorMsg}`,
+            );
+        });
+
+        it(`sshould throw an error if the tverify request causes non error throw`, async () => {
+            httpServiceMock.post.mockReturnValueOnce(mockJWTTokenResponse());
+            httpServiceMock.get.mockReturnValueOnce(mockUserResponse());
+            httpServiceMock.get.mockReturnValueOnce(mockTokenResponse(true));
+            httpServiceMock.post.mockImplementationOnce(mockNonErrorThrow);
+
+            await expect(service.verifyTokenEnrollment(`test-user`, `123456`)).rejects.toThrow(
+                `Error verifying token: Unknown error occurred`,
+            );
+        });
+    });
+
     describe('requires2fa', () => {
         const personId: string = faker.string.uuid();
 
@@ -771,78 +830,6 @@
             const result: boolean = await service.requires2fa(personId);
 
             expect(result).toBe(requires2fa);
-=======
-    describe(`verifyToken`, () => {
-        it(`should verify token`, async () => {
-            httpServiceMock.post.mockReturnValueOnce(mockJWTTokenResponse());
-            httpServiceMock.get.mockReturnValueOnce(mockUserResponse());
-            httpServiceMock.get.mockReturnValueOnce(mockTokenResponse(true));
-            httpServiceMock.post.mockReturnValueOnce(mockVerficationTokenResponse());
-
-            await service.verifyTokenEnrollment(`test-user`, `123456`);
-        });
-
-        it(`should throw domainerror when result status is false`, async () => {
-            httpServiceMock.post.mockReturnValueOnce(mockJWTTokenResponse());
-            httpServiceMock.get.mockReturnValueOnce(mockUserResponse());
-            httpServiceMock.get.mockReturnValueOnce(mockTokenResponse(true));
-            httpServiceMock.post.mockReturnValueOnce(mockVerficationTokenResponse(false));
-
-            await expect(service.verifyTokenEnrollment(`test-user`, `123456`)).rejects.toThrow(
-                SoftwareTokenVerificationError,
-            );
-        });
-
-        it(`should throw domainerror with wrong otp`, async () => {
-            httpServiceMock.post.mockReturnValueOnce(mockJWTTokenResponse());
-            httpServiceMock.get.mockReturnValueOnce(mockUserResponse());
-            httpServiceMock.get.mockReturnValueOnce(mockTokenResponse(true));
-            httpServiceMock.post.mockReturnValueOnce(throwError(() => mockVerificationError905Response()));
-
-            await expect(service.verifyTokenEnrollment(`test-user`, `123456`)).rejects.toThrow(OTPnotValidError);
-        });
-
-        it(`should throw error when axios error occurs`, async () => {
-            httpServiceMock.post.mockReturnValueOnce(mockJWTTokenResponse());
-            httpServiceMock.get.mockReturnValueOnce(mockUserResponse());
-            httpServiceMock.get.mockReturnValueOnce(mockTokenResponse(true));
-            httpServiceMock.post.mockReturnValueOnce(throwError(() => new AxiosError('Mock error')));
-
-            await expect(service.verifyTokenEnrollment(`test-user`, `123456`)).rejects.toThrow(
-                'Error verifying token: Mock error',
-            );
-        });
-
-        it(`should throw an error if there is no token to verify`, async () => {
-            jest.spyOn(
-                service as unknown as { getTokenToVerify: () => Promise<PrivacyIdeaToken | undefined> },
-                'getTokenToVerify',
-            ).mockResolvedValueOnce(undefined);
-
-            await expect(service.verifyTokenEnrollment(`test-user`, `123456`)).rejects.toThrow('No token to verify');
-        });
-
-        it(`should throw an error if the verify request causes error throw`, async () => {
-            httpServiceMock.post.mockReturnValueOnce(mockJWTTokenResponse());
-            httpServiceMock.get.mockReturnValueOnce(mockUserResponse());
-            httpServiceMock.get.mockReturnValueOnce(mockTokenResponse(true));
-            httpServiceMock.post.mockImplementationOnce(mockErrorResponse);
-
-            await expect(service.verifyTokenEnrollment(`test-user`, `123456`)).rejects.toThrow(
-                `Error verifying token: ${mockErrorMsg}`,
-            );
-        });
-
-        it(`sshould throw an error if the tverify request causes non error throw`, async () => {
-            httpServiceMock.post.mockReturnValueOnce(mockJWTTokenResponse());
-            httpServiceMock.get.mockReturnValueOnce(mockUserResponse());
-            httpServiceMock.get.mockReturnValueOnce(mockTokenResponse(true));
-            httpServiceMock.post.mockImplementationOnce(mockNonErrorThrow);
-
-            await expect(service.verifyTokenEnrollment(`test-user`, `123456`)).rejects.toThrow(
-                `Error verifying token: Unknown error occurred`,
-            );
->>>>>>> a554921f
         });
     });
 });