--- conflicted
+++ resolved
@@ -605,7 +605,31 @@
         return savedPerson;
     }
 
-<<<<<<< HEAD
+    private hasNameChanged(
+        oldVorname: string,
+        oldFamilienname: string,
+        newVorname: string,
+        newFamilienname: string,
+    ): boolean {
+        return oldVorname !== newVorname || oldFamilienname !== newFamilienname;
+    }
+
+    private hasUsernameChanged(
+        oldVorname: string,
+        oldFamilienname: string,
+        newVorname: string,
+        newFamilienname: string,
+    ): boolean {
+        const oldVornameLowerCase: string = toDIN91379SearchForm(oldVorname).toLowerCase();
+        const oldFamiliennameLowerCase: string = toDIN91379SearchForm(oldFamilienname).toLowerCase();
+        const newVornameLowerCase: string = toDIN91379SearchForm(newVorname).toLowerCase();
+        const newFamiliennameLowerCase: string = toDIN91379SearchForm(newFamilienname).toLowerCase();
+
+        if (oldVornameLowerCase[0] !== newVornameLowerCase[0]) return true;
+
+        return oldFamiliennameLowerCase !== newFamiliennameLowerCase;
+    }
+
     public async getKoPersUserLockList(): Promise<string[]> {
         const daysAgo: Date = new Date();
         daysAgo.setDate(daysAgo.getDate() - 56);
@@ -626,30 +650,5 @@
 
         const personEntities: PersonEntity[] = await this.em.find(PersonEntity, filters);
         return personEntities.map((person: PersonEntity) => person.keycloakUserId);
-=======
-    private hasNameChanged(
-        oldVorname: string,
-        oldFamilienname: string,
-        newVorname: string,
-        newFamilienname: string,
-    ): boolean {
-        return oldVorname !== newVorname || oldFamilienname !== newFamilienname;
-    }
-
-    private hasUsernameChanged(
-        oldVorname: string,
-        oldFamilienname: string,
-        newVorname: string,
-        newFamilienname: string,
-    ): boolean {
-        const oldVornameLowerCase: string = toDIN91379SearchForm(oldVorname).toLowerCase();
-        const oldFamiliennameLowerCase: string = toDIN91379SearchForm(oldFamilienname).toLowerCase();
-        const newVornameLowerCase: string = toDIN91379SearchForm(newVorname).toLowerCase();
-        const newFamiliennameLowerCase: string = toDIN91379SearchForm(newFamilienname).toLowerCase();
-
-        if (oldVornameLowerCase[0] !== newVornameLowerCase[0]) return true;
-
-        return oldFamiliennameLowerCase !== newFamiliennameLowerCase;
->>>>>>> 68c52fd5
     }
 }