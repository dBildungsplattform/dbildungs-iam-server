import {
    Body,
    Controller,
    Delete,
    Get,
    HttpCode,
    HttpStatus,
    Param,
    Patch,
    Post,
    Put,
    Query,
    UseFilters,
    UseGuards,
} from '@nestjs/common';
import {
    ApiBadRequestResponse,
    ApiBearerAuth,
    ApiCreatedResponse,
    ApiForbiddenResponse,
    ApiInternalServerErrorResponse,
    ApiNoContentResponse,
    ApiNotFoundResponse,
    ApiOAuth2,
    ApiOkResponse,
    ApiOperation,
    ApiTags,
    ApiUnauthorizedResponse,
} from '@nestjs/swagger';

import { DomainError } from '../../../shared/error/domain.error.js';
import { SchulConnexErrorMapper } from '../../../shared/error/schul-connex-error.mapper.js';
import { SchulConnexValidationErrorFilter } from '../../../shared/error/schulconnex-validation-error.filter.js';
import { OrganisationDo } from '../../organisation/domain/organisation.do.js';
import { OrganisationService } from '../../organisation/domain/organisation.service.js';
import { Rolle } from '../domain/rolle.js';
import { RolleRepo } from '../repo/rolle.repo.js';
import { CreateRolleBodyParams } from './create-rolle.body.params.js';
import { RolleResponse } from './rolle.response.js';
import { RolleFactory } from '../domain/rolle.factory.js';
import { AddSystemrechtBodyParams } from './add-systemrecht.body.params.js';
import { FindRolleByIdParams } from './find-rolle-by-id.params.js';
import { AddSystemrechtError } from './add-systemrecht.error.js';
import { EntityNotFoundError } from '../../../shared/error/entity-not-found.error.js';
import { RolleServiceProviderResponse } from './rolle-service-provider.response.js';
import { ServiceProviderRepo } from '../../service-provider/repo/service-provider.repo.js';
import { ServiceProvider } from '../../service-provider/domain/service-provider.js';
import { RolleWithServiceProvidersResponse } from './rolle-with-serviceprovider.response.js';
import { RolleNameQueryParams } from './rolle-name-query.param.js';
import { ServiceProviderResponse } from '../../service-provider/api/service-provider.response.js';
import { SchulConnexError } from '../../../shared/error/schul-connex.error.js';
import { RolleExceptionFilter } from './rolle-exception-filter.js';
import { Paged, PagedResponse, PagingHeadersObject } from '../../../shared/paging/index.js';
import { Permissions } from '../../authentication/api/permissions.decorator.js';
import { PersonPermissions } from '../../authentication/domain/person-permissions.js';
import { UpdateRolleBodyParams } from './update-rolle.body.params.js';
import { DBiamPersonenkontextRepo } from '../../personenkontext/persistence/dbiam-personenkontext.repo.js';
import { RolleDomainError } from '../domain/rolle-domain.error.js';
import { AuthenticationExceptionFilter } from '../../authentication/api/authentication-exception-filter.js';
import { DbiamRolleError } from './dbiam-rolle.error.js';
import { OrganisationRepository } from '../../organisation/persistence/organisation.repository.js';
import { Organisation } from '../../organisation/domain/organisation.js';
import { RolleServiceProviderBodyParams } from './rolle-service-provider.body.params.js';
<<<<<<< HEAD
import { ClassLogger } from '../../../core/logging/class-logger.js';
=======
import { StepUpGuard } from '../../authentication/api/steup-up.guard.js';
>>>>>>> 43280d9a

@UseFilters(new SchulConnexValidationErrorFilter(), new RolleExceptionFilter(), new AuthenticationExceptionFilter())
@ApiTags('rolle')
@ApiBearerAuth()
@ApiOAuth2(['openid'])
@Controller({ path: 'rolle' })
export class RolleController {
    public constructor(
        private readonly rolleRepo: RolleRepo,
        private readonly rolleFactory: RolleFactory,
        private readonly orgService: OrganisationService,
        private readonly serviceProviderRepo: ServiceProviderRepo,
        private readonly dBiamPersonenkontextRepo: DBiamPersonenkontextRepo,
        private readonly organisationRepository: OrganisationRepository,
        private readonly logger: ClassLogger,
    ) {}

    @Get()
    @ApiOperation({ description: 'List all rollen.' })
    @ApiOkResponse({
        description: 'The rollen were successfully returned',
        type: [RolleWithServiceProvidersResponse],
        headers: PagingHeadersObject,
    })
    @ApiUnauthorizedResponse({ description: 'Not authorized to get rollen.' })
    @ApiForbiddenResponse({ description: 'Insufficient permissions to get rollen.' })
    @ApiInternalServerErrorResponse({ description: 'Internal server error while getting all rollen.' })
    public async findRollen(
        @Query() queryParams: RolleNameQueryParams,
        @Permissions() permissions: PersonPermissions,
    ): Promise<PagedResponse<RolleWithServiceProvidersResponse>> {
        const [rollen, total]: [Option<Rolle<true>[]>, number] = await this.rolleRepo.findRollenAuthorized(
            permissions,
            false,
            queryParams.searchStr,
            queryParams.limit,
            queryParams.offset,
        );

        if (!rollen || rollen.length === 0) {
            const pagedRolleWithServiceProvidersResponse: Paged<RolleWithServiceProvidersResponse> = {
                total: 0,
                offset: 0,
                limit: queryParams.limit ?? 0,
                items: [],
            };
            return new PagedResponse(pagedRolleWithServiceProvidersResponse);
        }
        const administeredBySchulstrukturknotenIds: string[] = rollen.map(
            (r: Rolle<true>) => r.administeredBySchulstrukturknoten,
        );
        const administeredOrganisations: Map<string, Organisation<true>> = await this.organisationRepository.findByIds(
            administeredBySchulstrukturknotenIds,
        );
        const serviceProviders: ServiceProvider<true>[] = await this.serviceProviderRepo.find();
        const rollenWithServiceProvidersResponses: RolleWithServiceProvidersResponse[] = rollen.map(
            (r: Rolle<true>) => {
                const sps: ServiceProvider<true>[] = r.serviceProviderIds
                    .map((id: string) => serviceProviders.find((sp: ServiceProvider<true>) => sp.id === id))
                    .filter(Boolean) as ServiceProvider<true>[];

                const administeredBySchulstrukturknoten: Organisation<true> | undefined = administeredOrganisations.get(
                    r.administeredBySchulstrukturknoten,
                );

                return new RolleWithServiceProvidersResponse(
                    r,
                    sps,
                    administeredBySchulstrukturknoten?.name,
                    administeredBySchulstrukturknoten?.kennung,
                );
            },
        );
        const pagedRolleWithServiceProvidersResponse: Paged<RolleWithServiceProvidersResponse> = {
            total: total,
            offset: queryParams.offset ?? 0,
            limit: queryParams.limit ?? rollenWithServiceProvidersResponses.length,
            items: rollenWithServiceProvidersResponses,
        };

        return new PagedResponse(pagedRolleWithServiceProvidersResponse);
    }

    @Get(':rolleId')
    @ApiOperation({ description: 'Get rolle by id.' })
    @ApiOkResponse({
        description: 'The rolle was successfully returned.',
        type: RolleWithServiceProvidersResponse,
    })
    @ApiUnauthorizedResponse({ description: 'Not authorized to get rolle by id.' })
    @ApiForbiddenResponse({ description: 'Insufficient permission to get rolle by id.' })
    @ApiInternalServerErrorResponse({ description: 'Internal server error while getting rolle by id.' })
    public async findRolleByIdWithServiceProviders(
        @Param() findRolleByIdParams: FindRolleByIdParams,
        @Permissions() permissions: PersonPermissions,
    ): Promise<RolleWithServiceProvidersResponse> {
        const rolleResult: Result<Rolle<true>> = await this.rolleRepo.findByIdAuthorized(
            findRolleByIdParams.rolleId,
            permissions,
        );
        if (!rolleResult.ok) {
            throw SchulConnexErrorMapper.mapSchulConnexErrorToHttpException(
                SchulConnexErrorMapper.mapDomainErrorToSchulConnexError(
                    new EntityNotFoundError('Rolle', findRolleByIdParams.rolleId),
                ),
            );
        }

        return this.returnRolleWithServiceProvidersResponse(rolleResult.value);
    }

    @Post()
    @UseGuards(StepUpGuard)
    @HttpCode(HttpStatus.CREATED)
    @ApiOperation({ description: 'Create a new rolle.' })
    @ApiCreatedResponse({ description: 'The rolle was successfully created.', type: RolleResponse })
    @ApiBadRequestResponse({ description: 'The input was not valid.', type: DbiamRolleError })
    @ApiUnauthorizedResponse({ description: 'Not authorized to create the rolle.' })
    @ApiForbiddenResponse({ description: 'Insufficient permissions to create the rolle.' })
    @ApiInternalServerErrorResponse({ description: 'Internal server error while creating the rolle.' })
    public async createRolle(
        @Body() params: CreateRolleBodyParams,
        @Permissions() permissions: PersonPermissions,
    ): Promise<RolleResponse> {
        const orgResult: Result<OrganisationDo<true>, DomainError> = await this.orgService.findOrganisationById(
            params.administeredBySchulstrukturknoten,
        );
        if (!orgResult.ok) {
            this.logger.info(
                `Admin ${permissions.personFields.username} (${permissions.personFields.id}) hat versucht eine neue Rolle ${params.name} anzulegen. Fehler: ${orgResult.error.message}`,
            );
            throw SchulConnexErrorMapper.mapSchulConnexErrorToHttpException(
                SchulConnexErrorMapper.mapDomainErrorToSchulConnexError(orgResult.error),
            );
        }
        const rolle: DomainError | Rolle<false> = this.rolleFactory.createNew(
            params.name,
            params.administeredBySchulstrukturknoten,
            params.rollenart,
            params.merkmale,
            params.systemrechte,
            [],
            [],
            false,
        );

        if (rolle instanceof DomainError) {
            this.logger.error(
                `Admin ${permissions.personFields.username} (${permissions.personFields.id}) hat versucht eine neue Rolle ${params.name} anzulegen. Fehler: ${rolle.message}`,
            );
            throw rolle;
        }
<<<<<<< HEAD

        const result: Rolle<true> = await this.rolleRepo.save(rolle);
        this.logger.info(
            `Admin ${permissions.personFields.username} (${permissions.personFields.id}) hat eine neue Rolle angelegt: ${result.name}.`,
        );
=======
        const result: Rolle<true> | DomainError = await this.rolleRepo.save(rolle);
        if (result instanceof DomainError) {
            throw result;
        }
>>>>>>> 43280d9a

        return new RolleResponse(result);
    }

    @Patch(':rolleId')
    @UseGuards(StepUpGuard)
    @HttpCode(HttpStatus.OK)
    @ApiOperation({ description: 'Add systemrecht to a rolle.' })
    @ApiOkResponse({ description: 'The systemrecht was successfully added to rolle.' })
    @ApiBadRequestResponse({ description: 'The input was not valid.' })
    @ApiUnauthorizedResponse({ description: 'Not authorized to create the rolle.' })
    @ApiForbiddenResponse({ description: 'Insufficient permissions to create the rolle.' })
    @ApiInternalServerErrorResponse({
        description: 'Internal server error while adding systemrecht to rolle.',
    })
    public async addSystemRecht(
        @Param() findRolleByIdParams: FindRolleByIdParams,
        @Body() addSystemrechtBodyParams: AddSystemrechtBodyParams,
    ): Promise<void> {
        const rolle: Option<Rolle<true>> = await this.rolleRepo.findById(findRolleByIdParams.rolleId);
        if (rolle) {
            rolle.addSystemRecht(addSystemrechtBodyParams.systemRecht);
            await this.rolleRepo.save(rolle);
        } else {
            throw new AddSystemrechtError(); //hide that rolle is not found
        }
    }

    @Get(':rolleId/serviceProviders')
    @HttpCode(HttpStatus.OK)
    @ApiOperation({ description: 'Get service-providers for a rolle by its id.' })
    @ApiOkResponse({ description: 'Returns a list of service-provider ids.', type: RolleServiceProviderResponse })
    @ApiNotFoundResponse({ description: 'The rolle does not exist.' })
    @ApiUnauthorizedResponse({ description: 'Not authorized to retrieve service-providers for rolle.' })
    public async getRolleServiceProviderIds(
        @Param() findRolleByIdParams: FindRolleByIdParams,
    ): Promise<RolleServiceProviderResponse> {
        const rolle: Option<Rolle<true>> = await this.rolleRepo.findById(findRolleByIdParams.rolleId);
        if (!rolle) {
            throw SchulConnexErrorMapper.mapSchulConnexErrorToHttpException(
                SchulConnexErrorMapper.mapDomainErrorToSchulConnexError(new EntityNotFoundError()),
            );
        }
        return {
            serviceProviderIds: rolle.serviceProviderIds,
        };
    }

    @Put(':rolleId/serviceProviders')
    @UseGuards(StepUpGuard)
    @HttpCode(HttpStatus.CREATED)
    @ApiOperation({ description: 'Add a service-provider to a rolle by id.' })
    @ApiOkResponse({ description: 'Adding service-provider finished successfully.', type: [ServiceProviderResponse] })
    @ApiNotFoundResponse({ description: 'The rolle or the service-provider to add does not exist.' })
    @ApiBadRequestResponse({ description: 'The service-provider is already attached to rolle.' })
    @ApiUnauthorizedResponse({ description: 'Not authorized to retrieve service-providers for rolle.' })
    @ApiInternalServerErrorResponse({
        description: 'Internal server error, the service-provider may could not be found after attaching to rolle.',
    })
    public async updateServiceProvidersById(
        @Param() findRolleByIdParams: FindRolleByIdParams,
        @Body() spBodyParams: RolleServiceProviderBodyParams,
    ): Promise<ServiceProviderResponse[]> {
        const rolle: Option<Rolle<true>> = await this.rolleRepo.findById(findRolleByIdParams.rolleId);
        if (!rolle) {
            throw SchulConnexErrorMapper.mapSchulConnexErrorToHttpException(
                SchulConnexErrorMapper.mapDomainErrorToSchulConnexError(
                    new EntityNotFoundError('Rolle', findRolleByIdParams.rolleId),
                ),
            );
        }
        const result: void | DomainError = await rolle.updateServiceProviders(spBodyParams.serviceProviderIds);
        if (result instanceof DomainError) {
            throw SchulConnexErrorMapper.mapSchulConnexErrorToHttpException(
                SchulConnexErrorMapper.mapDomainErrorToSchulConnexError(result),
            );
        }
        rolle.setVersionForUpdate(spBodyParams.version);
        await this.rolleRepo.save(rolle);

        const serviceProviderMap: Map<string, ServiceProvider<true>> = await this.serviceProviderRepo.findByIds(
            spBodyParams.serviceProviderIds,
        );

        // Check if all provided IDs are in the map
        const missingServiceProviderIds: string[] = spBodyParams.serviceProviderIds.filter(
            (id: string) => !serviceProviderMap.has(id),
        );

        if (missingServiceProviderIds.length > 0) {
            // If some IDs are missing, throw an error with details about the missing IDs
            throw SchulConnexErrorMapper.mapSchulConnexErrorToHttpException(
                new SchulConnexError({
                    code: 500,
                    subcode: '00',
                    titel: 'Service-Provider nicht gefunden',
                    beschreibung: `Die folgenden Service-Provider-IDs konnten nicht gefunden werden: ${missingServiceProviderIds.join(', ')}`,
                }),
            );
        }
        // Convert the Map of service providers to an array of ServiceProviderResponse objects
        const serviceProviderResponses: ServiceProviderResponse[] = Array.from(serviceProviderMap.values()).map(
            (serviceProvider: ServiceProvider<true>) => new ServiceProviderResponse(serviceProvider),
        );

        // Return the array of ServiceProviderResponse objects
        return serviceProviderResponses;
    }

    @Delete(':rolleId/serviceProviders')
    @UseGuards(StepUpGuard)
    @HttpCode(HttpStatus.OK)
    @ApiOperation({ description: 'Remove a service-provider from a rolle by id.' })
    @ApiOkResponse({ description: 'Removing service-provider finished successfully.' })
    @ApiNotFoundResponse({ description: 'The rolle or the service-provider that should be removed does not exist.' })
    @ApiUnauthorizedResponse({ description: 'Not authorized to retrieve service-providers for rolle.' })
    public async removeServiceProviderById(
        @Param() findRolleByIdParams: FindRolleByIdParams,
        @Body() spBodyParams: RolleServiceProviderBodyParams,
    ): Promise<void> {
        const rolle: Option<Rolle<true>> = await this.rolleRepo.findById(findRolleByIdParams.rolleId);

        if (!rolle) {
            throw SchulConnexErrorMapper.mapSchulConnexErrorToHttpException(
                SchulConnexErrorMapper.mapDomainErrorToSchulConnexError(
                    new EntityNotFoundError('Rolle', findRolleByIdParams.rolleId),
                ),
            );
        }
        const result: void | DomainError = rolle.detatchServiceProvider(spBodyParams.serviceProviderIds);
        if (result instanceof DomainError) {
            throw SchulConnexErrorMapper.mapSchulConnexErrorToHttpException(
                SchulConnexErrorMapper.mapDomainErrorToSchulConnexError(result),
            );
        }
        rolle.setVersionForUpdate(spBodyParams.version);
        await this.rolleRepo.save(rolle);
    }

    @Put(':rolleId')
    @UseGuards(StepUpGuard)
    @HttpCode(HttpStatus.OK)
    @ApiOperation({ description: 'Update rolle.' })
    @ApiOkResponse({
        description: 'The rolle was successfully updated.',
        type: RolleWithServiceProvidersResponse,
    })
    @ApiBadRequestResponse({ description: 'The input was not valid.', type: DbiamRolleError })
    @ApiUnauthorizedResponse({ description: 'Not authorized to update the rolle.' })
    @ApiForbiddenResponse({ description: 'Insufficient permissions to update the rolle.' })
    @ApiInternalServerErrorResponse({
        description: 'Internal server error while updating the rolle.',
    })
    public async updateRolle(
        @Param() findRolleByIdParams: FindRolleByIdParams,
        @Body() params: UpdateRolleBodyParams,
        @Permissions() permissions: PersonPermissions,
    ): Promise<RolleWithServiceProvidersResponse> {
        const rolle: Option<Rolle<true>> = await this.rolleRepo.findById(findRolleByIdParams.rolleId);
        const rolleName: string = rolle?.name ?? 'ROLLE_NOT_FOUND';

        const isAlreadyAssigned: boolean = await this.dBiamPersonenkontextRepo.isRolleAlreadyAssigned(
            findRolleByIdParams.rolleId,
        );
        const result: Rolle<true> | DomainError = await this.rolleRepo.updateRolleAuthorized(
            findRolleByIdParams.rolleId,
            params.name,
            params.merkmale,
            params.systemrechte,
            params.serviceProviderIds,
            params.version,
            isAlreadyAssigned,
            permissions,
        );

        if (result instanceof DomainError) {
            if (result instanceof RolleDomainError) {
                this.logger.error(
                    `Admin ${permissions.personFields.username} (${permissions.personFields.id}) hat versucht eine Rolle ${params.name} zu bearbeiten. Fehler: ${result.message}`,
                );
                throw result;
            }
            this.logger.error(
                `Admin ${permissions.personFields.username} (${permissions.personFields.id}) hat versucht eine Rolle ${params.name} zu bearbeiten. Fehler: ${result.message}`,
            );
            throw SchulConnexErrorMapper.mapSchulConnexErrorToHttpException(
                SchulConnexErrorMapper.mapDomainErrorToSchulConnexError(result),
            );
        }

        this.logger.info(
            `Admin ${permissions.personFields.username} (${permissions.personFields.id}) hat eine Rolle bearbeitet: ${rolleName}.`,
        );

        return this.returnRolleWithServiceProvidersResponse(result);
    }

    @Delete(':rolleId')
    @UseGuards(StepUpGuard)
    @HttpCode(HttpStatus.NO_CONTENT)
    @ApiOperation({ description: 'Delete a role by id.' })
    @ApiNoContentResponse({ description: 'Role was deleted successfully.' })
    @ApiBadRequestResponse({ description: 'The input was not valid.', type: DbiamRolleError })
    @ApiNotFoundResponse({ description: 'The rolle that should be deleted does not exist.' })
    @ApiUnauthorizedResponse({ description: 'Not authorized to delete the role.' })
    public async deleteRolle(
        @Param() findRolleByIdParams: FindRolleByIdParams,
        @Permissions() permissions: PersonPermissions,
    ): Promise<void> {
        const rolle: Option<Rolle<true>> = await this.rolleRepo.findById(findRolleByIdParams.rolleId);
        const rolleName: string = rolle?.name ?? 'ROLLE_NOT_FOUND';

        const result: Option<DomainError> = await this.rolleRepo.deleteAuthorized(
            findRolleByIdParams.rolleId,
            permissions,
        );
        if (result instanceof DomainError) {
            if (result instanceof RolleDomainError) {
                this.logger.error(
                    `Admin ${permissions.personFields.username} (${permissions.personFields.id}) hat versucht die Rolle ${rolleName} zu entfernen. Fehler: ${result.message}`,
                );
                throw result;
            }
            this.logger.error(
                `Admin ${permissions.personFields.username} (${permissions.personFields.id}) hat versucht die Rolle ${rolleName} zu entfernen. Fehler: ${result.message}`,
            );
            throw SchulConnexErrorMapper.mapSchulConnexErrorToHttpException(
                SchulConnexErrorMapper.mapDomainErrorToSchulConnexError(result),
            );
        }

        this.logger.info(
            `Admin ${permissions.personFields.username} (${permissions.personFields.id}) hat eine Rolle entfernt: ${rolleName}.`,
        );
    }

    private async returnRolleWithServiceProvidersResponse(
        rolle: Rolle<true>,
    ): Promise<RolleWithServiceProvidersResponse> {
        const serviceProviders: ServiceProvider<true>[] = await this.serviceProviderRepo.find();

        const rolleServiceProviders: ServiceProvider<true>[] = rolle.serviceProviderIds
            .map((id: string) => serviceProviders.find((sp: ServiceProvider<true>) => sp.id === id))
            .filter(Boolean) as ServiceProvider<true>[];

        return new RolleWithServiceProvidersResponse(rolle, rolleServiceProviders);
    }
}<|MERGE_RESOLUTION|>--- conflicted
+++ resolved
@@ -61,11 +61,8 @@
 import { OrganisationRepository } from '../../organisation/persistence/organisation.repository.js';
 import { Organisation } from '../../organisation/domain/organisation.js';
 import { RolleServiceProviderBodyParams } from './rolle-service-provider.body.params.js';
-<<<<<<< HEAD
+import { StepUpGuard } from '../../authentication/api/steup-up.guard.js';
 import { ClassLogger } from '../../../core/logging/class-logger.js';
-=======
-import { StepUpGuard } from '../../authentication/api/steup-up.guard.js';
->>>>>>> 43280d9a
 
 @UseFilters(new SchulConnexValidationErrorFilter(), new RolleExceptionFilter(), new AuthenticationExceptionFilter())
 @ApiTags('rolle')
@@ -218,18 +215,13 @@
             );
             throw rolle;
         }
-<<<<<<< HEAD
-
-        const result: Rolle<true> = await this.rolleRepo.save(rolle);
-        this.logger.info(
-            `Admin ${permissions.personFields.username} (${permissions.personFields.id}) hat eine neue Rolle angelegt: ${result.name}.`,
-        );
-=======
         const result: Rolle<true> | DomainError = await this.rolleRepo.save(rolle);
         if (result instanceof DomainError) {
             throw result;
         }
->>>>>>> 43280d9a
+        this.logger.info(
+            `Admin ${permissions.personFields.username} (${permissions.personFields.id}) hat eine neue Rolle angelegt: ${result.name}.`,
+        );
 
         return new RolleResponse(result);
     }
