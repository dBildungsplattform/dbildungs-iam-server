--- conflicted
+++ resolved
@@ -30,17 +30,14 @@
 import { CreatePersonBodyParams } from '../../person/api/create-person.body.params.js';
 import { PersonNameParams } from '../../person/api/person-name.params.js';
 import { UserinfoResponse } from './userinfo.response.js';
-<<<<<<< HEAD
-import { RolleResponse } from '../../rolle/api/rolle.response.js';
-import { RolleService } from '../outbound/rolle.service.js';
-=======
 import { OrganisationService } from '../outbound/organisation.service.js';
 import { CreateOrganisationBodyParams } from '../../organisation/api/create-organisation.body.params.js';
 import { OrganisationsTyp } from '../../organisation/domain/organisation.enums.js';
 import { OrganisationResponse } from '../../organisation/api/organisation.response.js';
 import { firstValueFrom, of } from 'rxjs';
 import { FindOrganisationQueryParams } from '../../organisation/api/find-organisation-query.param.js';
->>>>>>> fac59d10
+import { RolleResponse } from '../../rolle/api/rolle.response.js';
+import { RolleService } from '../outbound/rolle.service.js';
 
 function getPersonenDatensatzResponse(): PersonendatensatzResponse {
     const mockBirthParams: PersonBirthParams = {
@@ -84,11 +81,8 @@
     let frontendConfig: FrontendConfig;
     let providerService: DeepMocked<ProviderService>;
     let personService: DeepMocked<PersonService>;
-<<<<<<< HEAD
+    let organisationService: DeepMocked<OrganisationService>;
     let rolleService: DeepMocked<RolleService>;
-=======
-    let organisationService: DeepMocked<OrganisationService>;
->>>>>>> fac59d10
 
     beforeAll(async () => {
         module = await Test.createTestingModule({
@@ -97,11 +91,8 @@
                 FrontendController,
                 { provide: ProviderService, useValue: createMock<ProviderService>() },
                 { provide: PersonService, useValue: createMock<PersonService>() },
-<<<<<<< HEAD
+                { provide: OrganisationService, useValue: createMock<OrganisationService>() },
                 { provide: RolleService, useValue: createMock<RolleService>() },
-=======
-                { provide: OrganisationService, useValue: createMock<OrganisationService>() },
->>>>>>> fac59d10
                 { provide: OIDC_CLIENT, useValue: createMock<Client>() },
             ],
         }).compile();
@@ -110,11 +101,8 @@
         oidcClient = module.get(OIDC_CLIENT);
         providerService = module.get(ProviderService);
         personService = module.get(PersonService);
-<<<<<<< HEAD
+        organisationService = module.get(OrganisationService);
         rolleService = module.get(RolleService);
-=======
-        organisationService = module.get(OrganisationService);
->>>>>>> fac59d10
         frontendConfig = module.get(ConfigService).getOrThrow<FrontendConfig>('FRONTEND');
     });
 
@@ -386,22 +374,6 @@
         });
     });
 
-<<<<<<< HEAD
-    describe('createRolle', () => {
-        it('should return created rolle', async () => {
-            const rolle: RolleResponse = {
-                id: faker.string.uuid(),
-                name: faker.hacker.noun(),
-                administeredBySchulstrukturknoten: faker.string.uuid(),
-                createdAt: faker.date.recent(),
-                updatedAt: faker.date.recent(),
-            };
-            rolleService.createRolle.mockResolvedValueOnce(rolle);
-
-            const result: RolleResponse = await frontendController.createRolle(createMock(), createMock<User>());
-
-            expect(result).toEqual(rolle);
-=======
     describe('createOrganisation', () => {
         it('should call OrganisationService.create with correct params', () => {
             const organisation: CreateOrganisationBodyParams = {
@@ -505,7 +477,23 @@
             );
 
             expect(result).toEqual(pagedResponse);
->>>>>>> fac59d10
+        });
+    });
+
+    describe('createRolle', () => {
+        it('should return created rolle', async () => {
+            const rolle: RolleResponse = {
+                id: faker.string.uuid(),
+                name: faker.hacker.noun(),
+                administeredBySchulstrukturknoten: faker.string.uuid(),
+                createdAt: faker.date.recent(),
+                updatedAt: faker.date.recent(),
+            };
+            rolleService.createRolle.mockResolvedValueOnce(rolle);
+
+            const result: RolleResponse = await frontendController.createRolle(createMock(), createMock<User>());
+
+            expect(result).toEqual(rolle);
         });
     });
 });