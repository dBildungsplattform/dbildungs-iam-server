--- conflicted
+++ resolved
@@ -51,7 +51,6 @@
         @Query() queryParams: PersonenQueryParams,
         @Permissions() permissions: PersonPermissions,
     ): Promise<RawPagedResponse<PersonendatensatzResponse>> {
-<<<<<<< HEAD
         // Find all organisations where user has permission
         let organisationIDs: OrganisationID[] | undefined = await permissions.getOrgIdsWithSystemrecht(
             [RollenSystemRecht.PERSONEN_VERWALTEN],
@@ -72,32 +71,13 @@
             })
             .sortBy('vorname', ScopeOrder.ASC)
             .paged(queryParams.offset, queryParams.limit);
-=======
-        if (!queryParams.suchFilter || queryParams.suchFilter.length === 0) {
-            const scope: PersonScope = new PersonScope()
-                .findBy({
-                    vorname: undefined,
-                    familienname: undefined,
-                    geburtsdatum: undefined,
-                })
-                .sortBy('vorname', ScopeOrder.ASC)
-                .paged(queryParams.offset, queryParams.limit);
->>>>>>> 4a85d892
 
-            const [persons, total]: Counted<Person<true>> = await this.personRepository.findBy(scope);
+        if (queryParams.suchFilter?.length > 0) {
+            scope.findBySearchString(queryParams.suchFilter);
+        }
 
-            const response: RawPagedResponse<PersonendatensatzResponse> = new RawPagedResponse({
-                offset: queryParams.offset ?? 0,
-                limit: queryParams.limit ?? total,
-                total: total,
-                items: persons.map((person: Person<true>) => new PersonendatensatzResponse(person, false)),
-            });
+        const [persons, total]: Counted<Person<true>> = await this.personRepository.findBy(scope);
 
-            return response;
-        }
-        const { persons, total }: { persons: Person<true>[]; total: number } = await this.personRepository.findByFilter(
-            queryParams.suchFilter,
-        );
         const response: RawPagedResponse<PersonendatensatzResponse> = new RawPagedResponse({
             offset: queryParams.offset ?? 0,
             limit: queryParams.limit ?? total,
