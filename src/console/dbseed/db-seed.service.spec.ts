--- conflicted
+++ resolved
@@ -15,13 +15,10 @@
 import { RollenArt } from '../../modules/rolle/domain/rolle.enums.js';
 import { ServiceProvider } from '../../modules/service-provider/domain/service-provider.js';
 import { ServiceProviderKategorie } from '../../modules/service-provider/domain/service-provider.enum.js';
-<<<<<<< HEAD
 import { LernperiodeFile } from './file/lernperiode-file.js';
-=======
 import { Personenkontext } from '../../modules/personenkontext/domain/personenkontext.js';
 import { Buffer } from 'buffer';
 
->>>>>>> 9ac566f6
 describe('DbSeedService', () => {
     let module: TestingModule;
     let dbSeedService: DbSeedService;
@@ -122,7 +119,7 @@
         describe('readLernperiode with one entity', () => {
             it('should have length 1 and be mapped', () => {
                 const fileContentAsStr: string = fs.readFileSync(
-                    `./sql/seeding-integration-test/all/05_lernperiode.json`,
+                    `./sql/seeding-integration-test/all/06_lernperiode.json`,
                     'utf-8',
                 );
                 const entities: LernperiodeFile[] = dbSeedService.readLernperiode(fileContentAsStr);
@@ -248,7 +245,7 @@
         describe('getEntityFileNames in directory sql/seeding-integration-test', () => {
             it('should return all files in directory', () => {
                 const entityFileNames: string[] = dbSeedService.getEntityFileNames('seeding-integration-test/all');
-                expect(entityFileNames).toHaveLength(7);
+                expect(entityFileNames).toHaveLength(8);
             });
         });
     });
