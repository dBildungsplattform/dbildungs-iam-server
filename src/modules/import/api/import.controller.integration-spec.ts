--- conflicted
+++ resolved
@@ -155,7 +155,7 @@
                     administeredBySchulstrukturknoten: schule.id,
                 }),
             );
-            if (sus instanceof DomainError) throw Error();
+            if (sus instanceof DomainError) throw sus;
 
             const response: Response = await request(app.getHttpServer() as App)
                 .post('/import/upload')
@@ -194,25 +194,13 @@
             await em.persistAndFlush(klasse1A);
             await em.findOneOrFail(OrganisationEntity, { id: klasse1A.id });
 
-<<<<<<< HEAD
-            const klasse2B: OrganisationEntity = new OrganisationEntity();
-            klasse2B.typ = OrganisationsTyp.KLASSE;
-            klasse2B.name = '2B';
-            klasse2B.administriertVon = schule.id;
-            klasse2B.zugehoerigZu = schule.id;
-            await em.persistAndFlush(klasse2B);
-            await em.findOneOrFail(OrganisationEntity, { id: klasse2B.id });
-
-            const sus: Rolle<true> | DomainError = await rolleRepo.save(
-=======
-            const sus: Rolle<true> = await rolleRepo.save(
->>>>>>> d813b709
-                DoFactory.createRolle(false, {
-                    rollenart: RollenArt.LERN,
-                    administeredBySchulstrukturknoten: schule.id,
-                }),
-            );
-            if (sus instanceof DomainError) throw Error();
+            const sus: Rolle<true> | DomainError = await rolleRepo.save(
+                DoFactory.createRolle(false, {
+                    rollenart: RollenArt.LERN,
+                    administeredBySchulstrukturknoten: schule.id,
+                }),
+            );
+            if (sus instanceof DomainError) throw sus;
 
             const response: Response = await request(app.getHttpServer() as App)
                 .post('/import/upload')
@@ -289,7 +277,7 @@
                     administeredBySchulstrukturknoten: schule.id,
                 }),
             );
-            if (sus instanceof DomainError) throw Error();
+            if (sus instanceof DomainError) throw sus;
 
             const response: Response = await request(app.getHttpServer() as App)
                 .post('/import/upload')
@@ -322,7 +310,7 @@
                     administeredBySchulstrukturknoten: schule.id,
                 }),
             );
-            if (sus instanceof DomainError) throw Error();
+            if (sus instanceof DomainError) throw sus;
 
             const response: Response = await request(app.getHttpServer() as App)
                 .post('/import/upload')
@@ -365,12 +353,13 @@
             await em.persistAndFlush(schule);
             await em.findOneOrFail(OrganisationEntity, { id: schule.id });
 
-            const sus: Rolle<true> = await rolleRepo.save(
-                DoFactory.createRolle(false, {
-                    rollenart: RollenArt.LERN,
-                    administeredBySchulstrukturknoten: schule.id,
-                }),
-            );
+            const sus: Rolle<true> | DomainError = await rolleRepo.save(
+                DoFactory.createRolle(false, {
+                    rollenart: RollenArt.LERN,
+                    administeredBySchulstrukturknoten: schule.id,
+                }),
+            );
+            if (sus instanceof DomainError) throw sus;
 
             const response: Response = await request(app.getHttpServer() as App)
                 .post('/import/upload')
@@ -403,9 +392,6 @@
             await em.persistAndFlush(klasse);
             await em.findOneOrFail(OrganisationEntity, { id: klasse.id });
 
-<<<<<<< HEAD
-            const sus: Rolle<true> | DomainError = await rolleRepo.save(
-=======
             const klasse1A: OrganisationEntity = new OrganisationEntity();
             klasse1A.typ = OrganisationsTyp.KLASSE;
             klasse1A.name = '1A';
@@ -414,15 +400,14 @@
             await em.persistAndFlush(klasse1A);
             await em.findOneOrFail(OrganisationEntity, { id: klasse1A.id });
 
-            const sus: Rolle<true> = await rolleRepo.save(
->>>>>>> d813b709
+            const sus: Rolle<true> | DomainError = await rolleRepo.save(
                 DoFactory.createRolle(false, {
                     rollenart: RollenArt.LERN,
                     administeredBySchulstrukturknoten: schule.id,
                     merkmale: [],
                 }),
             );
-            if (sus instanceof DomainError) throw Error();
+            if (sus instanceof DomainError) throw sus;
 
             const importvorgangId: string = faker.string.uuid();
             const importDataItem: ImportDataItem<true> = await importDataRepository.save(
