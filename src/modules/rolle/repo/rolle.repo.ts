--- conflicted
+++ resolved
@@ -1,4 +1,3 @@
-<<<<<<< HEAD
 import {
     EntityData,
     EntityManager,
@@ -7,9 +6,6 @@
     Loaded,
     RequiredEntityData,
 } from '@mikro-orm/core';
-=======
-import { EntityData, EntityManager, EntityName, Loaded, RequiredEntityData } from '@mikro-orm/postgresql';
->>>>>>> 62020b26
 import { Injectable } from '@nestjs/common';
 
 import { RollenMerkmal, RollenSystemRecht } from '../domain/rolle.enums.js';
