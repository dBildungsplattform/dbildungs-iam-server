--- conflicted
+++ resolved
@@ -1,11 +1,6 @@
 import { AutoMap } from '@automapper/classes';
-<<<<<<< HEAD
 import { Entity, Enum, ManyToOne, Property, Ref } from '@mikro-orm/core';
-import { OrganisationsTyp } from '../domain/organisation.enum.js';
-=======
-import { Entity, Enum, Property } from '@mikro-orm/core';
 import { OrganisationsTyp, Traegerschaft } from '../domain/organisation.enums.js';
->>>>>>> 53d3fe06
 import { TimestampedEntity } from '../../../persistence/timestamped.entity.js';
 
 @Entity({ tableName: 'organisation' })
