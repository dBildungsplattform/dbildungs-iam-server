import { classes } from '@automapper/classes';
import { CamelCaseNamingConvention } from '@automapper/core';
import { AutomapperModule } from '@automapper/nestjs';
import { MikroOrmModule } from '@mikro-orm/nestjs';
import { Module } from '@nestjs/common';
import { defineConfig } from '@mikro-orm/postgresql';
import { ConfigModule, ConfigService } from '@nestjs/config';
import { DbConfig, KeycloakConfig, loadConfigFiles, loadEnvConfig, ServerConfig } from '../shared/config/index.js';
import { mappingErrorHandler } from '../shared/error/index.js';
import { PersonApiModule } from '../modules/person/person-api.module.js';
import { KeycloakAdministrationModule } from '../modules/keycloak-administration/keycloak-administration.module.js';
import { OrganisationApiModule } from '../modules/organisation/organisation-api.module.js';
<<<<<<< HEAD
import { UiBackendApiModule } from '../modules/ui-backend/ui-backend-api.module.js';
=======
import { AuthGuard, KeycloakConnectModule, ResourceGuard, RoleGuard } from 'nest-keycloak-connect';
import { APP_GUARD } from '@nestjs/core';
import { HealthModule } from '../modules/health/health.module.js';
>>>>>>> ea8bfd6a

@Module({
    imports: [
        ConfigModule.forRoot({
            isGlobal: true,
            validate: loadEnvConfig,
            load: [loadConfigFiles],
        }),
        AutomapperModule.forRoot({
            strategyInitializer: classes(),
            namingConventions: new CamelCaseNamingConvention(),
            errorHandler: mappingErrorHandler,
        }),
        MikroOrmModule.forRootAsync({
            useFactory: (config: ConfigService<ServerConfig, true>) => {
                const dbConfig: DbConfig = config.getOrThrow<DbConfig>('DB');
                return defineConfig({
                    clientUrl: dbConfig.CLIENT_URL,
                    dbName: dbConfig.DB_NAME,
                    entities: ['./dist/**/*.entity.js'],
                    entitiesTs: ['./src/**/*.entity.ts'],
                    // Needed for HealthCheck
                    type: 'postgresql',
                    driverOptions: {
                        connection: {
                            ssl: dbConfig.USE_SSL,
                        },
                    },
                });
            },
            inject: [ConfigService],
        }),
        KeycloakConnectModule.registerAsync({
            useFactory: (config: ConfigService<ServerConfig, true>) => {
                const keycloakConfig: KeycloakConfig = config.getOrThrow<KeycloakConfig>('KEYCLOAK');

                return {
                    authServerUrl: keycloakConfig.BASE_URL,
                    realm: keycloakConfig.REALM_NAME,
                    clientId: keycloakConfig.CLIENT_ID,
                    secret: keycloakConfig.SECRET,
                };
            },
            inject: [ConfigService],
        }),
        PersonApiModule,
        OrganisationApiModule,
        KeycloakAdministrationModule,
        HealthModule,
        UiBackendApiModule,
    ],
    providers: [
        {
            provide: APP_GUARD,
            useClass: AuthGuard,
        },
        {
            provide: APP_GUARD,
            useClass: RoleGuard,
        },
        {
            provide: APP_GUARD,
            useClass: ResourceGuard,
        },
    ],
})
export class ServerModule {}<|MERGE_RESOLUTION|>--- conflicted
+++ resolved
@@ -10,13 +10,10 @@
 import { PersonApiModule } from '../modules/person/person-api.module.js';
 import { KeycloakAdministrationModule } from '../modules/keycloak-administration/keycloak-administration.module.js';
 import { OrganisationApiModule } from '../modules/organisation/organisation-api.module.js';
-<<<<<<< HEAD
-import { UiBackendApiModule } from '../modules/ui-backend/ui-backend-api.module.js';
-=======
 import { AuthGuard, KeycloakConnectModule, ResourceGuard, RoleGuard } from 'nest-keycloak-connect';
 import { APP_GUARD } from '@nestjs/core';
 import { HealthModule } from '../modules/health/health.module.js';
->>>>>>> ea8bfd6a
+import { UiBackendApiModule } from '../modules/ui-backend/ui-backend-api.module.js';
 
 @Module({
     imports: [
@@ -57,7 +54,7 @@
                     authServerUrl: keycloakConfig.BASE_URL,
                     realm: keycloakConfig.REALM_NAME,
                     clientId: keycloakConfig.CLIENT_ID,
-                    secret: keycloakConfig.SECRET,
+                    secret: keycloakConfig.ADMIN_SECRET,
                 };
             },
             inject: [ConfigService],
