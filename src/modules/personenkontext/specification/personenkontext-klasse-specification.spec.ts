--- conflicted
+++ resolved
@@ -91,11 +91,7 @@
         );
         const personenkontextMock: DeepMocked<Personenkontext<boolean>> = createMock<Personenkontext<boolean>>();
 
-<<<<<<< HEAD
-        checkRollenartLernSpecificationMock.isSatisfiedBy.mockResolvedValueOnce(false);
-=======
-        checkRollenartSpecificationMock.checkRollenart.mockResolvedValueOnce(false);
->>>>>>> c889272d
+        checkRollenartSpecificationMock.isSatisfiedBy.mockResolvedValueOnce(false);
         nurLehrUndLernAnKlasseMock.isSatisfiedBy.mockResolvedValueOnce(true);
         gleicheRolleAnKlasseWieSchuleMock.isSatisfiedBy.mockResolvedValueOnce(true);
         befristungRequiredMock.isSatisfiedBy.mockResolvedValue(true);
@@ -114,11 +110,7 @@
         );
         const personenkontextMock: DeepMocked<Personenkontext<boolean>> = createMock<Personenkontext<boolean>>();
 
-<<<<<<< HEAD
-        checkRollenartLernSpecificationMock.isSatisfiedBy.mockResolvedValue(true);
-=======
-        checkRollenartSpecificationMock.checkRollenart.mockResolvedValue(true);
->>>>>>> c889272d
+        checkRollenartSpecificationMock.isSatisfiedBy.mockResolvedValue(true);
         nurLehrUndLernAnKlasseMock.isSatisfiedBy.mockResolvedValue(false);
         gleicheRolleAnKlasseWieSchuleMock.isSatisfiedBy.mockResolvedValue(true);
         befristungRequiredMock.isSatisfiedBy.mockResolvedValue(true);
@@ -137,11 +129,7 @@
         );
         const personenkontextMock: DeepMocked<Personenkontext<boolean>> = createMock<Personenkontext<boolean>>();
 
-<<<<<<< HEAD
-        checkRollenartLernSpecificationMock.isSatisfiedBy.mockResolvedValue(true);
-=======
-        checkRollenartSpecificationMock.checkRollenart.mockResolvedValue(true);
->>>>>>> c889272d
+        checkRollenartSpecificationMock.isSatisfiedBy.mockResolvedValue(true);
         nurLehrUndLernAnKlasseMock.isSatisfiedBy.mockResolvedValue(true);
         befristungRequiredMock.isSatisfiedBy.mockResolvedValue(true);
         gleicheRolleAnKlasseWieSchuleMock.isSatisfiedBy.mockResolvedValue(false);
@@ -160,11 +148,7 @@
         );
         const personenkontextMock: DeepMocked<Personenkontext<boolean>> = createMock<Personenkontext<boolean>>();
 
-<<<<<<< HEAD
-        checkRollenartLernSpecificationMock.isSatisfiedBy.mockResolvedValue(true);
-=======
-        checkRollenartSpecificationMock.checkRollenart.mockResolvedValue(true);
->>>>>>> c889272d
+        checkRollenartSpecificationMock.isSatisfiedBy.mockResolvedValue(true);
         nurLehrUndLernAnKlasseMock.isSatisfiedBy.mockResolvedValue(true);
         gleicheRolleAnKlasseWieSchuleMock.isSatisfiedBy.mockResolvedValue(true);
         befristungRequiredMock.isSatisfiedBy.mockResolvedValue(true);
@@ -182,11 +166,7 @@
         );
         const personenkontextMock: DeepMocked<Personenkontext<boolean>> = createMock<Personenkontext<boolean>>();
 
-<<<<<<< HEAD
-        checkRollenartLernSpecificationMock.isSatisfiedBy.mockResolvedValueOnce(true);
-=======
-        checkRollenartSpecificationMock.checkRollenart.mockResolvedValueOnce(true);
->>>>>>> c889272d
+        checkRollenartSpecificationMock.isSatisfiedBy.mockResolvedValueOnce(true);
         nurLehrUndLernAnKlasseMock.isSatisfiedBy.mockResolvedValueOnce(true);
         gleicheRolleAnKlasseWieSchuleMock.isSatisfiedBy.mockResolvedValueOnce(true);
         befristungRequiredMock.isSatisfiedBy.mockResolvedValue(false);
