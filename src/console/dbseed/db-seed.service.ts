--- conflicted
+++ resolved
@@ -24,7 +24,6 @@
 
     private serviceProviderMap: Map<string, ServiceProvider<true>> = new Map();
 
-<<<<<<< HEAD
     private lernperiodeMap: Map<string, LernperiodeFile> = new Map();
 
     public readLernperiode(fileContentAsStr: string): LernperiodeFile[] {
@@ -37,9 +36,8 @@
         }
         return entities;
     }
-=======
+
     private personenkontextMap: Map<string, Personenkontext<true>> = new Map();
->>>>>>> 9ac566f6
 
     public readDataProvider(fileContentAsStr: string): DataProviderFile[] {
         const entities: DataProviderFile[] = this.readEntityFromJSONFile<DataProviderFile>(
