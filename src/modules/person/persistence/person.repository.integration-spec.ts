import { faker } from '@faker-js/faker';
import { Collection, EntityManager, MikroORM, rel, RequiredEntityData } from '@mikro-orm/core';
import { Test, TestingModule } from '@nestjs/testing';
import {
    ConfigTestModule,
    DatabaseTestModule,
    DEFAULT_TIMEOUT_FOR_TESTCONTAINERS,
    DoFactory,
    MapperTestModule,
} from '../../../../test/utils/index.js';
import { PersonEntity } from './person.entity.js';
import {
    getEnabledEmailAddress,
    mapAggregateToData,
    mapEntityToAggregate,
    mapEntityToAggregateInplace,
    PersonenQueryParams,
    PersonRepository,
} from './person.repository.js';
import { Person } from '../domain/person.js';
import { PersonScope } from './person.scope.js';
import { ScopeOrder } from '../../../shared/persistence/scope.enums.js';
import { createMock, DeepMocked } from '@golevelup/ts-jest';
import { UsernameGeneratorService } from '../domain/username-generator.service.js';
import { KeycloakUserService, PersonHasNoKeycloakId } from '../../keycloak-administration/index.js';
import {
    DomainError,
    EntityCouldNotBeDeleted,
    EntityNotFoundError,
    InvalidNameError,
    KeycloakClientError,
    MismatchedRevisionError,
    MissingPermissionsError,
} from '../../../shared/error/index.js';
import { PermittedOrgas, PersonPermissions } from '../../authentication/domain/person-permissions.js';
import { ConfigService } from '@nestjs/config';
import { EventService } from '../../../core/eventbus/index.js';
import { EmailRepo } from '../../email/persistence/email.repo.js';
import { EmailAddressEntity } from '../../email/persistence/email-address.entity.js';
import { PersonRenamedEvent } from '../../../shared/events/person-renamed-event.js';
import { PersonenkontextEventKontextData } from '../../../shared/events/personenkontext-event.types.js';
import { DuplicatePersonalnummerError } from '../../../shared/error/duplicate-personalnummer.error.js';
import { RollenArt, RollenSystemRecht } from '../../rolle/domain/rolle.enums.js';
import { PersonenkontextEntity } from '../../personenkontext/persistence/personenkontext.entity.js';
import { createAndPersistOrganisation } from '../../../../test/utils/organisation-test-helper.js';
import { OrganisationsTyp } from '../../organisation/domain/organisation.enums.js';
import { OrganisationEntity } from '../../organisation/persistence/organisation.entity.js';
import { RolleEntity } from '../../rolle/entity/rolle.entity.js';
import { EmailAddressStatus } from '../../email/domain/email-address.js';
import { SortFieldPersonFrontend } from '../domain/person.enums.js';
import { OrganisationRepository } from '../../organisation/persistence/organisation.repository.js';
import { RolleFactory } from '../../rolle/domain/rolle.factory.js';
import { PersonenkontextFactory } from '../../personenkontext/domain/personenkontext.factory.js';
import { DBiamPersonenkontextRepoInternal } from '../../personenkontext/persistence/internal-dbiam-personenkontext.repo.js';
import { RolleRepo } from '../../rolle/repo/rolle.repo.js';
import { Rolle } from '../../rolle/domain/rolle.js';
import { ServiceProviderRepo } from '../../service-provider/repo/service-provider.repo.js';
import { PersonUpdateOutdatedError } from '../domain/update-outdated.error.js';
import { PersonalnummerRequiredError } from '../domain/personalnummer-required.error.js';

describe('PersonRepository Integration', () => {
    let module: TestingModule;
    let sut: PersonRepository;
    let orm: MikroORM;
    let em: EntityManager;
    let kcUserServiceMock: DeepMocked<KeycloakUserService>;
    let usernameGeneratorService: DeepMocked<UsernameGeneratorService>;
    let personPermissionsMock: DeepMocked<PersonPermissions>;
    let eventServiceMock: DeepMocked<EventService>;
    let rolleFactory: RolleFactory;
    let rolleRepo: RolleRepo;
    let dbiamPersonenkontextRepoInternal: DBiamPersonenkontextRepoInternal;
    let personenkontextFactory: PersonenkontextFactory;

    beforeAll(async () => {
        module = await Test.createTestingModule({
            imports: [ConfigTestModule, DatabaseTestModule.forRoot({ isDatabaseRequired: true }), MapperTestModule],
            providers: [
                PersonRepository,
                OrganisationRepository,

                ConfigService,
                {
                    provide: EmailRepo,
                    useValue: createMock<EmailRepo>(),
                },

                {
                    provide: EventService,
                    useValue: createMock<EventService>(),
                },
                {
                    provide: UsernameGeneratorService,
                    useValue: createMock<UsernameGeneratorService>(),
                },
                {
                    provide: KeycloakUserService,
                    useValue: createMock<KeycloakUserService>(),
                },
                // the following are required to prepare the test for findByIds()
                OrganisationRepository,
                ServiceProviderRepo,
                RolleFactory,
                RolleRepo,
                DBiamPersonenkontextRepoInternal,
                PersonenkontextFactory,
            ],
        }).compile();
        sut = module.get(PersonRepository);
        orm = module.get(MikroORM);
        em = module.get(EntityManager);
        personPermissionsMock = createMock<PersonPermissions>();

        kcUserServiceMock = module.get(KeycloakUserService);
        usernameGeneratorService = module.get(UsernameGeneratorService);
        eventServiceMock = module.get(EventService);
        rolleFactory = module.get(RolleFactory);
        rolleRepo = module.get(RolleRepo);
        dbiamPersonenkontextRepoInternal = module.get(DBiamPersonenkontextRepoInternal);
        personenkontextFactory = module.get(PersonenkontextFactory);

        await DatabaseTestModule.setupDatabase(orm);
    }, DEFAULT_TIMEOUT_FOR_TESTCONTAINERS);

    afterAll(async () => {
        await orm.close();
        await module.close();
    });

    beforeEach(async () => {
        await DatabaseTestModule.clearDatabase(orm);
        jest.resetAllMocks();
    });

    it('should be defined', () => {
        expect(sut).toBeDefined();
    });

    type SavedPersonProps = { keycloackID: string };
    async function savePerson(
        withPersonalnummer: boolean = false,
        props: Partial<SavedPersonProps & { vorname?: string; familienname?: string }> = {},
    ): Promise<Person<true>> {
        usernameGeneratorService.generateUsername.mockResolvedValueOnce({ ok: true, value: 'testusername' });
        const defaultProps: SavedPersonProps = {
            keycloackID: faker.string.uuid(),
        };

        const vorname: string = props.vorname ?? faker.person.firstName();
        const familienname: string = props.familienname ?? faker.person.lastName();

        const personProps: {
            keycloackID: string;
        } = { ...defaultProps, ...props };
        const person: Person<false> | DomainError = await Person.createNew(usernameGeneratorService, {
<<<<<<< HEAD
            familienname: faker.person.lastName(),
            vorname: faker.person.firstName(),
            referrer: faker.string.alphanumeric(5),
=======
            familienname,
            vorname,
>>>>>>> 15b5a691
            personalnummer: withPersonalnummer ? faker.finance.pin(7) : undefined,
        });

        if (person instanceof DomainError) {
            throw person;
        }

        kcUserServiceMock.create.mockResolvedValueOnce({
            ok: true,
            value: personProps.keycloackID,
        });
        kcUserServiceMock.setPassword.mockResolvedValueOnce({
            ok: true,
            value: '',
        });
        const savedPerson: Person<true> | DomainError = await sut.save(person);

        if (savedPerson instanceof DomainError) {
            throw savedPerson;
        } else {
            return savedPerson;
        }
    }

    describe('findByKeycloakUserId', () => {
        describe('when found by keycloakUserId', () => {
            it('should return found person', async () => {
                const personSaved: Person<true> = await savePerson();
                if (personSaved.keycloakUserId) {
                    const foundPerson: Option<Person<true>> = await sut.findByKeycloakUserId(
                        personSaved.keycloakUserId,
                    );
                    expect(foundPerson).toBeInstanceOf(Person);
                } else {
                    throw new Error();
                }
            });
        });

        describe('when not found by keycloakUserId', () => {
            it('should return null', async () => {
                const foundPerson: Option<Person<true>> = await sut.findByKeycloakUserId(faker.string.uuid());

                expect(foundPerson).toBeNull();
            });
        });
    });

    describe('findByUsername', () => {
        describe('when found by username', () => {
            it('should return found person', async () => {
                const personSaved: Person<true> = await savePerson();
                if (personSaved.referrer) {
                    const foundPerson: Option<Person<true>> = await sut.findByUsername(personSaved.referrer);
                    expect(foundPerson).toBeInstanceOf(Person);
                } else {
                    throw new Error();
                }
            });
        });

        describe('when not found by keycloakUserId', () => {
            it('should return null', async () => {
                const foundPerson: Option<Person<true>> = await sut.findByUsername(faker.string.uuid());

                expect(foundPerson).toBeNull();
            });
        });
    });

    describe('findById', () => {
        describe('when found by Id', () => {
            it('should return found person', async () => {
                const nokeyclockID: SavedPersonProps = { keycloackID: '' };

                const personSaved: Person<true> = await savePerson(false, nokeyclockID);

                const foundPerson: Option<Person<true>> = await sut.findById(personSaved.id);

                expect(foundPerson).toBeInstanceOf(Person);
            });
        });

        describe('when not found by Id', () => {
            it('should return null', async () => {
                const foundPerson: Option<Person<true>> = await sut.findById(faker.string.uuid());

                expect(foundPerson).toBeNull();
            });
        });

        describe('findBy', () => {
            it('should return found persons for scope', async () => {
                await savePerson();
                await savePerson();

                const scope: PersonScope = new PersonScope()
                    .findBy({
                        vorname: undefined,
                        familienname: undefined,
                        geburtsdatum: undefined,
                    })
                    .sortBy('vorname', ScopeOrder.ASC)
                    .paged(0, 2);

                const [persons, total]: Counted<Person<true>> = await sut.findBy(scope);

                expect(total).toEqual(2);
                expect(persons.at(0)).toBeInstanceOf(Person);
                expect(persons.at(1)).toBeInstanceOf(Person);
            });
        });
    });

    describe('create', () => {
        describe('When Normal Call Without Hashed Password', () => {
            describe('when person has already keycloak user', () => {
                it('should return Domain Error', async () => {
                    usernameGeneratorService.generateUsername.mockResolvedValueOnce({
                        ok: true,
                        value: 'testusername',
                    });
                    const person: Person<false> | DomainError = await Person.createNew(usernameGeneratorService, {
                        familienname: faker.person.lastName(),
                        vorname: faker.person.firstName(),
                    });
                    expect(person).not.toBeInstanceOf(DomainError);
                    if (person instanceof DomainError) {
                        return;
                    }
                    person.keycloakUserId = faker.string.uuid();
                    kcUserServiceMock.create.mockResolvedValueOnce({
                        ok: true,
                        value: '',
                    });
                    kcUserServiceMock.setPassword.mockResolvedValueOnce({
                        ok: true,
                        value: '',
                    });
                    kcUserServiceMock.delete.mockResolvedValueOnce({
                        ok: true,
                        value: undefined,
                    });
                    const result: Person<true> | DomainError = await sut.create(person);

                    expect(result).toBeInstanceOf(DomainError);
                    expect(kcUserServiceMock.create).not.toHaveBeenCalled();
                });
            });

            describe('when parameters (username || password) is missing', () => {
                it('should return Domain Error', async () => {
                    usernameGeneratorService.generateUsername.mockResolvedValueOnce({
                        ok: true,
                        value: 'testusername',
                    });
                    const person: Person<false> | DomainError = await Person.createNew(usernameGeneratorService, {
                        familienname: faker.person.lastName(),
                        vorname: faker.person.firstName(),
                    });
                    expect(person).not.toBeInstanceOf(DomainError);
                    if (person instanceof DomainError) {
                        return;
                    }
                    person.username = undefined;
                    kcUserServiceMock.create.mockResolvedValueOnce({
                        ok: true,
                        value: '',
                    });
                    kcUserServiceMock.setPassword.mockResolvedValueOnce({
                        ok: true,
                        value: '',
                    });
                    kcUserServiceMock.delete.mockResolvedValueOnce({
                        ok: true,
                        value: undefined,
                    });
                    const result: Person<true> | DomainError = await sut.create(person);

                    expect(result).toBeInstanceOf(DomainError);
                    expect(kcUserServiceMock.create).not.toHaveBeenCalled();
                });
            });

            describe('when successful', () => {
                it('should return Person', async () => {
                    usernameGeneratorService.generateUsername.mockResolvedValue({ ok: true, value: 'testusername' });
                    const person: Person<false> | DomainError = await Person.createNew(usernameGeneratorService, {
                        familienname: faker.person.lastName(),
                        vorname: faker.person.firstName(),
                    });
                    const personWithKeycloak: Person<false> | DomainError = await Person.createNew(
                        usernameGeneratorService,
                        {
                            familienname: faker.person.lastName(),
                            vorname: faker.person.firstName(),
                        },
                    );
                    expect(person).not.toBeInstanceOf(DomainError);
                    expect(personWithKeycloak).not.toBeInstanceOf(DomainError);
                    if (person instanceof DomainError || personWithKeycloak instanceof DomainError) {
                        return;
                    }

                    personWithKeycloak.keycloakUserId = faker.string.uuid();
                    kcUserServiceMock.create.mockResolvedValueOnce({
                        ok: true,
                        value: '',
                    });
                    kcUserServiceMock.setPassword.mockResolvedValueOnce({
                        ok: true,
                        value: '',
                    });
                    kcUserServiceMock.delete.mockResolvedValueOnce({
                        ok: true,
                        value: undefined,
                    });
                    const result: Person<true> | DomainError = await sut.create(person);

                    expect(result).toBeInstanceOf(Person);
                });
            });

            describe('when creation of keyCloakUser fails', () => {
                it('should return Domain Error', async () => {
                    usernameGeneratorService.generateUsername.mockResolvedValueOnce({
                        ok: true,
                        value: 'testusername',
                    });
                    const person: Person<false> | DomainError = await Person.createNew(usernameGeneratorService, {
                        familienname: faker.person.lastName(),
                        vorname: faker.person.firstName(),
                    });
                    expect(person).not.toBeInstanceOf(DomainError);
                    if (person instanceof DomainError) {
                        return;
                    }
                    kcUserServiceMock.create.mockResolvedValueOnce({
                        ok: false,
                        error: new KeycloakClientError(''),
                    });
                    kcUserServiceMock.setPassword.mockResolvedValueOnce({
                        ok: true,
                        value: '',
                    });
                    kcUserServiceMock.delete.mockResolvedValueOnce({
                        ok: true,
                        value: undefined,
                    });
                    const result: Person<true> | DomainError = await sut.create(person);

                    expect(result).toBeInstanceOf(DomainError);
                    if (result instanceof DomainError) {
                        expect(kcUserServiceMock.setPassword).not.toHaveBeenCalled();
                        expect(kcUserServiceMock.delete).not.toHaveBeenCalled();
                    }
                });
            });

            describe('when resetting password of keycloak user fails', () => {
                it('should return Domain Error && delete keycloak user', async () => {
                    usernameGeneratorService.generateUsername.mockResolvedValueOnce({
                        ok: true,
                        value: 'testusername',
                    });
                    const person: Person<false> | DomainError = await Person.createNew(usernameGeneratorService, {
                        familienname: faker.person.lastName(),
                        vorname: faker.person.firstName(),
                    });
                    expect(person).not.toBeInstanceOf(DomainError);
                    if (person instanceof DomainError) {
                        return;
                    }
                    kcUserServiceMock.create.mockResolvedValueOnce({
                        ok: true,
                        value: '',
                    });
                    kcUserServiceMock.setPassword.mockResolvedValueOnce({
                        ok: false,
                        error: new KeycloakClientError(''),
                    });
                    kcUserServiceMock.delete.mockResolvedValueOnce({
                        ok: true,
                        value: undefined,
                    });
                    const result: Person<true> | DomainError = await sut.create(person);

                    expect(result).toBeInstanceOf(DomainError);
                    if (result instanceof DomainError) {
                        expect(kcUserServiceMock.setPassword).toHaveBeenCalled();
                        expect(kcUserServiceMock.delete).toHaveBeenCalled();
                    }
                });
            });
            describe('when creating a person with an existing personalnummer', () => {
                it('should return DuplicatePersonalnummerError and rollback the transaction', async () => {
                    const existingPersonalnummer: string = '123456';
                    usernameGeneratorService.generateUsername.mockResolvedValueOnce({
                        ok: true,
                        value: 'testusername',
                    });
                    const person: Person<false> | DomainError = await Person.createNew(usernameGeneratorService, {
                        familienname: faker.person.lastName(),
                        vorname: faker.person.firstName(),
                        personalnummer: existingPersonalnummer, // Setting the personalnummer to check for duplicates
                    });
                    expect(person).not.toBeInstanceOf(DomainError);
                    if (person instanceof DomainError) {
                        return;
                    }
                    const personEntity: PersonEntity = em.create(PersonEntity, mapAggregateToData(person));

                    personEntity.keycloakUserId = faker.string.numeric();

                    // Persist a person with the same Personalnummer as the one we send later
                    await em.persistAndFlush(personEntity);

                    // Act: Attempt to create the person
                    const result: Person<true> | DomainError = await sut.create(person);

                    // Assert: Ensure that a DuplicatePersonalnummerError was thrown and the transaction was rolled back
                    expect(result).toBeInstanceOf(DuplicatePersonalnummerError);
                });
            });
        });
        describe('When Migration Call With Hashed Password', () => {
            describe('when successful', () => {
                it('should return Person', async () => {
                    usernameGeneratorService.generateUsername.mockResolvedValue({ ok: true, value: 'testusername' });
                    const person: Person<false> | DomainError = await Person.createNew(usernameGeneratorService, {
                        familienname: faker.person.lastName(),
                        vorname: faker.person.firstName(),
                    });
                    const personWithKeycloak: Person<false> | DomainError = await Person.createNew(
                        usernameGeneratorService,
                        {
                            familienname: faker.person.lastName(),
                            vorname: faker.person.firstName(),
                        },
                    );
                    expect(person).not.toBeInstanceOf(DomainError);
                    expect(personWithKeycloak).not.toBeInstanceOf(DomainError);
                    if (person instanceof DomainError || personWithKeycloak instanceof DomainError) {
                        return;
                    }

                    personWithKeycloak.keycloakUserId = faker.string.uuid();
                    kcUserServiceMock.createWithHashedPassword.mockResolvedValueOnce({
                        ok: true,
                        value: '',
                    });
                    kcUserServiceMock.setPassword.mockResolvedValueOnce({
                        ok: true,
                        value: '',
                    });
                    kcUserServiceMock.delete.mockResolvedValueOnce({
                        ok: true,
                        value: undefined,
                    });
                    const result: Person<true> | DomainError = await sut.create(
                        person,
                        '{BCRYPT}xxxxxhqG5T3$z8v0Ou8Lmmr2mhW.lNP0DQGO9M',
                    );

                    expect(result).toBeInstanceOf(Person);
                });
            });
            describe('when username & keycloakUserId is missing', () => {
                it('should return Error', async () => {
                    usernameGeneratorService.generateUsername.mockResolvedValue({ ok: true, value: 'testusername' });
                    const person: Person<false> | DomainError = await Person.createNew(usernameGeneratorService, {
                        familienname: faker.person.lastName(),
                        vorname: faker.person.firstName(),
                    });
                    const personWithKeycloak: Person<false> | DomainError = await Person.createNew(
                        usernameGeneratorService,
                        {
                            familienname: faker.person.lastName(),
                            vorname: faker.person.firstName(),
                        },
                    );
                    expect(person).not.toBeInstanceOf(DomainError);
                    expect(personWithKeycloak).not.toBeInstanceOf(DomainError);
                    if (person instanceof DomainError || personWithKeycloak instanceof DomainError) {
                        return;
                    }

                    person.keycloakUserId = undefined;
                    person.username = undefined;
                    kcUserServiceMock.createWithHashedPassword.mockResolvedValueOnce({
                        ok: true,
                        value: '',
                    });
                    kcUserServiceMock.setPassword.mockResolvedValueOnce({
                        ok: true,
                        value: '',
                    });
                    kcUserServiceMock.delete.mockResolvedValueOnce({
                        ok: true,
                        value: undefined,
                    });
                    const result: Person<true> | DomainError = await sut.create(
                        person,
                        '{BCRYPT}xxxxxhqG5T3$z8v0Ou8Lmmr2mhW.lNP0DQGO9M',
                    );

                    expect(result).toBeInstanceOf(DomainError);
                });
            });
            describe('when createWithHashedPassword Keycloak Userservice fails', () => {
                it('should return Error', async () => {
                    usernameGeneratorService.generateUsername.mockResolvedValue({ ok: true, value: 'testusername' });
                    const person: Person<false> | DomainError = await Person.createNew(usernameGeneratorService, {
                        familienname: faker.person.lastName(),
                        vorname: faker.person.firstName(),
                    });
                    const personWithKeycloak: Person<false> | DomainError = await Person.createNew(
                        usernameGeneratorService,
                        {
                            familienname: faker.person.lastName(),
                            vorname: faker.person.firstName(),
                        },
                    );
                    expect(person).not.toBeInstanceOf(DomainError);
                    expect(personWithKeycloak).not.toBeInstanceOf(DomainError);
                    if (person instanceof DomainError || personWithKeycloak instanceof DomainError) {
                        return;
                    }

                    personWithKeycloak.keycloakUserId = faker.string.uuid();
                    kcUserServiceMock.createWithHashedPassword.mockResolvedValueOnce({
                        ok: false,
                        error: new KeycloakClientError(''),
                    });
                    kcUserServiceMock.setPassword.mockResolvedValueOnce({
                        ok: true,
                        value: '',
                    });
                    kcUserServiceMock.delete.mockResolvedValueOnce({
                        ok: true,
                        value: undefined,
                    });
                    const result: Person<true> | DomainError = await sut.create(
                        person,
                        '{BCRYPT}xxxxxhqG5T3$z8v0Ou8Lmmr2mhW.lNP0DQGO9M',
                    );

                    expect(result).toBeInstanceOf(DomainError);
                });
            });
        });

        describe('When an unexpected error occurs', () => {
            it('should rollback transaction and rethrow', async () => {
                usernameGeneratorService.generateUsername.mockResolvedValue({ ok: true, value: 'testusername' });
                const person: Person<false> | DomainError = await Person.createNew(usernameGeneratorService, {
                    familienname: faker.person.lastName(),
                    vorname: faker.person.firstName(),
                });
                if (person instanceof DomainError) {
                    throw person;
                }

                const dummyError: Error = new Error('Unexpected');
                kcUserServiceMock.create.mockRejectedValueOnce(dummyError);

                const promise: Promise<unknown> = sut.create(person);

                await expect(promise).rejects.toBe(dummyError);
            });
        });
    });

    describe('update', () => {
        describe('when person exist', () => {
            describe('when only updating database attributes', () => {
                it('should return updated person', async () => {
                    usernameGeneratorService.generateUsername.mockResolvedValueOnce({
                        ok: true,
                        value: 'testusername',
                    });
                    const person: Person<false> | DomainError = await Person.createNew(usernameGeneratorService, {
                        familienname: faker.person.lastName(),
                        vorname: faker.person.firstName(),
                    });
                    expect(person).not.toBeInstanceOf(DomainError);
                    if (person instanceof DomainError) {
                        return;
                    }
                    person.username = undefined;
                    kcUserServiceMock.create.mockResolvedValueOnce({
                        ok: true,
                        value: '',
                    });
                    kcUserServiceMock.setPassword.mockResolvedValueOnce({
                        ok: true,
                        value: '',
                    });
                    kcUserServiceMock.delete.mockResolvedValueOnce({
                        ok: true,
                        value: undefined,
                    });
                    const existingPerson: Person<true> | DomainError = await sut.create(person);
                    if (existingPerson instanceof DomainError) {
                        return;
                    }
                    const personConstructed: Person<true> = Person.construct(
                        existingPerson.id,
                        faker.date.past(),
                        faker.date.recent(),
                        faker.person.lastName(),
                        faker.person.firstName(),
                        '1',
                        faker.lorem.word(),
                        faker.lorem.word(),
                        faker.string.uuid(),
                    );
                    await expect(sut.update(personConstructed)).resolves.toBeInstanceOf(Person<true>);
                    const result: Person<true> | DomainError = await sut.update(personConstructed);
                    expect(result).not.toBeInstanceOf(DomainError);
                    if (result instanceof DomainError) {
                        return;
                    }
                    expect(result.vorname).toEqual(person.vorname);
                    expect(result.familienname).toEqual(person.familienname);
                    expect(kcUserServiceMock.setPassword).not.toHaveBeenCalled();
                });
            });

            describe('when lastname has changed', () => {
                it('should trigger PersonRenamedEvent', async () => {
                    usernameGeneratorService.generateUsername.mockResolvedValueOnce({
                        ok: true,
                        value: 'testusername',
                    });
                    const person: Person<false> | DomainError = await Person.createNew(usernameGeneratorService, {
                        familienname: faker.person.lastName(),
                        vorname: faker.person.firstName(),
                    });
                    expect(person).not.toBeInstanceOf(DomainError);
                    if (person instanceof DomainError) {
                        return;
                    }
                    person.username = 'name';
                    //person.keycloakUserId = faker.string.uuid();
                    kcUserServiceMock.create.mockResolvedValueOnce({
                        ok: true,
                        value: '',
                    });
                    kcUserServiceMock.setPassword.mockResolvedValueOnce({
                        ok: true,
                        value: '',
                    });
                    kcUserServiceMock.delete.mockResolvedValueOnce({
                        ok: true,
                        value: undefined,
                    });
                    const existingPerson: Person<true> | DomainError = await sut.create(person);
                    if (existingPerson instanceof DomainError) {
                        return;
                    }
                    const personConstructed: Person<true> = Person.construct(
                        existingPerson.id,
                        faker.date.past(),
                        faker.date.recent(),
                        faker.person.lastName(),
                        person.vorname,
                        '1',
                        faker.lorem.word(),
                        faker.lorem.word(),
                        faker.string.uuid(),
                    );
                    await expect(sut.update(personConstructed)).resolves.toBeInstanceOf(Person<true>);
                    const result: Person<true> | DomainError = await sut.update(personConstructed);
                    expect(result).not.toBeInstanceOf(DomainError);
                    if (result instanceof DomainError) {
                        return;
                    }
                    expect(eventServiceMock.publish).toHaveBeenCalledWith(expect.any(PersonRenamedEvent));
                    expect(result.vorname).toEqual(person.vorname);
                    expect(result.familienname).not.toEqual(person.familienname);
                });
            });

            describe('when updating keycloak password', () => {
                describe('when keycloak operation succeeds', () => {
                    it('should return updated person', async () => {
                        usernameGeneratorService.generateUsername.mockResolvedValueOnce({
                            ok: true,
                            value: 'testusername',
                        });
                        const person: Person<false> | DomainError = await Person.createNew(usernameGeneratorService, {
                            familienname: faker.person.lastName(),
                            vorname: faker.person.firstName(),
                        });
                        expect(person).not.toBeInstanceOf(DomainError);
                        if (person instanceof DomainError) {
                            return;
                        }
                        person.username = undefined;
                        kcUserServiceMock.create.mockResolvedValueOnce({
                            ok: true,
                            value: '',
                        });
                        kcUserServiceMock.setPassword.mockResolvedValueOnce({
                            ok: true,
                            value: '',
                        });
                        kcUserServiceMock.delete.mockResolvedValueOnce({
                            ok: true,
                            value: undefined,
                        });
                        const existingPerson: Person<true> | DomainError = await sut.create(person);
                        if (existingPerson instanceof DomainError) {
                            return;
                        }
                        const personConstructed: Person<true> = Person.construct(
                            existingPerson.id,
                            faker.date.past(),
                            faker.date.recent(),
                            faker.person.lastName(),
                            faker.person.firstName(),
                            '1',
                            faker.lorem.word(),
                            faker.lorem.word(),
                            faker.string.uuid(),
                        );
                        person.resetPassword();

                        kcUserServiceMock.setPassword.mockResolvedValue({
                            ok: true,
                            value: '',
                        });

                        await expect(sut.update(personConstructed)).resolves.toBeInstanceOf(Person<true>);
                        const result: Person<true> | DomainError = await sut.update(personConstructed);
                        expect(result).not.toBeInstanceOf(DomainError);
                        if (result instanceof DomainError) {
                            return;
                        }
                        expect(result.vorname).toEqual(person.vorname);
                        expect(result.familienname).toEqual(person.familienname);
                        expect(kcUserServiceMock.setPassword).toHaveBeenCalled();
                    });
                });
                describe('when keycloak operation fails', () => {
                    it('should return updated person', async () => {
                        const PersonSaved: Person<true> = await savePerson();
                        const person: Person<true> = Person.construct(
                            PersonSaved.id,
                            faker.date.past(),
                            faker.date.recent(),
                            faker.person.lastName(),
                            faker.person.firstName(),
                            '1',
                            faker.lorem.word(),
                            faker.lorem.word(),
                            faker.string.uuid(),
                        );
                        person.resetPassword();

                        kcUserServiceMock.setPassword.mockResolvedValue({
                            ok: false,
                            error: new KeycloakClientError(''),
                        });

                        await expect(sut.update(person)).resolves.toBeInstanceOf(DomainError);
                        const result: Person<true> | DomainError = await sut.update(person);
                        expect(result).not.toBeInstanceOf(Person<true>);
                        if (result instanceof Person) {
                            return;
                        }
                        expect(kcUserServiceMock.setPassword).toHaveBeenCalled();
                    });
                });
            });
        });
        describe('when person does not exist', () => {
            it('should fail', async () => {
                const person: Person<true> = Person.construct(
                    faker.string.uuid(),
                    faker.date.past(),
                    faker.date.recent(),
                    faker.person.lastName(),
                    faker.person.firstName(),
                    '1',
                    faker.lorem.word(),
                    faker.lorem.word(),
                    faker.string.uuid(),
                );
                await expect(sut.update(person)).rejects.toBeDefined();
            });
        });
    });

    describe('getEnabledEmailAddress', () => {
        let personEntity: PersonEntity;

        beforeEach(() => {
            personEntity = em.create(
                PersonEntity,
                mapAggregateToData(DoFactory.createPerson(true, { keycloakUserId: faker.string.uuid() })),
            );
            personEntity.emailAddresses = new Collection<EmailAddressEntity>(personEntity);
        });

        describe('when enabled emailAddress is in collection', () => {
            it('should return address of (first found) enabled address', () => {
                const emailAddressEntity: EmailAddressEntity = new EmailAddressEntity();
                emailAddressEntity.status = EmailAddressStatus.ENABLED;
                emailAddressEntity.address = faker.internet.email();
                personEntity.emailAddresses.add(emailAddressEntity);

                const result: string | undefined = getEnabledEmailAddress(personEntity);

                expect(result).toBeDefined();
            });
        });

        describe('when NO enabled emailAddress is in collection', () => {
            it('should return undefined', () => {
                const emailAddressEntity: EmailAddressEntity = new EmailAddressEntity();
                emailAddressEntity.status = EmailAddressStatus.DISABLED;
                emailAddressEntity.address = faker.internet.email();
                personEntity.emailAddresses.add(emailAddressEntity);

                const result: string | undefined = getEnabledEmailAddress(personEntity);

                expect(result).toBeUndefined();
            });
        });

        describe('when NO emailAddress at all is found in collection', () => {
            it('should return undefined', () => {
                const result: string | undefined = getEnabledEmailAddress(personEntity);

                expect(result).toBeUndefined();
            });
        });
    });

    describe('mapAggregateToData', () => {
        it('should return Person RequiredEntityData', () => {
            const person: Person<true> = Person.construct(
                faker.string.uuid(),
                faker.date.past(),
                faker.date.recent(),
                faker.person.lastName(),
                faker.person.firstName(),
                '1',
                faker.lorem.word(),
                faker.lorem.word(),
                faker.string.uuid(),
            );

            const expectedProperties: string[] = [
                'keycloakUserId',
                'referrer',
                'mandant',
                'stammorganisation',
                'familienname',
                'vorname',
                'initialenFamilienname',
                'initialenVorname',
                'rufname',
                'nameTitel',
                'nameAnrede',
                'namePraefix',
                'nameSuffix',
                'nameSortierindex',
                'geburtsdatum',
                'geburtsort',
                'geschlecht',
                'lokalisierung',
                'vertrauensstufe',
                'auskunftssperre',
                'dataProvider',
                'revision',
            ];

            const result: RequiredEntityData<PersonEntity> = mapAggregateToData(person);

            expectedProperties.forEach((prop: string) => {
                expect(result).toHaveProperty(prop);
            });
        });
    });

    describe('mapEntityToAggregate', () => {
        it('should return New Aggregate', () => {
            const personEntity: PersonEntity = em.create(
                PersonEntity,
                mapAggregateToData(DoFactory.createPerson(true, { keycloakUserId: faker.string.uuid() })),
            );
            const person: Person<true> = mapEntityToAggregate(personEntity);

            expect(person).toBeInstanceOf(Person);
        });
    });

    describe('mapEntityToAggregateInplace', () => {
        it('should return Updated Aggregate', () => {
            const person: Person<true> = Person.construct(
                faker.string.uuid(),
                faker.date.past(),
                faker.date.recent(),
                faker.person.lastName(),
                faker.person.firstName(),
                '1',
                faker.lorem.word(),
                faker.lorem.word(),
                faker.string.uuid(),
            );

            const personEntity: PersonEntity = createMock<PersonEntity>(
                DoFactory.createPerson(true, { keycloakUserId: faker.string.uuid() }),
            );
            const personAfterUpdate: Person<true> = mapEntityToAggregateInplace(personEntity, person);

            expect(personAfterUpdate).toBeInstanceOf(Person);
            expect(personAfterUpdate.vorname).toEqual(person.vorname);
            expect(personAfterUpdate.familienname).toEqual(person.familienname);
        });
    });
    describe('getPersonIfAllowed', () => {
        describe('when person is found on any same organisations like the affected person', () => {
            it('should return person', async () => {
                const person1: Person<true> = DoFactory.createPerson(true);
                const personEntity: PersonEntity = new PersonEntity();
                await em.persistAndFlush(personEntity.assign(mapAggregateToData(person1)));
                person1.id = personEntity.id;

                const organisation: OrganisationEntity = await createAndPersistOrganisation(
                    em,
                    undefined,
                    OrganisationsTyp.SCHULE,
                );

                const rolleData: RequiredEntityData<RolleEntity> = {
                    name: 'Testrolle',
                    administeredBySchulstrukturknoten: organisation.id,
                    rollenart: RollenArt.ORGADMIN,
                    istTechnisch: false,
                };
                const rolleEntity: RolleEntity = em.create(RolleEntity, rolleData);
                await em.persistAndFlush(rolleEntity);

                const personenkontextData: RequiredEntityData<PersonenkontextEntity> = {
                    organisationId: organisation.id,
                    personId: person1.id,
                    rolleId: rolleEntity.id,
                };
                const personenkontextEntity: PersonenkontextEntity = em.create(
                    PersonenkontextEntity,
                    personenkontextData,
                );
                await em.persistAndFlush(personenkontextEntity);

                personPermissionsMock.getOrgIdsWithSystemrecht.mockResolvedValue({
                    all: false,
                    orgaIds: [organisation.id],
                });

                kcUserServiceMock.findById.mockResolvedValue({
                    ok: true,
                    value: {
                        id: person1.keycloakUserId!,
                        username: person1.username ?? '',
                        enabled: true,
                        email: faker.internet.email(),
                        createdDate: new Date(),
                        externalSystemIDs: {},
                        attributes: {},
                    },
                });

                const result: Result<Person<true>> = await sut.getPersonIfAllowed(person1.id, personPermissionsMock);

                expect(result.ok).toBeTruthy();
            });
            it('should return person with fallback keycloak info', async () => {
                const person1: Person<true> = DoFactory.createPerson(true);
                personPermissionsMock.getOrgIdsWithSystemrecht.mockResolvedValue({
                    all: true,
                });
                const personEntity: PersonEntity = new PersonEntity();
                await em.persistAndFlush(personEntity.assign(mapAggregateToData(person1)));
                person1.id = personEntity.id;
                person1.lockInfo = { lock_locked_from: '', lock_timestamp: '' };
                person1.isLocked = false;

                kcUserServiceMock.findById.mockResolvedValue({
                    ok: false,
                    error: new KeycloakClientError(''),
                });

                const result: Result<Person<true>> = await sut.getPersonIfAllowed(person1.id, personPermissionsMock);

                expect(result.ok).toBeTruthy();
            });
        });
        describe('when user has permission on root organisation', () => {
            it('should return person', async () => {
                const person1: Person<true> = DoFactory.createPerson(true);

                personPermissionsMock.getOrgIdsWithSystemrecht.mockResolvedValueOnce({ all: true });
                const personEntity: PersonEntity = new PersonEntity();
                await em.persistAndFlush(personEntity.assign(mapAggregateToData(person1)));
                kcUserServiceMock.findById.mockResolvedValue({
                    ok: true,
                    value: {
                        id: person1.keycloakUserId!,
                        username: person1.username ?? '',
                        enabled: true,
                        email: faker.internet.email(),
                        createdDate: new Date(),
                        externalSystemIDs: {},
                        attributes: {},
                    },
                });

                const result: Result<Person<true>> = await sut.getPersonIfAllowed(
                    personEntity.id,
                    personPermissionsMock,
                );

                expect(result.ok).toBeTruthy();
            });
        });
    });
    describe('deletePerson', () => {
        describe('Delete the person and all kontexte', () => {
            afterEach(() => {
                personPermissionsMock.getOrgIdsWithSystemrecht.mockReset();
            });

            it('should delete the person as root', async () => {
                const person1: Person<true> = DoFactory.createPerson(true);
                personPermissionsMock.getOrgIdsWithSystemrecht.mockResolvedValue({ all: true });
                const personEntity: PersonEntity = new PersonEntity();
                await em.persistAndFlush(personEntity.assign(mapAggregateToData(person1)));
                person1.id = personEntity.id;
                kcUserServiceMock.findById.mockResolvedValue({
                    ok: true,
                    value: {
                        id: person1.keycloakUserId!,
                        username: person1.username ?? '',
                        enabled: true,
                        email: faker.internet.email(),
                        createdDate: new Date(),
                        externalSystemIDs: {},
                        attributes: {},
                    },
                });

                const removedPersonenkontexts: PersonenkontextEventKontextData[] = [];
                const result: Result<void, DomainError> = await sut.deletePerson(
                    person1.id,
                    personPermissionsMock,
                    removedPersonenkontexts,
                );
                expect(result.ok).toBeTruthy();
            });

            it('should delete the person as admin of organisation', async () => {
                const person1: Person<true> = DoFactory.createPerson(true);
                const personEntity: PersonEntity = new PersonEntity();
                await em.persistAndFlush(personEntity.assign(mapAggregateToData(person1)));
                person1.id = personEntity.id;
                const organisation: OrganisationEntity = await createAndPersistOrganisation(
                    em,
                    undefined,
                    OrganisationsTyp.SCHULE,
                );

                kcUserServiceMock.findById.mockResolvedValue({
                    ok: true,
                    value: {
                        id: person1.keycloakUserId!,
                        username: person1.username ?? '',
                        enabled: true,
                        email: faker.internet.email(),
                        createdDate: new Date(),
                        externalSystemIDs: {},
                        attributes: {},
                    },
                });

                const rolleData: RequiredEntityData<RolleEntity> = {
                    name: 'Testrolle',
                    administeredBySchulstrukturknoten: organisation.id,
                    rollenart: RollenArt.ORGADMIN,
                    istTechnisch: false,
                };

                const rolleEntity: RolleEntity = em.create(RolleEntity, rolleData);
                await em.persistAndFlush(rolleEntity);

                const personenkontextData: RequiredEntityData<PersonenkontextEntity> = {
                    organisationId: organisation.id,
                    personId: person1.id,
                    rolleId: rolleEntity.id,
                };
                const personenkontextEntity: PersonenkontextEntity = em.create(
                    PersonenkontextEntity,
                    personenkontextData,
                );
                await em.persistAndFlush(personenkontextEntity);
                personPermissionsMock.getOrgIdsWithSystemrecht.mockResolvedValue({
                    all: false,
                    orgaIds: [organisation.id],
                });

                const removedPersonenkontexts: PersonenkontextEventKontextData[] = [];
                const result: Result<void, DomainError> = await sut.deletePerson(
                    person1.id,
                    personPermissionsMock,
                    removedPersonenkontexts,
                );
                expect(result.ok).toBeTruthy();
            });

            describe('Delete the person and all kontexte and trigger event to delete email', () => {
                it('should delete the person and trigger PersonDeletedEvent', async () => {
                    const person: Person<true> = DoFactory.createPerson(true);
                    const personEntity: PersonEntity = new PersonEntity();
                    await em.persistAndFlush(personEntity.assign(mapAggregateToData(person)));
                    person.id = personEntity.id;
                    personPermissionsMock.getOrgIdsWithSystemrecht.mockResolvedValue({ all: true });

                    await em.persistAndFlush(personEntity);

                    const emailAddress: EmailAddressEntity = new EmailAddressEntity();
                    emailAddress.address = faker.internet.email();
                    emailAddress.personId = rel(PersonEntity, person.id);
                    emailAddress.status = EmailAddressStatus.ENABLED;

                    const pp: EmailAddressEntity = em.create(EmailAddressEntity, emailAddress);
                    await em.persistAndFlush(pp);

                    personEntity.emailAddresses.add(emailAddress);
                    await em.persistAndFlush(personEntity);
                    kcUserServiceMock.findById.mockResolvedValue({
                        ok: true,
                        value: {
                            id: person.keycloakUserId!,
                            username: person.username ?? '',
                            enabled: true,
                            email: faker.internet.email(),
                            createdDate: new Date(),
                            externalSystemIDs: {},
                            attributes: {},
                        },
                    });

                    const removedPersonenkontexts: PersonenkontextEventKontextData[] = [];
                    const result: Result<void, DomainError> = await sut.deletePerson(
                        person.id,
                        personPermissionsMock,
                        removedPersonenkontexts,
                    );

                    expect(eventServiceMock.publish).toHaveBeenCalledWith(
                        expect.objectContaining({
                            emailAddress: emailAddress.address,
                        }),
                    );
                    expect(result.ok).toBeTruthy();
                });
            });

            it('should not delete the person because of unsufficient permissions to find the person', async () => {
                const person1: Person<true> = DoFactory.createPerson(true);
                personPermissionsMock.getOrgIdsWithSystemrecht.mockResolvedValue({ all: false, orgaIds: [] });

                await em.persistAndFlush(new PersonEntity().assign(mapAggregateToData(person1)));

                const removedPersonenkontexts: PersonenkontextEventKontextData[] = [];
                const result: Result<void, DomainError> = await sut.deletePerson(
                    person1.id,
                    personPermissionsMock,
                    removedPersonenkontexts,
                );

                expect(result.ok).toBeFalsy();
            });
            it('should not delete the person because of unsufficient permissions to delete the person', async () => {
                const person1: Person<true> = DoFactory.createPerson(true);
                personPermissionsMock.getOrgIdsWithSystemrecht.mockImplementation(
                    (systemRechte: RollenSystemRecht[]) => {
                        if (systemRechte.length === 1 && systemRechte[0] === RollenSystemRecht.PERSONEN_VERWALTEN) {
                            return Promise.resolve({ all: true });
                        }
                        return Promise.resolve({ all: false, orgaIds: [] });
                    },
                );
                const personEntity: PersonEntity = new PersonEntity();
                await em.persistAndFlush(personEntity.assign(mapAggregateToData(person1)));
                person1.id = personEntity.id;
                kcUserServiceMock.findById.mockResolvedValue({
                    ok: true,
                    value: {
                        id: person1.keycloakUserId!,
                        username: person1.username ?? '',
                        enabled: true,
                        email: faker.internet.email(),
                        createdDate: new Date(),
                        externalSystemIDs: {},
                        attributes: {},
                    },
                });

                const removedPersonenkontexts: PersonenkontextEventKontextData[] = [];
                const result: Result<void, DomainError> = await sut.deletePerson(
                    person1.id,
                    personPermissionsMock,
                    removedPersonenkontexts,
                );

                expect(result.ok).toBeFalsy();
                if (!result.ok) {
                    expect(result.error).toBeInstanceOf(EntityCouldNotBeDeleted);
                }
            });
            it('should not delete the person because it has no keycloakId', async () => {
                const person1: Person<true> = DoFactory.createPerson(true);
                person1.keycloakUserId = '';
                personPermissionsMock.getOrgIdsWithSystemrecht.mockResolvedValue({ all: true });
                const personEntity: PersonEntity = new PersonEntity();
                await em.persistAndFlush(personEntity.assign(mapAggregateToData(person1)));
                person1.id = personEntity.id;

                kcUserServiceMock.findById.mockResolvedValue({
                    ok: true,
                    value: {
                        id: person1.keycloakUserId,
                        username: person1.username ?? '',
                        enabled: true,
                        email: faker.internet.email(),
                        createdDate: new Date(),
                        externalSystemIDs: {},
                        attributes: {},
                    },
                });

                await sut.getPersonIfAllowed(person1.id, personPermissionsMock);
                const personGetAllowed: Result<Person<true>> = await sut.getPersonIfAllowed(
                    person1.id,
                    personPermissionsMock,
                );

                if (!personGetAllowed.ok) {
                    throw new EntityNotFoundError('Person', person1.id);
                }

                const removedPersonenkontexts: PersonenkontextEventKontextData[] = [];
                await expect(
                    sut.deletePerson(personGetAllowed.value.id, personPermissionsMock, removedPersonenkontexts),
                ).rejects.toThrow(PersonHasNoKeycloakId);
            });
        });
    });
    describe('save', () => {
        describe('when person has an id', () => {
            it('should call the update method and return the updated person', async () => {
                const existingPerson: Person<true> = await savePerson();

                const updatedPerson: Person<true> = Person.construct(
                    existingPerson.id,
                    existingPerson.createdAt,
                    existingPerson.updatedAt,
                    faker.person.lastName(),
                    faker.person.firstName(),
                    existingPerson.mandant,
                    existingPerson.stammorganisation,
                    existingPerson.keycloakUserId,
                    existingPerson.referrer,
                );

                const result: Person<true> | DomainError = await sut.save(updatedPerson);

                if (result instanceof DomainError) {
                    return;
                }
                expect(result.vorname).toEqual(updatedPerson.vorname);
                expect(result.familienname).toEqual(updatedPerson.familienname);
            });

            describe('when person does not have an id', () => {
                it('should call the create method and return the created person', async () => {
                    usernameGeneratorService.generateUsername.mockResolvedValueOnce({
                        ok: true,
                        value: 'testusername',
                    });

                    const person: Person<false> | DomainError = await Person.createNew(usernameGeneratorService, {
                        familienname: faker.person.lastName(),
                        vorname: faker.person.firstName(),
                    });

                    if (person instanceof DomainError) {
                        throw person;
                    }

                    kcUserServiceMock.create.mockResolvedValueOnce({
                        ok: true,
                        value: 'something',
                    });
                    kcUserServiceMock.setPassword.mockResolvedValueOnce({
                        ok: true,
                        value: '',
                    });
                    const savedPerson: Person<true> | DomainError = await sut.create(person);

                    if (savedPerson instanceof DomainError) {
                        throw savedPerson;
                    } else {
                        expect(savedPerson).toBeDefined();
                        expect(savedPerson.id).toBeDefined();
                    }
                });
            });
        });
    });
    describe('exists', () => {
        it('should return true if person exists', async () => {
            const person: Person<true> = await savePerson();

            const exists: boolean = await sut.exists(person.id);

            expect(exists).toBe(true);
        });

        it('should return false if person does not exist', async () => {
            const nonExistentId: string = faker.string.uuid();

            const exists: boolean = await sut.exists(nonExistentId);

            expect(exists).toBe(false);
        });
    });

    describe('createPersonScope', () => {
        it('should create a scope with the correct filters and sorting', async () => {
            await savePerson(false, { vorname: 'Alice', familienname: 'Smith' });
            await savePerson(false, { vorname: 'Bob', familienname: 'Johnson' });
            await savePerson(false, { vorname: 'Charlie', familienname: 'Brown' });

            const permittedOrgas: PermittedOrgas = { all: true };

            const queryParams: PersonenQueryParams = {
                offset: 0,
                limit: 10,
                sortField: SortFieldPersonFrontend.VORNAME,
                sortOrder: ScopeOrder.ASC,
            };

            const result: Counted<Person<true>> = await sut.findbyPersonFrontend(queryParams, permittedOrgas);

            expect(result).toBeDefined();

            const [persons, total]: [Person<true>[], number] = result;

            expect(total).toBe(3);

            expect(persons[0]?.vorname).toBe('Alice');
            expect(persons[1]?.vorname).toBe('Bob');
            expect(persons[2]?.vorname).toBe('Charlie');
        });

        it('should return the suchFilter', async () => {
            await savePerson(false, { vorname: 'Alice', familienname: 'Smith' });
            const person2: Person<true> = await savePerson(false, { vorname: 'Bob', familienname: 'Johnson' });
            await savePerson(false, { vorname: 'Charlie', familienname: 'Brown' });

            const permittedOrgas: PermittedOrgas = { all: true };

            const queryParams: PersonenQueryParams = {
                vorname: person2.vorname,
                familienname: person2.familienname,
                offset: 0,
                limit: 10,
                sortField: SortFieldPersonFrontend.VORNAME,
                sortOrder: ScopeOrder.ASC,
                suchFilter: person2.vorname,
            };

            const result: Counted<Person<true>> = await sut.findbyPersonFrontend(queryParams, permittedOrgas);

            expect(result).toBeDefined();

            const [persons, total]: [Person<true>[], number] = result;

            expect(total).toBe(1);

            expect(persons[0]?.vorname).toBe('Bob');
            expect(persons[0]?.familienname).toBe('Johnson');
        });
        it('should return undefeined if PermittedOrgas is placed', async () => {
            const person: Person<true> = await savePerson();

            const permittedOrgas: PermittedOrgas = { all: false, orgaIds: [] };

            const queryParams: PersonenQueryParams = {
                vorname: person.vorname,
                familienname: person.familienname,
                organisationIDs: undefined,
                offset: 0,
                limit: 10,
                sortField: SortFieldPersonFrontend.VORNAME,
                sortOrder: ScopeOrder.ASC,
            };

            const result: Counted<Person<true>> = await sut.findbyPersonFrontend(queryParams, permittedOrgas);

            expect(result).toBeDefined();

            const [persons, total]: [Person<true>[], number] = result;
            const [firstPerson]: Person<true>[] | undefined = persons;

            expect(firstPerson?.vorname).toBe(undefined);
            expect(firstPerson?.familienname).toBe(undefined);
            expect(total).toBe(0);
        });

        it('should use default sortField and sortOrder when not provided', async () => {
            await savePerson(false, { vorname: 'Alice', familienname: 'Smith' });
            await savePerson(false, { vorname: 'Bob', familienname: 'Johnson' });
            await savePerson(false, { vorname: 'Charlie', familienname: 'Brown' });

            const permittedOrgas: PermittedOrgas = { all: true };

            const queryParams: PersonenQueryParams = {
                offset: 0,
                limit: 10,
                // sortField and sortOrder are not provided
            };

            const result: Counted<Person<true>> = await sut.findbyPersonFrontend(queryParams, permittedOrgas);

            expect(result).toBeDefined();

            const [persons, total]: [Person<true>[], number] = result;

            expect(total).toBe(3);

            expect(persons[0]?.vorname).toBe('Alice');
            expect(persons[1]?.vorname).toBe('Bob');
            expect(persons[2]?.vorname).toBe('Charlie');
        });
    });

    describe('findByIds', () => {
        it('should return a list of persons', async () => {
            const person1: Person<true> = await savePerson();
            const person2: Person<true> = await savePerson();
            personPermissionsMock.getOrgIdsWithSystemrecht.mockResolvedValue({ all: true });

            const persons: Person<true>[] = await sut.findByIds([person1.id, person2.id], personPermissionsMock);

            expect(persons).toHaveLength(2);
            expect(persons.some((p: Person<true>) => p.id === person1.id)).toBe(true);
            expect(persons.some((p: Person<true>) => p.id === person2.id)).toBe(true);
        });
        it('should return an empty list of persons', async () => {
            const person1: Person<true> = await savePerson();
            const person2: Person<true> = await savePerson();
            personPermissionsMock.getOrgIdsWithSystemrecht.mockResolvedValue({ all: false, orgaIds: [] });

            const persons: Person<true>[] = await sut.findByIds([person1.id, person2.id], personPermissionsMock);

            expect(persons).toHaveLength(0);
        });
        it('should return a list of persons with one person', async () => {
            const person1: Person<true> = await savePerson();
            const person2: Person<true> = await savePerson();

            const rolle: Rolle<false> | DomainError = rolleFactory.createNew(
                faker.string.alpha(5),
                faker.string.uuid(),
                RollenArt.LEHR,
                [],
                [],
                [],
                [],
                false,
            );

            if (rolle instanceof DomainError) {
                return;
            }
            const savedRolle: Rolle<true> = await rolleRepo.save(rolle);

            const savedOrganisation: OrganisationEntity = await createAndPersistOrganisation(
                em,
                faker.string.uuid(),
                OrganisationsTyp.SONSTIGE,
                true,
            );
            await dbiamPersonenkontextRepoInternal.save(
                personenkontextFactory.createNew(person1.id, savedOrganisation.id, savedRolle.id),
            );

            personPermissionsMock.getOrgIdsWithSystemrecht.mockResolvedValue({
                all: false,
                orgaIds: [savedOrganisation.id],
            });

            const persons: Person<true>[] = await sut.findByIds([person1.id, person2.id], personPermissionsMock);

            expect(persons).toHaveLength(1);
            expect(persons[0]?.id).toEqual(person1.id);
        });
    });

    describe('updatePersonMetadata', () => {
        it('should return the updated person', async () => {
            const person: Person<true> = await savePerson(true);
            const newFamilienname: string = faker.name.lastName();
            const newVorname: string = faker.name.firstName();
            const newPersonalnummer: string = faker.finance.pin(7);
            personPermissionsMock.canModifyPerson.mockResolvedValueOnce(true);
            usernameGeneratorService.generateUsername.mockResolvedValueOnce({ ok: true, value: 'testusername1' });
            kcUserServiceMock.updateUsername.mockResolvedValueOnce({
                ok: true,
                value: undefined,
            });
            const result: Person<true> | DomainError = await sut.updatePersonMetadata(
                person.id,
                newFamilienname,
                newVorname,
                newPersonalnummer,
                person.updatedAt,
                person.revision,
                personPermissionsMock,
            );
            if (result instanceof DomainError) {
                throw result;
            }

            expect(person.id).toBe(result.id);
            expect(result.familienname).toEqual(newFamilienname);
            expect(result.vorname).toEqual(newVorname);
            expect(result.referrer).toEqual('testusername1');

            expect(person.personalnummer).not.toEqual(newPersonalnummer);
            expect(result.personalnummer).toEqual(newPersonalnummer);
        });

        it('should return EntityNotFound when person does not exit', async () => {
            const result: Person<true> | DomainError = await sut.updatePersonMetadata(
                faker.string.uuid(),
                faker.name.lastName(),
                faker.name.firstName(),
                faker.finance.pin(7),
                faker.date.anytime(),
                '1',
                personPermissionsMock,
            );

            expect(result).toBeInstanceOf(EntityNotFoundError);
        });

        it('should return MissingPermissionsError if the admin does not have permissions to update the person metadata', async () => {
            const person: Person<true> = await savePerson(true);
            personPermissionsMock.canModifyPerson.mockResolvedValueOnce(false);

            const result: Person<true> | DomainError = await sut.updatePersonMetadata(
                person.id,
                faker.name.lastName(),
                faker.name.firstName(),
                faker.finance.pin(7),
                person.updatedAt,
                person.revision,
                personPermissionsMock,
            );

            expect(result).toBeInstanceOf(MissingPermissionsError);
        });

        it('should return PersonalnummerRequiredError when personalnummer was not provided and faminlienname or vorname did not change', async () => {
            const person: Person<true> = await savePerson(true);
            personPermissionsMock.canModifyPerson.mockResolvedValueOnce(true);

            const result: Person<true> | DomainError = await sut.updatePersonMetadata(
                person.id,
                person.familienname,
                person.vorname,
                '',
                person.updatedAt,
                person.revision,
                personPermissionsMock,
            );

            expect(result).toBeInstanceOf(PersonalnummerRequiredError);
        });

        it('should return DuplicatePersonalnummerError when the new personalnummer is already assigned', async () => {
            const person: Person<true> = await savePerson(true);
            const person2: Person<true> = await savePerson(true);
            if (!person2.personalnummer) {
                return;
            }

            personPermissionsMock.canModifyPerson.mockResolvedValueOnce(true);

            const result: Person<true> | DomainError = await sut.updatePersonMetadata(
                person.id,
                faker.name.lastName(),
                faker.name.firstName(),
                person2.personalnummer,
                person.updatedAt,
                person.revision,
                personPermissionsMock,
            );

            expect(result).toBeInstanceOf(DuplicatePersonalnummerError);
        });

        it('should return PersonUpdateOutdatedError if there is a newer updated version', async () => {
            const person: Person<true> = await savePerson(true);
            personPermissionsMock.canModifyPerson.mockResolvedValueOnce(true);

            const result: Person<true> | DomainError = await sut.updatePersonMetadata(
                person.id,
                faker.name.lastName(),
                faker.name.firstName(),
                faker.finance.pin(7),
                faker.date.past(),
                person.revision,
                personPermissionsMock,
            );

            expect(result).toBeInstanceOf(PersonUpdateOutdatedError);
        });

        it('should return MismatchedRevisionError if the revision is incorrect', async () => {
            const person: Person<true> = await savePerson(true);
            personPermissionsMock.canModifyPerson.mockResolvedValueOnce(true);

            const result: Person<true> | DomainError = await sut.updatePersonMetadata(
                person.id,
                person.familienname,
                person.vorname,
                faker.finance.pin(7),
                person.updatedAt,
                '2',
                personPermissionsMock,
            );

            expect(result).toBeInstanceOf(MismatchedRevisionError);
        });

        it('should return DomainError if it cannot generate new username', async () => {
            const person: Person<true> = await savePerson(true);
            personPermissionsMock.canModifyPerson.mockResolvedValueOnce(true);
            usernameGeneratorService.generateUsername.mockResolvedValueOnce({
                ok: false,
                error: new InvalidNameError('Could not generate valid username'),
            });
            kcUserServiceMock.updateUsername.mockResolvedValueOnce({
                ok: true,
                value: undefined,
            });
            const result: Person<true> | DomainError = await sut.updatePersonMetadata(
                person.id,
                faker.name.lastName(),
                faker.name.firstName(),
                '',
                person.updatedAt,
                person.revision,
                personPermissionsMock,
            );
            expect(result).toBeInstanceOf(DomainError);
        });

        it('should return DomainError if keycloak cannot update the username', async () => {
            const person: Person<true> = await savePerson(true);
            personPermissionsMock.canModifyPerson.mockResolvedValueOnce(true);
            usernameGeneratorService.generateUsername.mockResolvedValueOnce({ ok: true, value: 'testusername1' });

            kcUserServiceMock.updateUsername.mockResolvedValueOnce({
                ok: false,
                error: new EntityNotFoundError(`Keycloak User could not be found`),
            });
            const result: Person<true> | DomainError = await sut.updatePersonMetadata(
                person.id,
                faker.name.lastName(),
                faker.name.firstName(),
                '',
                person.updatedAt,
                person.revision,
                personPermissionsMock,
            );
            expect(result).toBeInstanceOf(DomainError);
        });
    });
});<|MERGE_RESOLUTION|>--- conflicted
+++ resolved
@@ -153,14 +153,9 @@
             keycloackID: string;
         } = { ...defaultProps, ...props };
         const person: Person<false> | DomainError = await Person.createNew(usernameGeneratorService, {
-<<<<<<< HEAD
-            familienname: faker.person.lastName(),
-            vorname: faker.person.firstName(),
             referrer: faker.string.alphanumeric(5),
-=======
             familienname,
             vorname,
->>>>>>> 15b5a691
             personalnummer: withPersonalnummer ? faker.finance.pin(7) : undefined,
         });
 
