import { faker } from '@faker-js/faker';
import { createMock, DeepMocked } from '@golevelup/ts-jest';
import { ConfigService } from '@nestjs/config';
import { Test, TestingModule } from '@nestjs/testing';
import { ConfigTestModule } from '../../../../test/utils/config-test.module.js';
import { LoggingTestModule } from '../../../../test/utils/logging-test.module.js';
import { EventModule } from '../../../core/eventbus/event.module.js';
<<<<<<< HEAD
import { DomainError } from '../../../shared/error/index.js';
=======
import { EmailAddressResponse } from '../../../email/modules/core/api/dtos/response/email-address.response.js';
import { DomainError } from '../../../shared/error/index.js';
import { EmailResolverService } from '../../email-microservice/domain/email-resolver.service.js';
>>>>>>> dfe1dd2b
import { Person } from '../../person/domain/person.js';
import { PersonRepository } from '../../person/persistence/person.repository.js';
import {
    DBiamPersonenkontextRepo,
    ExternalPkData,
    PersonenkontextErweitertVirtualEntityLoaded,
} from '../../personenkontext/persistence/dbiam-personenkontext.repo.js';
import { UserExternaldataWorkflowAggregate } from './user-extenaldata.workflow.js';
<<<<<<< HEAD
import { RequiredExternalPkData } from '../api/keycloakinternal.controller.js';
import { ServiceProviderEntity } from '../../service-provider/repo/service-provider.entity.js';
=======
import { EmailAddressNotFoundError } from '../../email/error/email-address-not-found.error.js';
>>>>>>> dfe1dd2b

describe('UserExternaldataWorkflow', () => {
    let module: TestingModule;
    let sut: UserExternaldataWorkflowAggregate;
    let dBiamPersonenkontextRepoMock: DeepMocked<DBiamPersonenkontextRepo>;
    let personRepositoryMock: DeepMocked<PersonRepository>;
    let emailResolverServiceMock: DeepMocked<EmailResolverService>;

    beforeEach(async () => {
        module = await Test.createTestingModule({
            imports: [LoggingTestModule, EventModule, ConfigTestModule],
            providers: [
                {
                    provide: DBiamPersonenkontextRepo,
                    useValue: createMock<DBiamPersonenkontextRepo>(),
                },
                {
                    provide: PersonRepository,
                    useValue: createMock<PersonRepository>(),
                },
                {
                    provide: EmailResolverService,
                    useValue: createMock<EmailResolverService>(),
                },
            ],
        }).compile();
        dBiamPersonenkontextRepoMock = module.get(DBiamPersonenkontextRepo);
        personRepositoryMock = module.get(PersonRepository);
        emailResolverServiceMock = module.get(EmailResolverService);
        sut = UserExternaldataWorkflowAggregate.createNew(
            dBiamPersonenkontextRepoMock,
            personRepositoryMock,
            createMock<ConfigService>(),
            emailResolverServiceMock,
        );
    });

    afterAll(async () => {
        await module.close();
    });

    beforeEach(() => {
        jest.resetAllMocks();
    });

    it('should be defined', () => {
        expect(sut).toBeDefined();
    });

    describe('initialize', () => {
        it('should initialize aggregate', async () => {
            const keycloakSub: string = faker.string.uuid();
            const person: Person<true> = Person.construct(
                faker.string.uuid(),
                faker.date.past(),
                faker.date.recent(),
                faker.person.lastName(),
                faker.person.firstName(),
                '1',
                faker.lorem.word(),
                keycloakSub,
                faker.string.uuid(),
            );

            personRepositoryMock.findById.mockResolvedValue(person);
            dBiamPersonenkontextRepoMock.findExternalPkData.mockResolvedValue(createMock<ExternalPkData[]>());
<<<<<<< HEAD
            dBiamPersonenkontextRepoMock.findPKErweiterungen.mockResolvedValue(
                createMock<PersonenkontextErweitertVirtualEntityLoaded[]>(),
            );
=======
            emailResolverServiceMock.shouldUseEmailMicroservice.mockReturnValue(false);
>>>>>>> dfe1dd2b

            await sut.initialize(person.id);
            expect(sut.person).toBeDefined();
            expect(sut.checkedExternalPkData).toBeDefined();
        });

        it('should initialize aggregate with contextID', async () => {
            const keycloakSub: string = faker.string.uuid();
            const person: Person<true> = Person.construct(
                faker.string.uuid(),
                faker.date.past(),
                faker.date.recent(),
                faker.person.lastName(),
                faker.person.firstName(),
                '1',
                faker.lorem.word(),
                keycloakSub,
                faker.string.uuid(),
            );
            const oxLoginId: string = faker.string.uuid();

            personRepositoryMock.findById.mockResolvedValue(person);
            dBiamPersonenkontextRepoMock.findExternalPkData.mockResolvedValue(createMock<ExternalPkData[]>());
            emailResolverServiceMock.shouldUseEmailMicroservice.mockReturnValue(true);
            emailResolverServiceMock.findEmailBySpshPersonAsEmailAddressResponse.mockResolvedValue(
                createMock<EmailAddressResponse>({ oxLoginId: oxLoginId }),
            );

            await sut.initialize(person.id);
            expect(sut.person).toBeDefined();
            expect(sut.checkedExternalPkData).toBeDefined();
            expect(sut.oxLoginId).toBe(oxLoginId);
        });

        it('should return entity Not found error when person not found', async () => {
            personRepositoryMock.findById.mockResolvedValue(undefined);
            dBiamPersonenkontextRepoMock.findExternalPkData.mockResolvedValue(createMock<ExternalPkData[]>());
            dBiamPersonenkontextRepoMock.findPKErweiterungen.mockResolvedValue(
                createMock<PersonenkontextErweitertVirtualEntityLoaded[]>(),
            );

            const response: void | DomainError = await sut.initialize(faker.string.uuid());
            expect(response).toBeInstanceOf(DomainError);
        });

        it('should return EmailAddressNotFoundError when email not found', async () => {
            const keycloakSub: string = faker.string.uuid();
            const person: Person<true> = Person.construct(
                faker.string.uuid(),
                faker.date.past(),
                faker.date.recent(),
                faker.person.lastName(),
                faker.person.firstName(),
                '1',
                faker.lorem.word(),
                keycloakSub,
                faker.string.uuid(),
            );

            personRepositoryMock.findById.mockResolvedValue(person);
            dBiamPersonenkontextRepoMock.findExternalPkData.mockResolvedValue(createMock<ExternalPkData[]>());
            emailResolverServiceMock.shouldUseEmailMicroservice.mockReturnValue(true);
            emailResolverServiceMock.findEmailBySpshPersonAsEmailAddressResponse.mockResolvedValue(undefined);

            const response: void | DomainError = await sut.initialize(person.id);

            expect(response).toBeInstanceOf(EmailAddressNotFoundError);
        });
    });

    describe('mergeServiceProviders', () => {
        it('should merge service providers for matching pkId', () => {
            const externalPkData: DeepMocked<RequiredExternalPkData>[] = [
                createMock<RequiredExternalPkData>({
                    pkId: 'pk1',
                    serviceProvider: [{ id: 'sp1', name: 'Provider 1' }],
                }),
            ];

            const personenKontextErweiterungen: DeepMocked<PersonenkontextErweitertVirtualEntityLoaded>[] = [
                createMock<PersonenkontextErweitertVirtualEntityLoaded>({
                    personenkontext: { unwrap: () => ({ id: 'pk1' }) },
                    serviceProvider: { unwrap: () => ({ id: 'sp2', name: 'Provider 2' }) },
                }),
            ];

            const result: RequiredExternalPkData[] = UserExternaldataWorkflowAggregate.mergeServiceProviders(
                externalPkData,
                personenKontextErweiterungen,
            );

            expect(result[0]!.serviceProvider).toEqual(
                expect.arrayContaining([
                    { id: 'sp1', name: 'Provider 1' },
                    { id: 'sp2', name: 'Provider 2' },
                ]),
            );
        });

        it('should not add duplicates when merging', () => {
            const externalPkData: DeepMocked<RequiredExternalPkData>[] = [
                createMock<RequiredExternalPkData>({
                    pkId: 'pk1',
                    serviceProvider: [{ id: 'sp1', name: 'Provider 1' }],
                }),
            ];

            const personenKontextErweiterungen: DeepMocked<PersonenkontextErweitertVirtualEntityLoaded>[] = [
                createMock<PersonenkontextErweitertVirtualEntityLoaded>({
                    personenkontext: { unwrap: () => ({ id: 'pk1' }) },
                    serviceProvider: { unwrap: () => ({ id: 'sp1', name: 'Provider 1' }) },
                }),
            ];

            const result: RequiredExternalPkData[] = UserExternaldataWorkflowAggregate.mergeServiceProviders(
                externalPkData,
                personenKontextErweiterungen,
            );

            expect(result[0]!.serviceProvider).toHaveLength(1);
        });

        it('should handle empty personenKontextErweiterungen', () => {
            const externalPkData: DeepMocked<RequiredExternalPkData>[] = [
                createMock<RequiredExternalPkData>({
                    pkId: 'pk1',
                    serviceProvider: [{ id: 'sp1', name: 'Provider 1' }],
                }),
            ];

            const result: RequiredExternalPkData[] = UserExternaldataWorkflowAggregate.mergeServiceProviders(
                externalPkData,
                [],
            );

            expect(result).toHaveLength(1);
            expect(result[0]!.pkId).toBe('pk1');
            expect(result[0]!.serviceProvider).toEqual([{ id: 'sp1', name: 'Provider 1' }]);
        });

        it('should handle empty externalPkData', () => {
            const result: RequiredExternalPkData[] = UserExternaldataWorkflowAggregate.mergeServiceProviders(
                [],
                [
                    createMock<PersonenkontextErweitertVirtualEntityLoaded>({
                        personenkontext: { unwrap: () => ({ id: 'pk1' }) },
                        serviceProvider: { unwrap: () => ({ id: 'sp2', name: 'Provider 2' }) },
                    }),
                ],
            );

            expect(result).toEqual([]);
        });

        it('should merge multiple service providers for same pkId', () => {
            const externalPkData: DeepMocked<RequiredExternalPkData>[] = [
                createMock<RequiredExternalPkData>({
                    pkId: 'pk1',
                    serviceProvider: [{ id: 'sp1', name: 'Provider 1' }],
                }),
            ];

            const personenKontextErweiterungen: DeepMocked<PersonenkontextErweitertVirtualEntityLoaded>[] = [
                createMock<PersonenkontextErweitertVirtualEntityLoaded>({
                    personenkontext: { unwrap: () => ({ id: 'pk1' }) },
                    serviceProvider: { unwrap: () => ({ id: 'sp2', name: 'Provider 2' }) },
                }),
                createMock<PersonenkontextErweitertVirtualEntityLoaded>({
                    personenkontext: { unwrap: () => ({ id: 'pk1' }) },
                    serviceProvider: { unwrap: () => ({ id: 'sp3', name: 'Provider 3' }) },
                }),
            ];

            const result: RequiredExternalPkData[] = UserExternaldataWorkflowAggregate.mergeServiceProviders(
                externalPkData,
                personenKontextErweiterungen,
            );

            expect(result[0]!.serviceProvider).toHaveLength(3);
            expect(result[0]!.serviceProvider.map((sp: ServiceProviderEntity) => sp.id)).toEqual(['sp1', 'sp2', 'sp3']);
        });
    });

    describe('getExternalPkDataWithSpWithVidisAngebotId', () => {
        it('should return pkData where at least one serviceProvider has vidisAngebotId', () => {
            const externalPkData: RequiredExternalPkData[] = [
                createMock<RequiredExternalPkData>({
                    pkId: 'pk1',
                    serviceProvider: [{ id: 'sp1', name: 'Provider 1', vidisAngebotId: 'vidis-123' }],
                }),
                createMock<RequiredExternalPkData>({
                    pkId: 'pk2',
                    serviceProvider: [{ id: 'sp2', name: 'Provider 2', vidisAngebotId: undefined }],
                }),
            ];

            const result: RequiredExternalPkData[] =
                UserExternaldataWorkflowAggregate.getExternalPkDataWithSpWithVidisAngebotId(externalPkData);

            expect(result).toHaveLength(1);
            expect(result[0]!.pkId).toBe('pk1');
        });

        it('should return empty array if no serviceProvider has vidisAngebotId', () => {
            const externalPkData: RequiredExternalPkData[] = [
                createMock<RequiredExternalPkData>({
                    pkId: 'pk1',
                    serviceProvider: [{ id: 'sp1', name: 'Provider 1', vidisAngebotId: undefined }],
                }),
                createMock<RequiredExternalPkData>({
                    pkId: 'pk2',
                    serviceProvider: [{ id: 'sp2', name: 'Provider 2', vidisAngebotId: undefined }],
                }),
            ];

            const result: RequiredExternalPkData[] =
                UserExternaldataWorkflowAggregate.getExternalPkDataWithSpWithVidisAngebotId(externalPkData);

            expect(result).toEqual([]);
        });

        it('should handle empty externalPkData array', () => {
            const result: RequiredExternalPkData[] =
                UserExternaldataWorkflowAggregate.getExternalPkDataWithSpWithVidisAngebotId([]);
            expect(result).toEqual([]);
        });

        it('should include pkData if multiple serviceProviders and one has vidisAngebotId', () => {
            const externalPkData: RequiredExternalPkData[] = [
                createMock<RequiredExternalPkData>({
                    pkId: 'pk1',
                    serviceProvider: [
                        { id: 'sp1', name: 'Provider 1', vidisAngebotId: undefined },
                        { id: 'sp2', name: 'Provider 2', vidisAngebotId: 'vidis-456' },
                    ],
                }),
            ];

            const result: RequiredExternalPkData[] =
                UserExternaldataWorkflowAggregate.getExternalPkDataWithSpWithVidisAngebotId(externalPkData);

            expect(result).toHaveLength(1);
            expect(result[0]!.pkId).toBe('pk1');
        });

        it('should ignore falsy values like empty string for vidisAngebotId', () => {
            const externalPkData: RequiredExternalPkData[] = [
                createMock<RequiredExternalPkData>({
                    pkId: 'pk1',
                    serviceProvider: [{ id: 'sp1', name: 'Provider 1', vidisAngebotId: '' }],
                }),
            ];

            const result: RequiredExternalPkData[] =
                UserExternaldataWorkflowAggregate.getExternalPkDataWithSpWithVidisAngebotId(externalPkData);

            expect(result).toEqual([]);
        });
    });
});<|MERGE_RESOLUTION|>--- conflicted
+++ resolved
@@ -5,13 +5,9 @@
 import { ConfigTestModule } from '../../../../test/utils/config-test.module.js';
 import { LoggingTestModule } from '../../../../test/utils/logging-test.module.js';
 import { EventModule } from '../../../core/eventbus/event.module.js';
-<<<<<<< HEAD
-import { DomainError } from '../../../shared/error/index.js';
-=======
 import { EmailAddressResponse } from '../../../email/modules/core/api/dtos/response/email-address.response.js';
 import { DomainError } from '../../../shared/error/index.js';
 import { EmailResolverService } from '../../email-microservice/domain/email-resolver.service.js';
->>>>>>> dfe1dd2b
 import { Person } from '../../person/domain/person.js';
 import { PersonRepository } from '../../person/persistence/person.repository.js';
 import {
@@ -20,12 +16,9 @@
     PersonenkontextErweitertVirtualEntityLoaded,
 } from '../../personenkontext/persistence/dbiam-personenkontext.repo.js';
 import { UserExternaldataWorkflowAggregate } from './user-extenaldata.workflow.js';
-<<<<<<< HEAD
 import { RequiredExternalPkData } from '../api/keycloakinternal.controller.js';
 import { ServiceProviderEntity } from '../../service-provider/repo/service-provider.entity.js';
-=======
 import { EmailAddressNotFoundError } from '../../email/error/email-address-not-found.error.js';
->>>>>>> dfe1dd2b
 
 describe('UserExternaldataWorkflow', () => {
     let module: TestingModule;
@@ -92,13 +85,10 @@
 
             personRepositoryMock.findById.mockResolvedValue(person);
             dBiamPersonenkontextRepoMock.findExternalPkData.mockResolvedValue(createMock<ExternalPkData[]>());
-<<<<<<< HEAD
             dBiamPersonenkontextRepoMock.findPKErweiterungen.mockResolvedValue(
                 createMock<PersonenkontextErweitertVirtualEntityLoaded[]>(),
             );
-=======
             emailResolverServiceMock.shouldUseEmailMicroservice.mockReturnValue(false);
->>>>>>> dfe1dd2b
 
             await sut.initialize(person.id);
             expect(sut.person).toBeDefined();
@@ -122,6 +112,9 @@
 
             personRepositoryMock.findById.mockResolvedValue(person);
             dBiamPersonenkontextRepoMock.findExternalPkData.mockResolvedValue(createMock<ExternalPkData[]>());
+            dBiamPersonenkontextRepoMock.findPKErweiterungen.mockResolvedValue(
+                createMock<PersonenkontextErweitertVirtualEntityLoaded[]>(),
+            );
             emailResolverServiceMock.shouldUseEmailMicroservice.mockReturnValue(true);
             emailResolverServiceMock.findEmailBySpshPersonAsEmailAddressResponse.mockResolvedValue(
                 createMock<EmailAddressResponse>({ oxLoginId: oxLoginId }),
