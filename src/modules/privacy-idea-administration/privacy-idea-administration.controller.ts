--- conflicted
+++ resolved
@@ -41,10 +41,8 @@
 import { TokenStateResponse } from './token-state.response.js';
 import { TokenVerifyBodyParams } from './token-verify.params.js';
 import { ClassLogger } from '../../core/logging/class-logger.js';
-<<<<<<< HEAD
 import { SoftwareTokenInitializationError } from './api/error/software-token-initialization.error.js';
-=======
->>>>>>> eb0ae23c
+import { ClassLogger } from '../../core/logging/class-logger.js';
 
 @UseFilters(new PrivacyIdeaAdministrationExceptionFilter())
 @ApiTags('2FA')
@@ -55,11 +53,7 @@
     public constructor(
         private readonly privacyIdeaAdministrationService: PrivacyIdeaAdministrationService,
         private readonly personRepository: PersonRepository,
-<<<<<<< HEAD
         private logger: ClassLogger,
-=======
-        private readonly logger: ClassLogger,
->>>>>>> eb0ae23c
     ) {}
 
     @Post('init')
