--- conflicted
+++ resolved
@@ -2,10 +2,7 @@
 import { ArrayUnique, IsEnum, IsNotEmpty, IsUUID, MaxLength } from 'class-validator';
 
 import { RollenArt, RollenMerkmal, RollenSystemRecht } from '../domain/rolle.enums.js';
-<<<<<<< HEAD
-=======
 import { IsDIN91379AEXT } from '../../../shared/util/din-91379-validation.js';
->>>>>>> 30f1cb9f
 
 export class CreateRolleBodyParams {
     @ApiProperty()
