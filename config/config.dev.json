{
    "HOST": {
        "PORT": 9090
    },
    "FRONTEND": {
        "PORT": 9091,
        "SECURE_COOKIE": false,
        "SESSION_SECRET": "SessionSecretForDevelopment",
        "SESSION_TTL_MS": 3600000,
        "BACKEND_ADDRESS": "http://127.0.0.1:9090",
        "OIDC_CALLBACK_URL": "http://localhost:9091/api/frontend/login",
        "DEFAULT_AUTH_REDIRECT": "/"
    },
    "DB": {
        "CLIENT_URL": "postgres://admin:password@127.0.0.1:5432",
        "DB_NAME": "dbildungs-iam",
        "USE_SSL": false
    },
    "KEYCLOAK": {
        "BASE_URL": "http://127.0.0.1:8080",
        "ADMIN_REALM_NAME": "SPSH",
        "ADMIN_CLIENT_ID": "spsh-admin",
        "REALM_NAME": "SPSH",
        "CLIENT_ID": "spsh",
        "ADMIN_SECRET": "44abDqJk2qgwRbpGfO0VZx7DpXeFsm7R",
        "CLIENT_SECRET": "YDp6fYkbUcj4ZkyAOnbAHGQ9O72htc5M"
    },
<<<<<<< HEAD
    "LOGGING": {
        "DEFAULT_LOG_LEVEL": "debug",
        "PERSON_LOG_LEVEL": "debug",
        "ORGANISATION_LOG_LEVEL":  "debug",
        "ROLLE_LOG_LEVEL": "debug",
        "KEYCLOAK_LOG_LEVEL":  "debug",
        "BACKEND_FOR_FRONTEND_LOG_LEVEL": "debug",
        "UI_BACKEND_LOG_LEVEL":  "debug"
=======
    "REDIS": {
        "HOST": "localhost",
        "PORT": 6379,
        "USERNAME": "default",
        "PASSWORD": "password",
        "USE_TLS": false
>>>>>>> e8fadd85
    }
}<|MERGE_RESOLUTION|>--- conflicted
+++ resolved
@@ -25,7 +25,13 @@
         "ADMIN_SECRET": "44abDqJk2qgwRbpGfO0VZx7DpXeFsm7R",
         "CLIENT_SECRET": "YDp6fYkbUcj4ZkyAOnbAHGQ9O72htc5M"
     },
-<<<<<<< HEAD
+    "REDIS": {
+        "HOST": "localhost",
+        "PORT": 6379,
+        "USERNAME": "default",
+        "PASSWORD": "password",
+        "USE_TLS": false
+    },
     "LOGGING": {
         "DEFAULT_LOG_LEVEL": "debug",
         "PERSON_LOG_LEVEL": "debug",
@@ -34,13 +40,5 @@
         "KEYCLOAK_LOG_LEVEL":  "debug",
         "BACKEND_FOR_FRONTEND_LOG_LEVEL": "debug",
         "UI_BACKEND_LOG_LEVEL":  "debug"
-=======
-    "REDIS": {
-        "HOST": "localhost",
-        "PORT": 6379,
-        "USERNAME": "default",
-        "PASSWORD": "password",
-        "USE_TLS": false
->>>>>>> e8fadd85
     }
 }