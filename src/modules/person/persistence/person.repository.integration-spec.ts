import { faker } from '@faker-js/faker';
import { Collection, EntityManager, MikroORM, rel, RequiredEntityData } from '@mikro-orm/core';
import { Test, TestingModule } from '@nestjs/testing';
import {
    ConfigTestModule,
    DatabaseTestModule,
    DEFAULT_TIMEOUT_FOR_TESTCONTAINERS,
    DoFactory,
    MapperTestModule,
} from '../../../../test/utils/index.js';
import { PersonEntity } from './person.entity.js';
import {
    getEnabledEmailAddress,
    mapAggregateToData,
    mapEntityToAggregate,
    mapEntityToAggregateInplace,
    PersonRepository,
} from './person.repository.js';
import { Person } from '../domain/person.js';
import { PersonScope } from './person.scope.js';
import { ScopeOrder } from '../../../shared/persistence/scope.enums.js';
import { createMock, DeepMocked } from '@golevelup/ts-jest';
import { UsernameGeneratorService } from '../domain/username-generator.service.js';
import { KeycloakUserService, PersonHasNoKeycloakId } from '../../keycloak-administration/index.js';
import {
    DomainError,
    EntityCouldNotBeDeleted,
    EntityNotFoundError,
    InvalidNameError,
    KeycloakClientError,
    MismatchedRevisionError,
    MissingPermissionsError,
} from '../../../shared/error/index.js';
import { PersonPermissions } from '../../authentication/domain/person-permissions.js';
import { ConfigService } from '@nestjs/config';
import { EventService } from '../../../core/eventbus/index.js';
import { EmailRepo } from '../../email/persistence/email.repo.js';
import { EmailAddressEntity } from '../../email/persistence/email-address.entity.js';
import { PersonRenamedEvent } from '../../../shared/events/person-renamed-event.js';
import { PersonenkontextEventKontextData } from '../../../shared/events/personenkontext-event.types.js';
import { DuplicatePersonalnummerError } from '../../../shared/error/duplicate-personalnummer.error.js';
import { RollenArt, RollenSystemRecht } from '../../rolle/domain/rolle.enums.js';
import { PersonenkontextEntity } from '../../personenkontext/persistence/personenkontext.entity.js';
import { createAndPersistOrganisation } from '../../../../test/utils/organisation-test-helper.js';
import { OrganisationsTyp } from '../../organisation/domain/organisation.enums.js';
import { OrganisationEntity } from '../../organisation/persistence/organisation.entity.js';
import { RolleEntity } from '../../rolle/entity/rolle.entity.js';
import { EmailAddressStatus } from '../../email/domain/email-address.js';
<<<<<<< HEAD
import { PersonUpdateOutdatedError } from '../domain/update-outdated.error.js';
=======
import { RolleFactory } from '../../rolle/domain/rolle.factory.js';
import { PersonenkontextFactory } from '../../personenkontext/domain/personenkontext.factory.js';
import { DBiamPersonenkontextRepoInternal } from '../../personenkontext/persistence/internal-dbiam-personenkontext.repo.js';
import { RolleRepo } from '../../rolle/repo/rolle.repo.js';
import { Rolle } from '../../rolle/domain/rolle.js';
import { Rolle as SchulConnexRolle } from '../../personenkontext/domain/personenkontext.enums.js';
import { OrganisationRepository } from '../../organisation/persistence/organisation.repository.js';
import { ServiceProviderRepo } from '../../service-provider/repo/service-provider.repo.js';
import { PersonalnummerUpdateOutdatedError } from '../domain/update-outdated.error.js';
>>>>>>> 9a881ed8
import { PersonalnummerRequiredError } from '../domain/personalnummer-required.error.js';

describe('PersonRepository Integration', () => {
    let module: TestingModule;
    let sut: PersonRepository;
    let orm: MikroORM;
    let em: EntityManager;
    let kcUserServiceMock: DeepMocked<KeycloakUserService>;
    let usernameGeneratorService: DeepMocked<UsernameGeneratorService>;
    let personPermissionsMock: DeepMocked<PersonPermissions>;
    let eventServiceMock: DeepMocked<EventService>;
    let rolleFactory: RolleFactory;
    let rolleRepo: RolleRepo;
    let dbiamPersonenkontextRepoInternal: DBiamPersonenkontextRepoInternal;
    let personenkontextFactory: PersonenkontextFactory;

    beforeAll(async () => {
        module = await Test.createTestingModule({
            imports: [ConfigTestModule, DatabaseTestModule.forRoot({ isDatabaseRequired: true }), MapperTestModule],
            providers: [
                PersonRepository,
                ConfigService,
                {
                    provide: EmailRepo,
                    useValue: createMock<EmailRepo>(),
                },
                {
                    provide: EventService,
                    useValue: createMock<EventService>(),
                },
                {
                    provide: UsernameGeneratorService,
                    useValue: createMock<UsernameGeneratorService>(),
                },
                {
                    provide: KeycloakUserService,
                    useValue: createMock<KeycloakUserService>(),
                },
                // the following are required to prepare the test for findByIds()
                OrganisationRepository,
                ServiceProviderRepo,
                RolleFactory,
                RolleRepo,
                DBiamPersonenkontextRepoInternal,
                PersonenkontextFactory,
            ],
        }).compile();
        sut = module.get(PersonRepository);
        orm = module.get(MikroORM);
        em = module.get(EntityManager);
        personPermissionsMock = createMock<PersonPermissions>();

        kcUserServiceMock = module.get(KeycloakUserService);
        usernameGeneratorService = module.get(UsernameGeneratorService);
        eventServiceMock = module.get(EventService);
        rolleFactory = module.get(RolleFactory);
        rolleRepo = module.get(RolleRepo);
        dbiamPersonenkontextRepoInternal = module.get(DBiamPersonenkontextRepoInternal);
        personenkontextFactory = module.get(PersonenkontextFactory);

        await DatabaseTestModule.setupDatabase(orm);
    }, DEFAULT_TIMEOUT_FOR_TESTCONTAINERS);

    afterAll(async () => {
        await orm.close();
        await module.close();
    });

    beforeEach(async () => {
        await DatabaseTestModule.clearDatabase(orm);
        jest.resetAllMocks();
    });

    it('should be defined', () => {
        expect(sut).toBeDefined();
    });

    type SavedPersonProps = { keycloackID: string };
    async function savePerson(
        withPersonalnummer: boolean = false,
        props: Partial<SavedPersonProps> = {},
    ): Promise<Person<true>> {
        usernameGeneratorService.generateUsername.mockResolvedValueOnce({ ok: true, value: 'testusername' });
        const defaultProps: SavedPersonProps = {
            keycloackID: faker.string.uuid(),
        };

        const personProps: {
            keycloackID: string;
        } = { ...defaultProps, ...props };
        const person: Person<false> | DomainError = await Person.createNew(usernameGeneratorService, {
            familienname: faker.person.lastName(),
            vorname: faker.person.firstName(),
            personalnummer: withPersonalnummer ? faker.finance.pin(7) : undefined,
        });

        if (person instanceof DomainError) {
            throw person;
        }

        kcUserServiceMock.create.mockResolvedValueOnce({
            ok: true,
            value: personProps.keycloackID,
        });
        kcUserServiceMock.setPassword.mockResolvedValueOnce({
            ok: true,
            value: '',
        });
        const savedPerson: Person<true> | DomainError = await sut.save(person);

        if (savedPerson instanceof DomainError) {
            throw savedPerson;
        } else {
            return savedPerson;
        }
    }

    describe('findByKeycloakUserId', () => {
        describe('when found by keycloakUserId', () => {
            it('should return found person', async () => {
                const personSaved: Person<true> = await savePerson();
                if (personSaved.keycloakUserId) {
                    const foundPerson: Option<Person<true>> = await sut.findByKeycloakUserId(
                        personSaved.keycloakUserId,
                    );
                    expect(foundPerson).toBeInstanceOf(Person);
                } else {
                    throw new Error();
                }
            });
        });

        describe('when not found by keycloakUserId', () => {
            it('should return null', async () => {
                const foundPerson: Option<Person<true>> = await sut.findByKeycloakUserId(faker.string.uuid());

                expect(foundPerson).toBeNull();
            });
        });
    });

    describe('findById', () => {
        describe('when found by Id', () => {
            it('should return found person', async () => {
                const nokeyclockID: SavedPersonProps = { keycloackID: '' };

                const personSaved: Person<true> = await savePerson(false, nokeyclockID);

                const foundPerson: Option<Person<true>> = await sut.findById(personSaved.id);

                expect(foundPerson).toBeInstanceOf(Person);
            });
        });

        describe('when not found by Id', () => {
            it('should return null', async () => {
                const foundPerson: Option<Person<true>> = await sut.findById(faker.string.uuid());

                expect(foundPerson).toBeNull();
            });
        });

        describe('findBy', () => {
            it('should return found persons for scope', async () => {
                await savePerson();
                await savePerson();

                const scope: PersonScope = new PersonScope()
                    .findBy({
                        vorname: undefined,
                        familienname: undefined,
                        geburtsdatum: undefined,
                    })
                    .sortBy('vorname', ScopeOrder.ASC)
                    .paged(0, 2);

                const [persons, total]: Counted<Person<true>> = await sut.findBy(scope);

                expect(total).toEqual(2);
                expect(persons.at(0)).toBeInstanceOf(Person);
                expect(persons.at(1)).toBeInstanceOf(Person);
            });
        });
    });

    describe('create', () => {
        describe('When Normal Call Without Hashed Password', () => {
            describe('when person has already keycloak user', () => {
                it('should return Domain Error', async () => {
                    usernameGeneratorService.generateUsername.mockResolvedValueOnce({
                        ok: true,
                        value: 'testusername',
                    });
                    const person: Person<false> | DomainError = await Person.createNew(usernameGeneratorService, {
                        familienname: faker.person.lastName(),
                        vorname: faker.person.firstName(),
                    });
                    expect(person).not.toBeInstanceOf(DomainError);
                    if (person instanceof DomainError) {
                        return;
                    }
                    person.keycloakUserId = faker.string.uuid();
                    kcUserServiceMock.create.mockResolvedValueOnce({
                        ok: true,
                        value: '',
                    });
                    kcUserServiceMock.setPassword.mockResolvedValueOnce({
                        ok: true,
                        value: '',
                    });
                    kcUserServiceMock.delete.mockResolvedValueOnce({
                        ok: true,
                        value: undefined,
                    });
                    const result: Person<true> | DomainError = await sut.create(person);

                    expect(result).toBeInstanceOf(DomainError);
                    expect(kcUserServiceMock.create).not.toHaveBeenCalled();
                });
            });

            describe('when parameters (username || password) is missing', () => {
                it('should return Domain Error', async () => {
                    usernameGeneratorService.generateUsername.mockResolvedValueOnce({
                        ok: true,
                        value: 'testusername',
                    });
                    const person: Person<false> | DomainError = await Person.createNew(usernameGeneratorService, {
                        familienname: faker.person.lastName(),
                        vorname: faker.person.firstName(),
                    });
                    expect(person).not.toBeInstanceOf(DomainError);
                    if (person instanceof DomainError) {
                        return;
                    }
                    person.username = undefined;
                    kcUserServiceMock.create.mockResolvedValueOnce({
                        ok: true,
                        value: '',
                    });
                    kcUserServiceMock.setPassword.mockResolvedValueOnce({
                        ok: true,
                        value: '',
                    });
                    kcUserServiceMock.delete.mockResolvedValueOnce({
                        ok: true,
                        value: undefined,
                    });
                    const result: Person<true> | DomainError = await sut.create(person);

                    expect(result).toBeInstanceOf(DomainError);
                    expect(kcUserServiceMock.create).not.toHaveBeenCalled();
                });
            });

            describe('when successful', () => {
                it('should return Person', async () => {
                    usernameGeneratorService.generateUsername.mockResolvedValue({ ok: true, value: 'testusername' });
                    const person: Person<false> | DomainError = await Person.createNew(usernameGeneratorService, {
                        familienname: faker.person.lastName(),
                        vorname: faker.person.firstName(),
                    });
                    const personWithKeycloak: Person<false> | DomainError = await Person.createNew(
                        usernameGeneratorService,
                        {
                            familienname: faker.person.lastName(),
                            vorname: faker.person.firstName(),
                        },
                    );
                    expect(person).not.toBeInstanceOf(DomainError);
                    expect(personWithKeycloak).not.toBeInstanceOf(DomainError);
                    if (person instanceof DomainError || personWithKeycloak instanceof DomainError) {
                        return;
                    }

                    personWithKeycloak.keycloakUserId = faker.string.uuid();
                    kcUserServiceMock.create.mockResolvedValueOnce({
                        ok: true,
                        value: '',
                    });
                    kcUserServiceMock.setPassword.mockResolvedValueOnce({
                        ok: true,
                        value: '',
                    });
                    kcUserServiceMock.delete.mockResolvedValueOnce({
                        ok: true,
                        value: undefined,
                    });
                    const result: Person<true> | DomainError = await sut.create(person);

                    expect(result).toBeInstanceOf(Person);
                });
            });

            describe('when creation of keyCloakUser fails', () => {
                it('should return Domain Error', async () => {
                    usernameGeneratorService.generateUsername.mockResolvedValueOnce({
                        ok: true,
                        value: 'testusername',
                    });
                    const person: Person<false> | DomainError = await Person.createNew(usernameGeneratorService, {
                        familienname: faker.person.lastName(),
                        vorname: faker.person.firstName(),
                    });
                    expect(person).not.toBeInstanceOf(DomainError);
                    if (person instanceof DomainError) {
                        return;
                    }
                    kcUserServiceMock.create.mockResolvedValueOnce({
                        ok: false,
                        error: new KeycloakClientError(''),
                    });
                    kcUserServiceMock.setPassword.mockResolvedValueOnce({
                        ok: true,
                        value: '',
                    });
                    kcUserServiceMock.delete.mockResolvedValueOnce({
                        ok: true,
                        value: undefined,
                    });
                    const result: Person<true> | DomainError = await sut.create(person);

                    expect(result).toBeInstanceOf(DomainError);
                    if (result instanceof DomainError) {
                        expect(kcUserServiceMock.setPassword).not.toHaveBeenCalled();
                        expect(kcUserServiceMock.delete).not.toHaveBeenCalled();
                    }
                });
            });

            describe('when resetting password of keycloak user fails', () => {
                it('should return Domain Error && delete keycloak user', async () => {
                    usernameGeneratorService.generateUsername.mockResolvedValueOnce({
                        ok: true,
                        value: 'testusername',
                    });
                    const person: Person<false> | DomainError = await Person.createNew(usernameGeneratorService, {
                        familienname: faker.person.lastName(),
                        vorname: faker.person.firstName(),
                    });
                    expect(person).not.toBeInstanceOf(DomainError);
                    if (person instanceof DomainError) {
                        return;
                    }
                    kcUserServiceMock.create.mockResolvedValueOnce({
                        ok: true,
                        value: '',
                    });
                    kcUserServiceMock.setPassword.mockResolvedValueOnce({
                        ok: false,
                        error: new KeycloakClientError(''),
                    });
                    kcUserServiceMock.delete.mockResolvedValueOnce({
                        ok: true,
                        value: undefined,
                    });
                    const result: Person<true> | DomainError = await sut.create(person);

                    expect(result).toBeInstanceOf(DomainError);
                    if (result instanceof DomainError) {
                        expect(kcUserServiceMock.setPassword).toHaveBeenCalled();
                        expect(kcUserServiceMock.delete).toHaveBeenCalled();
                    }
                });
            });
            describe('when creating a person with an existing personalnummer', () => {
                it('should return DuplicatePersonalnummerError and rollback the transaction', async () => {
                    const existingPersonalnummer: string = '123456';
                    usernameGeneratorService.generateUsername.mockResolvedValueOnce({
                        ok: true,
                        value: 'testusername',
                    });
                    const person: Person<false> | DomainError = await Person.createNew(usernameGeneratorService, {
                        familienname: faker.person.lastName(),
                        vorname: faker.person.firstName(),
                        personalnummer: existingPersonalnummer, // Setting the personalnummer to check for duplicates
                    });
                    expect(person).not.toBeInstanceOf(DomainError);
                    if (person instanceof DomainError) {
                        return;
                    }
                    const personEntity: PersonEntity = em.create(PersonEntity, mapAggregateToData(person));

                    personEntity.keycloakUserId = faker.string.numeric();

                    // Persist a person with the same Personalnummer as the one we send later
                    await em.persistAndFlush(personEntity);

                    // Act: Attempt to create the person
                    const result: Person<true> | DomainError = await sut.create(person);

                    // Assert: Ensure that a DuplicatePersonalnummerError was thrown and the transaction was rolled back
                    expect(result).toBeInstanceOf(DuplicatePersonalnummerError);
                });
            });
        });
        describe('When Migration Call With Hashed Password', () => {
            describe('when successful', () => {
                it('should return Person', async () => {
                    usernameGeneratorService.generateUsername.mockResolvedValue({ ok: true, value: 'testusername' });
                    const person: Person<false> | DomainError = await Person.createNew(usernameGeneratorService, {
                        familienname: faker.person.lastName(),
                        vorname: faker.person.firstName(),
                    });
                    const personWithKeycloak: Person<false> | DomainError = await Person.createNew(
                        usernameGeneratorService,
                        {
                            familienname: faker.person.lastName(),
                            vorname: faker.person.firstName(),
                        },
                    );
                    expect(person).not.toBeInstanceOf(DomainError);
                    expect(personWithKeycloak).not.toBeInstanceOf(DomainError);
                    if (person instanceof DomainError || personWithKeycloak instanceof DomainError) {
                        return;
                    }

                    personWithKeycloak.keycloakUserId = faker.string.uuid();
                    kcUserServiceMock.createWithHashedPassword.mockResolvedValueOnce({
                        ok: true,
                        value: '',
                    });
                    kcUserServiceMock.setPassword.mockResolvedValueOnce({
                        ok: true,
                        value: '',
                    });
                    kcUserServiceMock.delete.mockResolvedValueOnce({
                        ok: true,
                        value: undefined,
                    });
                    const result: Person<true> | DomainError = await sut.create(
                        person,
                        '{BCRYPT}xxxxxhqG5T3$z8v0Ou8Lmmr2mhW.lNP0DQGO9M',
                    );

                    expect(result).toBeInstanceOf(Person);
                });
            });
            describe('when username & keycloakUserId is missing', () => {
                it('should return Error', async () => {
                    usernameGeneratorService.generateUsername.mockResolvedValue({ ok: true, value: 'testusername' });
                    const person: Person<false> | DomainError = await Person.createNew(usernameGeneratorService, {
                        familienname: faker.person.lastName(),
                        vorname: faker.person.firstName(),
                    });
                    const personWithKeycloak: Person<false> | DomainError = await Person.createNew(
                        usernameGeneratorService,
                        {
                            familienname: faker.person.lastName(),
                            vorname: faker.person.firstName(),
                        },
                    );
                    expect(person).not.toBeInstanceOf(DomainError);
                    expect(personWithKeycloak).not.toBeInstanceOf(DomainError);
                    if (person instanceof DomainError || personWithKeycloak instanceof DomainError) {
                        return;
                    }

                    person.keycloakUserId = undefined;
                    person.username = undefined;
                    kcUserServiceMock.createWithHashedPassword.mockResolvedValueOnce({
                        ok: true,
                        value: '',
                    });
                    kcUserServiceMock.setPassword.mockResolvedValueOnce({
                        ok: true,
                        value: '',
                    });
                    kcUserServiceMock.delete.mockResolvedValueOnce({
                        ok: true,
                        value: undefined,
                    });
                    const result: Person<true> | DomainError = await sut.create(
                        person,
                        '{BCRYPT}xxxxxhqG5T3$z8v0Ou8Lmmr2mhW.lNP0DQGO9M',
                    );

                    expect(result).toBeInstanceOf(DomainError);
                });
            });
            describe('when createWithHashedPassword Keycloak Userservice fails', () => {
                it('should return Error', async () => {
                    usernameGeneratorService.generateUsername.mockResolvedValue({ ok: true, value: 'testusername' });
                    const person: Person<false> | DomainError = await Person.createNew(usernameGeneratorService, {
                        familienname: faker.person.lastName(),
                        vorname: faker.person.firstName(),
                    });
                    const personWithKeycloak: Person<false> | DomainError = await Person.createNew(
                        usernameGeneratorService,
                        {
                            familienname: faker.person.lastName(),
                            vorname: faker.person.firstName(),
                        },
                    );
                    expect(person).not.toBeInstanceOf(DomainError);
                    expect(personWithKeycloak).not.toBeInstanceOf(DomainError);
                    if (person instanceof DomainError || personWithKeycloak instanceof DomainError) {
                        return;
                    }

                    personWithKeycloak.keycloakUserId = faker.string.uuid();
                    kcUserServiceMock.createWithHashedPassword.mockResolvedValueOnce({
                        ok: false,
                        error: new KeycloakClientError(''),
                    });
                    kcUserServiceMock.setPassword.mockResolvedValueOnce({
                        ok: true,
                        value: '',
                    });
                    kcUserServiceMock.delete.mockResolvedValueOnce({
                        ok: true,
                        value: undefined,
                    });
                    const result: Person<true> | DomainError = await sut.create(
                        person,
                        '{BCRYPT}xxxxxhqG5T3$z8v0Ou8Lmmr2mhW.lNP0DQGO9M',
                    );

                    expect(result).toBeInstanceOf(DomainError);
                });
            });
        });

        describe('When an unexpected error occurs', () => {
            it('should rollback transaction and rethrow', async () => {
                usernameGeneratorService.generateUsername.mockResolvedValue({ ok: true, value: 'testusername' });
                const person: Person<false> | DomainError = await Person.createNew(usernameGeneratorService, {
                    familienname: faker.person.lastName(),
                    vorname: faker.person.firstName(),
                });
                if (person instanceof DomainError) {
                    throw person;
                }

                const dummyError: Error = new Error('Unexpected');
                kcUserServiceMock.create.mockRejectedValueOnce(dummyError);

                const promise: Promise<unknown> = sut.create(person);

                await expect(promise).rejects.toBe(dummyError);
            });
        });
    });

    describe('update', () => {
        describe('when person exist', () => {
            describe('when only updating database attributes', () => {
                it('should return updated person', async () => {
                    usernameGeneratorService.generateUsername.mockResolvedValueOnce({
                        ok: true,
                        value: 'testusername',
                    });
                    const person: Person<false> | DomainError = await Person.createNew(usernameGeneratorService, {
                        familienname: faker.person.lastName(),
                        vorname: faker.person.firstName(),
                    });
                    expect(person).not.toBeInstanceOf(DomainError);
                    if (person instanceof DomainError) {
                        return;
                    }
                    person.username = undefined;
                    kcUserServiceMock.create.mockResolvedValueOnce({
                        ok: true,
                        value: '',
                    });
                    kcUserServiceMock.setPassword.mockResolvedValueOnce({
                        ok: true,
                        value: '',
                    });
                    kcUserServiceMock.delete.mockResolvedValueOnce({
                        ok: true,
                        value: undefined,
                    });
                    const existingPerson: Person<true> | DomainError = await sut.create(person);
                    if (existingPerson instanceof DomainError) {
                        return;
                    }
                    const personConstructed: Person<true> = Person.construct(
                        existingPerson.id,
                        faker.date.past(),
                        faker.date.recent(),
                        faker.person.lastName(),
                        faker.person.firstName(),
                        '1',
                        faker.lorem.word(),
                        faker.lorem.word(),
                        faker.string.uuid(),
                    );
                    await expect(sut.update(personConstructed)).resolves.toBeInstanceOf(Person<true>);
                    const result: Person<true> | DomainError = await sut.update(personConstructed);
                    expect(result).not.toBeInstanceOf(DomainError);
                    if (result instanceof DomainError) {
                        return;
                    }
                    expect(result.vorname).toEqual(person.vorname);
                    expect(result.familienname).toEqual(person.familienname);
                    expect(kcUserServiceMock.setPassword).not.toHaveBeenCalled();
                });
            });

            describe('when lastname has changed', () => {
                it('should trigger PersonRenamedEvent', async () => {
                    usernameGeneratorService.generateUsername.mockResolvedValueOnce({
                        ok: true,
                        value: 'testusername',
                    });
                    const person: Person<false> | DomainError = await Person.createNew(usernameGeneratorService, {
                        familienname: faker.person.lastName(),
                        vorname: faker.person.firstName(),
                    });
                    expect(person).not.toBeInstanceOf(DomainError);
                    if (person instanceof DomainError) {
                        return;
                    }
                    person.username = 'name';
                    //person.keycloakUserId = faker.string.uuid();
                    kcUserServiceMock.create.mockResolvedValueOnce({
                        ok: true,
                        value: '',
                    });
                    kcUserServiceMock.setPassword.mockResolvedValueOnce({
                        ok: true,
                        value: '',
                    });
                    kcUserServiceMock.delete.mockResolvedValueOnce({
                        ok: true,
                        value: undefined,
                    });
                    const existingPerson: Person<true> | DomainError = await sut.create(person);
                    if (existingPerson instanceof DomainError) {
                        return;
                    }
                    const personConstructed: Person<true> = Person.construct(
                        existingPerson.id,
                        faker.date.past(),
                        faker.date.recent(),
                        faker.person.lastName(),
                        person.vorname,
                        '1',
                        faker.lorem.word(),
                        faker.lorem.word(),
                        faker.string.uuid(),
                    );
                    await expect(sut.update(personConstructed)).resolves.toBeInstanceOf(Person<true>);
                    const result: Person<true> | DomainError = await sut.update(personConstructed);
                    expect(result).not.toBeInstanceOf(DomainError);
                    if (result instanceof DomainError) {
                        return;
                    }
                    expect(eventServiceMock.publish).toHaveBeenCalledWith(expect.any(PersonRenamedEvent));
                    expect(result.vorname).toEqual(person.vorname);
                    expect(result.familienname).not.toEqual(person.familienname);
                });
            });

            describe('when updating keycloak password', () => {
                describe('when keycloak operation succeeds', () => {
                    it('should return updated person', async () => {
                        usernameGeneratorService.generateUsername.mockResolvedValueOnce({
                            ok: true,
                            value: 'testusername',
                        });
                        const person: Person<false> | DomainError = await Person.createNew(usernameGeneratorService, {
                            familienname: faker.person.lastName(),
                            vorname: faker.person.firstName(),
                        });
                        expect(person).not.toBeInstanceOf(DomainError);
                        if (person instanceof DomainError) {
                            return;
                        }
                        person.username = undefined;
                        kcUserServiceMock.create.mockResolvedValueOnce({
                            ok: true,
                            value: '',
                        });
                        kcUserServiceMock.setPassword.mockResolvedValueOnce({
                            ok: true,
                            value: '',
                        });
                        kcUserServiceMock.delete.mockResolvedValueOnce({
                            ok: true,
                            value: undefined,
                        });
                        const existingPerson: Person<true> | DomainError = await sut.create(person);
                        if (existingPerson instanceof DomainError) {
                            return;
                        }
                        const personConstructed: Person<true> = Person.construct(
                            existingPerson.id,
                            faker.date.past(),
                            faker.date.recent(),
                            faker.person.lastName(),
                            faker.person.firstName(),
                            '1',
                            faker.lorem.word(),
                            faker.lorem.word(),
                            faker.string.uuid(),
                        );
                        person.resetPassword();

                        kcUserServiceMock.setPassword.mockResolvedValue({
                            ok: true,
                            value: '',
                        });

                        await expect(sut.update(personConstructed)).resolves.toBeInstanceOf(Person<true>);
                        const result: Person<true> | DomainError = await sut.update(personConstructed);
                        expect(result).not.toBeInstanceOf(DomainError);
                        if (result instanceof DomainError) {
                            return;
                        }
                        expect(result.vorname).toEqual(person.vorname);
                        expect(result.familienname).toEqual(person.familienname);
                        expect(kcUserServiceMock.setPassword).toHaveBeenCalled();
                    });
                });
                describe('when keycloak operation fails', () => {
                    it('should return updated person', async () => {
                        const PersonSaved: Person<true> = await savePerson();
                        const person: Person<true> = Person.construct(
                            PersonSaved.id,
                            faker.date.past(),
                            faker.date.recent(),
                            faker.person.lastName(),
                            faker.person.firstName(),
                            '1',
                            faker.lorem.word(),
                            faker.lorem.word(),
                            faker.string.uuid(),
                        );
                        person.resetPassword();

                        kcUserServiceMock.setPassword.mockResolvedValue({
                            ok: false,
                            error: new KeycloakClientError(''),
                        });

                        await expect(sut.update(person)).resolves.toBeInstanceOf(DomainError);
                        const result: Person<true> | DomainError = await sut.update(person);
                        expect(result).not.toBeInstanceOf(Person<true>);
                        if (result instanceof Person) {
                            return;
                        }
                        expect(kcUserServiceMock.setPassword).toHaveBeenCalled();
                    });
                });
            });
        });
        describe('when person does not exist', () => {
            it('should fail', async () => {
                const person: Person<true> = Person.construct(
                    faker.string.uuid(),
                    faker.date.past(),
                    faker.date.recent(),
                    faker.person.lastName(),
                    faker.person.firstName(),
                    '1',
                    faker.lorem.word(),
                    faker.lorem.word(),
                    faker.string.uuid(),
                );
                await expect(sut.update(person)).rejects.toBeDefined();
            });
        });
    });

    describe('getEnabledEmailAddress', () => {
        let personEntity: PersonEntity;

        beforeEach(() => {
            personEntity = em.create(
                PersonEntity,
                mapAggregateToData(DoFactory.createPerson(true, { keycloakUserId: faker.string.uuid() })),
            );
            personEntity.emailAddresses = new Collection<EmailAddressEntity>(personEntity);
        });

        describe('when enabled emailAddress is in collection', () => {
            it('should return address of (first found) enabled address', () => {
                const emailAddressEntity: EmailAddressEntity = new EmailAddressEntity();
                emailAddressEntity.status = EmailAddressStatus.ENABLED;
                emailAddressEntity.address = faker.internet.email();
                personEntity.emailAddresses.add(emailAddressEntity);

                const result: string | undefined = getEnabledEmailAddress(personEntity);

                expect(result).toBeDefined();
            });
        });

        describe('when NO enabled emailAddress is in collection', () => {
            it('should return undefined', () => {
                const emailAddressEntity: EmailAddressEntity = new EmailAddressEntity();
                emailAddressEntity.status = EmailAddressStatus.DISABLED;
                emailAddressEntity.address = faker.internet.email();
                personEntity.emailAddresses.add(emailAddressEntity);

                const result: string | undefined = getEnabledEmailAddress(personEntity);

                expect(result).toBeUndefined();
            });
        });

        describe('when NO emailAddress at all is found in collection', () => {
            it('should return undefined', () => {
                const result: string | undefined = getEnabledEmailAddress(personEntity);

                expect(result).toBeUndefined();
            });
        });
    });

    describe('mapAggregateToData', () => {
        it('should return Person RequiredEntityData', () => {
            const person: Person<true> = Person.construct(
                faker.string.uuid(),
                faker.date.past(),
                faker.date.recent(),
                faker.person.lastName(),
                faker.person.firstName(),
                '1',
                faker.lorem.word(),
                faker.lorem.word(),
                faker.string.uuid(),
            );

            const expectedProperties: string[] = [
                'keycloakUserId',
                'referrer',
                'mandant',
                'stammorganisation',
                'familienname',
                'vorname',
                'initialenFamilienname',
                'initialenVorname',
                'rufname',
                'nameTitel',
                'nameAnrede',
                'namePraefix',
                'nameSuffix',
                'nameSortierindex',
                'geburtsdatum',
                'geburtsort',
                'geschlecht',
                'lokalisierung',
                'vertrauensstufe',
                'auskunftssperre',
                'dataProvider',
                'revision',
            ];

            const result: RequiredEntityData<PersonEntity> = mapAggregateToData(person);

            expectedProperties.forEach((prop: string) => {
                expect(result).toHaveProperty(prop);
            });
        });
    });

    describe('mapEntityToAggregate', () => {
        it('should return New Aggregate', () => {
            const personEntity: PersonEntity = em.create(
                PersonEntity,
                mapAggregateToData(DoFactory.createPerson(true, { keycloakUserId: faker.string.uuid() })),
            );
            const person: Person<true> = mapEntityToAggregate(personEntity);

            expect(person).toBeInstanceOf(Person);
        });
    });

    describe('mapEntityToAggregateInplace', () => {
        it('should return Updated Aggregate', () => {
            const person: Person<true> = Person.construct(
                faker.string.uuid(),
                faker.date.past(),
                faker.date.recent(),
                faker.person.lastName(),
                faker.person.firstName(),
                '1',
                faker.lorem.word(),
                faker.lorem.word(),
                faker.string.uuid(),
            );

            const personEntity: PersonEntity = createMock<PersonEntity>(
                DoFactory.createPerson(true, { keycloakUserId: faker.string.uuid() }),
            );
            const personAfterUpdate: Person<true> = mapEntityToAggregateInplace(personEntity, person);

            expect(personAfterUpdate).toBeInstanceOf(Person);
            expect(personAfterUpdate.vorname).toEqual(person.vorname);
            expect(personAfterUpdate.familienname).toEqual(person.familienname);
        });
    });
    describe('getPersonIfAllowed', () => {
        describe('when person is found on any same organisations like the affected person', () => {
            it('should return person', async () => {
                const person1: Person<true> = DoFactory.createPerson(true);
                const personEntity: PersonEntity = new PersonEntity();
                await em.persistAndFlush(personEntity.assign(mapAggregateToData(person1)));
                person1.id = personEntity.id;

                const organisation: OrganisationEntity = await createAndPersistOrganisation(
                    em,
                    undefined,
                    OrganisationsTyp.SCHULE,
                );

                const rolleData: RequiredEntityData<RolleEntity> = {
                    name: 'Testrolle',
                    administeredBySchulstrukturknoten: organisation.id,
                    rollenart: RollenArt.ORGADMIN,
                    istTechnisch: false,
                };
                const rolleEntity: RolleEntity = em.create(RolleEntity, rolleData);
                await em.persistAndFlush(rolleEntity);

                const personenkontextData: RequiredEntityData<PersonenkontextEntity> = {
                    organisationId: organisation.id,
                    personId: person1.id,
                    rolleId: rolleEntity.id,
                    rolle: SchulConnexRolle.LEHRENDER,
                };
                const personenkontextEntity: PersonenkontextEntity = em.create(
                    PersonenkontextEntity,
                    personenkontextData,
                );
                await em.persistAndFlush(personenkontextEntity);

                personPermissionsMock.getOrgIdsWithSystemrecht.mockResolvedValue({
                    all: false,
                    orgaIds: [organisation.id],
                });

                kcUserServiceMock.findById.mockResolvedValue({
                    ok: true,
                    value: {
                        id: person1.keycloakUserId!,
                        username: person1.username ?? '',
                        enabled: true,
                        email: faker.internet.email(),
                        createdDate: new Date(),
                        externalSystemIDs: {},
                        attributes: {},
                    },
                });

                const result: Result<Person<true>> = await sut.getPersonIfAllowed(person1.id, personPermissionsMock);

                expect(result.ok).toBeTruthy();
            });
            it('should return person with fallback keycloak info', async () => {
                const person1: Person<true> = DoFactory.createPerson(true);
                personPermissionsMock.getOrgIdsWithSystemrecht.mockResolvedValue({
                    all: true,
                });
                const personEntity: PersonEntity = new PersonEntity();
                await em.persistAndFlush(personEntity.assign(mapAggregateToData(person1)));
                person1.id = personEntity.id;
                person1.lockInfo = { lock_locked_from: '', lock_timestamp: '' };
                person1.isLocked = false;

                kcUserServiceMock.findById.mockResolvedValue({
                    ok: false,
                    error: new KeycloakClientError(''),
                });

                const result: Result<Person<true>> = await sut.getPersonIfAllowed(person1.id, personPermissionsMock);

                expect(result.ok).toBeTruthy();
            });
        });
        describe('when user has permission on root organisation', () => {
            it('should return person', async () => {
                const person1: Person<true> = DoFactory.createPerson(true);

                personPermissionsMock.getOrgIdsWithSystemrecht.mockResolvedValueOnce({ all: true });
                const personEntity: PersonEntity = new PersonEntity();
                await em.persistAndFlush(personEntity.assign(mapAggregateToData(person1)));
                kcUserServiceMock.findById.mockResolvedValue({
                    ok: true,
                    value: {
                        id: person1.keycloakUserId!,
                        username: person1.username ?? '',
                        enabled: true,
                        email: faker.internet.email(),
                        createdDate: new Date(),
                        externalSystemIDs: {},
                        attributes: {},
                    },
                });

                const result: Result<Person<true>> = await sut.getPersonIfAllowed(
                    personEntity.id,
                    personPermissionsMock,
                );

                expect(result.ok).toBeTruthy();
            });
        });
    });
    describe('deletePerson', () => {
        describe('Delete the person and all kontexte', () => {
            afterEach(() => {
                personPermissionsMock.getOrgIdsWithSystemrecht.mockReset();
            });

            it('should delete the person as root', async () => {
                const person1: Person<true> = DoFactory.createPerson(true);
                personPermissionsMock.getOrgIdsWithSystemrecht.mockResolvedValue({ all: true });
                const personEntity: PersonEntity = new PersonEntity();
                await em.persistAndFlush(personEntity.assign(mapAggregateToData(person1)));
                person1.id = personEntity.id;
                kcUserServiceMock.findById.mockResolvedValue({
                    ok: true,
                    value: {
                        id: person1.keycloakUserId!,
                        username: person1.username ?? '',
                        enabled: true,
                        email: faker.internet.email(),
                        createdDate: new Date(),
                        externalSystemIDs: {},
                        attributes: {},
                    },
                });

                const removedPersonenkontexts: PersonenkontextEventKontextData[] = [];
                const result: Result<void, DomainError> = await sut.deletePerson(
                    person1.id,
                    personPermissionsMock,
                    removedPersonenkontexts,
                );
                expect(result.ok).toBeTruthy();
            });

            it('should delete the person as admin of organisation', async () => {
                const person1: Person<true> = DoFactory.createPerson(true);
                const personEntity: PersonEntity = new PersonEntity();
                await em.persistAndFlush(personEntity.assign(mapAggregateToData(person1)));
                person1.id = personEntity.id;
                const organisation: OrganisationEntity = await createAndPersistOrganisation(
                    em,
                    undefined,
                    OrganisationsTyp.SCHULE,
                );

                kcUserServiceMock.findById.mockResolvedValue({
                    ok: true,
                    value: {
                        id: person1.keycloakUserId!,
                        username: person1.username ?? '',
                        enabled: true,
                        email: faker.internet.email(),
                        createdDate: new Date(),
                        externalSystemIDs: {},
                        attributes: {},
                    },
                });

                const rolleData: RequiredEntityData<RolleEntity> = {
                    name: 'Testrolle',
                    administeredBySchulstrukturknoten: organisation.id,
                    rollenart: RollenArt.ORGADMIN,
                    istTechnisch: false,
                };

                const rolleEntity: RolleEntity = em.create(RolleEntity, rolleData);
                await em.persistAndFlush(rolleEntity);

                const personenkontextData: RequiredEntityData<PersonenkontextEntity> = {
                    organisationId: organisation.id,
                    personId: person1.id,
                    rolleId: rolleEntity.id,
                    rolle: SchulConnexRolle.LEHRENDER,
                };
                const personenkontextEntity: PersonenkontextEntity = em.create(
                    PersonenkontextEntity,
                    personenkontextData,
                );
                await em.persistAndFlush(personenkontextEntity);
                personPermissionsMock.getOrgIdsWithSystemrecht.mockResolvedValue({
                    all: false,
                    orgaIds: [organisation.id],
                });

                const removedPersonenkontexts: PersonenkontextEventKontextData[] = [];
                const result: Result<void, DomainError> = await sut.deletePerson(
                    person1.id,
                    personPermissionsMock,
                    removedPersonenkontexts,
                );
                expect(result.ok).toBeTruthy();
            });

            describe('Delete the person and all kontexte and trigger event to delete email', () => {
                it('should delete the person and trigger PersonDeletedEvent', async () => {
                    const person: Person<true> = DoFactory.createPerson(true);
                    const personEntity: PersonEntity = new PersonEntity();
                    await em.persistAndFlush(personEntity.assign(mapAggregateToData(person)));
                    person.id = personEntity.id;
                    personPermissionsMock.getOrgIdsWithSystemrecht.mockResolvedValue({ all: true });

                    await em.persistAndFlush(personEntity);

                    const emailAddress: EmailAddressEntity = new EmailAddressEntity();
                    emailAddress.address = faker.internet.email();
                    emailAddress.personId = rel(PersonEntity, person.id);
                    emailAddress.status = EmailAddressStatus.ENABLED;

                    const pp: EmailAddressEntity = em.create(EmailAddressEntity, emailAddress);
                    await em.persistAndFlush(pp);

                    personEntity.emailAddresses.add(emailAddress);
                    await em.persistAndFlush(personEntity);
                    kcUserServiceMock.findById.mockResolvedValue({
                        ok: true,
                        value: {
                            id: person.keycloakUserId!,
                            username: person.username ?? '',
                            enabled: true,
                            email: faker.internet.email(),
                            createdDate: new Date(),
                            externalSystemIDs: {},
                            attributes: {},
                        },
                    });

                    const removedPersonenkontexts: PersonenkontextEventKontextData[] = [];
                    const result: Result<void, DomainError> = await sut.deletePerson(
                        person.id,
                        personPermissionsMock,
                        removedPersonenkontexts,
                    );

                    expect(eventServiceMock.publish).toHaveBeenCalledWith(
                        expect.objectContaining({
                            emailAddress: emailAddress.address,
                        }),
                    );
                    expect(result.ok).toBeTruthy();
                });
            });

            it('should not delete the person because of unsufficient permissions to find the person', async () => {
                const person1: Person<true> = DoFactory.createPerson(true);
                personPermissionsMock.getOrgIdsWithSystemrecht.mockResolvedValue({ all: false, orgaIds: [] });

                await em.persistAndFlush(new PersonEntity().assign(mapAggregateToData(person1)));

                const removedPersonenkontexts: PersonenkontextEventKontextData[] = [];
                const result: Result<void, DomainError> = await sut.deletePerson(
                    person1.id,
                    personPermissionsMock,
                    removedPersonenkontexts,
                );

                expect(result.ok).toBeFalsy();
            });
            it('should not delete the person because of unsufficient permissions to delete the person', async () => {
                const person1: Person<true> = DoFactory.createPerson(true);
                personPermissionsMock.getOrgIdsWithSystemrecht.mockImplementation(
                    (systemRechte: RollenSystemRecht[]) => {
                        if (systemRechte.length === 1 && systemRechte[0] === RollenSystemRecht.PERSONEN_VERWALTEN) {
                            return Promise.resolve({ all: true });
                        }
                        return Promise.resolve({ all: false, orgaIds: [] });
                    },
                );
                const personEntity: PersonEntity = new PersonEntity();
                await em.persistAndFlush(personEntity.assign(mapAggregateToData(person1)));
                person1.id = personEntity.id;
                kcUserServiceMock.findById.mockResolvedValue({
                    ok: true,
                    value: {
                        id: person1.keycloakUserId!,
                        username: person1.username ?? '',
                        enabled: true,
                        email: faker.internet.email(),
                        createdDate: new Date(),
                        externalSystemIDs: {},
                        attributes: {},
                    },
                });

                const removedPersonenkontexts: PersonenkontextEventKontextData[] = [];
                const result: Result<void, DomainError> = await sut.deletePerson(
                    person1.id,
                    personPermissionsMock,
                    removedPersonenkontexts,
                );

                expect(result.ok).toBeFalsy();
                if (!result.ok) {
                    expect(result.error).toBeInstanceOf(EntityCouldNotBeDeleted);
                }
            });
            it('should not delete the person because it has no keycloakId', async () => {
                const person1: Person<true> = DoFactory.createPerson(true);
                person1.keycloakUserId = '';
                personPermissionsMock.getOrgIdsWithSystemrecht.mockResolvedValue({ all: true });
                const personEntity: PersonEntity = new PersonEntity();
                await em.persistAndFlush(personEntity.assign(mapAggregateToData(person1)));
                person1.id = personEntity.id;

                kcUserServiceMock.findById.mockResolvedValue({
                    ok: true,
                    value: {
                        id: person1.keycloakUserId,
                        username: person1.username ?? '',
                        enabled: true,
                        email: faker.internet.email(),
                        createdDate: new Date(),
                        externalSystemIDs: {},
                        attributes: {},
                    },
                });

                await sut.getPersonIfAllowed(person1.id, personPermissionsMock);
                const personGetAllowed: Result<Person<true>> = await sut.getPersonIfAllowed(
                    person1.id,
                    personPermissionsMock,
                );

                if (!personGetAllowed.ok) {
                    throw new EntityNotFoundError('Person', person1.id);
                }

                const removedPersonenkontexts: PersonenkontextEventKontextData[] = [];
                await expect(
                    sut.deletePerson(personGetAllowed.value.id, personPermissionsMock, removedPersonenkontexts),
                ).rejects.toThrow(PersonHasNoKeycloakId);
            });
        });
    });
    describe('save', () => {
        describe('when person has an id', () => {
            it('should call the update method and return the updated person', async () => {
                const existingPerson: Person<true> = await savePerson();

                const updatedPerson: Person<true> = Person.construct(
                    existingPerson.id,
                    existingPerson.createdAt,
                    existingPerson.updatedAt,
                    faker.person.lastName(),
                    faker.person.firstName(),
                    existingPerson.mandant,
                    existingPerson.stammorganisation,
                    existingPerson.keycloakUserId,
                    existingPerson.referrer,
                );

                const result: Person<true> | DomainError = await sut.save(updatedPerson);

                if (result instanceof DomainError) {
                    return;
                }
                expect(result.vorname).toEqual(updatedPerson.vorname);
                expect(result.familienname).toEqual(updatedPerson.familienname);
            });

            describe('when person does not have an id', () => {
                it('should call the create method and return the created person', async () => {
                    usernameGeneratorService.generateUsername.mockResolvedValueOnce({
                        ok: true,
                        value: 'testusername',
                    });

                    const person: Person<false> | DomainError = await Person.createNew(usernameGeneratorService, {
                        familienname: faker.person.lastName(),
                        vorname: faker.person.firstName(),
                    });

                    if (person instanceof DomainError) {
                        throw person;
                    }

                    kcUserServiceMock.create.mockResolvedValueOnce({
                        ok: true,
                        value: 'something',
                    });
                    kcUserServiceMock.setPassword.mockResolvedValueOnce({
                        ok: true,
                        value: '',
                    });
                    const savedPerson: Person<true> | DomainError = await sut.create(person);

                    if (savedPerson instanceof DomainError) {
                        throw savedPerson;
                    } else {
                        expect(savedPerson).toBeDefined();
                        expect(savedPerson.id).toBeDefined();
                    }
                });
            });
        });
    });
    describe('exists', () => {
        it('should return true if person exists', async () => {
            const person: Person<true> = await savePerson();

            const exists: boolean = await sut.exists(person.id);

            expect(exists).toBe(true);
        });

        it('should return false if person does not exist', async () => {
            const nonExistentId: string = faker.string.uuid();

            const exists: boolean = await sut.exists(nonExistentId);

            expect(exists).toBe(false);
        });
    });
<<<<<<< HEAD
    describe('updatePersonMetadata', () => {
=======
    describe('findByIds', () => {
        it('should return a list of persons', async () => {
            const person1: Person<true> = await savePerson();
            const person2: Person<true> = await savePerson();
            personPermissionsMock.getOrgIdsWithSystemrecht.mockResolvedValue({ all: true });

            const persons: Person<true>[] = await sut.findByIds([person1.id, person2.id], personPermissionsMock);

            expect(persons).toHaveLength(2);
            expect(persons.some((p: Person<true>) => p.id === person1.id)).toBe(true);
            expect(persons.some((p: Person<true>) => p.id === person2.id)).toBe(true);
        });
        it('should return an empty list of persons', async () => {
            const person1: Person<true> = await savePerson();
            const person2: Person<true> = await savePerson();
            personPermissionsMock.getOrgIdsWithSystemrecht.mockResolvedValue({ all: false, orgaIds: [] });

            const persons: Person<true>[] = await sut.findByIds([person1.id, person2.id], personPermissionsMock);

            expect(persons).toHaveLength(0);
        });
        it('should return a list of persons with one person', async () => {
            const person1: Person<true> = await savePerson();
            const person2: Person<true> = await savePerson();

            const rolle: Rolle<false> | DomainError = rolleFactory.createNew(
                faker.string.alpha(5),
                faker.string.uuid(),
                RollenArt.LEHR,
                [],
                [],
                [],
                [],
                false,
            );

            if (rolle instanceof DomainError) {
                return;
            }
            const savedRolle: Rolle<true> = await rolleRepo.save(rolle);

            const savedOrganisation: OrganisationEntity = await createAndPersistOrganisation(
                em,
                faker.string.uuid(),
                OrganisationsTyp.SONSTIGE,
                true,
            );
            await dbiamPersonenkontextRepoInternal.save(
                personenkontextFactory.createNew(person1.id, savedOrganisation.id, savedRolle.id),
            );

            personPermissionsMock.getOrgIdsWithSystemrecht.mockResolvedValue({
                all: false,
                orgaIds: [savedOrganisation.id],
            });

            const persons: Person<true>[] = await sut.findByIds([person1.id, person2.id], personPermissionsMock);

            expect(persons).toHaveLength(1);
            expect(persons[0]?.id).toEqual(person1.id);
        });
    });

    describe('updatePersonalnummer', () => {
>>>>>>> 9a881ed8
        it('should return the updated person', async () => {
            const person: Person<true> = await savePerson(true);
            const newFamilienname: string = faker.name.lastName();
            const newVorname: string = faker.name.firstName();
            const newPersonalnummer: string = faker.finance.pin(7);
            personPermissionsMock.canModifyPerson.mockResolvedValueOnce(true);
            usernameGeneratorService.generateUsername.mockResolvedValueOnce({ ok: true, value: 'testusername1' });
            kcUserServiceMock.updateUsername.mockResolvedValueOnce({
                ok: true,
                value: undefined,
            });
            const result: Person<true> | DomainError = await sut.updatePersonMetadata(
                person.id,
                newFamilienname,
                newVorname,
                newPersonalnummer,
                person.updatedAt,
                person.revision,
                personPermissionsMock,
            );
            if (result instanceof DomainError) {
                throw result;
            }

            expect(person.id).toBe(result.id);
            expect(result.familienname).toEqual(newFamilienname);
            expect(result.vorname).toEqual(newVorname);
            expect(result.referrer).toEqual('testusername1');

            expect(person.personalnummer).not.toEqual(newPersonalnummer);
            expect(result.personalnummer).toEqual(newPersonalnummer);
        });

        it('should return EntityNotFound when person does not exit', async () => {
            const result: Person<true> | DomainError = await sut.updatePersonMetadata(
                faker.string.uuid(),
                faker.name.lastName(),
                faker.name.firstName(),
                faker.finance.pin(7),
                faker.date.anytime(),
                '1',
                personPermissionsMock,
            );

            expect(result).toBeInstanceOf(EntityNotFoundError);
        });

        it('should return MissingPermissionsError if the admin does not have permissions to update the person metadata', async () => {
            const person: Person<true> = await savePerson(true);
            personPermissionsMock.canModifyPerson.mockResolvedValueOnce(false);

            const result: Person<true> | DomainError = await sut.updatePersonMetadata(
                person.id,
                faker.name.lastName(),
                faker.name.firstName(),
                faker.finance.pin(7),
                person.updatedAt,
                person.revision,
                personPermissionsMock,
            );

            expect(result).toBeInstanceOf(MissingPermissionsError);
        });

        it('should return PersonalnummerRequiredError when personalnummer was not provided and faminlienname or vorname did not change', async () => {
            const person: Person<true> = await savePerson(true);
            personPermissionsMock.canModifyPerson.mockResolvedValueOnce(true);

            const result: Person<true> | DomainError = await sut.updatePersonMetadata(
                person.id,
                person.familienname,
                person.vorname,
                '',
                person.updatedAt,
                person.revision,
                personPermissionsMock,
            );

            expect(result).toBeInstanceOf(PersonalnummerRequiredError);
        });

        it('should return DuplicatePersonalnummerError when the new personalnummer is already assigned', async () => {
            const person: Person<true> = await savePerson(true);
            const person2: Person<true> = await savePerson(true);
            if (!person2.personalnummer) {
                return;
            }

            personPermissionsMock.canModifyPerson.mockResolvedValueOnce(true);

            const result: Person<true> | DomainError = await sut.updatePersonMetadata(
                person.id,
                faker.name.lastName(),
                faker.name.firstName(),
                person2.personalnummer,
                person.updatedAt,
                person.revision,
                personPermissionsMock,
            );

            expect(result).toBeInstanceOf(DuplicatePersonalnummerError);
        });

        it('should return PersonUpdateOutdatedError if there is a newer updated version', async () => {
            const person: Person<true> = await savePerson(true);
            personPermissionsMock.canModifyPerson.mockResolvedValueOnce(true);

            const result: Person<true> | DomainError = await sut.updatePersonMetadata(
                person.id,
                faker.name.lastName(),
                faker.name.firstName(),
                faker.finance.pin(7),
                faker.date.past(),
                person.revision,
                personPermissionsMock,
            );

            expect(result).toBeInstanceOf(PersonUpdateOutdatedError);
        });

        it('should return MismatchedRevisionError if the revision is incorrect', async () => {
            const person: Person<true> = await savePerson(true);
            personPermissionsMock.canModifyPerson.mockResolvedValueOnce(true);

            const result: Person<true> | DomainError = await sut.updatePersonMetadata(
                person.id,
                person.familienname,
                person.vorname,
                faker.finance.pin(7),
                person.updatedAt,
                '2',
                personPermissionsMock,
            );

            expect(result).toBeInstanceOf(MismatchedRevisionError);
        });

        it('should return DomainError if it cannot generate new username', async () => {
            const person: Person<true> = await savePerson(true);
            personPermissionsMock.canModifyPerson.mockResolvedValueOnce(true);
            usernameGeneratorService.generateUsername.mockResolvedValueOnce({
                ok: false,
                error: new InvalidNameError('Could not generate valid username'),
            });
            kcUserServiceMock.updateUsername.mockResolvedValueOnce({
                ok: true,
                value: undefined,
            });
            const result: Person<true> | DomainError = await sut.updatePersonMetadata(
                person.id,
                faker.name.lastName(),
                faker.name.firstName(),
                '',
                person.updatedAt,
                person.revision,
                personPermissionsMock,
            );
            expect(result).toBeInstanceOf(DomainError);
        });

        it('should return DomainError if keycloak cannot update the username', async () => {
            const person: Person<true> = await savePerson(true);
            personPermissionsMock.canModifyPerson.mockResolvedValueOnce(true);
            usernameGeneratorService.generateUsername.mockResolvedValueOnce({ ok: true, value: 'testusername1' });

            kcUserServiceMock.updateUsername.mockResolvedValueOnce({
                ok: false,
                error: new EntityNotFoundError(`Keycloak User could not be found`),
            });
            const result: Person<true> | DomainError = await sut.updatePersonMetadata(
                person.id,
                faker.name.lastName(),
                faker.name.firstName(),
                '',
                person.updatedAt,
                person.revision,
                personPermissionsMock,
            );
            expect(result).toBeInstanceOf(DomainError);
        });
    });
});<|MERGE_RESOLUTION|>--- conflicted
+++ resolved
@@ -46,9 +46,6 @@
 import { OrganisationEntity } from '../../organisation/persistence/organisation.entity.js';
 import { RolleEntity } from '../../rolle/entity/rolle.entity.js';
 import { EmailAddressStatus } from '../../email/domain/email-address.js';
-<<<<<<< HEAD
-import { PersonUpdateOutdatedError } from '../domain/update-outdated.error.js';
-=======
 import { RolleFactory } from '../../rolle/domain/rolle.factory.js';
 import { PersonenkontextFactory } from '../../personenkontext/domain/personenkontext.factory.js';
 import { DBiamPersonenkontextRepoInternal } from '../../personenkontext/persistence/internal-dbiam-personenkontext.repo.js';
@@ -57,8 +54,7 @@
 import { Rolle as SchulConnexRolle } from '../../personenkontext/domain/personenkontext.enums.js';
 import { OrganisationRepository } from '../../organisation/persistence/organisation.repository.js';
 import { ServiceProviderRepo } from '../../service-provider/repo/service-provider.repo.js';
-import { PersonalnummerUpdateOutdatedError } from '../domain/update-outdated.error.js';
->>>>>>> 9a881ed8
+import { PersonUpdateOutdatedError } from '../domain/update-outdated.error.js';
 import { PersonalnummerRequiredError } from '../domain/personalnummer-required.error.js';
 
 describe('PersonRepository Integration', () => {
@@ -1373,9 +1369,6 @@
             expect(exists).toBe(false);
         });
     });
-<<<<<<< HEAD
-    describe('updatePersonMetadata', () => {
-=======
     describe('findByIds', () => {
         it('should return a list of persons', async () => {
             const person1: Person<true> = await savePerson();
@@ -1439,8 +1432,7 @@
         });
     });
 
-    describe('updatePersonalnummer', () => {
->>>>>>> 9a881ed8
+    describe('updatePersonMetadata', () => {
         it('should return the updated person', async () => {
             const person: Person<true> = await savePerson(true);
             const newFamilienname: string = faker.name.lastName();
