--- conflicted
+++ resolved
@@ -38,10 +38,9 @@
     });
 
     describe('isEqual', () => {
-<<<<<<< HEAD
         describe('when internal error occurred', () => {
-            it('should return false', async () => {
-                const res: boolean = await sut.isEqual(
+            it('should return false', () => {
+                const res: boolean = sut.isEqual(
                     faker.string.alpha({ length: 10 }),
                     faker.string.alpha({ length: 32 }),
                     faker.string.alpha({ length: 32 }),
@@ -52,33 +51,34 @@
         });
 
         describe('when address is NOT equal generated address', () => {
-            it('should return false', async () => {
+            it('should return false', () => {
                 const vorname: string = 'theo';
                 const familienname: string = 'meier';
                 const address: string = faker.internet.email();
                 emailServiceRepoMock.existsEmailAddress.mockResolvedValueOnce(false);
 
-                const res: boolean = await sut.isEqual(address, vorname, familienname);
+                const res: boolean = sut.isEqual(address, vorname, familienname);
 
                 expect(res).toBeFalsy();
             });
         });
 
         describe('when address is equal generated address', () => {
-            it('should return true', async () => {
+            it('should return true', () => {
                 const vorname: string = 'theo';
                 const familienname: string = 'meier';
                 const address: string = 'theo.meier@schule-sh.de';
                 emailServiceRepoMock.existsEmailAddress.mockResolvedValueOnce(false);
 
-                const res: boolean = await sut.isEqual(address, vorname, familienname);
+                const res: boolean = sut.isEqual(address, vorname, familienname);
 
                 expect(res).toBeTruthy();
-=======
+            });
+        });
+
         describe('when generated address is not ok', () => {
             it('should return false', () => {
                 expect(sut.isEqual('test.test@schule-sh.de', '', '')).toBeFalsy();
->>>>>>> 2b0ea9d3
             });
         });
     });
