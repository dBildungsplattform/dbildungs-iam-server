--- conflicted
+++ resolved
@@ -202,12 +202,8 @@
             "MIGRATION_DURCHFUEHREN",
             "PERSON_SYNCHRONISIEREN",
             "CRON_DURCHFUEHREN",
-<<<<<<< HEAD
-            "IMPORT_DURCHFUEHREN"
-=======
             "IMPORT_DURCHFUEHREN",
             "PERSONEN_ANLEGEN"
->>>>>>> efdb7f30
           ]
         },
         "service_provider_target_enum": {
@@ -421,12 +417,8 @@
             "MIGRATION_DURCHFUEHREN",
             "PERSON_SYNCHRONISIEREN",
             "CRON_DURCHFUEHREN",
-<<<<<<< HEAD
-            "IMPORT_DURCHFUEHREN"
-=======
             "IMPORT_DURCHFUEHREN",
             "PERSONEN_ANLEGEN"
->>>>>>> efdb7f30
           ]
         },
         "service_provider_target_enum": {
@@ -662,12 +654,8 @@
             "MIGRATION_DURCHFUEHREN",
             "PERSON_SYNCHRONISIEREN",
             "CRON_DURCHFUEHREN",
-<<<<<<< HEAD
-            "IMPORT_DURCHFUEHREN"
-=======
             "IMPORT_DURCHFUEHREN",
             "PERSONEN_ANLEGEN"
->>>>>>> efdb7f30
           ]
         },
         "service_provider_target_enum": {
@@ -895,12 +883,8 @@
             "MIGRATION_DURCHFUEHREN",
             "PERSON_SYNCHRONISIEREN",
             "CRON_DURCHFUEHREN",
-<<<<<<< HEAD
-            "IMPORT_DURCHFUEHREN"
-=======
             "IMPORT_DURCHFUEHREN",
             "PERSONEN_ANLEGEN"
->>>>>>> efdb7f30
           ]
         },
         "service_provider_target_enum": {
@@ -1120,12 +1104,8 @@
             "MIGRATION_DURCHFUEHREN",
             "PERSON_SYNCHRONISIEREN",
             "CRON_DURCHFUEHREN",
-<<<<<<< HEAD
-            "IMPORT_DURCHFUEHREN"
-=======
             "IMPORT_DURCHFUEHREN",
             "PERSONEN_ANLEGEN"
->>>>>>> efdb7f30
           ]
         },
         "service_provider_target_enum": {
@@ -1393,12 +1373,8 @@
             "MIGRATION_DURCHFUEHREN",
             "PERSON_SYNCHRONISIEREN",
             "CRON_DURCHFUEHREN",
-<<<<<<< HEAD
-            "IMPORT_DURCHFUEHREN"
-=======
             "IMPORT_DURCHFUEHREN",
             "PERSONEN_ANLEGEN"
->>>>>>> efdb7f30
           ]
         },
         "service_provider_target_enum": {
@@ -1752,12 +1728,8 @@
             "MIGRATION_DURCHFUEHREN",
             "PERSON_SYNCHRONISIEREN",
             "CRON_DURCHFUEHREN",
-<<<<<<< HEAD
-            "IMPORT_DURCHFUEHREN"
-=======
             "IMPORT_DURCHFUEHREN",
             "PERSONEN_ANLEGEN"
->>>>>>> efdb7f30
           ]
         },
         "service_provider_target_enum": {
@@ -2240,12 +2212,8 @@
             "MIGRATION_DURCHFUEHREN",
             "PERSON_SYNCHRONISIEREN",
             "CRON_DURCHFUEHREN",
-<<<<<<< HEAD
-            "IMPORT_DURCHFUEHREN"
-=======
             "IMPORT_DURCHFUEHREN",
             "PERSONEN_ANLEGEN"
->>>>>>> efdb7f30
           ]
         },
         "service_provider_target_enum": {
@@ -2527,12 +2495,8 @@
             "MIGRATION_DURCHFUEHREN",
             "PERSON_SYNCHRONISIEREN",
             "CRON_DURCHFUEHREN",
-<<<<<<< HEAD
-            "IMPORT_DURCHFUEHREN"
-=======
             "IMPORT_DURCHFUEHREN",
             "PERSONEN_ANLEGEN"
->>>>>>> efdb7f30
           ]
         },
         "service_provider_target_enum": {
@@ -2802,12 +2766,8 @@
             "MIGRATION_DURCHFUEHREN",
             "PERSON_SYNCHRONISIEREN",
             "CRON_DURCHFUEHREN",
-<<<<<<< HEAD
-            "IMPORT_DURCHFUEHREN"
-=======
             "IMPORT_DURCHFUEHREN",
             "PERSONEN_ANLEGEN"
->>>>>>> efdb7f30
           ]
         },
         "service_provider_target_enum": {
@@ -3188,12 +3148,8 @@
             "MIGRATION_DURCHFUEHREN",
             "PERSON_SYNCHRONISIEREN",
             "CRON_DURCHFUEHREN",
-<<<<<<< HEAD
-            "IMPORT_DURCHFUEHREN"
-=======
             "IMPORT_DURCHFUEHREN",
             "PERSONEN_ANLEGEN"
->>>>>>> efdb7f30
           ]
         },
         "service_provider_target_enum": {
@@ -3415,12 +3371,8 @@
             "MIGRATION_DURCHFUEHREN",
             "PERSON_SYNCHRONISIEREN",
             "CRON_DURCHFUEHREN",
-<<<<<<< HEAD
-            "IMPORT_DURCHFUEHREN"
-=======
             "IMPORT_DURCHFUEHREN",
             "PERSONEN_ANLEGEN"
->>>>>>> efdb7f30
           ]
         },
         "service_provider_target_enum": {
@@ -3483,12 +3435,8 @@
             "MIGRATION_DURCHFUEHREN",
             "PERSON_SYNCHRONISIEREN",
             "CRON_DURCHFUEHREN",
-<<<<<<< HEAD
-            "IMPORT_DURCHFUEHREN"
-=======
             "IMPORT_DURCHFUEHREN",
             "PERSONEN_ANLEGEN"
->>>>>>> efdb7f30
           ],
           "mappedType": "enum"
         }
@@ -3655,12 +3603,8 @@
             "MIGRATION_DURCHFUEHREN",
             "PERSON_SYNCHRONISIEREN",
             "CRON_DURCHFUEHREN",
-<<<<<<< HEAD
-            "IMPORT_DURCHFUEHREN"
-=======
             "IMPORT_DURCHFUEHREN",
             "PERSONEN_ANLEGEN"
->>>>>>> efdb7f30
           ]
         },
         "service_provider_target_enum": {
@@ -3970,12 +3914,8 @@
             "MIGRATION_DURCHFUEHREN",
             "PERSON_SYNCHRONISIEREN",
             "CRON_DURCHFUEHREN",
-<<<<<<< HEAD
-            "IMPORT_DURCHFUEHREN"
-=======
             "IMPORT_DURCHFUEHREN",
             "PERSONEN_ANLEGEN"
->>>>>>> efdb7f30
           ]
         },
         "service_provider_target_enum": {
@@ -4308,12 +4248,8 @@
             "MIGRATION_DURCHFUEHREN",
             "PERSON_SYNCHRONISIEREN",
             "CRON_DURCHFUEHREN",
-<<<<<<< HEAD
-            "IMPORT_DURCHFUEHREN"
-=======
             "IMPORT_DURCHFUEHREN",
             "PERSONEN_ANLEGEN"
->>>>>>> efdb7f30
           ]
         },
         "service_provider_target_enum": {
@@ -4542,12 +4478,8 @@
             "MIGRATION_DURCHFUEHREN",
             "PERSON_SYNCHRONISIEREN",
             "CRON_DURCHFUEHREN",
-<<<<<<< HEAD
-            "IMPORT_DURCHFUEHREN"
-=======
             "IMPORT_DURCHFUEHREN",
             "PERSONEN_ANLEGEN"
->>>>>>> efdb7f30
           ]
         },
         "service_provider_target_enum": {
@@ -4965,12 +4897,8 @@
         "MIGRATION_DURCHFUEHREN",
         "PERSON_SYNCHRONISIEREN",
         "CRON_DURCHFUEHREN",
-<<<<<<< HEAD
-        "IMPORT_DURCHFUEHREN"
-=======
         "IMPORT_DURCHFUEHREN",
         "PERSONEN_ANLEGEN"
->>>>>>> efdb7f30
       ]
     },
     "service_provider_target_enum": {
