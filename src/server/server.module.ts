--- conflicted
+++ resolved
@@ -29,11 +29,8 @@
 import { PermissionsInterceptor } from '../modules/authentication/services/permissions.interceptor.js';
 import { PassportModule } from '@nestjs/passport';
 import { EventModule } from '../core/eventbus/index.js';
-<<<<<<< HEAD
 import { ItsLearningModule } from '../modules/itslearning/itslearning.module.js';
-=======
 import { LdapModule } from '../core/ldap/ldap.module.js';
->>>>>>> f0cf28cb
 
 @Module({
     imports: [
@@ -84,11 +81,8 @@
         PersonenKontextApiModule,
         ErrorModule,
         KeycloakConfigModule,
-<<<<<<< HEAD
         ItsLearningModule,
-=======
         LdapModule,
->>>>>>> f0cf28cb
     ],
     providers: [
         {
