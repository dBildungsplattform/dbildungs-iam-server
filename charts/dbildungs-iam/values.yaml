--- conflicted
+++ resolved
@@ -1,4 +1,23 @@
-<<<<<<< HEAD
+dbildungsIamExternalPort: 80
+dbildungsIamCpuMax: 2
+dbildungsIamMemMax: 4G
+dbildungsIamRedisCpuMax: 2
+dbildungsIamRedisMemMax: 4G
+dbildungsIamRedisCpuRequest: 200m
+dbildungsIamRedisMemRequest: 200Mi
+dbildungsIamReplications: 1
+environment: prod
+backendHostname: ""
+keycloakHostname: ""
+imagePullPolicy: "Always"
+seeding:
+  configmap: spsh-seeding-data-configmap
+  database: dev
+# Configuration of necessary secrets
+# Name of the secrets to inject
+configmap:
+  name: dbildungs-iam-configmap
+# If we're running inside an environment with a Prometheus-Operator installed we configure a service monitor
 enabledcontainerSecurityContext: true
 enabledbackendserviceport:  true
 enabledredisserviceport:  true
@@ -10,12 +29,25 @@
 image:
   repository: ghcr.io/dbildungsplattform/dbildungs-iam-server
   tag: ""
+database:
   pullPolicy: Always
 
 restartPolicy: Always
 
 database:
   name: ""
+  db_host: ""
+  db_password: ""
+  db_username: ""
+
+auth:
+  existingSecret: ""
+  # Name of the secrets to inject
+  name: dbildungs-iam
+  keycloak_adminSecret: ""
+  keycloak_clientSecret: ""
+  secrets_json: ""
+  frontend_sessionSecret: ""
 
 namespace: ""
 
@@ -205,47 +237,4 @@
   - port:  80
     targetPort: web
     protocol: TCP
-    name: web
-=======
-dbildungsIamExternalPort: 80
-dbildungsIamCpuMax: 2
-dbildungsIamMemMax: 4G
-dbildungsIamRedisCpuMax: 2
-dbildungsIamRedisMemMax: 4G
-dbildungsIamRedisCpuRequest: 200m
-dbildungsIamRedisMemRequest: 200Mi
-dbildungsIamReplications: 1
-environment: prod
-backendHostname: ""
-keycloakHostname: ""
-imagePullPolicy: "Always"
-seeding:
-  configmap: spsh-seeding-data-configmap
-  database: dev
-# Configuration of necessary secrets
-# Name of the secrets to inject
-configmap:
-  name: dbildungs-iam-configmap
-# If we're running inside an environment with a Prometheus-Operator installed we configure a service monitor
-enableServiceMonitor: false
-# do we use a development redis?
-redisEnabled: true
-# Image
-image:
-  repository: ghcr.io/dbildungsplattform/dbildungs-iam-server
-  tag: ""
-database:
-  name: ""
-  db_host: ""
-  db_password: ""
-  db_username: ""
-
-auth:
-  existingSecret: ""
-  # Name of the secrets to inject
-  name: dbildungs-iam
-  keycloak_adminSecret: ""
-  keycloak_clientSecret: ""
-  secrets_json: ""
-  frontend_sessionSecret: ""
->>>>>>> 7b429411
+    name: web