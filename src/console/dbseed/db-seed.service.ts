--- conflicted
+++ resolved
@@ -136,6 +136,7 @@
         for (const file of files) {
             const serviceProvider: ServiceProvider<false> = this.serviceProviderFactory.createNew(
                 file.name,
+                file.target,
                 file.url,
                 file.kategorie,
                 this.getReferencedOrganisation(file.providedOnSchulstrukturknoten).id,
@@ -143,32 +144,11 @@
                 file.logoMimeType,
             );
 
-<<<<<<< HEAD
-        const entities: ServiceProviderFile[] = plainToInstance(ServiceProviderFile, serviceProviderFile.entities);
-
-        const serviceProviders: ServiceProvider<true>[] = entities.map((data: ServiceProviderFile) =>
-            ServiceProvider.construct<true>(
-                data.id,
-                new Date(),
-                new Date(),
-                data.name,
-                data.target,
-                data.url,
-                data.kategorie,
-                data.providedOnSchulstrukturknoten,
-                data.logoBase64 ? Buffer.from(data.logoBase64, 'base64') : undefined,
-                data.logoMimeType,
-            ),
-        );
-        for (const serviceProvider of serviceProviders) {
-            this.serviceProviderMap.set(serviceProvider.id, serviceProvider);
-=======
             const persistedServiceProvider: ServiceProvider<true> =
                 await this.serviceProviderRepo.save(serviceProvider);
             if (file.id != null) {
                 this.serviceProviderMap.set(file.id, persistedServiceProvider);
             }
->>>>>>> e626d120
         }
         this.logger.info(`Insert ${files.length} entities of type ServiceProvider`);
     }
