import { faker } from '@faker-js/faker';
import { DeepMocked, createMock } from '@golevelup/ts-jest';
import { MikroORM } from '@mikro-orm/core';
import { CallHandler, ExecutionContext, INestApplication } from '@nestjs/common';
import { APP_INTERCEPTOR, APP_PIPE } from '@nestjs/core';
import { Test, TestingModule } from '@nestjs/testing';
import { Request } from 'express';
import { Observable } from 'rxjs';
import request, { Response } from 'supertest';
import { App } from 'supertest/types.js';
import {
    ConfigTestModule,
    DatabaseTestModule,
    DoFactory,
    KeycloakConfigTestModule,
    MapperTestModule,
} from '../../../../test/utils/index.js';
import { GlobalValidationPipe } from '../../../shared/validation/index.js';
import { PersonPermissionsRepo } from '../../authentication/domain/person-permission.repo.js';
import { PersonPermissions } from '../../authentication/domain/person-permissions.js';
import { PassportUser } from '../../authentication/types/user.js';
import { OrganisationsTyp } from '../../organisation/domain/organisation.enums.js';
import { Rolle } from '../../rolle/domain/rolle.js';
import { RolleRepo } from '../../rolle/repo/rolle.repo.js';
import { Personenkontext } from '../domain/personenkontext.js';
import { DBiamPersonenkontextRepo } from '../persistence/dbiam-personenkontext.repo.js';
import { RollenArt } from '../../rolle/domain/rolle.enums.js';
import { PersonenKontextApiModule } from '../personenkontext-api.module.js';
import { KeycloakConfigModule } from '../../keycloak-administration/keycloak-config.module.js';
import { KeycloakAdministrationModule } from '../../keycloak-administration/keycloak-administration.module.js';
import { OrganisationRepository } from '../../organisation/persistence/organisation.repository.js';
import { PersonRepository } from '../../person/persistence/person.repository.js';
import { Person } from '../../person/domain/person.js';
import { DomainError } from '../../../shared/error/domain.error.js';
import { Organisation } from '../../organisation/domain/organisation.js';
import { PersonFactory } from '../../person/domain/person.factory.js';
import { UsernameGeneratorService } from '../../person/domain/username-generator.service.js';
import { DbiamPersonenkontextFactory } from '../domain/dbiam-personenkontext.factory.js';
import { PersonenkontexteUpdate } from '../domain/personenkontexte-update.js';
import { PersonenkontextCommitError } from '../domain/error/personenkontext-commit.error.js';

describe('dbiam Personenkontext API', () => {
    let app: INestApplication;
    let orm: MikroORM;

    let personenkontextRepo: DBiamPersonenkontextRepo;
    let personRepo: PersonRepository;
    let organisationRepo: OrganisationRepository;
    let rolleRepo: RolleRepo;
    let personenkontextFactory: DbiamPersonenkontextFactory;
    let personpermissionsRepoMock: DeepMocked<PersonPermissionsRepo>;
    let personFactory: PersonFactory;

    beforeAll(async () => {
        const module: TestingModule = await Test.createTestingModule({
            imports: [
                MapperTestModule,
                ConfigTestModule,
                DatabaseTestModule.forRoot({ isDatabaseRequired: true }),
                PersonenKontextApiModule,
                KeycloakAdministrationModule,
            ],
            providers: [
                {
                    provide: APP_PIPE,
                    useClass: GlobalValidationPipe,
                },
                {
                    provide: PersonPermissionsRepo,
                    useValue: createMock<PersonPermissionsRepo>(),
                },
                {
                    provide: APP_INTERCEPTOR,
                    useValue: {
                        intercept(context: ExecutionContext, next: CallHandler): Observable<unknown> {
                            const req: Request = context.switchToHttp().getRequest();
                            req.passportUser = createMock<PassportUser>({
                                async personPermissions() {
                                    return personpermissionsRepoMock.loadPersonPermissions('');
                                },
                            });
                            return next.handle();
                        },
                    },
                },
                PersonFactory,
                UsernameGeneratorService,
            ],
        })
            .overrideModule(KeycloakConfigModule)
            .useModule(KeycloakConfigTestModule.forRoot({ isKeycloakRequired: true }))
            .compile();

        orm = module.get(MikroORM);
        personenkontextRepo = module.get(DBiamPersonenkontextRepo);
        personRepo = module.get(PersonRepository);
        organisationRepo = module.get(OrganisationRepository);
        rolleRepo = module.get(RolleRepo);
        personenkontextFactory = module.get(DbiamPersonenkontextFactory);
        personpermissionsRepoMock = module.get(PersonPermissionsRepo);
        personFactory = module.get(PersonFactory);

        await DatabaseTestModule.setupDatabase(orm);
        app = module.createNestApplication();
        await app.init();
    }, 10000000);

    async function createPerson(): Promise<Person<true>> {
        const personResult: Person<false> | DomainError = await personFactory.createNew({
            vorname: faker.person.firstName(),
            familienname: faker.person.lastName(),
            username: faker.internet.userName(),
            password: faker.string.alphanumeric(8),
        });
        if (personResult instanceof DomainError) {
            throw personResult;
        }
        const person: Person<true> | DomainError = await personRepo.create(personResult);
        if (person instanceof DomainError) {
            throw person;
        }

        return person;
    }

    afterAll(async () => {
        await orm.close();
        await app.close();
    });

    beforeEach(async () => {
        await DatabaseTestModule.clearDatabase(orm);
    });

    describe('/GET personenkontexte for person', () => {
        it('should return personenkontexte for the person', async () => {
            const rolleA: Rolle<true> = await rolleRepo.save(DoFactory.createRolle(false));
            const rolleB: Rolle<true> = await rolleRepo.save(DoFactory.createRolle(false));
            const rolleC: Rolle<true> = await rolleRepo.save(DoFactory.createRolle(false));

            const personA: Person<true> = await createPerson();
            if (personA instanceof DomainError) {
                throw personA;
            }
            const personB: Person<true> = await createPerson();
            if (personB instanceof DomainError) {
                throw personB;
            }
            const [pk1, pk2]: [Personenkontext<true>, Personenkontext<true>, Personenkontext<true>] = await Promise.all(
                [
                    personenkontextRepo.save(
                        DoFactory.createPersonenkontext(false, {
                            personId: personA.id,
                            rolleId: rolleA.id,
                        }),
                    ),
                    personenkontextRepo.save(
                        DoFactory.createPersonenkontext(false, {
                            personId: personA.id,
                            rolleId: rolleB.id,
                        }),
                    ),
                    personenkontextRepo.save(
                        DoFactory.createPersonenkontext(false, {
                            personId: personB.id,
                            rolleId: rolleC.id,
                        }),
                    ),
                ],
            );

            const personpermissions: DeepMocked<PersonPermissions> = createMock();
            personpermissions.canModifyPerson.mockResolvedValueOnce(true);
            personpermissionsRepoMock.loadPersonPermissions.mockResolvedValue(personpermissions);
            personpermissions.getOrgIdsWithSystemrechtDeprecated.mockResolvedValueOnce([
                pk1.organisationId,
                pk2.organisationId,
            ]);
            const response: Response = await request(app.getHttpServer() as App)
                .get(`/dbiam/personenkontext/${personA.id}`)
                .send();

            expect(response.status).toBe(200);
            expect(response.body).toBeInstanceOf(Array);
            expect(response.body).toHaveLength(2);
        });

        it('should return empty list, if user has systemrechte at ROOT organisation', async () => {
            const personpermissions: DeepMocked<PersonPermissions> = createMock();
            personpermissionsRepoMock.loadPersonPermissions.mockResolvedValue(personpermissions);
            personpermissions.canModifyPerson.mockResolvedValueOnce(true);

            const response: Response = await request(app.getHttpServer() as App)
                .get(`/dbiam/personenkontext/${faker.string.uuid()}`)
                .send();

            expect(response.status).toBe(200);
            expect(response.body).toBeInstanceOf(Array);
            expect(response.body).toHaveLength(0);
        });

        it('should return error when no results found and user is not admin', async () => {
            const personpermissions: DeepMocked<PersonPermissions> = createMock();
            personpermissionsRepoMock.loadPersonPermissions.mockResolvedValue(personpermissions);
            personpermissions.hasSystemrechteAtRootOrganisation.mockResolvedValueOnce(false);
            personpermissions.canModifyPerson.mockResolvedValueOnce(false);

            const response: Response = await request(app.getHttpServer() as App)
                .get(`/dbiam/personenkontext/${faker.string.uuid()}`)
                .send();

            expect(response.status).toBe(404);
            expect(response.body).toEqual({
                code: 404,
                subcode: '01',
                titel: 'Angefragte Entität existiert nicht',
                beschreibung: 'Die angeforderte Entität existiert nicht',
            });
        });
    });

    describe('/POST create personenkontext', () => {
        it('should return created personenkontext', async () => {
            const person: Person<true> = await createPerson();
            const organisation: Organisation<true> = await organisationRepo.save(
                DoFactory.createOrganisation(false, { typ: OrganisationsTyp.SCHULE }),
            );
            const rolle: Rolle<true> = await rolleRepo.save(
                DoFactory.createRolle(false, {
                    administeredBySchulstrukturknoten: organisation.id,
                    rollenart: RollenArt.LEHR,
                    merkmale: [],
                }),
            );

            const personpermissions: DeepMocked<PersonPermissions> = createMock();
            personpermissionsRepoMock.loadPersonPermissions.mockResolvedValue(personpermissions);
            personpermissions.getOrgIdsWithSystemrechtDeprecated.mockResolvedValueOnce([organisation.id]);
            personpermissions.hasSystemrechteAtRootOrganisation.mockResolvedValueOnce(true);

            const response: Response = await request(app.getHttpServer() as App)
                .post('/dbiam/personenkontext')
                .send({ personId: person.id, organisationId: organisation.id, rolleId: rolle.id });

            expect(response.status).toBe(201);
        });

        it('should return error if PersonenkontexteUpdateError occurs', async () => {
            const person: Person<true> = await createPerson();
            const organisation: Organisation<true> = await organisationRepo.save(
                DoFactory.createOrganisation(false, { typ: OrganisationsTyp.SCHULE }),
            );
            const rolle: Rolle<true> = await rolleRepo.save(
                DoFactory.createRolle(false, {
                    administeredBySchulstrukturknoten: organisation.id,
                    rollenart: RollenArt.LEHR,
                }),
            );

<<<<<<< HEAD
            const personpermissions: DeepMocked<PersonPermissions> = createMock();
            personpermissionsRepoMock.loadPersonPermissions.mockResolvedValue(personpermissions);
            personpermissions.getOrgIdsWithSystemrechtDeprecated.mockResolvedValueOnce([schule.id, klasse.id]);
            personpermissions.hasSystemrechteAtRootOrganisation.mockResolvedValueOnce(true);
=======
            const personenkontextUpdateMock: DeepMocked<PersonenkontexteUpdate> = createMock();
            personenkontextUpdateMock.update.mockResolvedValueOnce(new PersonenkontextCommitError());
            jest.spyOn(personenkontextFactory, 'createNewPersonenkontexteUpdate').mockReturnValueOnce(
                personenkontextUpdateMock,
            );
>>>>>>> 4bf3c8c0

            const response: Response = await request(app.getHttpServer() as App)
                .post('/dbiam/personenkontext')
                .send({
                    personId: person.id,
                    organisationId: organisation.id,
                    rolleId: rolle.id,
                });

            expect(response.status).toBe(400);
            expect(response.text).toBe('{"code":400,"i18nKey":"PERSONENKONTEXTE_UPDATE_ERROR"}');
        });

        it('should return error, if personenkontext was not added', async () => {
            const person: Person<true> = await createPerson();
            const organisation: Organisation<true> = await organisationRepo.save(
                DoFactory.createOrganisation(false, { typ: OrganisationsTyp.SCHULE }),
            );
            const rolle: Rolle<true> = await rolleRepo.save(
                DoFactory.createRolle(false, {
                    administeredBySchulstrukturknoten: organisation.id,
                    rollenart: RollenArt.LEHR,
                }),
            );

            // Error can only occur when database write fails, therefore it needs to be mocked
            const personenkontextUpdateMock: DeepMocked<PersonenkontexteUpdate> = createMock();
            personenkontextUpdateMock.update.mockResolvedValueOnce([]);
            jest.spyOn(personenkontextFactory, 'createNewPersonenkontexteUpdate').mockReturnValueOnce(
                personenkontextUpdateMock,
            );

            const response: Response = await request(app.getHttpServer() as App)
                .post('/dbiam/personenkontext')
                .send({
                    personId: person.id,
                    organisationId: organisation.id,
                    rolleId: rolle.id,
                });

            expect(response.status).toBe(400);
            expect(response.text).toBe('{"code":400,"i18nKey":"PERSONENKONTEXTE_UPDATE_ERROR"}');
        });
    });
});<|MERGE_RESOLUTION|>--- conflicted
+++ resolved
@@ -257,18 +257,11 @@
                 }),
             );
 
-<<<<<<< HEAD
-            const personpermissions: DeepMocked<PersonPermissions> = createMock();
-            personpermissionsRepoMock.loadPersonPermissions.mockResolvedValue(personpermissions);
-            personpermissions.getOrgIdsWithSystemrechtDeprecated.mockResolvedValueOnce([schule.id, klasse.id]);
-            personpermissions.hasSystemrechteAtRootOrganisation.mockResolvedValueOnce(true);
-=======
             const personenkontextUpdateMock: DeepMocked<PersonenkontexteUpdate> = createMock();
             personenkontextUpdateMock.update.mockResolvedValueOnce(new PersonenkontextCommitError());
             jest.spyOn(personenkontextFactory, 'createNewPersonenkontexteUpdate').mockReturnValueOnce(
                 personenkontextUpdateMock,
             );
->>>>>>> 4bf3c8c0
 
             const response: Response = await request(app.getHttpServer() as App)
                 .post('/dbiam/personenkontext')
