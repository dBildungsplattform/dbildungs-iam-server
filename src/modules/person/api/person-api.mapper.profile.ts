import {
    Converter,
    Mapper,
    MappingProfile,
    convertUsing,
    createMap,
    forMember,
    ignore,
    mapFrom,
} from '@automapper/core';
import { AutomapperProfile, getMapperToken } from '@automapper/nestjs';
import { Inject, Injectable } from '@nestjs/common';
import { UserDo } from '../../keycloak-administration/index.js';
import { CreatePersonDto } from '../domain/create-person.dto.js';
import { PersonDo } from '../domain/person.do.js';
import { Gender, TrustLevel } from '../domain/person.enums.js';
import { CreatePersonBodyParams } from './create-person.body.params.js';
import { FindPersonendatensatzDto } from './find-personendatensatz.dto.js';
import { PersonGender, PersonTrustLevel } from './person.enums.js';
<<<<<<< HEAD
import { PersonenQueryParams, SichtfreigabeType } from './personen-query.param.js';
import { PersonenDatensatz } from './personendatensatz.js';
=======
import { PersonenQueryParam, SichtfreigabeType } from './personen-query.param.js';
import { PersonendatensatzResponse } from './personendatensatz.response.js';
>>>>>>> 7c45f2ce
import { CreatePersonenkontextBodyParams } from './create-personenkontext.body.params.js';
import { CreatePersonenkontextDto } from './create-personenkontext.dto.js';
import { PersonenkontextDo } from '../domain/personenkontext.do.js';
import { CreatedPersonenkontextDto } from './created-personenkontext.dto.js';
import { PersonenkontextResponse } from './personenkontext.response.js';
import { OrganisationDo } from '../../organisation/domain/organisation.do.js';
import { CreatedPersonenkontextOrganisationDto } from './created-personenkontext-organisation.dto.js';
import { PersonenkontextQueryParams } from './personenkontext-query.params.js';
import { FindPersonenkontextDto } from './find-personenkontext.dto.js';

export const personGenderToGenderConverter: Converter<PersonGender, Gender> = {
    convert(source: PersonGender): Gender {
        switch (source) {
            case PersonGender.DIVERSE:
                return Gender.DIVERSE;
            case PersonGender.FEMALE:
                return Gender.FEMALE;
            case PersonGender.MALE:
                return Gender.MALE;
            default:
                return Gender.UNKNOWN;
        }
    },
};

export const personTrustLevelToTrustLevelConverter: Converter<PersonTrustLevel, TrustLevel> = {
    convert(source: PersonTrustLevel): TrustLevel {
        switch (source) {
            case PersonTrustLevel.NONE:
                return TrustLevel.NONE;
            case PersonTrustLevel.TRUSTED:
                return TrustLevel.TRUSTED;
            case PersonTrustLevel.VERIFIED:
                return TrustLevel.VERIFIED;
            default:
                return TrustLevel.UNKNOWN;
        }
    },
};

export const personVisibilityToBooleanConverter: Converter<SichtfreigabeType, boolean> = {
    convert(source: SichtfreigabeType) {
        switch (source) {
            case SichtfreigabeType.JA:
                return true;
            case SichtfreigabeType.NEIN:
            default:
                return false;
        }
    },
};

@Injectable()
export class PersonApiMapperProfile extends AutomapperProfile {
    public constructor(@Inject(getMapperToken()) mapper: Mapper) {
        super(mapper);
    }

    public override get profile(): MappingProfile {
        return (mapper: Mapper) => {
            createMap(
                mapper,
                CreatePersonBodyParams,
                CreatePersonDto,
                forMember(
                    (dest: CreatePersonDto) => dest.client,
                    mapFrom((src: CreatePersonBodyParams) => src.mandant),
                ),
                forMember(
                    (dest: CreatePersonDto) => dest.mainOrganization,
                    mapFrom((src: CreatePersonBodyParams) => src.stammorganisation),
                ),
                forMember(
                    (dest: CreatePersonDto) => dest.lastName,
                    mapFrom((src: CreatePersonBodyParams) => src.name.familienname),
                ),
                forMember(
                    (dest: CreatePersonDto) => dest.firstName,
                    mapFrom((src: CreatePersonBodyParams) => src.name.vorname),
                ),
                forMember(
                    (dest: CreatePersonDto) => dest.initialsLastName,
                    mapFrom((src: CreatePersonBodyParams) => src.name.initialenfamilienname),
                ),
                forMember(
                    (dest: CreatePersonDto) => dest.initialsFirstName,
                    mapFrom((src: CreatePersonBodyParams) => src.name.initialenvorname),
                ),
                forMember(
                    (dest: CreatePersonDto) => dest.nickName,
                    mapFrom((src: CreatePersonBodyParams) => src.name.rufname),
                ),
                forMember(
                    (dest: CreatePersonDto) => dest.birthDate,
                    mapFrom((src: CreatePersonBodyParams) => src.geburt.datum),
                ),
                forMember(
                    (dest: CreatePersonDto) => dest.birthPlace,
                    mapFrom((src: CreatePersonBodyParams) => src.geburt.geburtsort),
                ),
                forMember(
                    (dest: CreatePersonDto) => dest.localization,
                    mapFrom((src: CreatePersonBodyParams) => src.lokalisierung),
                ),
                forMember(
                    (dest: CreatePersonDto) => dest.isInformationBlocked,
                    mapFrom((src: CreatePersonBodyParams) => src.auskunftssperre),
                ),
                forMember(
                    (dest: CreatePersonDto) => dest.gender,
                    convertUsing(personGenderToGenderConverter, (src: CreatePersonBodyParams) => src.geschlecht),
                ),
                forMember(
                    (dest: CreatePersonDto) => dest.trustLevel,
                    convertUsing(
                        personTrustLevelToTrustLevelConverter,
                        (src: CreatePersonBodyParams) => src.vertrauensstufe,
                    ),
                ),
            );
            createMap(
                mapper,
                CreatePersonDto,
                PersonDo,
                forMember((dest: PersonDo<boolean>) => dest.keycloakUserId, ignore()),
            );
            createMap(
                mapper,
                PersonDo,
                PersonendatensatzResponse,
                forMember(
                    (dest: PersonendatensatzResponse) => dest.person.id,
                    mapFrom((src: PersonDo<true>) => src.id),
                ),
                forMember(
                    (dest: PersonendatensatzResponse) => dest.person.mandant,
                    mapFrom((src: PersonDo<true>) => src.client),
                ),
                forMember(
                    (dest: PersonendatensatzResponse) => dest.person.referrer,
                    mapFrom((src: PersonDo<true>) => src.referrer),
                ),
                forMember(
                    (dest: PersonendatensatzResponse) => dest.person.name.vorname,
                    mapFrom((src: PersonDo<true>) => src.firstName),
                ),
                forMember(
                    (dest: PersonendatensatzResponse) => dest.person.name.rufname,
                    mapFrom((src: PersonDo<true>) => src.nickName),
                ),
                forMember(
                    (dest: PersonendatensatzResponse) => dest.person.name.familienname,
                    mapFrom((src: PersonDo<true>) => src.lastName),
                ),
                forMember(
                    (dest: PersonendatensatzResponse) => dest.person.name.initialenvorname,
                    mapFrom((src: PersonDo<true>) => src.initialsFirstName),
                ),
                forMember(
                    (dest: PersonendatensatzResponse) => dest.person.name.initialenfamilienname,
                    mapFrom((src: PersonDo<true>) => src.initialsLastName),
                ),
                forMember(
                    (dest: PersonendatensatzResponse) => dest.person.name.sortierindex,
                    mapFrom((src: PersonDo<true>) => src.nameSortIndex),
                ),
                forMember(
                    (dest: PersonendatensatzResponse) => dest.person.geburt.datum,
                    mapFrom((src: PersonDo<true>) => src.birthDate),
                ),
                forMember(
                    (dest: PersonendatensatzResponse) => dest.person.geburt.geburtsort,
                    mapFrom((src: PersonDo<true>) => src.birthPlace),
                ),
                forMember(
                    (dest: PersonendatensatzResponse) => dest.person.vertrauensstufe,
                    mapFrom((src: PersonDo<true>) => src.trustLevel),
                ),
                forMember(
                    (dest: PersonendatensatzResponse) => dest.person.geschlecht,
                    mapFrom((src: PersonDo<true>) => src.gender),
                ),
                forMember(
                    (dest: PersonendatensatzResponse) => dest.person.lokalisierung,
                    mapFrom((src: PersonDo<true>) => src.localization),
                ),
                forMember(
                    (dest: PersonendatensatzResponse) => dest.person.stammorganisation,
                    mapFrom((src: PersonDo<true>) => src.mainOrganization),
                ),
                forMember(
                    (dest: PersonendatensatzResponse) => dest.person.name.anrede,
                    mapFrom((src: PersonDo<true>) => src.nameSalutation),
                ),
                forMember(
                    (dest: PersonendatensatzResponse) => dest.person.name.namenssuffix,
                    mapFrom((src: PersonDo<true>) => src.nameSuffix),
                ),
                forMember(
                    (dest: PersonendatensatzResponse) => dest.person.name.namenspraefix,
                    mapFrom((src: PersonDo<true>) => src.namePrefix),
                ),
            );
            createMap(
                mapper,
<<<<<<< HEAD
                PersonenQueryParams,
                FindPersonDatensatzDTO,
                forMember(
                    (dest: FindPersonDatensatzDTO) => dest.vorname,
                    mapFrom((src: PersonenQueryParams) => src.vorname),
                ),
                forMember(
                    (dest: FindPersonDatensatzDTO) => dest.familienname,
                    mapFrom((src: PersonenQueryParams) => src.familienname),
                ),
                forMember(
                    (dest: FindPersonDatensatzDTO) => dest.referrer,
                    mapFrom((src: PersonenQueryParams) => src.referrer),
=======
                PersonenQueryParam,
                FindPersonendatensatzDto,
                forMember(
                    (dest: FindPersonendatensatzDto) => dest.vorname,
                    mapFrom((src: PersonenQueryParam) => src.vorname),
                ),
                forMember(
                    (dest: FindPersonendatensatzDto) => dest.familienname,
                    mapFrom((src: PersonenQueryParam) => src.familienname),
                ),
                forMember(
                    (dest: FindPersonendatensatzDto) => dest.referrer,
                    mapFrom((src: PersonenQueryParam) => src.referrer),
>>>>>>> 7c45f2ce
                ),
            );
            createMap(
                mapper,
                FindPersonendatensatzDto,
                PersonDo<false>,
                forMember(
                    (dest: PersonDo<false>) => dest.lastName,
                    mapFrom((src: FindPersonendatensatzDto) => src.familienname),
                ),
                forMember(
                    (dest: PersonDo<false>) => dest.firstName,
                    mapFrom((src: FindPersonendatensatzDto) => src.vorname),
                ),
                forMember(
                    (dest: PersonDo<false>) => dest.referrer,
                    mapFrom((src: FindPersonendatensatzDto) => src.referrer),
                ),
                forMember((dest: PersonDo<false>) => dest.id, ignore()),
                forMember((dest: PersonDo<false>) => dest.createdAt, ignore()),
                forMember((dest: PersonDo<false>) => dest.updatedAt, ignore()),
                forMember((dest: PersonDo<false>) => dest.keycloakUserId, ignore()),
                forMember((dest: PersonDo<false>) => dest.client, ignore()),
                forMember((dest: PersonDo<false>) => dest.mainOrganization, ignore()),
                forMember((dest: PersonDo<false>) => dest.initialsLastName, ignore()),
                forMember((dest: PersonDo<false>) => dest.initialsFirstName, ignore()),
                forMember((dest: PersonDo<false>) => dest.nickName, ignore()),
                forMember((dest: PersonDo<false>) => dest.nameTitle, ignore()),
                forMember((dest: PersonDo<false>) => dest.nameSalutation, ignore()),
                forMember((dest: PersonDo<false>) => dest.namePrefix, ignore()),
                forMember((dest: PersonDo<false>) => dest.nameSortIndex, ignore()),
                forMember((dest: PersonDo<false>) => dest.birthDate, ignore()),
                forMember((dest: PersonDo<false>) => dest.birthPlace, ignore()),
                forMember((dest: PersonDo<false>) => dest.gender, ignore()),
                forMember((dest: PersonDo<false>) => dest.localization, ignore()),
                forMember((dest: PersonDo<false>) => dest.trustLevel, ignore()),
                forMember((dest: PersonDo<false>) => dest.isInformationBlocked, ignore()),
            );
            createMap(mapper, CreatePersonDto, UserDo);

            createMap(
                mapper,
                CreatePersonenkontextBodyParams,
                CreatePersonenkontextDto,
                forMember((dest: CreatePersonenkontextDto) => dest.personId, ignore()),
            );
            createMap(
                mapper,
                CreatePersonenkontextDto,
                PersonenkontextDo<false>,
                forMember((dest: PersonenkontextDo<false>) => dest.mandant, ignore()),
                forMember((dest: PersonenkontextDo<false>) => dest.organisation, ignore()),
                forMember((dest: PersonenkontextDo<false>) => dest.loeschungZeitpunkt, ignore()),
                forMember((dest: PersonenkontextDo<false>) => dest.revision, ignore()),
            );

            createMap(
                mapper,
                PersonenkontextDo,
                CreatedPersonenkontextDto,

                forMember(
                    (dest: CreatedPersonenkontextDto) => dest.id,
                    mapFrom((src: PersonenkontextDo<true>) => src.id),
                ),
            );
            createMap(mapper, OrganisationDo, CreatedPersonenkontextOrganisationDto);
            createMap(mapper, CreatedPersonenkontextDto, PersonenkontextResponse);

            createMap(
                mapper,
                PersonenkontextQueryParams,
                FindPersonenkontextDto,
                forMember((dest: FindPersonenkontextDto) => dest.personId, ignore()),
            );
            createMap(
                mapper,
                FindPersonenkontextDto,
                PersonenkontextDo,
                forMember((dest: PersonenkontextDo<boolean>) => dest.mandant, ignore()),
                forMember((dest: PersonenkontextDo<boolean>) => dest.organisation, ignore()),
                forMember((dest: PersonenkontextDo<boolean>) => dest.jahrgangsstufe, ignore()),
                forMember((dest: PersonenkontextDo<boolean>) => dest.loeschungZeitpunkt, ignore()),
                forMember((dest: PersonenkontextDo<boolean>) => dest.revision, ignore()),
                forMember(
                    (dest: PersonenkontextDo<boolean>) => dest.sichtfreigabe,
                    convertUsing(
                        personVisibilityToBooleanConverter,
                        (src: FindPersonenkontextDto) => src.sichtfreigabe,
                    ),
                ),
            );
            createMap(
                mapper,
                PersonenkontextDo,
                PersonenkontextResponse,
                forMember(
                    (dest: PersonenkontextResponse) => dest.id,
                    mapFrom((src: PersonenkontextDo<true>) => src.id),
                ),
            );
        };
    }
}<|MERGE_RESOLUTION|>--- conflicted
+++ resolved
@@ -17,13 +17,8 @@
 import { CreatePersonBodyParams } from './create-person.body.params.js';
 import { FindPersonendatensatzDto } from './find-personendatensatz.dto.js';
 import { PersonGender, PersonTrustLevel } from './person.enums.js';
-<<<<<<< HEAD
 import { PersonenQueryParams, SichtfreigabeType } from './personen-query.param.js';
-import { PersonenDatensatz } from './personendatensatz.js';
-=======
-import { PersonenQueryParam, SichtfreigabeType } from './personen-query.param.js';
 import { PersonendatensatzResponse } from './personendatensatz.response.js';
->>>>>>> 7c45f2ce
 import { CreatePersonenkontextBodyParams } from './create-personenkontext.body.params.js';
 import { CreatePersonenkontextDto } from './create-personenkontext.dto.js';
 import { PersonenkontextDo } from '../domain/personenkontext.do.js';
@@ -229,35 +224,19 @@
             );
             createMap(
                 mapper,
-<<<<<<< HEAD
                 PersonenQueryParams,
-                FindPersonDatensatzDTO,
-                forMember(
-                    (dest: FindPersonDatensatzDTO) => dest.vorname,
+                FindPersonendatensatzDto,
+                forMember(
+                    (dest: FindPersonendatensatzDto) => dest.vorname,
                     mapFrom((src: PersonenQueryParams) => src.vorname),
                 ),
                 forMember(
-                    (dest: FindPersonDatensatzDTO) => dest.familienname,
+                    (dest: FindPersonendatensatzDto) => dest.familienname,
                     mapFrom((src: PersonenQueryParams) => src.familienname),
                 ),
                 forMember(
-                    (dest: FindPersonDatensatzDTO) => dest.referrer,
+                    (dest: FindPersonendatensatzDto) => dest.referrer,
                     mapFrom((src: PersonenQueryParams) => src.referrer),
-=======
-                PersonenQueryParam,
-                FindPersonendatensatzDto,
-                forMember(
-                    (dest: FindPersonendatensatzDto) => dest.vorname,
-                    mapFrom((src: PersonenQueryParam) => src.vorname),
-                ),
-                forMember(
-                    (dest: FindPersonendatensatzDto) => dest.familienname,
-                    mapFrom((src: PersonenQueryParam) => src.familienname),
-                ),
-                forMember(
-                    (dest: FindPersonendatensatzDto) => dest.referrer,
-                    mapFrom((src: PersonenQueryParam) => src.referrer),
->>>>>>> 7c45f2ce
                 ),
             );
             createMap(
