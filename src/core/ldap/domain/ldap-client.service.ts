--- conflicted
+++ resolved
@@ -35,13 +35,8 @@
     vorname: string;
     familienname: string;
     id: string;
-<<<<<<< HEAD
-    username?: string;
-    ldapEntryUUID?: string; // When this field is set, it will use the relax operator. Only use during migration.
-=======
     referrer?: string;
     ldapEntryUUID?: string;
->>>>>>> 6d8d957c
 };
 
 @Injectable()
@@ -324,7 +319,7 @@
         schulId: string,
         mail?: string, //Wird hier erstmal seperat mit reingegeben bis die Umstellung auf primary/alternative erfolgt
     ): Promise<Result<PersonData>> {
-        const username: PersonReferrer | undefined = person.username;
+        const username: PersonReferrer | undefined = person.referrer;
         if (!username) {
             return {
                 ok: false,
@@ -352,7 +347,7 @@
             const searchResultLehrer: SearchResult = await client.search(
                 `ou=${rootName.value},${this.ldapInstanceConfig.BASE_DN}`,
                 {
-                    filter: `(uid=${person.username})`,
+                    filter: `(uid=${person.referrer})`,
                 },
             );
             if (searchResultLehrer.searchEntries.length > 0) {
@@ -918,7 +913,7 @@
             const client: Client = this.ldapClient.getClient();
             const bindResult: Result<boolean> = await this.bind();
             if (!bindResult.ok) return bindResult;
-            if (!person.username) {
+            if (!person.referrer) {
                 return {
                     ok: false,
                     error: new UsernameRequiredError(
@@ -926,13 +921,13 @@
                     ),
                 };
             }
-            const lehrerUid: string = this.getLehrerUid(person.username, rootName.value);
-            await this.removePersonFromGroup(person.username, orgaKennung, lehrerUid);
+            const lehrerUid: string = this.getLehrerUid(person.referrer, rootName.value);
+            await this.removePersonFromGroup(person.referrer, orgaKennung, lehrerUid);
             try {
                 const searchResultLehrer: SearchResult = await client.search(
                     `ou=${rootName.value},${this.ldapInstanceConfig.BASE_DN}`,
                     {
-                        filter: `(uid=${person.username})`,
+                        filter: `(uid=${person.referrer})`,
                     },
                 );
                 if (!searchResultLehrer.searchEntries[0]) {
