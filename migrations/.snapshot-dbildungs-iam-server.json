--- conflicted
+++ resolved
@@ -1882,6 +1882,261 @@
           "length": 6,
           "mappedType": "datetime"
         },
+        "email": {
+          "name": "email",
+          "type": "varchar(255)",
+          "unsigned": false,
+          "autoincrement": false,
+          "primary": false,
+          "nullable": false,
+          "mappedType": "string"
+        },
+        "name": {
+          "name": "name",
+          "type": "varchar(255)",
+          "unsigned": false,
+          "autoincrement": false,
+          "primary": false,
+          "nullable": false,
+          "mappedType": "string"
+        },
+        "username": {
+          "name": "username",
+          "type": "varchar(255)",
+          "unsigned": false,
+          "autoincrement": false,
+          "primary": false,
+          "nullable": false,
+          "mappedType": "string"
+        }
+      },
+      "name": "ox_user_blacklist",
+      "schema": "public",
+      "indexes": [
+        {
+          "keyName": "ox_user_blacklist_pkey",
+          "columnNames": [
+            "id"
+          ],
+          "composite": false,
+          "constraint": true,
+          "primary": true,
+          "unique": true
+        }
+      ],
+      "checks": [],
+      "foreignKeys": {},
+      "nativeEnums": {
+        "db_seed_status_enum": {
+          "name": "db_seed_status_enum",
+          "schema": "public",
+          "items": [
+            "STARTED",
+            "DONE",
+            "FAILED"
+          ]
+        },
+        "referenced_entity_type_enum": {
+          "name": "referenced_entity_type_enum",
+          "schema": "public",
+          "items": [
+            "PERSON",
+            "ORGANISATION",
+            "ROLLE",
+            "SERVICE_PROVIDER"
+          ]
+        },
+        "import_status_enum": {
+          "name": "import_status_enum",
+          "schema": "public",
+          "items": [
+            "STARTED",
+            "VALID",
+            "INVALID",
+            "INPROGRESS",
+            "CANCELLED",
+            "COMPLETED",
+            "FAILED"
+          ]
+        },
+        "organisations_typ_enum": {
+          "name": "organisations_typ_enum",
+          "schema": "public",
+          "items": [
+            "ROOT",
+            "LAND",
+            "TRAEGER",
+            "SCHULE",
+            "KLASSE",
+            "ANBIETER",
+            "SONSTIGE ORGANISATION / EINRICHTUNG",
+            "UNBESTAETIGT"
+          ]
+        },
+        "traegerschaft_enum": {
+          "name": "traegerschaft_enum",
+          "schema": "public",
+          "items": [
+            "01",
+            "02",
+            "03",
+            "04",
+            "05",
+            "06"
+          ]
+        },
+        "geschlecht_enum": {
+          "name": "geschlecht_enum",
+          "schema": "public",
+          "items": [
+            "m",
+            "w",
+            "d",
+            "x"
+          ]
+        },
+        "vertrauensstufe_enum": {
+          "name": "vertrauensstufe_enum",
+          "schema": "public",
+          "items": [
+            "KEIN",
+            "UNBE",
+            "TEIL",
+            "VOLL"
+          ]
+        },
+        "email_address_status_enum": {
+          "name": "email_address_status_enum",
+          "schema": "public",
+          "items": [
+            "ENABLED",
+            "DISABLED",
+            "REQUESTED",
+            "FAILED"
+          ]
+        },
+        "rollen_art_enum": {
+          "name": "rollen_art_enum",
+          "schema": "public",
+          "items": [
+            "LERN",
+            "LEHR",
+            "EXTERN",
+            "ORGADMIN",
+            "LEIT",
+            "SYSADMIN"
+          ]
+        },
+        "personenstatus_enum": {
+          "name": "personenstatus_enum",
+          "schema": "public",
+          "items": [
+            "AKTIV"
+          ]
+        },
+        "jahrgangsstufe_enum": {
+          "name": "jahrgangsstufe_enum",
+          "schema": "public",
+          "items": [
+            "01",
+            "02",
+            "03",
+            "04",
+            "05",
+            "06",
+            "07",
+            "08",
+            "09",
+            "10"
+          ]
+        },
+        "rollen_merkmal_enum": {
+          "name": "rollen_merkmal_enum",
+          "schema": "public",
+          "items": [
+            "BEFRISTUNG_PFLICHT",
+            "KOPERS_PFLICHT"
+          ]
+        },
+        "rollen_system_recht_enum": {
+          "name": "rollen_system_recht_enum",
+          "schema": "public",
+          "items": [
+            "ROLLEN_VERWALTEN",
+            "PERSONEN_SOFORT_LOESCHEN",
+            "PERSONEN_VERWALTEN",
+            "SCHULEN_VERWALTEN",
+            "KLASSEN_VERWALTEN",
+            "SCHULTRAEGER_VERWALTEN",
+            "MIGRATION_DURCHFUEHREN",
+            "PERSON_SYNCHRONISIEREN",
+            "CRON_DURCHFUEHREN",
+            "PERSONEN_ANLEGEN",
+            "IMPORT_DURCHFUEHREN"
+          ]
+        },
+        "service_provider_target_enum": {
+          "name": "service_provider_target_enum",
+          "schema": "public",
+          "items": [
+            "URL",
+            "EMAIL",
+            "SCHULPORTAL_ADMINISTRATION"
+          ]
+        },
+        "service_provider_kategorie_enum": {
+          "name": "service_provider_kategorie_enum",
+          "schema": "public",
+          "items": [
+            "EMAIL",
+            "UNTERRICHT",
+            "VERWALTUNG",
+            "HINWEISE",
+            "ANGEBOTE"
+          ]
+        },
+        "service_provider_system_enum": {
+          "name": "service_provider_system_enum",
+          "schema": "public",
+          "items": [
+            "NONE",
+            "EMAIL",
+            "ITSLEARNING"
+          ]
+        }
+      }
+    },
+    {
+      "columns": {
+        "id": {
+          "name": "id",
+          "type": "uuid",
+          "unsigned": false,
+          "autoincrement": false,
+          "primary": false,
+          "nullable": false,
+          "mappedType": "uuid"
+        },
+        "created_at": {
+          "name": "created_at",
+          "type": "timestamptz",
+          "unsigned": false,
+          "autoincrement": false,
+          "primary": false,
+          "nullable": false,
+          "length": 6,
+          "mappedType": "datetime"
+        },
+        "updated_at": {
+          "name": "updated_at",
+          "type": "timestamptz",
+          "unsigned": false,
+          "autoincrement": false,
+          "primary": false,
+          "nullable": false,
+          "length": 6,
+          "mappedType": "datetime"
+        },
         "keycloak_user_id": {
           "name": "keycloak_user_id",
           "type": "varchar(255)",
@@ -2690,414 +2945,6 @@
             "HINWEISE",
             "ANGEBOTE"
           ]
-<<<<<<< HEAD
-=======
-        },
-        "service_provider_system_enum": {
-          "name": "service_provider_system_enum",
-          "schema": "public",
-          "items": [
-            "NONE",
-            "EMAIL",
-            "ITSLEARNING"
-          ]
-        }
-      }
-    },
-    {
-      "columns": {
-        "id": {
-          "name": "id",
-          "type": "uuid",
-          "unsigned": false,
-          "autoincrement": false,
-          "primary": false,
-          "nullable": false,
-          "mappedType": "uuid"
-        },
-        "created_at": {
-          "name": "created_at",
-          "type": "timestamptz",
-          "unsigned": false,
-          "autoincrement": false,
-          "primary": false,
-          "nullable": false,
-          "length": 6,
-          "mappedType": "datetime"
-        },
-        "updated_at": {
-          "name": "updated_at",
-          "type": "timestamptz",
-          "unsigned": false,
-          "autoincrement": false,
-          "primary": false,
-          "nullable": false,
-          "length": 6,
-          "mappedType": "datetime"
-        },
-        "email": {
-          "name": "email",
-          "type": "varchar(255)",
-          "unsigned": false,
-          "autoincrement": false,
-          "primary": false,
-          "nullable": false,
-          "mappedType": "string"
-        },
-        "name": {
-          "name": "name",
-          "type": "varchar(255)",
-          "unsigned": false,
-          "autoincrement": false,
-          "primary": false,
-          "nullable": false,
-          "mappedType": "string"
-        },
-        "username": {
-          "name": "username",
-          "type": "varchar(255)",
-          "unsigned": false,
-          "autoincrement": false,
-          "primary": false,
-          "nullable": false,
-          "mappedType": "string"
-        }
-      },
-      "name": "ox_user_blacklist",
-      "schema": "public",
-      "indexes": [
-        {
-          "keyName": "ox_user_blacklist_pkey",
-          "columnNames": [
-            "id"
-          ],
-          "composite": false,
-          "constraint": true,
-          "primary": true,
-          "unique": true
-        }
-      ],
-      "checks": [],
-      "foreignKeys": {},
-      "nativeEnums": {
-        "db_seed_status_enum": {
-          "name": "db_seed_status_enum",
-          "schema": "public",
-          "items": [
-            "STARTED",
-            "DONE",
-            "FAILED"
-          ]
-        },
-        "referenced_entity_type_enum": {
-          "name": "referenced_entity_type_enum",
-          "schema": "public",
-          "items": [
-            "PERSON",
-            "ORGANISATION",
-            "ROLLE",
-            "SERVICE_PROVIDER"
-          ]
-        },
-        "import_status_enum": {
-          "name": "import_status_enum",
-          "schema": "public",
-          "items": [
-            "STARTED",
-            "VALID",
-            "INVALID",
-            "INPROGRESS",
-            "CANCELLED",
-            "COMPLETED",
-            "FAILED"
-          ]
-        },
-        "organisations_typ_enum": {
-          "name": "organisations_typ_enum",
-          "schema": "public",
-          "items": [
-            "ROOT",
-            "LAND",
-            "TRAEGER",
-            "SCHULE",
-            "KLASSE",
-            "ANBIETER",
-            "SONSTIGE ORGANISATION / EINRICHTUNG",
-            "UNBESTAETIGT"
-          ]
-        },
-        "traegerschaft_enum": {
-          "name": "traegerschaft_enum",
-          "schema": "public",
-          "items": [
-            "01",
-            "02",
-            "03",
-            "04",
-            "05",
-            "06"
-          ]
-        },
-        "geschlecht_enum": {
-          "name": "geschlecht_enum",
-          "schema": "public",
-          "items": [
-            "m",
-            "w",
-            "d",
-            "x"
-          ]
-        },
-        "vertrauensstufe_enum": {
-          "name": "vertrauensstufe_enum",
-          "schema": "public",
-          "items": [
-            "KEIN",
-            "UNBE",
-            "TEIL",
-            "VOLL"
-          ]
-        },
-        "email_address_status_enum": {
-          "name": "email_address_status_enum",
-          "schema": "public",
-          "items": [
-            "ENABLED",
-            "DISABLED",
-            "REQUESTED",
-            "FAILED"
-          ]
-        },
-        "rollen_art_enum": {
-          "name": "rollen_art_enum",
-          "schema": "public",
-          "items": [
-            "LERN",
-            "LEHR",
-            "EXTERN",
-            "ORGADMIN",
-            "LEIT",
-            "SYSADMIN"
-          ]
-        },
-        "personenstatus_enum": {
-          "name": "personenstatus_enum",
-          "schema": "public",
-          "items": [
-            "AKTIV"
-          ]
-        },
-        "jahrgangsstufe_enum": {
-          "name": "jahrgangsstufe_enum",
-          "schema": "public",
-          "items": [
-            "01",
-            "02",
-            "03",
-            "04",
-            "05",
-            "06",
-            "07",
-            "08",
-            "09",
-            "10"
-          ]
-        },
-        "rollen_merkmal_enum": {
-          "name": "rollen_merkmal_enum",
-          "schema": "public",
-          "items": [
-            "BEFRISTUNG_PFLICHT",
-            "KOPERS_PFLICHT"
-          ]
-        },
-        "rollen_system_recht_enum": {
-          "name": "rollen_system_recht_enum",
-          "schema": "public",
-          "items": [
-            "ROLLEN_VERWALTEN",
-            "PERSONEN_SOFORT_LOESCHEN",
-            "PERSONEN_VERWALTEN",
-            "SCHULEN_VERWALTEN",
-            "KLASSEN_VERWALTEN",
-            "SCHULTRAEGER_VERWALTEN",
-            "MIGRATION_DURCHFUEHREN",
-            "PERSON_SYNCHRONISIEREN",
-            "CRON_DURCHFUEHREN",
-            "PERSONEN_ANLEGEN",
-            "IMPORT_DURCHFUEHREN"
-          ]
-        },
-        "service_provider_target_enum": {
-          "name": "service_provider_target_enum",
-          "schema": "public",
-          "items": [
-            "URL",
-            "EMAIL",
-            "SCHULPORTAL_ADMINISTRATION"
-          ]
-        },
-        "service_provider_kategorie_enum": {
-          "name": "service_provider_kategorie_enum",
-          "schema": "public",
-          "items": [
-            "EMAIL",
-            "UNTERRICHT",
-            "VERWALTUNG",
-            "HINWEISE",
-            "ANGEBOTE"
-          ]
-        },
-        "service_provider_system_enum": {
-          "name": "service_provider_system_enum",
-          "schema": "public",
-          "items": [
-            "NONE",
-            "EMAIL",
-            "ITSLEARNING"
-          ]
-        }
-      }
-    },
-    {
-      "columns": {
-        "id": {
-          "name": "id",
-          "type": "uuid",
-          "unsigned": false,
-          "autoincrement": false,
-          "primary": false,
-          "nullable": false,
-          "mappedType": "uuid"
-        },
-        "created_at": {
-          "name": "created_at",
-          "type": "timestamptz",
-          "unsigned": false,
-          "autoincrement": false,
-          "primary": false,
-          "nullable": false,
-          "length": 6,
-          "mappedType": "datetime"
-        },
-        "updated_at": {
-          "name": "updated_at",
-          "type": "timestamptz",
-          "unsigned": false,
-          "autoincrement": false,
-          "primary": false,
-          "nullable": false,
-          "length": 6,
-          "mappedType": "datetime"
-        },
-        "keycloak_user_id": {
-          "name": "keycloak_user_id",
-          "type": "varchar(255)",
-          "unsigned": false,
-          "autoincrement": false,
-          "primary": false,
-          "nullable": false,
-          "mappedType": "string"
-        },
-        "referrer": {
-          "name": "referrer",
-          "type": "varchar(255)",
-          "unsigned": false,
-          "autoincrement": false,
-          "primary": false,
-          "nullable": true,
-          "mappedType": "string"
-        },
-        "mandant": {
-          "name": "mandant",
-          "type": "varchar(255)",
-          "unsigned": false,
-          "autoincrement": false,
-          "primary": false,
-          "nullable": false,
-          "mappedType": "string"
-        },
-        "stammorganisation": {
-          "name": "stammorganisation",
-          "type": "varchar(255)",
-          "unsigned": false,
-          "autoincrement": false,
-          "primary": false,
-          "nullable": true,
-          "mappedType": "string"
-        },
-        "familienname": {
-          "name": "familienname",
-          "type": "varchar(255)",
-          "unsigned": false,
-          "autoincrement": false,
-          "primary": false,
-          "nullable": false,
-          "mappedType": "string"
-        },
-        "vorname": {
-          "name": "vorname",
-          "type": "varchar(255)",
-          "unsigned": false,
-          "autoincrement": false,
-          "primary": false,
-          "nullable": false,
-          "mappedType": "string"
-        },
-        "initialen_familienname": {
-          "name": "initialen_familienname",
-          "type": "varchar(255)",
-          "unsigned": false,
-          "autoincrement": false,
-          "primary": false,
-          "nullable": true,
-          "mappedType": "string"
-        },
-        "initialen_vorname": {
-          "name": "initialen_vorname",
-          "type": "varchar(255)",
-          "unsigned": false,
-          "autoincrement": false,
-          "primary": false,
-          "nullable": true,
-          "mappedType": "string"
-        },
-        "rufname": {
-          "name": "rufname",
-          "type": "varchar(255)",
-          "unsigned": false,
-          "autoincrement": false,
-          "primary": false,
-          "nullable": true,
-          "mappedType": "string"
-        },
-        "name_titel": {
-          "name": "name_titel",
-          "type": "varchar(255)",
-          "unsigned": false,
-          "autoincrement": false,
-          "primary": false,
-          "nullable": true,
-          "mappedType": "string"
-        },
-        "name_anrede": {
-          "name": "name_anrede",
-          "type": "text[]",
-          "unsigned": false,
-          "autoincrement": false,
-          "primary": false,
-          "nullable": true,
-          "mappedType": "array"
-        },
-        "name_praefix": {
-          "name": "name_praefix",
-          "type": "text[]",
-          "unsigned": false,
-          "autoincrement": false,
-          "primary": false,
-          "nullable": true,
-          "mappedType": "array"
->>>>>>> ed39bc58
         },
         "service_provider_system_enum": {
           "name": "service_provider_system_enum",
