import { faker } from '@faker-js/faker';
import { User } from '../../src/modules/keycloak-administration/domain/user.js';
import { OrganisationsTyp, Traegerschaft } from '../../src/modules/organisation/domain/organisation.enums.js';
import {
    Jahrgangsstufe,
    Personenstatus,
    Rolle,
    SichtfreigabeType,
} from '../../src/modules/personenkontext/domain/personenkontext.enums.js';
import { RollenArt, RollenMerkmal, RollenSystemRecht } from '../../src/modules/rolle/domain/rolle.enums.js';
import { Rolle as RolleAggregate } from '../../src/modules/rolle/domain/rolle.js';
import { DoBase } from '../../src/shared/types/do-base.js';
import { ServiceProvider } from '../../src/modules/service-provider/domain/service-provider.js';
import {
    ServiceProviderKategorie,
    ServiceProviderTarget,
} from '../../src/modules/service-provider/domain/service-provider.enum.js';
import { Person } from '../../src/modules/person/domain/person.js';
import { Personenkontext } from '../../src/modules/personenkontext/domain/personenkontext.js';
import { Organisation } from '../../src/modules/organisation/domain/organisation.js';
import { PersonenkontextDo } from '../../src/modules/personenkontext/domain/personenkontext.do.js';

export class DoFactory {
    public static createMany<T extends DoBase<boolean>>(
        this: void,
        n: number,
        withId: T extends DoBase<true> ? true : false,
        generate: (withId: T extends DoBase<true> ? true : false, props?: Partial<T>) => T,
        props?: Partial<T>,
    ): T[] {
        return Array.from({ length: n }, (_v: unknown, _k: number) => generate(withId, props));
    }

    public static createPerson<WasPersisted extends boolean>(
        this: void,
        withId: WasPersisted,
        props?: Partial<Person<WasPersisted>>,
    ): Person<WasPersisted> {
        const person: Partial<Person<WasPersisted>> = {
            keycloakUserId: faker.string.uuid(),
            mandant: faker.string.uuid(),
            familienname: faker.person.lastName(),
            vorname: faker.person.fullName(),
            id: withId ? faker.string.uuid() : undefined,
            createdAt: withId ? faker.date.past() : undefined,
            updatedAt: withId ? faker.date.recent() : undefined,
            personalnummer: faker.string.numeric({ length: 7 }),
            revision: '1',
        };
        return Object.assign(Object.create(Person.prototype) as Person<boolean>, person, props);
    }

    public static createOrganisation<WasPersisted extends boolean>(
        this: void,
        withId: WasPersisted,
        props?: Partial<Organisation<false>>,
    ): Organisation<WasPersisted> {
        const organisation: Partial<Organisation<WasPersisted>> = {
            id: withId ? faker.string.uuid() : undefined,
            kennung: faker.lorem.word(),
            name: faker.company.name(),
            namensergaenzung: faker.company.name(),
            kuerzel: faker.lorem.word(),
            typ: OrganisationsTyp.SONSTIGE,
            traegerschaft: Traegerschaft.SONSTIGE,
            createdAt: withId ? faker.date.past() : undefined,
            updatedAt: withId ? faker.date.recent() : undefined,
        };
        return Object.assign(Object.create(Organisation.prototype) as Organisation<boolean>, organisation, props);
    }

    public static createUser<WasPersisted extends boolean>(
        this: void,
        withId: WasPersisted,
        props?: Partial<User<WasPersisted>>,
    ): User<WasPersisted> {
        const user: User<false> = {
            id: withId ? faker.string.uuid() : undefined,
            createdDate: withId ? faker.date.past() : undefined,
            username: faker.internet.userName(),
            email: faker.internet.email(),
<<<<<<< HEAD
            enabled: true,
            attributes: {},
=======
            externalSystemIDs: {},
>>>>>>> c189c831
        };

        return Object.assign(Object.create(User.prototype) as User<boolean>, user, props);
    }

    public static createPersonenkontext<WasPersisted extends boolean>(
        this: void,
        withId: WasPersisted,
        props?: Partial<Personenkontext<WasPersisted>>,
    ): Personenkontext<WasPersisted> {
        const pk: Partial<Personenkontext<false>> = {
            id: withId ? faker.string.uuid() : undefined,
            mandant: faker.string.uuid(),
            personId: faker.string.uuid(),
            createdAt: withId ? faker.date.past() : undefined,
            updatedAt: withId ? faker.date.recent() : undefined,
            organisationId: faker.string.uuid(),
            revision: '1',
            rolleId: faker.string.uuid(),
            jahrgangsstufe: Jahrgangsstufe.JAHRGANGSSTUFE_1,
            personenstatus: Personenstatus.AKTIV,
            referrer: 'referrer',
            sichtfreigabe: SichtfreigabeType.JA,
            loeschungZeitpunkt: faker.date.anytime(),
        };

        return Object.assign(Object.create(Personenkontext.prototype) as Personenkontext<boolean>, pk, props);
    }

    public static createRolle<WasPersisted extends boolean>(
        this: void,
        withId: WasPersisted,
        props?: Partial<RolleAggregate<WasPersisted>>,
    ): RolleAggregate<WasPersisted> {
        const rolle: Partial<RolleAggregate<WasPersisted>> = {
            name: faker.person.jobTitle(),
            administeredBySchulstrukturknoten: faker.string.uuid(),
            rollenart: faker.helpers.enumValue(RollenArt),
            merkmale: [faker.helpers.enumValue(RollenMerkmal)],
            systemrechte: [faker.helpers.enumValue(RollenSystemRecht)],
            serviceProviderIds: [],
            id: withId ? faker.string.uuid() : undefined,
            createdAt: withId ? faker.date.past() : undefined,
            updatedAt: withId ? faker.date.recent() : undefined,
        };
        return Object.assign(Object.create(RolleAggregate.prototype) as RolleAggregate<boolean>, rolle, props);
    }

    public static createServiceProvider<WasPersisted extends boolean>(
        this: void,
        withId: WasPersisted,
        props?: Partial<ServiceProvider<WasPersisted>>,
    ): ServiceProvider<WasPersisted> {
        const serviceProvider: Partial<ServiceProvider<WasPersisted>> = {
            id: withId ? faker.string.uuid() : undefined,
            createdAt: withId ? faker.date.past() : undefined,
            updatedAt: withId ? faker.date.recent() : undefined,
            name: faker.word.noun(),
            target: ServiceProviderTarget.URL,
            url: faker.internet.url(),
            kategorie: faker.helpers.enumValue(ServiceProviderKategorie),
            logoMimeType: 'image/png',
            // 1x1 black PNG
            logo: Buffer.from(
                'iVBORw0KGgoAAAANSUhEUgAAAAEAAAABAQAAAAA3bvkkAAAACklEQVR4AWNgAAAAAgABc3UBGAAAAABJRU5ErkJggg==',
                'base64',
            ),
            providedOnSchulstrukturknoten: faker.string.uuid(),
        };
        return Object.assign(
            Object.create(ServiceProvider.prototype) as ServiceProvider<boolean>,
            serviceProvider,
            props,
        );
    }

    /**
     * @deprecated Remove this when PersonenkontextDo is removed or set to deprecated
     */
    public static createPersonenkontextDo<WasPersisted extends boolean>(
        this: void,
        withId: WasPersisted,
        params: Partial<PersonenkontextDo<boolean>> = {},
    ): PersonenkontextDo<WasPersisted> {
        const personenkontext: PersonenkontextDo<false> = {
            id: withId ? faker.string.uuid() : undefined,
            mandant: faker.string.uuid(),
            personId: faker.string.uuid(),
            createdAt: withId ? faker.date.past() : undefined,
            updatedAt: withId ? faker.date.recent() : undefined,
            organisationId: faker.string.uuid(),
            revision: '1',
            rolle: Rolle.LEHRENDER,
            rolleId: faker.string.uuid(),
            jahrgangsstufe: Jahrgangsstufe.JAHRGANGSSTUFE_1,
            personenstatus: Personenstatus.AKTIV,
            referrer: 'referrer',
            sichtfreigabe: SichtfreigabeType.JA,
            loeschungZeitpunkt: faker.date.anytime(),
        };

        return Object.assign(new PersonenkontextDo<WasPersisted>(), personenkontext, params);
    }

    public static createOrganisationAggregate<WasPersisted extends boolean>(
        this: void,
        withId: WasPersisted,
        params: Partial<Organisation<boolean>> = {},
    ): Organisation<WasPersisted> {
        const organisation: Organisation<WasPersisted> = Organisation.construct<boolean>(
            withId ? faker.string.uuid() : undefined,
            withId ? faker.date.past() : undefined,
            withId ? faker.date.recent() : undefined,
            faker.string.uuid(),
            faker.string.uuid(),
            faker.lorem.word(),
            faker.lorem.word(),
            faker.lorem.word(),
            faker.string.uuid(),
            faker.helpers.enumValue(OrganisationsTyp),
            faker.helpers.enumValue(Traegerschaft),
        );

        Object.assign(organisation, params);

        return organisation;
    }
}<|MERGE_RESOLUTION|>--- conflicted
+++ resolved
@@ -79,12 +79,9 @@
             createdDate: withId ? faker.date.past() : undefined,
             username: faker.internet.userName(),
             email: faker.internet.email(),
-<<<<<<< HEAD
+            externalSystemIDs: {},
             enabled: true,
             attributes: {},
-=======
-            externalSystemIDs: {},
->>>>>>> c189c831
         };
 
         return Object.assign(Object.create(User.prototype) as User<boolean>, user, props);
