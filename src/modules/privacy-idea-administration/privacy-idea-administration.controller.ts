--- conflicted
+++ resolved
@@ -41,11 +41,8 @@
 import { TokenStateResponse } from './token-state.response.js';
 import { TokenVerifyBodyParams } from './token-verify.params.js';
 import { ClassLogger } from '../../core/logging/class-logger.js';
-<<<<<<< HEAD
 import { PersonReferrer } from '../../shared/types/aggregate-ids.types.js';
-=======
 import { SoftwareTokenInitializationError } from './api/error/software-token-initialization.error.js';
->>>>>>> 5c3d7bd1
 
 @UseFilters(new PrivacyIdeaAdministrationExceptionFilter())
 @ApiTags('2FA')
@@ -71,10 +68,6 @@
         @Body() params: TokenInitBodyParams,
         @Permissions() permissions: PersonPermissions,
     ): Promise<string> {
-<<<<<<< HEAD
-        const referrer: PersonReferrer = await this.getReferrerIfAllowedOrSelf(params.personId, permissions);
-=======
->>>>>>> 5c3d7bd1
         const selfService: boolean = params.personId === permissions.personFields.id;
         try {
             const referrer: string = await this.getReferrerIfAllowedOrSelf(params.personId, permissions);
