--- conflicted
+++ resolved
@@ -30,15 +30,14 @@
     "PASSWORD": "",
     "USE_TLS": false
   },
-<<<<<<< HEAD
+
   "LDAP": {
     "URL": "ldap://spsh-xxx.svc.cluster.local",
     "BIND_DN": "cn=admin,dc=schule-sh,dc=de",
     "ADMIN_PASSWORD": "password",
     "BASE_DN": "dc=schule-sh,dc=de"
   },
-=======
->>>>>>> a31236d4
+
   "DATA": {
     "ROOT_ORGANISATION_ID": "d39cb7cf-2f9b-45f1-849f-973661f2f057"
   },
