import { Injectable } from '@nestjs/common';
import { ClassLogger } from '../../logging/class-logger.js';
import { Attribute, Change, Client, Control, Entry, SearchResult } from 'ldapts';
import { LdapEntityType, LdapPersonEntry } from './ldap.types.js';
import { LdapClient } from './ldap-client.js';
import { LdapInstanceConfig } from '../ldap-instance-config.js';
import { UsernameRequiredError } from '../../../modules/person/domain/username-required.error.js';
import { Mutex } from 'async-mutex';
import { LdapSearchError } from '../error/ldap-search.error.js';
import { OrganisationKennung, PersonID, PersonReferrer } from '../../../shared/types/aggregate-ids.types.js';
import { EventService } from '../../eventbus/services/event.service.js';
import { LdapPersonEntryChangedEvent } from '../../../shared/events/ldap/ldap-person-entry-changed.event.js';
import { LdapEmailAddressError } from '../error/ldap-email-address.error.js';
import { LdapEmailDomainError } from '../error/ldap-email-domain.error.js';
import { LdapCreateLehrerError } from '../error/ldap-create-lehrer.error.js';
import { LdapModifyEmailError } from '../error/ldap-modify-email.error.js';
import { LdapModifyUserPasswordError } from '../error/ldap-modify-user-password.error.js';
import { generatePassword } from '../../../shared/util/password-generator.js';
import { LdapAddPersonToGroupError } from '../error/ldap-add-person-to-group.error.js';
import { LdapRemovePersonFromGroupError } from '../error/ldap-remove-person-from-group.error.js';
import { LdapFetchAttributeError } from '../error/ldap-fetch-attribute.error.js';

export type LdapPersonAttributes = {
    entryUUID?: string;
    dn: string;
    givenName?: string;
    surName?: string;
    cn?: string;
    mailPrimaryAddress?: string;
    mailAlternativeAddress?: string;
};

export type PersonData = {
    vorname: string;
    familienname: string;
    id: string;
    referrer?: string;
    ldapEntryUUID?: string; // When this field is set, it will use the relax operator. Only use during migration.
};

@Injectable()
export class LdapClientService {
    public static readonly FALLBACK_RETRIES: number = 3; // e.g. FALLBACK_RETRIES = 3 will produce retry sequence: 1sek, 8sek, 27sek (1000ms * retrycounter^3)

    public static readonly OEFFENTLICHE_SCHULEN_DOMAIN_DEFAULT: string = 'schule-sh.de';

    public static readonly ERSATZ_SCHULEN_DOMAIN_DEFAULT: string = 'ersatzschule-sh.de';

    public static readonly OEFFENTLICHE_SCHULEN_OU: string = 'oeffentlicheSchulen';

    public static readonly ERSATZ_SCHULEN_OU: string = 'ersatzSchulen';

    public static readonly DN: string = 'dn';

    public static readonly UID: string = 'uid';

    public static readonly GIVEN_NAME: string = 'givenName';

    public static readonly SUR_NAME: string = 'sn';

    public static readonly COMMON_NAME: string = 'cn';

    public static readonly MAIL_PRIMARY_ADDRESS: string = 'mailPrimaryAddress';

    public static readonly MAIL_ALTERNATIVE_ADDRESS: string = 'mailAlternativeAddress';

    public static readonly USER_PASSWORD: string = 'userPassword';

    public static readonly MEMBER: string = 'member';

    public static readonly ENTRY_UUID: string = 'entryUUID';

    public static readonly DC_SCHULE_SH_DC_DE: string = 'dc=schule-sh,dc=de';

    public static readonly GID_NUMBER: string = '100'; //because 0 to 99 are used for statically allocated user groups on Unix-systems

    public static readonly UID_NUMBER: string = '100'; //to match the GID_NUMBER rule above and 0 is reserved for super-user

    public static readonly HOME_DIRECTORY: string = 'none'; //highlight it's a dummy value

    public static readonly ATTRIBUTE_VALUE_EMPTY: string = 'empty';

    private static readonly RELAX_OID: string = '1.3.6.1.4.1.4203.666.5.12'; // Relax Control

    private static readonly GROUPS: string = 'groups';

    private mutex: Mutex;

    public constructor(
        private readonly ldapClient: LdapClient,
        private readonly ldapInstanceConfig: LdapInstanceConfig,
        private readonly logger: ClassLogger,
        private readonly eventService: EventService,
    ) {
        this.mutex = new Mutex();
    }

    //** BELOW ONLY PUBLIC FUNCTIONS - MUST USE THE 'executeWithRetry' WRAPPER TO HAVE STRONG FAULT TOLERANCE*/

    public async createLehrer(
        person: PersonData,
        domain: string,
        schulId: string,
        mail?: string,
    ): Promise<Result<PersonData>> {
        return this.executeWithRetry(
            () => this.createLehrerInternal(person, domain, schulId, mail),
            this.getNrOfRetries(),
        );
    }

    public async isLehrerExisting(referrer: PersonReferrer, domain: string): Promise<Result<boolean>> {
        return this.executeWithRetry(() => this.isLehrerExistingInternal(referrer, domain), this.getNrOfRetries());
    }

    public async modifyPersonAttributes(
        oldReferrer: PersonReferrer,
        newGivenName?: string,
        newSn?: string,
        newReferrer?: PersonReferrer,
    ): Promise<Result<PersonReferrer>> {
        return this.executeWithRetry(
            () => this.modifyPersonAttributesInternal(oldReferrer, newGivenName, newSn, newReferrer),
            this.getNrOfRetries(),
        );
    }

    public async getPersonAttributes(
        personId: PersonID,
        referrer: PersonReferrer,
        domain: string,
    ): Promise<Result<LdapPersonAttributes>> {
        return this.executeWithRetry(
            () => this.getPersonAttributesInternal(personId, referrer, domain),
            this.getNrOfRetries(),
        );
    }

    public async setMailAlternativeAddress(
        personId: PersonID,
        referrer: PersonReferrer,
        newMailAlternativeAddress: string,
    ): Promise<Result<PersonID>> {
        return this.executeWithRetry(
            () => this.setMailAlternativeAddressInternal(personId, referrer, newMailAlternativeAddress),
            this.getNrOfRetries(),
        );
    }

    public async getGroupsForPerson(personId: PersonID, referrer: PersonReferrer): Promise<Result<string[]>> {
        return this.executeWithRetry(() => this.getGroupsForPersonInternal(personId, referrer), this.getNrOfRetries());
    }

    public async updateMemberDnInGroups(
        oldReferrer: PersonReferrer,
        newReferrer: PersonReferrer,
        oldUid: string,
        client: Client,
    ): Promise<Result<string>> {
        return this.executeWithRetry(
            () => this.updateMemberDnInGroupsInternal(oldReferrer, newReferrer, oldUid, client),
            this.getNrOfRetries(),
        );
    }

    public async deleteLehrerByReferrer(referrer: PersonReferrer): Promise<Result<string>> {
        return this.executeWithRetry(() => this.deleteLehrerByReferrerInternal(referrer), this.getNrOfRetries());
    }

    public async deleteLehrer(
        person: PersonData,
        orgaKennung: OrganisationKennung,
        domain: string,
    ): Promise<Result<PersonData>> {
        return this.executeWithRetry(
            () => this.deleteLehrerInternal(person, orgaKennung, domain),
            this.getNrOfRetries(),
        );
    }

    public async addPersonToGroup(
        personUid: string,
        orgaKennung: OrganisationKennung,
        lehrerUid: string,
    ): Promise<Result<boolean>> {
        return this.executeWithRetry(
            () => this.addPersonToGroupInternal(personUid, orgaKennung, lehrerUid),
            this.getNrOfRetries(),
        );
    }

    public async removeMailAlternativeAddress(
        personId: PersonID,
        referrer: PersonReferrer,
        address: string,
    ): Promise<Result<boolean>> {
        return this.executeWithRetry(
            () => this.removeMailAlternativeAddressInternal(personId, referrer, address),
            this.getNrOfRetries(),
        );
    }

    public async changeEmailAddressByPersonId(
        personId: PersonID,
        referrer: PersonReferrer,
        newEmailAddress: string,
    ): Promise<Result<PersonID>> {
        return this.executeWithRetry(
            () => this.changeEmailAddressByPersonIdInternal(personId, referrer, newEmailAddress),
            this.getNrOfRetries(),
        );
    }

    public async removePersonFromGroup(
        referrer: PersonReferrer,
        orgaKennung: OrganisationKennung,
        lehrerUid: string,
    ): Promise<Result<boolean>> {
        return this.executeWithRetry(
            () => this.removePersonFromGroupInternal(referrer, orgaKennung, lehrerUid),
            this.getNrOfRetries(),
        );
    }

    public async removePersonFromGroupByUsernameAndKennung(
        referrer: PersonReferrer,
        orgaKennung: OrganisationKennung,
        domain: string,
    ): Promise<Result<boolean>> {
        const rootName: Result<string> = this.getRootNameOrError(domain);
        if (!rootName.ok) return rootName;

        const lehrerUid: string = this.getLehrerUid(referrer, rootName.value);

        return this.removePersonFromGroup(referrer, orgaKennung, lehrerUid);
    }

    public async changeUserPasswordByPersonId(personId: PersonID, referrer: PersonReferrer): Promise<Result<PersonID>> {
        return this.executeWithRetry(
            () => this.changeUserPasswordByPersonIdInternal(personId, referrer),
            this.getNrOfRetries(),
        );
    }

    //** BELOW ONLY PUBLIC HELPER FUNCTIONS THAT NOT OPERATE ON LDAP - MUST NOT USE THE 'executeWithRetry'/

    public createNewLehrerUidFromOldUid(oldUid: string, newReferrer: PersonReferrer): string {
        const splitted: string[] = oldUid.split(',');
        splitted[0] = `uid=${newReferrer}`;
        return splitted.join(',');
    }

    //** BELOW ONLY PRIVATE HELPER FUNCTIONS THAT NOT OPERATE ON LDAP - MUST NOT USE THE 'executeWithRetry'/

    private getNrOfRetries(): number {
        return this.ldapInstanceConfig.RETRY_WRAPPER_DEFAULT_RETRIES != null
            ? this.ldapInstanceConfig.RETRY_WRAPPER_DEFAULT_RETRIES
            : LdapClientService.FALLBACK_RETRIES;
    }

    //** BELOW ONLY PRIVATE FUNCTIONS - MUST USE THE 'executeWithRetry' WRAPPER TO HAVE STRONG FAULT TOLERANCE*/

    private async bind(): Promise<Result<boolean>> {
        this.logger.info('LDAP: bind');
        try {
            await this.ldapClient
                .getClient()
                .bind(this.ldapInstanceConfig.BIND_DN, this.ldapInstanceConfig.ADMIN_PASSWORD);
            this.logger.info('LDAP: Successfully connected');
            return {
                ok: true,
                value: true,
            };
        } catch (err) {
            this.logger.logUnknownAsError(`Could not connect to LDAP`, err);

            return { ok: false, error: new Error('LDAP bind FAILED') };
        }
    }

    private getRootName(emailDomain: string): Result<string, LdapEmailDomainError> {
        if (
            emailDomain === this.ldapInstanceConfig.ERSATZSCHULEN_DOMAIN ||
            emailDomain === LdapClientService.ERSATZ_SCHULEN_DOMAIN_DEFAULT
        )
            return {
                ok: true,
                value: LdapClientService.ERSATZ_SCHULEN_OU,
            };
        if (
            emailDomain === this.ldapInstanceConfig.OEFFENTLICHE_SCHULEN_DOMAIN ||
            emailDomain === LdapClientService.OEFFENTLICHE_SCHULEN_DOMAIN_DEFAULT
        )
            return {
                ok: true,
                value: LdapClientService.OEFFENTLICHE_SCHULEN_OU,
            };

        return {
            ok: false,
            error: new LdapEmailDomainError(),
        };
    }

    private getLehrerUid(referrer: PersonReferrer, rootName: string): string {
        return `uid=${referrer},ou=${rootName},${this.ldapInstanceConfig.BASE_DN}`;
    }

    private getRootNameOrError(domain: string): Result<string> {
        const rootName: Result<string> = this.getRootName(domain);
        if (!rootName.ok) {
            this.logger.error(`Could not get root-name because email-domain is invalid, domain:${domain}`);
        }
        return rootName;
    }

    private async createLehrerInternal(
        person: PersonData,
        domain: string,
        schulId: string,
        mail?: string, //Wird hier erstmal seperat mit reingegeben bis die Umstellung auf primary/alternative erfolgt
    ): Promise<Result<PersonData>> {
        const referrer: PersonReferrer | undefined = person.referrer;
        if (!referrer) {
            return {
                ok: false,
                error: new UsernameRequiredError(
                    `Lehrer ${person.vorname} ${person.familienname} does not have a username`,
                ),
            };
        }
        const rootName: Result<string> = this.getRootNameOrError(domain);
        if (!rootName.ok) return rootName;

        const lehrerUid: string = this.getLehrerUid(referrer, rootName.value);
        return this.mutex.runExclusive(async () => {
            this.logger.info('LDAP: createLehrer');
            const client: Client = this.ldapClient.getClient();
            const bindResult: Result<boolean> = await this.bind();
            if (!bindResult.ok) return bindResult;

            const groupResult: Result<boolean, Error> = await this.addPersonToGroup(referrer, schulId, lehrerUid);
            if (!groupResult.ok) {
                this.logger.error(`LDAP: Failed to add lehrer ${referrer} to group lehrer-${schulId}`);
                return groupResult;
            }

            const searchResultLehrer: SearchResult = await client.search(
                `ou=${rootName.value},${this.ldapInstanceConfig.BASE_DN}`,
                {
                    filter: `(uid=${person.referrer})`,
                },
            );
            if (searchResultLehrer.searchEntries.length > 0) {
                this.logger.info(`LDAP: Lehrer ${lehrerUid} exists, nothing to create`);

                return { ok: true, value: person };
            }
            const entry: LdapPersonEntry = {
                uid: referrer,
                uidNumber: LdapClientService.UID_NUMBER,
                gidNumber: LdapClientService.GID_NUMBER,
                homeDirectory: LdapClientService.HOME_DIRECTORY,
                cn: referrer,
                givenName: person.vorname,
                sn: person.familienname,
                objectclass: ['inetOrgPerson', 'univentionMail', 'posixAccount'],
                mailPrimaryAddress: mail ?? ``,
                mailAlternativeAddress: mail ?? ``,
            };

            const controls: Control[] = [];
            if (person.ldapEntryUUID) {
                entry.entryUUID = person.ldapEntryUUID;
                controls.push(new Control(LdapClientService.RELAX_OID));
            }

            try {
                await client.add(lehrerUid, entry, controls);

                const entryUUIDResult: Result<string> = await this.getEntryUUID(client, person.id, referrer);
                if (!entryUUIDResult.ok) return entryUUIDResult;
                person.ldapEntryUUID = entryUUIDResult.value;

                this.logger.info(`LDAP: Successfully created lehrer ${lehrerUid}`);

                return { ok: true, value: person };
            } catch (err) {
                this.logger.logUnknownAsError(`LDAP: Creating lehrer FAILED, uid:${lehrerUid}`, err);

                return { ok: false, error: new LdapCreateLehrerError() };
            }
        });
    }

    private async isLehrerExistingInternal(referrer: PersonReferrer, domain: string): Promise<Result<boolean>> {
        const rootName: Result<string> = this.getRootNameOrError(domain);
        if (!rootName.ok) return rootName;

        return this.mutex.runExclusive(async () => {
            this.logger.info('LDAP: isLehrerExisting');
            const client: Client = this.ldapClient.getClient();
            const bindResult: Result<boolean> = await this.bind();
            if (!bindResult.ok) return bindResult;

            const searchResultLehrer: SearchResult = await client.search(
                `ou=${rootName.value},${this.ldapInstanceConfig.BASE_DN}`,
                {
                    filter: `(uid=${referrer})`,
                },
            );
            if (searchResultLehrer.searchEntries.length > 0) {
                return { ok: true, value: true };
            }
            return { ok: true, value: false };
        });
    }

    private async modifyPersonAttributesInternal(
        oldReferrer: PersonReferrer,
        newGivenName?: string,
        newSn?: string,
        newReferrer?: PersonReferrer,
    ): Promise<Result<PersonReferrer>> {
        return this.mutex.runExclusive(async () => {
            this.logger.info('LDAP: modifyPersonAttributes');
            const client: Client = this.ldapClient.getClient();
            const bindResult: Result<boolean> = await this.bind();
            if (!bindResult.ok) return bindResult;

            const searchResult: SearchResult = await client.search(`${this.ldapInstanceConfig.BASE_DN}`, {
                scope: 'sub',
                filter: `(uid=${oldReferrer})`,
                attributes: [
                    LdapClientService.GIVEN_NAME,
                    LdapClientService.SUR_NAME,
                    LdapClientService.UID,
                    LdapClientService.DN,
                ],
                returnAttributeValues: true,
            });
            if (!searchResult.searchEntries[0]) {
                this.logger.error(`Modifying person-attributes FAILED, no entry for person:${oldReferrer}`);
                return {
                    ok: false,
                    error: new LdapSearchError(LdapEntityType.LEHRER),
                };
            }

            const entryDn: string = searchResult.searchEntries[0].dn;
            const modifications: Change[] = [];

            if (newReferrer) {
                modifications.push(
                    new Change({
                        operation: 'replace',
                        modification: new Attribute({
                            type: LdapClientService.COMMON_NAME,
                            values: [newReferrer],
                        }),
                    }),
                );
            }
            if (newGivenName) {
                modifications.push(
                    new Change({
                        operation: 'replace',
                        modification: new Attribute({
                            type: LdapClientService.GIVEN_NAME,
                            values: [newGivenName],
                        }),
                    }),
                );
            }
            if (newSn) {
                modifications.push(
                    new Change({
                        operation: 'replace',
                        modification: new Attribute({
                            type: LdapClientService.SUR_NAME,
                            values: [newSn],
                        }),
                    }),
                );
            }
            if (modifications.length > 0) {
                await client.modify(entryDn, modifications);
                this.logger.info(`LDAP: Successfully modified givenName/sn attributes for person:${oldReferrer}`);
            } else {
                this.logger.info(`No givenName/sn attributes provided to modify for person:${oldReferrer}`);
            }

            if (newReferrer && searchResult.searchEntries[0][LdapClientService.UID] !== newReferrer) {
                const newDn: string = `uid=${newReferrer}`;
                await client.modifyDN(entryDn, newDn);
                this.logger.info(`LDAP: Successfully updated uid for person:${oldReferrer} to ${newReferrer}`);
            }

            if (newReferrer) {
                const groupUpdateResult: Result<string> = await this.updateMemberDnInGroups(
                    oldReferrer,
                    newReferrer,
                    entryDn,
                    client,
                );
                if (!groupUpdateResult.ok) {
                    this.logger.error(`LDAP: Failed to update groups for person: ${oldReferrer}`);
                    return groupUpdateResult;
                }
            }

            return { ok: true, value: oldReferrer };
        });
    }

    /**
     * Fetches the following attributes for a person: givenName, sn, cn, mailPrimaryAddress, mailAlternativeAddress.
     * If no entry can be found for the referrer, a new empty entry will be implicitly created via createEmptyPersonEntry
     * and the entryUUID attribute of the result will be set accordingly.
     * If creation of entry was not necessary because it already existed, entryUUID will NOT be set in the result.
     * Failures during fetch of single attributes result in logging warnings but not as an error as result.
     * An error as method result is intended when both, fetching entry for referrer and necessary creation of missing entry fail.
     */
    private async getPersonAttributesInternal(
        personId: PersonID,
        referrer: PersonReferrer,
        emailDomain: string,
    ): Promise<Result<LdapPersonAttributes>> {
        return this.mutex.runExclusive(async () => {
            this.logger.info('LDAP: getPersonAttributes');
            const client: Client = this.ldapClient.getClient();
            const bindResult: Result<boolean> = await this.bind();
            if (!bindResult.ok) return bindResult;

            const searchResult: SearchResult = await client.search(`${this.ldapInstanceConfig.BASE_DN}`, {
                scope: 'sub',
                filter: `(uid=${referrer})`,
                attributes: [
                    LdapClientService.DN,
                    LdapClientService.UID,
                    LdapClientService.GIVEN_NAME,
                    LdapClientService.SUR_NAME,
                    LdapClientService.COMMON_NAME,
                    LdapClientService.MAIL_PRIMARY_ADDRESS,
                    LdapClientService.MAIL_ALTERNATIVE_ADDRESS,
                ],
                returnAttributeValues: true,
            });
            if (!searchResult.searchEntries[0]) {
                this.logger.warning(
                    `Fetching person-attributes FAILED, no entry for referrer:${referrer}, personId:${personId}`,
                );
                const creationResult: Result<string> = await this.createEmptyPersonEntry(referrer, emailDomain);
                if (!creationResult.ok) return creationResult;

                const entryUUIDResult: Result<string> = await this.getEntryUUID(client, personId, referrer);
                if (!entryUUIDResult.ok) {
                    this.logger.error(
                        `Could not fetch entryUUID after creation of empty PersonEntry, personId:${personId}, referrer:${referrer}`,
                    );
                }

                return {
                    ok: true,
                    value: {
                        entryUUID: entryUUIDResult.ok ? entryUUIDResult.value : undefined,
                        dn: creationResult.value,
                    },
                };
            }

            const givenName: Result<string> = this.getAttributeAsStringOrError(
                searchResult.searchEntries[0],
                LdapClientService.GIVEN_NAME,
                referrer,
                personId,
            );
            if (!givenName.ok) {
                this.logger.warning(`GivenName was undefined, referrer:${referrer}, personId:${personId}`);
            }
            const surName: Result<string> = this.getAttributeAsStringOrError(
                searchResult.searchEntries[0],
                LdapClientService.SUR_NAME,
                referrer,
                personId,
            );
            if (!surName.ok) {
                this.logger.warning(`Surname was undefined, referrer:${referrer}, personId:${personId}`);
            }
            const cn: Result<string> = this.getAttributeAsStringOrError(
                searchResult.searchEntries[0],
                LdapClientService.COMMON_NAME,
                referrer,
                personId,
            );
            if (!cn.ok) {
                this.logger.warning(`CN was undefined, referrer:${referrer}, personId:${personId}`);
            }
            const mailPrimaryAddress: Result<string> = this.getAttributeAsStringOrError(
                searchResult.searchEntries[0],
                LdapClientService.MAIL_PRIMARY_ADDRESS,
                referrer,
                personId,
            );
            if (!mailPrimaryAddress.ok) {
                this.logger.warning(`MailPrimaryAddress was undefined, referrer:${referrer}, personId:${personId}`);
            }
            const mailAlternativeAddress: Result<string> = this.getAttributeAsStringOrError(
                searchResult.searchEntries[0],
                LdapClientService.MAIL_ALTERNATIVE_ADDRESS,
                referrer,
                personId,
            );

            const personAttributes: LdapPersonAttributes = {
                dn: searchResult.searchEntries[0].dn,
                givenName: givenName.ok ? givenName.value : undefined,
                cn: cn.ok ? cn.value : undefined,
                surName: surName.ok ? surName.value : undefined,
                mailPrimaryAddress: mailPrimaryAddress.ok ? mailPrimaryAddress.value : undefined,
                mailAlternativeAddress: mailAlternativeAddress.ok ? mailAlternativeAddress.value : undefined,
            };

            return { ok: true, value: personAttributes };
        });
    }

    private getAttributeAsStringOrError(
        entry: Entry,
        attributeName: string,
        referrer: PersonReferrer,
        personId: PersonID,
    ): Result<string> {
        const attributeValue: unknown = entry[attributeName];
        if (typeof attributeValue === 'string') {
            return {
                ok: true,
                value: attributeValue,
            };
        }
        this.logger.error(`Could not fetch attribute:${attributeName}, personId:${personId}, referrer:${referrer}`);

        return {
            ok: false,
            error: new LdapFetchAttributeError(attributeName, referrer, personId),
        };
    }

    /**
     * Creates a new PersonEntry and sets uid and cn to referrer value. Other person related attributes are set to 'empty'.
     * Returns the DN of the created PersonEntry or an Error.
     * For fetching the EntryUUID of an Entry use getEntryUUID.
     */
    private async createEmptyPersonEntry(referrer: PersonReferrer, domain: string): Promise<Result<string>> {
        this.logger.info('LDAP: createEmptyPersonEntry');
        const client: Client = this.ldapClient.getClient();
        const bindResult: Result<boolean> = await this.bind();
        if (!bindResult.ok) return bindResult;

        const rootName: Result<string> = this.getRootNameOrError(domain);
        if (!rootName.ok) return rootName;

        const lehrerUid: string = this.getLehrerUid(referrer, rootName.value);

        const entry: LdapPersonEntry = {
            uid: referrer,
            uidNumber: LdapClientService.UID_NUMBER,
            gidNumber: LdapClientService.GID_NUMBER,
            homeDirectory: LdapClientService.HOME_DIRECTORY,
            cn: referrer,
            givenName: LdapClientService.ATTRIBUTE_VALUE_EMPTY,
            sn: LdapClientService.ATTRIBUTE_VALUE_EMPTY,
            objectclass: ['inetOrgPerson', 'univentionMail', 'posixAccount'],
            mailPrimaryAddress: LdapClientService.ATTRIBUTE_VALUE_EMPTY,
            mailAlternativeAddress: LdapClientService.ATTRIBUTE_VALUE_EMPTY,
        };

        try {
            await client.add(lehrerUid, entry);
            this.logger.info(`LDAP: Successfully created empty PersonEntry, DN:${lehrerUid}`);

            return { ok: true, value: lehrerUid };
        } catch (err) {
            this.logger.logUnknownAsError(`LDAP: Creating empty PersonEntry FAILED, DN:${lehrerUid}`, err);

            return { ok: false, error: new LdapCreateLehrerError() };
        }
    }

    private async getEntryUUID(client: Client, personId: PersonID, referrer: PersonReferrer): Promise<Result<string>> {
        const searchResult: SearchResult = await client.search(`${this.ldapInstanceConfig.BASE_DN}`, {
            scope: 'sub',
            filter: `(uid=${referrer})`,
            attributes: [LdapClientService.ENTRY_UUID],
            returnAttributeValues: true,
        });

        const entryUUID: unknown = searchResult.searchEntries[0]?.[LdapClientService.ENTRY_UUID];

        if (typeof entryUUID !== 'string') {
            this.logger.error(`Could not get EntryUUID for referrer:${referrer}, personId:${personId}`);
            return {
                ok: false,
                error: new LdapCreateLehrerError(),
            };
        }

        return {
            ok: true,
            value: entryUUID,
        };
    }

<<<<<<< HEAD
    private async setMailAlternativeAddressInternal(
        personId: PersonID,
        referrer: PersonReferrer,
        newMailAlternativeAddress: string,
    ): Promise<Result<PersonID>> {
        return this.mutex.runExclusive(async () => {
            this.logger.info('LDAP: setMailAlternativeAddress');
=======
    private async removeMailAlternativeAddressInternal(
        personId: PersonID,
        referrer: PersonReferrer,
        address: string,
    ): Promise<Result<boolean>> {
        return this.mutex.runExclusive(async () => {
            this.logger.info('LDAP: removeMailAlternativeAddress');
            const splitted: string[] = address.split('@');
            if (!splitted || !splitted[1]) {
                this.logger.error(`LDAP: Invalid email-address:${address}`);

                return {
                    ok: false,
                    error: new LdapEmailAddressError(),
                };
            }
            const domain: string = splitted[1];
            const rootName: Result<string> = this.getRootNameOrError(domain);
            if (!rootName.ok) return rootName;
>>>>>>> 62378543
            const client: Client = this.ldapClient.getClient();
            const bindResult: Result<boolean> = await this.bind();
            if (!bindResult.ok) return bindResult;

            const searchResult: SearchResult = await client.search(`${this.ldapInstanceConfig.BASE_DN}`, {
                scope: 'sub',
                filter: `(uid=${referrer})`,
<<<<<<< HEAD
                attributes: [LdapClientService.DN, LdapClientService.MAIL_ALTERNATIVE_ADDRESS],
                returnAttributeValues: true,
            });
            if (!searchResult.searchEntries[0]) {
                this.logger.error(`Fetching person FAILED, no entry for referrer:${referrer}, personId:${personId}`);
                return { ok: false, error: new LdapModifyEmailError() };
            }

=======
                attributes: [
                    LdapClientService.DN,
                    LdapClientService.UID,
                    LdapClientService.MAIL_PRIMARY_ADDRESS,
                    LdapClientService.MAIL_ALTERNATIVE_ADDRESS,
                ],
                returnAttributeValues: true,
            });
            if (!searchResult.searchEntries[0]) {
                this.logger.error(
                    `Fetching person-attributes FAILED, no entry for referrer:${referrer}, personId:${personId}`,
                );
                return {
                    ok: false,
                    error: new LdapSearchError(LdapEntityType.LEHRER),
                };
            }

            const mailAlternativeAddress: Result<string> = this.getAttributeAsStringOrError(
                searchResult.searchEntries[0],
                LdapClientService.MAIL_ALTERNATIVE_ADDRESS,
                referrer,
                personId,
            );
            if (!mailAlternativeAddress.ok) {
                this.logger.error(`MailAlternativeAddress was undefined, referrer:${referrer}, personId:${personId}`);
                return { ok: false, error: new LdapModifyEmailError() };
            }
            if (mailAlternativeAddress.value !== address) {
                this.logger.info(
                    `MailAlternativeAddress:${mailAlternativeAddress.value} deletion not necessary, address:${address}, referrer:${referrer}, personId:${personId}`,
                );
                return { ok: true, value: false };
            }
>>>>>>> 62378543
            try {
                await client.modify(searchResult.searchEntries[0].dn, [
                    new Change({
                        operation: 'replace',
                        modification: new Attribute({
                            type: LdapClientService.MAIL_ALTERNATIVE_ADDRESS,
<<<<<<< HEAD
                            values: [newMailAlternativeAddress],
=======
                            values: [''],
>>>>>>> 62378543
                        }),
                    }),
                ]);
                this.logger.info(
<<<<<<< HEAD
                    `LDAP: Successfully modified mailPrimaryAddress and mailAlternativeAddress for personId:${personId}, referrer:${referrer}`,
                );

                return { ok: true, value: personId };
            } catch (err) {
                this.logger.logUnknownAsError(
                    `LDAP: Modifying mailPrimaryAddress and mailAlternativeAddress FAILED`,
                    err,
                );

=======
                    `LDAP: Successfully deleted mailPrimaryAddress:${address} for personId:${personId}, referrer:${referrer}`,
                );
                this.eventService.publish(new LdapPersonEntryChangedEvent(personId));
                return { ok: true, value: true };
            } catch (err) {
                this.logger.logUnknownAsError(`LDAP: Deletion of mailAlternativeAddress FAILED`, err);
>>>>>>> 62378543
                return { ok: false, error: new LdapModifyEmailError() };
            }
        });
    }

    private async getGroupsForPersonInternal(personId: PersonID, referrer: PersonReferrer): Promise<Result<string[]>> {
        return this.mutex.runExclusive(async () => {
            this.logger.info('LDAP: getGroupsForPerson');
            const client: Client = this.ldapClient.getClient();
            const bindResult: Result<boolean> = await this.bind();
            if (!bindResult.ok) return bindResult;

            const personSearchResult: SearchResult = await client.search(`${this.ldapInstanceConfig.BASE_DN}`, {
                scope: 'sub',
                filter: `(uid=${referrer})`,
            });
            if (!personSearchResult.searchEntries[0]) {
                this.logger.error(`LDAP: No entry for uid:${referrer}, referrer:${referrer}, personId:${personId}`);
                return {
                    ok: false,
                    error: new LdapSearchError(LdapEntityType.LEHRER),
                };
            }

            const searchResult: SearchResult = await client.search(`${this.ldapInstanceConfig.BASE_DN}`, {
                scope: 'sub',
                filter: `(member=${personSearchResult.searchEntries[0].dn})`,
                attributes: [LdapClientService.DN, LdapClientService.MEMBER],
                returnAttributeValues: true,
            });

            const groupEntries: Entry[] | undefined = searchResult.searchEntries;

            if (!groupEntries) {
                const errMsg: string = `LDAP: Fetching groups failed, personId:${personId}, referrer:${referrer}`;
                this.logger.error(errMsg);
                return { ok: false, error: new Error(errMsg) };
            }

            if (groupEntries.length === 0) {
                this.logger.info(`LDAP: No groups found for person, personId:${personId}, referrer:${referrer}`);
                return { ok: true, value: [] };
            }

            const groupNames: string[] = groupEntries.map((entry: Entry) => entry.dn);

            return {
                ok: true,
                value: groupNames,
            };
        });
    }

    private async updateMemberDnInGroupsInternal(
        oldReferrer: PersonReferrer,
        newReferrer: PersonReferrer,
        oldUid: string,
        client: Client,
    ): Promise<Result<string>> {
        const oldLehrerUid: string = oldUid;
        const newLehrerUid: string = this.createNewLehrerUidFromOldUid(oldUid, newReferrer);

        const searchResult: SearchResult = await client.search(`${this.ldapInstanceConfig.BASE_DN}`, {
            scope: 'sub',
            filter: `(member=${oldLehrerUid})`,
            attributes: [LdapClientService.DN, LdapClientService.MEMBER],
            returnAttributeValues: true,
        });

        const groupEntries: Entry[] | undefined = searchResult.searchEntries;

        if (!groupEntries) {
            const errMsg: string = `LDAP: Error while searching for groups for person: ${oldReferrer}`;
            this.logger.error(errMsg);
            return { ok: false, error: new Error(errMsg) };
        }

        if (groupEntries.length === 0) {
            this.logger.info(`LDAP: No groups found for person:${oldReferrer}`);
            return { ok: true, value: `No groups found for person:${oldReferrer}` };
        }

        await Promise.allSettled(
            groupEntries.map(async (entry: Entry) => {
                const groupDn: string = entry.dn;
                const members: string | string[] | Buffer | Buffer[] | undefined = entry[LdapClientService.MEMBER];
                let existingMembers: string[] = [];

                if (Array.isArray(members)) {
                    existingMembers = members.map((member: string | Buffer) => {
                        if (Buffer.isBuffer(member)) {
                            return member.toString('utf-8');
                        } else {
                            return member;
                        }
                    });
                } else if (typeof members === 'string') {
                    existingMembers = [members];
                } else if (Buffer.isBuffer(members)) {
                    existingMembers = [members.toString('utf-8')];
                } else {
                    existingMembers = [];
                }

                const updatedMembers: (string | Buffer)[] = existingMembers.map((member: string | Buffer) =>
                    member === oldLehrerUid ? newLehrerUid : member,
                );

                await client
                    .modify(groupDn, [
                        new Change({
                            operation: 'replace',
                            modification: new Attribute({
                                type: LdapClientService.MEMBER,
                                values: updatedMembers.map((member: string | Buffer) => member.toString()),
                            }),
                        }),
                    ])
                    .catch((err: Error) => {
                        const errMsg: string = `LDAP: Error while updating member data for group: ${groupDn}, errMsg: ${String(err)}`;
                        this.logger.error(errMsg);
                        return { ok: false, error: new Error(errMsg) };
                    });
                this.logger.info(`LDAP: Updated member data for group: ${groupDn}`);
            }),
        );
        return { ok: true, value: `Updated member data for ${groupEntries.length} groups.` };
    }

    private async deleteLehrerByReferrerInternal(referrer: PersonReferrer): Promise<Result<string>> {
        return this.mutex.runExclusive(async () => {
            this.logger.info('LDAP: deleteLehrer by referrer');
            const client: Client = this.ldapClient.getClient();
            const bindResult: Result<boolean> = await this.bind();
            if (!bindResult.ok) return bindResult;

            const searchResultLehrer: SearchResult = await client.search(`${this.ldapInstanceConfig.BASE_DN}`, {
                scope: 'sub',
                filter: `(uid=${referrer})`,
            });
            if (!searchResultLehrer.searchEntries[0]) {
                return {
                    ok: false,
                    error: new LdapSearchError(LdapEntityType.LEHRER),
                };
            }
            await client.del(searchResultLehrer.searchEntries[0].dn);
            this.logger.info(`LDAP: Successfully deleted lehrer by referrer:${referrer}`);

            return { ok: true, value: referrer };
        });
    }

    private async deleteLehrerInternal(
        person: PersonData,
        orgaKennung: OrganisationKennung,
        domain: string,
    ): Promise<Result<PersonData>> {
        const rootName: Result<string> = this.getRootNameOrError(domain);
        if (!rootName.ok) return rootName;

        return this.mutex.runExclusive(async () => {
            this.logger.info('LDAP: deleteLehrer by person');
            const client: Client = this.ldapClient.getClient();
            const bindResult: Result<boolean> = await this.bind();
            if (!bindResult.ok) return bindResult;
            if (!person.referrer) {
                return {
                    ok: false,
                    error: new UsernameRequiredError(
                        `Lehrer ${person.vorname} ${person.familienname} does not have a username`,
                    ),
                };
            }
            const lehrerUid: string = this.getLehrerUid(person.referrer, rootName.value);
            await this.removePersonFromGroup(person.referrer, orgaKennung, lehrerUid);
            try {
                const searchResultLehrer: SearchResult = await client.search(
                    `ou=${rootName.value},${this.ldapInstanceConfig.BASE_DN}`,
                    {
                        filter: `(uid=${person.referrer})`,
                    },
                );
                if (!searchResultLehrer.searchEntries[0]) {
                    this.logger.info(`LDAP: Lehrer ${lehrerUid} does not exist, nothing to delete`);

                    return { ok: true, value: person };
                }
                await client.del(lehrerUid);
                this.logger.info(`LDAP: Successfully deleted lehrer ${lehrerUid}`);

                return { ok: true, value: person };
            } catch (err) {
                this.logger.logUnknownAsError(`LDAP: Deleting lehrer FAILED, uid:${lehrerUid}`, err);

                return { ok: false, error: new LdapCreateLehrerError() };
            }
        });
    }

    private async changeEmailAddressByPersonIdInternal(
        personId: PersonID,
        referrer: PersonReferrer,
        newEmailAddress: string,
    ): Promise<Result<PersonID>> {
        // Converted to avoid PersonRepository-ref, UEM-password-generation
        return this.mutex.runExclusive(async () => {
            this.logger.info('LDAP: changeEmailAddress');
            const splitted: string[] = newEmailAddress.split('@');
            if (!splitted || !splitted[1]) {
                this.logger.error(`LDAP: Invalid email-address:${newEmailAddress}`);

                return {
                    ok: false,
                    error: new LdapEmailAddressError(),
                };
            }
            const domain: string = splitted[1];
            const rootName: Result<string> = this.getRootNameOrError(domain);
            if (!rootName.ok) return rootName;
            const client: Client = this.ldapClient.getClient();
            const bindResult: Result<boolean> = await this.bind();
            if (!bindResult.ok) return bindResult;
            const searchResult: SearchResult = await client.search(
                `ou=${rootName.value},${this.ldapInstanceConfig.BASE_DN}`,
                {
                    scope: 'sub',
                    filter: `(uid=${referrer})`,
                    attributes: [LdapClientService.MAIL_PRIMARY_ADDRESS, LdapClientService.MAIL_ALTERNATIVE_ADDRESS],
                    returnAttributeValues: true,
                },
            );
            if (!searchResult.searchEntries[0]) {
                this.logger.error(
                    `Changing email-address in LDAP FAILED, no entry for personId:${personId}, referrer:${referrer}`,
                );
                return {
                    ok: false,
                    error: new LdapSearchError(LdapEntityType.LEHRER),
                };
            }
            // result can be a simple string or a string-array
            let currentEmailAddressString: string | undefined;
            const currentLDAPEmailAddressString: unknown =
                searchResult.searchEntries[0][LdapClientService.MAIL_PRIMARY_ADDRESS];
            if (typeof currentLDAPEmailAddressString === 'string') {
                currentEmailAddressString = currentLDAPEmailAddressString;
            }
            if (Array.isArray(currentLDAPEmailAddressString) && typeof currentLDAPEmailAddressString[0] === 'string') {
                currentEmailAddressString = currentLDAPEmailAddressString[0];
            }
            const currentEmailAddress: string = currentEmailAddressString ?? newEmailAddress;

            try {
                await client.modify(searchResult.searchEntries[0].dn, [
                    new Change({
                        operation: 'replace',
                        modification: new Attribute({
                            type: LdapClientService.MAIL_PRIMARY_ADDRESS,
                            values: [newEmailAddress],
                        }),
                    }),
                ]);
                await client.modify(searchResult.searchEntries[0].dn, [
                    new Change({
                        operation: 'replace',
                        modification: new Attribute({
                            type: LdapClientService.MAIL_ALTERNATIVE_ADDRESS,
                            values: [currentEmailAddress],
                        }),
                    }),
                ]);
                this.logger.info(
                    `LDAP: Successfully modified mailPrimaryAddress and mailAlternativeAddress for personId:${personId}, referrer:${referrer}`,
                );
                this.eventService.publish(
                    new LdapPersonEntryChangedEvent(personId, newEmailAddress, currentEmailAddress),
                );

                return { ok: true, value: personId };
            } catch (err) {
                this.logger.logUnknownAsError(
                    `LDAP: Modifying mailPrimaryAddress and mailAlternativeAddress FAILED`,
                    err,
                );

                return { ok: false, error: new LdapModifyEmailError() };
            }
        });
    }

    private async addPersonToGroupInternal(
        personUid: string,
        orgaKennung: OrganisationKennung,
        lehrerUid: string,
    ): Promise<Result<boolean>> {
        const groupId: string = 'lehrer-' + orgaKennung;
        this.logger.info(`LDAP: Adding person ${personUid} to group ${groupId}`);
        const client: Client = this.ldapClient.getClient();
        const bindResult: Result<boolean> = await this.bind();
        if (!bindResult.ok) return bindResult;

        const orgUnitDn: string = `ou=${orgaKennung},${this.ldapInstanceConfig.BASE_DN}`;
        const searchResultOrgUnit: SearchResult = await client.search(`${this.ldapInstanceConfig.BASE_DN}`, {
            filter: `(ou=${orgaKennung})`,
        });

        if (!searchResultOrgUnit.searchEntries[0]) {
            this.logger.info(`LDAP: organizationalUnit ${orgaKennung} not found, creating organizationalUnit`);

            const newOrgUnit: { ou: string; objectClass: string } = {
                ou: orgaKennung,
                objectClass: 'organizationalUnit',
            };
            await client.add(orgUnitDn, newOrgUnit);
        }

        const orgRoleDn: string = `cn=${LdapClientService.GROUPS},${orgUnitDn}`;
        const searchResultOrgRole: SearchResult = await client.search(orgUnitDn, {
            filter: `(cn=${LdapClientService.GROUPS})`,
        });
        if (!searchResultOrgRole.searchEntries[0]) {
            const newOrgRole: { cn: string; objectClass: string } = {
                cn: LdapClientService.GROUPS,
                objectClass: 'organizationalRole',
            };
            await client.add(orgRoleDn, newOrgRole);
        }

        const lehrerDn: string = `cn=${groupId},${orgRoleDn}`;
        const searchResultGroupOfNames: SearchResult = await client.search(orgRoleDn, {
            filter: `(cn=${groupId})`,
        });
        if (!searchResultGroupOfNames.searchEntries[0]) {
            const newLehrerGroup: { cn: string; objectclass: string[]; member: string[] } = {
                cn: groupId,
                objectclass: ['groupOfNames'],
                member: [lehrerUid],
            };
            try {
                await client.add(lehrerDn, newLehrerGroup);
                this.logger.info(`LDAP: Successfully created group ${groupId} and added person ${personUid}`);
                return { ok: true, value: true };
            } catch (err) {
                const errMsg: string = `LDAP: Failed to create group ${groupId}, errMsg: ${String(err)}`;
                this.logger.error(errMsg);
                return { ok: false, error: new LdapAddPersonToGroupError() };
            }
        }
        if (this.isPersonInSearchResult(searchResultGroupOfNames.searchEntries[0], lehrerUid)) {
            this.logger.info(`LDAP: Person ${personUid} is already in group ${groupId}`);
            return { ok: true, value: false };
        }

        try {
            await client.modify(searchResultGroupOfNames.searchEntries[0].dn, [
                new Change({
                    operation: 'add',
                    modification: new Attribute({
                        type: LdapClientService.MEMBER,
                        values: [lehrerUid],
                    }),
                }),
            ]);
            this.logger.info(`LDAP: Successfully added person ${personUid} to group ${groupId}`);
            return { ok: true, value: true };
        } catch (err) {
            const errMsg: string = `LDAP: Failed to add person to group ${groupId}, errMsg: ${String(err)}`;
            this.logger.error(errMsg);
            return { ok: false, error: new LdapAddPersonToGroupError() };
        }
    }

    private async removePersonFromGroupInternal(
        referrer: PersonReferrer,
        orgaKennung: OrganisationKennung,
        lehrerUid: string,
    ): Promise<Result<boolean>> {
        const groupId: string = 'lehrer-' + orgaKennung;
        this.logger.info(`LDAP: Removing person ${referrer} from group ${groupId}`);
        const client: Client = this.ldapClient.getClient();
        const bindResult: Result<boolean> = await this.bind();
        if (!bindResult.ok) return bindResult;
        const searchResultOrgUnit: SearchResult = await client.search(
            `cn=${LdapClientService.GROUPS},ou=${orgaKennung},${this.ldapInstanceConfig.BASE_DN}`,
            {
                filter: `(cn=${groupId})`,
            },
        );

        if (!searchResultOrgUnit.searchEntries[0]) {
            const errMsg: string = `LDAP: Group ${groupId} not found`;
            this.logger.error(errMsg);
            return { ok: false, error: new Error(errMsg) };
        }

        if (!this.isPersonInSearchResult(searchResultOrgUnit.searchEntries[0], lehrerUid)) {
            this.logger.info(`LDAP: Person ${referrer} is not in group ${groupId}`);
            return { ok: false, error: new Error(`Person ${referrer} is not in group ${groupId}`) };
        }
        const groupDn: string = searchResultOrgUnit.searchEntries[0].dn;
        try {
            if (typeof searchResultOrgUnit.searchEntries[0][LdapClientService.MEMBER] === 'string') {
                await client.del(groupDn);
                this.logger.info(`LDAP: Successfully removed person ${referrer} from group ${groupId}`);
                this.logger.info(`LDAP: Successfully deleted group ${groupId}`);
                return { ok: true, value: true };
            }
            await client.modify(groupDn, [
                new Change({
                    operation: 'delete',
                    modification: new Attribute({
                        type: LdapClientService.MEMBER,
                        values: [lehrerUid],
                    }),
                }),
            ]);
            this.logger.info(`LDAP: Successfully removed person ${referrer} from group ${groupId}`);
            return { ok: true, value: true };
        } catch (err) {
            const errMsg: string = `LDAP: Failed to remove person from group ${groupId}, errMsg: ${String(err)}`;
            this.logger.error(errMsg);
            return { ok: false, error: new LdapRemovePersonFromGroupError() };
        }
    }

    private isPersonInSearchResult(searchEntry: Entry, lehrerUid: string): boolean | undefined {
        const member: string | string[] | Buffer | Buffer[] | undefined = searchEntry[LdapClientService.MEMBER];

        if (typeof member === 'string') {
            return member === lehrerUid;
        }

        if (Buffer.isBuffer(member)) {
            return member.toString() === lehrerUid;
        }

        if (Array.isArray(member)) {
            return member.some((entry: string | Buffer) => {
                if (typeof entry === 'string') {
                    return entry === lehrerUid;
                }
                return entry.toString() === lehrerUid;
            });
        }

        return false;
    }

    private async changeUserPasswordByPersonIdInternal(
        personId: PersonID,
        referrer: PersonReferrer,
    ): Promise<Result<PersonID>> {
        // Converted to avoid PersonRepository-ref, UEM-password-generation
        const userPassword: string = generatePassword();

        return this.mutex.runExclusive(async () => {
            this.logger.info('LDAP: changeUserPassword');
            const client: Client = this.ldapClient.getClient();
            const bindResult: Result<boolean> = await this.bind();
            if (!bindResult.ok) return bindResult;

            const searchResult: SearchResult = await client.search(`${LdapClientService.DC_SCHULE_SH_DC_DE}`, {
                scope: 'sub',
                filter: `(uid=${referrer})`,
                attributes: [LdapClientService.USER_PASSWORD],
                returnAttributeValues: true,
            });
            if (!searchResult.searchEntries[0]) {
                this.logger.error(
                    `Modifying user-password FAILED, no entry for personId:${personId}, referrer:${referrer}`,
                );
                return {
                    ok: false,
                    error: new LdapSearchError(LdapEntityType.LEHRER),
                };
            }

            try {
                await client.modify(searchResult.searchEntries[0].dn, [
                    new Change({
                        operation: 'replace',
                        modification: new Attribute({
                            type: LdapClientService.USER_PASSWORD,
                            values: [userPassword],
                        }),
                    }),
                ]);
                this.logger.info(
                    `LDAP: Successfully modified userPassword (UEM) for personId:${personId}, referrer:${referrer}`,
                );
                this.eventService.publish(new LdapPersonEntryChangedEvent(personId, undefined, undefined, true));

                return { ok: true, value: userPassword };
            } catch (err) {
                this.logger.logUnknownAsError(
                    `LDAP: Modifying userPassword (UEM) FAILED for personId:${personId}, referrer:${referrer}`,
                    err,
                );

                return { ok: false, error: new LdapModifyUserPasswordError() };
            }
        });
    }

    private async executeWithRetry<T>(
        func: () => Promise<Result<T>>,
        retries: number,
        delay: number = 1000,
    ): Promise<Result<T>> {
        let currentAttempt: number = 1;
        let result: Result<T, Error> = {
            ok: false,
            error: new Error('executeWithRetry default fallback'),
        };

        while (currentAttempt <= retries) {
            try {
                // eslint-disable-next-line no-await-in-loop
                result = await func();
                if (result.ok) {
                    return result;
                } else {
                    throw new Error(`Function returned error: ${result.error.message}`);
                }
            } catch (error) {
                const currentDelay: number = delay * Math.pow(currentAttempt, 3);
                this.logger.warning(
                    `Attempt ${currentAttempt} failed. Retrying in ${currentDelay}ms... Remaining retries: ${retries - currentAttempt}`,
                );

                // eslint-disable-next-line no-await-in-loop
                if (currentAttempt < retries) await this.sleep(currentDelay);
            }
            currentAttempt++;
        }
        this.logger.error(`All ${retries} attempts failed. Exiting with failure.`);
        return result;
    }

    private async sleep(ms: number): Promise<void> {
        return new Promise<void>((resolve: () => void) => setTimeout(resolve, ms));
    }
}<|MERGE_RESOLUTION|>--- conflicted
+++ resolved
@@ -711,7 +711,6 @@
         };
     }
 
-<<<<<<< HEAD
     private async setMailAlternativeAddressInternal(
         personId: PersonID,
         referrer: PersonReferrer,
@@ -719,27 +718,6 @@
     ): Promise<Result<PersonID>> {
         return this.mutex.runExclusive(async () => {
             this.logger.info('LDAP: setMailAlternativeAddress');
-=======
-    private async removeMailAlternativeAddressInternal(
-        personId: PersonID,
-        referrer: PersonReferrer,
-        address: string,
-    ): Promise<Result<boolean>> {
-        return this.mutex.runExclusive(async () => {
-            this.logger.info('LDAP: removeMailAlternativeAddress');
-            const splitted: string[] = address.split('@');
-            if (!splitted || !splitted[1]) {
-                this.logger.error(`LDAP: Invalid email-address:${address}`);
-
-                return {
-                    ok: false,
-                    error: new LdapEmailAddressError(),
-                };
-            }
-            const domain: string = splitted[1];
-            const rootName: Result<string> = this.getRootNameOrError(domain);
-            if (!rootName.ok) return rootName;
->>>>>>> 62378543
             const client: Client = this.ldapClient.getClient();
             const bindResult: Result<boolean> = await this.bind();
             if (!bindResult.ok) return bindResult;
@@ -747,7 +725,6 @@
             const searchResult: SearchResult = await client.search(`${this.ldapInstanceConfig.BASE_DN}`, {
                 scope: 'sub',
                 filter: `(uid=${referrer})`,
-<<<<<<< HEAD
                 attributes: [LdapClientService.DN, LdapClientService.MAIL_ALTERNATIVE_ADDRESS],
                 returnAttributeValues: true,
             });
@@ -756,58 +733,17 @@
                 return { ok: false, error: new LdapModifyEmailError() };
             }
 
-=======
-                attributes: [
-                    LdapClientService.DN,
-                    LdapClientService.UID,
-                    LdapClientService.MAIL_PRIMARY_ADDRESS,
-                    LdapClientService.MAIL_ALTERNATIVE_ADDRESS,
-                ],
-                returnAttributeValues: true,
-            });
-            if (!searchResult.searchEntries[0]) {
-                this.logger.error(
-                    `Fetching person-attributes FAILED, no entry for referrer:${referrer}, personId:${personId}`,
-                );
-                return {
-                    ok: false,
-                    error: new LdapSearchError(LdapEntityType.LEHRER),
-                };
-            }
-
-            const mailAlternativeAddress: Result<string> = this.getAttributeAsStringOrError(
-                searchResult.searchEntries[0],
-                LdapClientService.MAIL_ALTERNATIVE_ADDRESS,
-                referrer,
-                personId,
-            );
-            if (!mailAlternativeAddress.ok) {
-                this.logger.error(`MailAlternativeAddress was undefined, referrer:${referrer}, personId:${personId}`);
-                return { ok: false, error: new LdapModifyEmailError() };
-            }
-            if (mailAlternativeAddress.value !== address) {
-                this.logger.info(
-                    `MailAlternativeAddress:${mailAlternativeAddress.value} deletion not necessary, address:${address}, referrer:${referrer}, personId:${personId}`,
-                );
-                return { ok: true, value: false };
-            }
->>>>>>> 62378543
             try {
                 await client.modify(searchResult.searchEntries[0].dn, [
                     new Change({
                         operation: 'replace',
                         modification: new Attribute({
                             type: LdapClientService.MAIL_ALTERNATIVE_ADDRESS,
-<<<<<<< HEAD
                             values: [newMailAlternativeAddress],
-=======
-                            values: [''],
->>>>>>> 62378543
                         }),
                     }),
                 ]);
                 this.logger.info(
-<<<<<<< HEAD
                     `LDAP: Successfully modified mailPrimaryAddress and mailAlternativeAddress for personId:${personId}, referrer:${referrer}`,
                 );
 
@@ -818,14 +754,6 @@
                     err,
                 );
 
-=======
-                    `LDAP: Successfully deleted mailPrimaryAddress:${address} for personId:${personId}, referrer:${referrer}`,
-                );
-                this.eventService.publish(new LdapPersonEntryChangedEvent(personId));
-                return { ok: true, value: true };
-            } catch (err) {
-                this.logger.logUnknownAsError(`LDAP: Deletion of mailAlternativeAddress FAILED`, err);
->>>>>>> 62378543
                 return { ok: false, error: new LdapModifyEmailError() };
             }
         });
@@ -1117,6 +1045,88 @@
         });
     }
 
+    private async removeMailAlternativeAddressInternal(
+        personId: PersonID,
+        referrer: PersonReferrer,
+        address: string,
+    ): Promise<Result<boolean>> {
+        return this.mutex.runExclusive(async () => {
+            this.logger.info('LDAP: removeMailAlternativeAddress');
+            const splitted: string[] = address.split('@');
+            if (!splitted || !splitted[1]) {
+                this.logger.error(`LDAP: Invalid email-address:${address}`);
+
+                return {
+                    ok: false,
+                    error: new LdapEmailAddressError(),
+                };
+            }
+            const domain: string = splitted[1];
+            const rootName: Result<string> = this.getRootNameOrError(domain);
+            if (!rootName.ok) return rootName;
+            const client: Client = this.ldapClient.getClient();
+            const bindResult: Result<boolean> = await this.bind();
+            if (!bindResult.ok) return bindResult;
+
+            const searchResult: SearchResult = await client.search(`${this.ldapInstanceConfig.BASE_DN}`, {
+                scope: 'sub',
+                filter: `(uid=${referrer})`,
+                attributes: [
+                    LdapClientService.DN,
+                    LdapClientService.UID,
+                    LdapClientService.MAIL_PRIMARY_ADDRESS,
+                    LdapClientService.MAIL_ALTERNATIVE_ADDRESS,
+                ],
+                returnAttributeValues: true,
+            });
+            if (!searchResult.searchEntries[0]) {
+                this.logger.error(
+                    `Fetching person-attributes FAILED, no entry for referrer:${referrer}, personId:${personId}`,
+                );
+                return {
+                    ok: false,
+                    error: new LdapSearchError(LdapEntityType.LEHRER),
+                };
+            }
+
+            const mailAlternativeAddress: Result<string> = this.getAttributeAsStringOrError(
+                searchResult.searchEntries[0],
+                LdapClientService.MAIL_ALTERNATIVE_ADDRESS,
+                referrer,
+                personId,
+            );
+            if (!mailAlternativeAddress.ok) {
+                this.logger.error(`MailAlternativeAddress was undefined, referrer:${referrer}, personId:${personId}`);
+                return { ok: false, error: new LdapModifyEmailError() };
+            }
+            if (mailAlternativeAddress.value !== address) {
+                this.logger.info(
+                    `MailAlternativeAddress:${mailAlternativeAddress.value} deletion not necessary, address:${address}, referrer:${referrer}, personId:${personId}`,
+                );
+                return { ok: true, value: false };
+            }
+            try {
+                await client.modify(searchResult.searchEntries[0].dn, [
+                    new Change({
+                        operation: 'replace',
+                        modification: new Attribute({
+                            type: LdapClientService.MAIL_ALTERNATIVE_ADDRESS,
+                            values: [''],
+                        }),
+                    }),
+                ]);
+                this.logger.info(
+                    `LDAP: Successfully deleted mailPrimaryAddress:${address} for personId:${personId}, referrer:${referrer}`,
+                );
+                this.eventService.publish(new LdapPersonEntryChangedEvent(personId));
+                return { ok: true, value: true };
+            } catch (err) {
+                this.logger.logUnknownAsError(`LDAP: Deletion of mailAlternativeAddress FAILED`, err);
+                return { ok: false, error: new LdapModifyEmailError() };
+            }
+        });
+    }
+
     private async addPersonToGroupInternal(
         personUid: string,
         orgaKennung: OrganisationKennung,
